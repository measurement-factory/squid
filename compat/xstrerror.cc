#include "config.h"
#include "compat/xstrerror.h"

#if HAVE_STRING_H
#include <string.h>
#endif

#if _SQUID_WINDOWS_
static struct _wsaerrtext {
    int err;
    const char *errconst;
    const char *errdesc;
} _wsaerrtext[] = {

    { WSA_E_CANCELLED, "WSA_E_CANCELLED", "Lookup cancelled." },
    { WSA_E_NO_MORE, "WSA_E_NO_MORE", "No more data available." },
    { WSAEACCES, "WSAEACCES", "Permission denied." },
    { WSAEADDRINUSE, "WSAEADDRINUSE", "Address already in use." },
    { WSAEADDRNOTAVAIL, "WSAEADDRNOTAVAIL", "Cannot assign requested address." },
    { WSAEAFNOSUPPORT, "WSAEAFNOSUPPORT", "Address family not supported by protocol family." },
    { WSAEALREADY, "WSAEALREADY", "Operation already in progress." },
    { WSAEBADF, "WSAEBADF", "Bad file number." },
    { WSAECANCELLED, "WSAECANCELLED", "Operation cancelled." },
    { WSAECONNABORTED, "WSAECONNABORTED", "Software caused connection abort." },
    { WSAECONNREFUSED, "WSAECONNREFUSED", "Connection refused." },
    { WSAECONNRESET, "WSAECONNRESET", "Connection reset by peer." },
    { WSAEDESTADDRREQ, "WSAEDESTADDRREQ", "Destination address required." },
    { WSAEDQUOT, "WSAEDQUOT", "Disk quota exceeded." },
    { WSAEFAULT, "WSAEFAULT", "Bad address." },
    { WSAEHOSTDOWN, "WSAEHOSTDOWN", "Host is down." },
    { WSAEHOSTUNREACH, "WSAEHOSTUNREACH", "No route to host." },
    { WSAEINPROGRESS, "WSAEINPROGRESS", "Operation now in progress." },
    { WSAEINTR, "WSAEINTR", "Interrupted function call." },
    { WSAEINVAL, "WSAEINVAL", "Invalid argument." },
    { WSAEINVALIDPROCTABLE, "WSAEINVALIDPROCTABLE", "Invalid procedure table from service provider." },
    { WSAEINVALIDPROVIDER, "WSAEINVALIDPROVIDER", "Invalid service provider version number." },
    { WSAEISCONN, "WSAEISCONN", "Socket is already connected." },
    { WSAELOOP, "WSAELOOP", "Too many levels of symbolic links." },
    { WSAEMFILE, "WSAEMFILE", "Too many open files." },
    { WSAEMSGSIZE, "WSAEMSGSIZE", "Message too long." },
    { WSAENAMETOOLONG, "WSAENAMETOOLONG", "File name is too long." },
    { WSAENETDOWN, "WSAENETDOWN", "Network is down." },
    { WSAENETRESET, "WSAENETRESET", "Network dropped connection on reset." },
    { WSAENETUNREACH, "WSAENETUNREACH", "Network is unreachable." },
    { WSAENOBUFS, "WSAENOBUFS", "No buffer space available." },
    { WSAENOMORE, "WSAENOMORE", "No more data available." },
    { WSAENOPROTOOPT, "WSAENOPROTOOPT", "Bad protocol option." },
    { WSAENOTCONN, "WSAENOTCONN", "Socket is not connected." },
    { WSAENOTEMPTY, "WSAENOTEMPTY", "Directory is not empty." },
    { WSAENOTSOCK, "WSAENOTSOCK", "Socket operation on nonsocket." },
    { WSAEOPNOTSUPP, "WSAEOPNOTSUPP", "Operation not supported." },
    { WSAEPFNOSUPPORT, "WSAEPFNOSUPPORT", "Protocol family not supported." },
    { WSAEPROCLIM, "WSAEPROCLIM", "Too many processes." },
    { WSAEPROTONOSUPPORT, "WSAEPROTONOSUPPORT", "Protocol not supported." },
    { WSAEPROTOTYPE, "WSAEPROTOTYPE", "Protocol wrong type for socket." },
    { WSAEPROVIDERFAILEDINIT, "WSAEPROVIDERFAILEDINIT", "Unable to initialise a service provider." },
    { WSAEREFUSED, "WSAEREFUSED", "Refused." },
    { WSAEREMOTE, "WSAEREMOTE", "Too many levels of remote in path." },
    { WSAESHUTDOWN, "WSAESHUTDOWN", "Cannot send after socket shutdown." },
    { WSAESOCKTNOSUPPORT, "WSAESOCKTNOSUPPORT", "Socket type not supported." },
    { WSAESTALE, "WSAESTALE", "Stale NFS file handle." },
    { WSAETIMEDOUT, "WSAETIMEDOUT", "Connection timed out." },
    { WSAETOOMANYREFS, "WSAETOOMANYREFS", "Too many references." },
    { WSAEUSERS, "WSAEUSERS", "Too many users." },
    { WSAEWOULDBLOCK, "WSAEWOULDBLOCK", "Resource temporarily unavailable." },
    { WSANOTINITIALISED, "WSANOTINITIALISED", "Successful WSAStartup not yet performed." },
    { WSASERVICE_NOT_FOUND, "WSASERVICE_NOT_FOUND", "Service not found." },
    { WSASYSCALLFAILURE, "WSASYSCALLFAILURE", "System call failure." },
    { WSASYSNOTREADY, "WSASYSNOTREADY", "Network subsystem is unavailable." },
    { WSATYPE_NOT_FOUND, "WSATYPE_NOT_FOUND", "Class type not found." },
    { WSAVERNOTSUPPORTED, "WSAVERNOTSUPPORTED", "Winsock.dll version out of range." },
    { WSAEDISCON, "WSAEDISCON", "Graceful shutdown in progress."    }
};
#endif

const char *
xstrerr(int error)
{
    static char xstrerror_buf[BUFSIZ];

    if (error == 0)
        return "(0) No error.";

#if _SQUID_WINDOWS_
    // Description of WSAGetLastError()
<<<<<<< HEAD
    if (error < 0 || error >= sys_nerr) {
        for (size_t i = 0;i < sizeof(_wsaerrtext) / sizeof(struct _wsaerrtext); i++) {
            if (_wsaerrtext[i].err == error) {
                // small optimization, save using a temporary buffer and two copies...
                snprintf(xstrerror_buf, BUFSIZ, "(%d) %s, %s", error, _wsaerrtext[i].errconst, _wsaerrtext[i].errdesc);
                return xstrerror_buf;
            }
=======
    for (size_t i = 0;i < sizeof(_wsaerrtext) / sizeof(struct _wsaerrtext); i++) {
        if (_wsaerrtext[i].err == error) {
            // small optimization, save using a temporary buffer and two copies...
            snprintf(xstrerror_buf, BUFSIZ, "(%d) %s, %s", error, _wsaerrtext[i].errconst, _wsaerrtext[i].errdesc);
            return xstrerror_buf;
>>>>>>> 21e54359
        }
    }
#endif

    const char *errmsg = strerror(error);

    if (!errmsg || !*errmsg)
        errmsg = "Unknown error";

    snprintf(xstrerror_buf, BUFSIZ, "(%d) %s", error, errmsg);

    return xstrerror_buf;
}<|MERGE_RESOLUTION|>--- conflicted
+++ resolved
@@ -83,21 +83,11 @@
 
 #if _SQUID_WINDOWS_
     // Description of WSAGetLastError()
-<<<<<<< HEAD
-    if (error < 0 || error >= sys_nerr) {
-        for (size_t i = 0;i < sizeof(_wsaerrtext) / sizeof(struct _wsaerrtext); i++) {
-            if (_wsaerrtext[i].err == error) {
-                // small optimization, save using a temporary buffer and two copies...
-                snprintf(xstrerror_buf, BUFSIZ, "(%d) %s, %s", error, _wsaerrtext[i].errconst, _wsaerrtext[i].errdesc);
-                return xstrerror_buf;
-            }
-=======
     for (size_t i = 0;i < sizeof(_wsaerrtext) / sizeof(struct _wsaerrtext); i++) {
         if (_wsaerrtext[i].err == error) {
             // small optimization, save using a temporary buffer and two copies...
             snprintf(xstrerror_buf, BUFSIZ, "(%d) %s, %s", error, _wsaerrtext[i].errconst, _wsaerrtext[i].errdesc);
             return xstrerror_buf;
->>>>>>> 21e54359
         }
     }
 #endif
