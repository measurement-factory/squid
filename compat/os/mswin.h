/*
 * $Id$
 *
 * AUTHOR: Andrey Shorin <tolsty@tushino.com>
 * AUTHOR: Guido Serassio <serassio@squid-cache.org>
 *
 * SQUID Web Proxy Cache          http://www.squid-cache.org/
 * ----------------------------------------------------------
 *
 *  Squid is the result of efforts by numerous individuals from
 *  the Internet community; see the CONTRIBUTORS file for full
 *  details.   Many organizations have provided support for Squid's
 *  development; see the SPONSORS file for full details.  Squid is
 *  Copyrighted (C) 2001 by the Regents of the University of
 *  California; see the COPYRIGHT file for full details.  Squid
 *  incorporates software developed and/or copyrighted by other
 *  sources; see the CREDITS file for full details.
 *
 *  This program is free software; you can redistribute it and/or modify
 *  it under the terms of the GNU General Public License as published by
 *  the Free Software Foundation; either version 2 of the License, or
 *  (at your option) any later version.
 *
 *  This program is distributed in the hope that it will be useful,
 *  but WITHOUT ANY WARRANTY; without even the implied warranty of
 *  MERCHANTABILITY or FITNESS FOR A PARTICULAR PURPOSE.  See the
 *  GNU General Public License for more details.
 *
 *  You should have received a copy of the GNU General Public License
 *  along with this program; if not, write to the Free Software
 *  Foundation, Inc., 59 Temple Place, Suite 330, Boston, MA 02111, USA.
 *
 */
#ifndef SQUID_OS_MSWIN_H
#define SQUID_OS_MSWIN_H

#if _SQUID_WINDOWS_
<<<<<<< HEAD

#if HAVE_FCNTL_H
#include <fcntl.h>
#endif
#if HAVE_STRING_H
#include <string.h>
#endif
=======
>>>>>>> 4d63494d

#define ACL WindowsACL
#if defined(_MSC_VER) /* Microsoft C Compiler ONLY */
#if _MSC_VER == 1400
#define _CRT_SECURE_NO_DEPRECATE
#pragma warning( disable : 4290 )
#pragma warning( disable : 4996 )
#endif
#endif

/* Some MinGW version defines min() and max() as macros
   causing the fail of the build process. The following
   #define will disable that definition
 */
#if defined(__GNUC__)
#define NOMINMAX
#endif

#if defined _FILE_OFFSET_BITS && _FILE_OFFSET_BITS == 64
# define __USE_FILE_OFFSET64	1
#endif

#if defined(_MSC_VER) /* Microsoft C Compiler ONLY */

#if defined __USE_FILE_OFFSET64
typedef uint64_t ino_t;
#else
typedef unsigned long ino_t;
#endif

#define INT64_MAX _I64_MAX
#define INT64_MIN _I64_MIN

#include "default_config_file.h"
/* Some tricks for MS Compilers */
#define __STDC__ 1
#define THREADLOCAL __declspec(thread)

#elif defined(__GNUC__) /* gcc environment */

#define THREADLOCAL __attribute__((section(".tls")))

#endif

#if defined(_MSC_VER) /* Microsoft C Compiler ONLY */
#define alloca _alloca
#endif
#define chdir _chdir
#define dup _dup
#define dup2 _dup2
#define fdopen _fdopen
#if defined(_MSC_VER) /* Microsoft C Compiler ONLY */
#define fileno _fileno
#define fstat _fstati64
#endif
#if 0
#define ftruncate WIN32_ftruncate
#if !_SQUID_MINGW_
extern int WIN32_ftruncate(int fd, off_t size);
#endif
#endif /* 0 */
#define getcwd _getcwd
#define getpid _getpid
#define getrusage WIN32_getrusage
#if defined(_MSC_VER) /* Microsoft C Compiler ONLY */
#define lseek _lseeki64
#define memccpy _memccpy
#define mkdir(p) _mkdir(p)
#define mktemp _mktemp
#endif
#define pclose _pclose
#define pipe WIN32_pipe
#define popen _popen
#define putenv _putenv
#define setmode _setmode
#define sleep(t) Sleep((t)*1000)
#if defined(_MSC_VER) /* Microsoft C Compiler ONLY */
#define snprintf _snprintf
#define stat _stati64
#define strcasecmp _stricmp
#define strdup _strdup
#define strlwr _strlwr
#define strncasecmp _strnicmp
#define tempnam _tempnam
#endif
#define umask _umask
#define unlink _unlink
#if defined(_MSC_VER) /* Microsoft C Compiler ONLY */
#define vsnprintf _vsnprintf
#endif

#define O_RDONLY        _O_RDONLY
#define O_WRONLY        _O_WRONLY
#define O_RDWR          _O_RDWR
#define O_APPEND        _O_APPEND

#define O_CREAT         _O_CREAT
#define O_TRUNC         _O_TRUNC
#define O_EXCL          _O_EXCL

#define O_TEXT          _O_TEXT
#define O_BINARY        _O_BINARY
#define O_RAW           _O_BINARY
#define O_TEMPORARY     _O_TEMPORARY
#define O_NOINHERIT     _O_NOINHERIT
#define O_SEQUENTIAL    _O_SEQUENTIAL
#define O_RANDOM        _O_RANDOM
#define O_NDELAY	0

#define S_IFMT   _S_IFMT
#define S_IFDIR  _S_IFDIR
#define S_IFCHR  _S_IFCHR
#define S_IFREG  _S_IFREG
#define S_IREAD  _S_IREAD
#define S_IWRITE _S_IWRITE
#define S_IEXEC  _S_IEXEC

#define S_IRWXO 007
#if defined(_MSC_VER) /* Microsoft C Compiler ONLY */
#define	S_ISDIR(m) (((m) & _S_IFDIR) == _S_IFDIR)
#endif

#define	SIGHUP	1	/* hangup */
#define	SIGKILL	9	/* kill (cannot be caught or ignored) */
#define	SIGBUS	10	/* bus error */
#define	SIGPIPE	13	/* write on a pipe with no one to read it */
#define	SIGCHLD	20	/* to parent on child stop or exit */
#define SIGUSR1 30	/* user defined signal 1 */
#define SIGUSR2 31	/* user defined signal 2 */

typedef unsigned short int ushort;
#if defined(_MSC_VER) /* Microsoft C Compiler ONLY */
typedef int uid_t;
typedef int gid_t;
#endif

struct passwd {
    char    *pw_name;      /* user name */
    char    *pw_passwd;    /* user password */
    uid_t   pw_uid;        /* user id */
    gid_t   pw_gid;        /* group id */
    char    *pw_gecos;     /* real name */
    char    *pw_dir;       /* home directory */
    char    *pw_shell;     /* shell program */
};

struct group {
    char    *gr_name;      /* group name */
    char    *gr_passwd;    /* group password */
    gid_t   gr_gid;        /* group id */
    char    **gr_mem;      /* group members */
};

struct statfs {
    long    f_type;     /* type of filesystem (see below) */
    long    f_bsize;    /* optimal transfer block size */
    long    f_blocks;   /* total data blocks in file system */
    long    f_bfree;    /* free blocks in fs */
    long    f_bavail;   /* free blocks avail to non-superuser */
    long    f_files;    /* total file nodes in file system */
    long    f_ffree;    /* free file nodes in fs */
    long    f_fsid;     /* file system id */
    long    f_namelen;  /* maximum length of filenames */
    long    f_spare[6]; /* spare for later */
};

#if !HAVE_GETTIMEOFDAY
struct timezone {
    int	tz_minuteswest;	/* minutes west of Greenwich */
    int	tz_dsttime;	/* type of dst correction */
};

inline int
gettimeofday(struct timeval *pcur_time, void *tzp)
{
    struct _timeb current;
    struct timezone *tz = (struct timezone *) tzp;

    _ftime(&current);

    pcur_time->tv_sec = current.time;
    pcur_time->tv_usec = current.millitm * 1000L;
    if (tz) {
        tz->tz_minuteswest = current.timezone;  /* minutes west of Greenwich  */
        tz->tz_dsttime = current.dstflag;       /* type of dst correction  */
    }
    return 0;
}
#endif

#define CHANGE_FD_SETSIZE 1
#if CHANGE_FD_SETSIZE && SQUID_MAXFD > DEFAULT_FD_SETSIZE
#define FD_SETSIZE SQUID_MAXFD
#endif

#include <process.h>
#include <errno.h>
#if defined(_MSC_VER) /* Microsoft C Compiler ONLY */
#include <winsock2.h>
#endif
#include <ws2tcpip.h>
#if (EAI_NODATA == EAI_NONAME)
#undef EAI_NODATA
#define EAI_NODATA WSANO_DATA
#endif
#if defined(_MSC_VER) /* Microsoft C Compiler ONLY */
/* Hack to suppress compiler warnings on FD_SET() & FD_CLR() */
#pragma warning (push)
#pragma warning (disable:4142)
#endif
/* prevent inclusion of wingdi.h */
#define NOGDI
#include <ws2spi.h>
#if defined(_MSC_VER) /* Microsoft C Compiler ONLY */
#pragma warning (pop)
#endif
#include <io.h>

typedef char * caddr_t;

#ifndef _PATH_DEVNULL
#define _PATH_DEVNULL "NUL"
#endif

#undef FD_CLOSE
#undef FD_OPEN
#undef FD_READ
#undef FD_WRITE

#ifndef EISCONN
#define EISCONN WSAEISCONN
#endif
#ifndef EINPROGRESS
#define EINPROGRESS WSAEINPROGRESS
#endif
#ifndef EWOULDBLOCK
#define EWOULDBLOCK WSAEWOULDBLOCK
#endif
#ifndef EALREADY
#define EALREADY WSAEALREADY
#endif
#ifndef ETIMEDOUT
#define ETIMEDOUT WSAETIMEDOUT
#endif
#ifndef ECONNREFUSED
#define ECONNREFUSED WSAECONNREFUSED
#endif
#ifndef ECONNRESET
#define ECONNRESET WSAECONNRESET
#endif
#ifndef ENOTCONN
#define ENOTCONN WSAENOTCONN
#endif
#ifndef ERESTART
#define ERESTART WSATRY_AGAIN
#endif
#ifndef EAFNOSUPPORT
#define EAFNOSUPPORT WSAEAFNOSUPPORT
#endif

#undef h_errno
#define h_errno errno /* we'll set it ourselves */

#undef FD_CLR
#define FD_CLR(fd, set) do { \
    u_int __i; \
    SOCKET __sock = _get_osfhandle(fd); \
    for (__i = 0; __i < ((fd_set FAR *)(set))->fd_count ; __i++) { \
        if (((fd_set FAR *)(set))->fd_array[__i] == __sock) { \
            while (__i < ((fd_set FAR *)(set))->fd_count-1) { \
                ((fd_set FAR *)(set))->fd_array[__i] = \
                    ((fd_set FAR *)(set))->fd_array[__i+1]; \
                __i++; \
            } \
            ((fd_set FAR *)(set))->fd_count--; \
            break; \
        } \
    } \
} while(0)

#undef FD_SET
#define FD_SET(fd, set) do { \
    u_int __i; \
    SOCKET __sock = _get_osfhandle(fd); \
    for (__i = 0; __i < ((fd_set FAR *)(set))->fd_count; __i++) { \
        if (((fd_set FAR *)(set))->fd_array[__i] == (__sock)) { \
            break; \
        } \
    } \
    if (__i == ((fd_set FAR *)(set))->fd_count) { \
        if (((fd_set FAR *)(set))->fd_count < FD_SETSIZE) { \
            ((fd_set FAR *)(set))->fd_array[__i] = (__sock); \
            ((fd_set FAR *)(set))->fd_count++; \
        } \
    } \
} while(0)

#undef FD_ISSET
#define FD_ISSET(fd, set) Win32__WSAFDIsSet(fd, (fd_set FAR *)(set))

/* internal to Microsoft CRTLIB */
typedef struct {
    long osfhnd;    /* underlying OS file HANDLE */
    char osfile;    /* attributes of file (e.g., open in text mode?) */
    char pipech;    /* one char buffer for handles opened on pipes */
#ifdef _MT
    int lockinitflag;
    CRITICAL_SECTION lock;
#endif  /* _MT */
}   ioinfo;
#define IOINFO_L2E          5
#define IOINFO_ARRAY_ELTS   (1 << IOINFO_L2E)
#define _pioinfo(i) ( __pioinfo[(i) >> IOINFO_L2E] + ((i) & (IOINFO_ARRAY_ELTS - 1)) )
#define _osfile(i)  ( _pioinfo(i)->osfile )
#define _osfhnd(i)  ( _pioinfo(i)->osfhnd )
#define FOPEN           0x01    /* file handle open */

#if defined(_MSC_VER) /* Microsoft C Compiler ONLY */

SQUIDCEXTERN _CRTIMP ioinfo * __pioinfo[];
SQUIDCEXTERN int __cdecl _free_osfhnd(int);

#elif defined(__MINGW32__) /* MinGW environment */

__MINGW_IMPORT ioinfo * __pioinfo[];
SQUIDCEXTERN int _free_osfhnd(int);

#endif

SQUIDCEXTERN THREADLOCAL int ws32_result;

SQUIDCEXTERN const char *wsastrerror(int);

#if !HAVE_STRERROR
#if HAVE_STDIO_H
#include <stdio.h>
#undef HAVE_STDIO_H
#endif
inline const char *
strerror(int err)
{
    static char xbstrerror_buf[BUFSIZ];

    if (err < 0 || err >= sys_nerr)
        strncpy(xbstrerror_buf, wsastrerror(err), BUFSIZ);
    else
        strncpy(xbstrerror_buf, strerror(err), BUFSIZ);
    return xbstrerror_buf;
}
#define HAVE_STRERROR 1
#endif

#ifdef __cplusplus

inline
int close(int fd)
{
    char l_so_type[sizeof(int)];
    int l_so_type_siz = sizeof(l_so_type);
    SOCKET sock = _get_osfhandle(fd);

    if (::getsockopt(sock, SOL_SOCKET, SO_TYPE, l_so_type, &l_so_type_siz) == 0) {
        int result = 0;
        if (closesocket(sock) == SOCKET_ERROR) {
            errno = WSAGetLastError();
            result = 1;
        }
        _free_osfhnd(fd);
        _osfile(fd) = 0;
        return result;
    } else
        return _close(fd);
}

#if defined(_MSC_VER) /* Microsoft C Compiler ONLY */

#ifndef _S_IREAD
#define _S_IREAD 0x0100
#endif

#ifndef _S_IWRITE
#define _S_IWRITE 0x0080
#endif

inline
int open(const char *filename, int oflag, int pmode = 0)
{
    return _open(filename, oflag, pmode & (_S_IREAD | _S_IWRITE));
}
#endif

inline
int read(int fd, void * buf, size_t siz)
{
    char l_so_type[sizeof(int)];
    int l_so_type_siz = sizeof(l_so_type);
    SOCKET sock = _get_osfhandle(fd);

    if (::getsockopt(sock, SOL_SOCKET, SO_TYPE, l_so_type, &l_so_type_siz) == 0)
        return ::recv(sock, (char FAR *) buf, (int)siz, 0);
    else
        return _read(fd, buf, (unsigned int)siz);
}

inline
int write(int fd, const void * buf, size_t siz)
{
    char l_so_type[sizeof(int)];
    int l_so_type_siz = sizeof(l_so_type);
    SOCKET sock = _get_osfhandle(fd);

    if (::getsockopt(sock, SOL_SOCKET, SO_TYPE, l_so_type, &l_so_type_siz) == 0)
        return ::send(sock, (char FAR *) buf, siz, 0);
    else
        return _write(fd, buf, siz);
}

inline
char *index(const char *s, int c)
{
    return (char *)strchr(s,c);
}

/** \cond AUTODOCS-IGNORE */
namespace Squid
{
/** \endcond */

inline
int accept(int s, struct sockaddr * a, size_t * l)
{
    SOCKET result;
    if ((result = ::accept(_get_osfhandle(s), a, (int *)l)) == INVALID_SOCKET) {
        if (WSAEMFILE == (errno = WSAGetLastError()))
            errno = EMFILE;
        return -1;
    } else
        return _open_osfhandle(result, 0);
}

inline
int bind(int s, struct sockaddr * n, int l)
{
    if (::bind(_get_osfhandle(s),n,l) == SOCKET_ERROR) {
        errno = WSAGetLastError();
        return -1;
    } else
        return 0;
}

inline
int connect(int s, const struct sockaddr * n, int l)
{
    if (::connect(_get_osfhandle(s),n,l) == SOCKET_ERROR) {
        if (WSAEMFILE == (errno = WSAGetLastError()))
            errno = EMFILE;
        return -1;
    } else
        return 0;
}

inline
struct hostent * gethostbyname (const char *n) {
    HOSTENT FAR * result;
    if ((result = ::gethostbyname(n)) == NULL)
        errno = WSAGetLastError();
    return result;
}
#define gethostbyname(n) Squid::gethostbyname(n)

inline
SERVENT FAR* getservbyname (const char * n, const char * p)
{
    SERVENT FAR * result;
    if ((result = ::getservbyname(n, p)) == NULL)
        errno = WSAGetLastError();
    return result;
}
#define getservbyname(n,p) Squid::getservbyname(n,p)

inline
HOSTENT FAR * gethostbyaddr(const char * a, int l, int t)
{
    HOSTENT FAR * result;
    if ((result = ::gethostbyaddr(a, l, t)) == NULL)
        errno = WSAGetLastError();
    return result;
}
#define gethostbyaddr(a,l,t) Squid::gethostbyaddr(a,l,t)

inline
int getsockname(int s, struct sockaddr * n, size_t * l)
{
    if ((::getsockname(_get_osfhandle(s), n, (int *)l)) == SOCKET_ERROR) {
        errno = WSAGetLastError();
        return -1;
    } else
        return 0;
}

inline
int gethostname(char * n, size_t l)
{
    if ((::gethostname(n, l)) == SOCKET_ERROR) {
        errno = WSAGetLastError();
        return -1;
    } else
        return 0;
}
#define gethostname(n,l) Squid::gethostname(n,l)

inline
int getsockopt(int s, int l, int o, void * v, int * n)
{
    Sleep(1);
    if ((::getsockopt(_get_osfhandle(s), l, o,(char *) v, n)) == SOCKET_ERROR) {
        errno = WSAGetLastError();
        return -1;
    } else
        return 0;
}

/* Simple ioctl() emulation */
inline
int ioctl(int s, int c, void * a)
{
    if ((::ioctlsocket(_get_osfhandle(s), c, (u_long FAR *)a)) == SOCKET_ERROR) {
        errno = WSAGetLastError();
        return -1;
    } else
        return 0;
}

inline
int ioctlsocket(int s, long c, u_long FAR * a)
{
    if ((::ioctlsocket(_get_osfhandle(s), c, a)) == SOCKET_ERROR) {
        errno = WSAGetLastError();
        return -1;
    } else
        return 0;
}

inline
int listen(int s, int b)
{
    if (::listen(_get_osfhandle(s), b) == SOCKET_ERROR) {
        if (WSAEMFILE == (errno = WSAGetLastError()))
            errno = EMFILE;
        return -1;
    } else
        return 0;
}
#define listen(s,b) Squid::listen(s,b)

inline
int recv(int s, void * b, size_t l, int f)
{
    int result;
    if ((result = ::recv(_get_osfhandle(s), (char *)b, l, f)) == SOCKET_ERROR) {
        errno = WSAGetLastError();
        return -1;
    } else
        return result;
}

inline
int recvfrom(int s, void * b, size_t l, int f, struct sockaddr * fr, size_t * fl)
{
    int result;
    if ((result = ::recvfrom(_get_osfhandle(s), (char *)b, l, f, fr, (int *)fl)) == SOCKET_ERROR) {
        errno = WSAGetLastError();
        return -1;
    } else
        return result;
}

inline
int select(int n, fd_set * r, fd_set * w, fd_set * e, struct timeval * t)
{
    int result;
    if ((result = ::select(n,r,w,e,t)) == SOCKET_ERROR) {
        errno = WSAGetLastError();
        return -1;
    } else
        return result;
}
#define select(n,r,w,e,t) Squid::select(n,r,w,e,t)

inline
int send(int s, const void * b, size_t l, int f)
{
    int result;
    if ((result = ::send(_get_osfhandle(s), (char *)b, l, f)) == SOCKET_ERROR) {
        errno = WSAGetLastError();
        return -1;
    } else
        return result;
}

inline
int sendto(int s, const void * b, size_t l, int f, const struct sockaddr * t, int tl)
{
    int result;
    if ((result = ::sendto(_get_osfhandle(s), (char *)b, l, f, t, tl)) == SOCKET_ERROR) {
        errno = WSAGetLastError();
        return -1;
    } else
        return result;
}

inline
int setsockopt(SOCKET s, int l, int o, const char * v, int n)
{
    SOCKET socket;

    socket = ((s == INVALID_SOCKET) ? s : (SOCKET)_get_osfhandle((int)s));

    if (::setsockopt(socket, l, o, v, n) == SOCKET_ERROR) {
        errno = WSAGetLastError();
        return -1;
    } else
        return 0;
}
#define setsockopt(s,l,o,v,n) Squid::setsockopt(s,l,o,v,n)

inline
int shutdown(int s, int h)
{
    if (::shutdown(_get_osfhandle(s),h) == SOCKET_ERROR) {
        errno = WSAGetLastError();
        return -1;
    } else
        return 0;
}

inline
int socket(int f, int t, int p)
{
    SOCKET result;
    if ((result = ::socket(f, t, p)) == INVALID_SOCKET) {
        if (WSAEMFILE == (errno = WSAGetLastError()))
            errno = EMFILE;
        return -1;
    } else
        return _open_osfhandle(result, 0);
}
#define socket(f,t,p) Squid::socket(f,t,p)

inline
int WSAAsyncSelect(int s, HWND h, unsigned int w, long e)
{
    if (::WSAAsyncSelect(_get_osfhandle(s), h, w, e) == SOCKET_ERROR) {
        errno = WSAGetLastError();
        return -1;
    } else
        return 0;
}

#undef WSADuplicateSocket
inline
int WSADuplicateSocket(int s, DWORD n, LPWSAPROTOCOL_INFO l)
{
#ifdef UNICODE
    if (::WSADuplicateSocketW(_get_osfhandle(s), n, l) == SOCKET_ERROR) {
#else
    if (::WSADuplicateSocketA(_get_osfhandle(s), n, l) == SOCKET_ERROR) {
#endif
        errno = WSAGetLastError();
        return -1;
    } else
        return 0;
}

#undef WSASocket
inline
int WSASocket(int a, int t, int p, LPWSAPROTOCOL_INFO i, GROUP g, DWORD f)
{
    SOCKET result;
#ifdef UNICODE
    if ((result = ::WSASocketW(a, t, p, i, g, f)) == INVALID_SOCKET) {
#else
    if ((result = ::WSASocketA(a, t, p, i, g, f)) == INVALID_SOCKET) {
#endif
        if (WSAEMFILE == (errno = WSAGetLastError()))
            errno = EMFILE;
        return -1;
    } else
        return _open_osfhandle(result, 0);
}

} /* namespace Squid */

#else /* #ifdef __cplusplus */
#define connect(s,n,l) \
	(SOCKET_ERROR == connect(_get_osfhandle(s),n,l) ? \
	(WSAEMFILE == (errno = WSAGetLastError()) ? errno = EMFILE : -1, -1) : 0)
#define gethostbyname(n) \
	(NULL == ((HOSTENT FAR*)(ws32_result = (int)gethostbyname(n))) ? \
	(errno = WSAGetLastError()), (HOSTENT FAR*)NULL : (HOSTENT FAR*)ws32_result)
#define gethostname(n,l) \
	(SOCKET_ERROR == gethostname(n,l) ? \
	(errno = WSAGetLastError()), -1 : 0)
#define recv(s,b,l,f) \
	(SOCKET_ERROR == (ws32_result = recv(_get_osfhandle(s),b,l,f)) ? \
	(errno = WSAGetLastError()), -1 : ws32_result)
#define sendto(s,b,l,f,t,tl) \
	(SOCKET_ERROR == (ws32_result = sendto(_get_osfhandle(s),b,l,f,t,tl)) ? \
	(errno = WSAGetLastError()), -1 : ws32_result)
#define select(n,r,w,e,t) \
	(SOCKET_ERROR == (ws32_result = select(n,r,w,e,t)) ? \
	(errno = WSAGetLastError()), -1 : ws32_result)
#define socket(f,t,p) \
	(INVALID_SOCKET == ((SOCKET)(ws32_result = (int)socket(f,t,p))) ? \
	((WSAEMFILE == (errno = WSAGetLastError()) ? errno = EMFILE : -1), -1) : \
	(SOCKET)_open_osfhandle(ws32_result,0))
#define write      _write /* Needed in util.c */
#define open       _open /* Needed in win32lib.c */
#endif /* #ifdef __cplusplus */

#if HAVE_SYS_RESOURCE_H
#include <sys/resource.h>
#else
#define	RUSAGE_SELF	0		/* calling process */
#define	RUSAGE_CHILDREN	-1		/* terminated child processes */

struct rusage {
    struct timeval ru_utime;	/* user time used */
    struct timeval ru_stime;	/* system time used */
    long ru_maxrss;			/* integral max resident set size */
    long ru_ixrss;			/* integral shared text memory size */
    long ru_idrss;			/* integral unshared data size */
    long ru_isrss;			/* integral unshared stack size */
    long ru_minflt;			/* page reclaims */
    long ru_majflt;			/* page faults */
    long ru_nswap;			/* swaps */
    long ru_inblock;		/* block input operations */
    long ru_oublock;		/* block output operations */
    long ru_msgsnd;			/* messages sent */
    long ru_msgrcv;			/* messages received */
    long ru_nsignals;		/* signals received */
    long ru_nvcsw;			/* voluntary context switches */
    long ru_nivcsw;			/* involuntary context switches */
};
#endif /* HAVE_SYS_RESOURCE_H */

#undef ACL

inline int
chroot(const char *dirname)
{
    if (SetCurrentDirectory(dirname))
        return 0;
    else
        return GetLastError();
}

#if 0
inline int
WIN32_truncate(const char *pathname, off_t length)
{
    int res = -1;
    int fd = open(pathname, O_RDWR);

    if (fd == -1)
        errno = EBADF;
    else {
        res = WIN32_ftruncate(fd, length);
        _close(fd);
    }

    return res;
}
#define truncate(x,y) WIN32_truncate((x),(y))
#endif

SQUIDCEXTERN int kill(pid_t, int);
SQUIDCEXTERN int statfs(const char *, struct statfs *);

inline struct passwd *
getpwnam(char *unused) {
    static struct passwd pwd = {NULL, NULL, 100, 100, NULL, NULL, NULL};
    return &pwd;
}

inline struct group *
getgrnam(char *unused) {
    static struct group grp = {NULL, NULL, 100, NULL};
    return &grp;
}

#define geteuid(X)  static_cast<uid_t>(100)
#define seteuid(X)  (void)0
#define getuid(X)   static_cast<uid_t>(100)
#define setuid(X)   (void)0
#define getegid(X)  static_cast<gid_t>(100)
#define setegid(X)  (void)0
#define getgid(X)   static_cast<gid_t>(100)
#define setgid(X)   (void)0

#if !defined(getpagesize)
/* Windows may lack getpagesize() prototype */
inline size_t
getpagesize()
{
    static DWORD system_pagesize = 0;
    if (!system_pagesize) {
        SYSTEM_INFO system_info;
        GetSystemInfo(&system_info);
        system_pagesize = system_info.dwPageSize;
    }
    return system_pagesize;
}
#define HAVE_GETPAGESIZE 1
#endif

<<<<<<< HEAD
=======
/* gcc doesn't recognize the Windows native 64 bit formatting tags causing
 * the compile fail, so we must disable the check on native Windows.
 */
#if __GNUC__
#define PRINTF_FORMAT_ARG1
#define PRINTF_FORMAT_ARG2
#define PRINTF_FORMAT_ARG3
#endif

>>>>>>> 4d63494d
#endif /* _SQUID_WINDOWS_ */
#endif /* SQUID_OS_MSWIN_H */<|MERGE_RESOLUTION|>--- conflicted
+++ resolved
@@ -35,7 +35,6 @@
 #define SQUID_OS_MSWIN_H
 
 #if _SQUID_WINDOWS_
-<<<<<<< HEAD
 
 #if HAVE_FCNTL_H
 #include <fcntl.h>
@@ -43,8 +42,6 @@
 #if HAVE_STRING_H
 #include <string.h>
 #endif
-=======
->>>>>>> 4d63494d
 
 #define ACL WindowsACL
 #if defined(_MSC_VER) /* Microsoft C Compiler ONLY */
@@ -861,8 +858,8 @@
 #define HAVE_GETPAGESIZE 1
 #endif
 
-<<<<<<< HEAD
-=======
+#endif /* _SQUID_WINDOWS_ */
+
 /* gcc doesn't recognize the Windows native 64 bit formatting tags causing
  * the compile fail, so we must disable the check on native Windows.
  */
@@ -872,6 +869,4 @@
 #define PRINTF_FORMAT_ARG3
 #endif
 
->>>>>>> 4d63494d
-#endif /* _SQUID_WINDOWS_ */
 #endif /* SQUID_OS_MSWIN_H */