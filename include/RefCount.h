/*
 * $Id$
 *
 * DEBUG: section --    Refcount allocator
 * AUTHOR:  Robert Collins
 *
 * SQUID Web Proxy Cache          http://www.squid-cache.org/
 * ----------------------------------------------------------
 *
 *  Squid is the result of efforts by numerous individuals from
 *  the Internet community; see the CONTRIBUTORS file for full
 *  details.   Many organizations have provided support for Squid's
 *  development; see the SPONSORS file for full details.  Squid is
 *  Copyrighted (C) 2001 by the Regents of the University of
 *  California; see the COPYRIGHT file for full details.  Squid
 *  incorporates software developed and/or copyrighted by other
 *  sources; see the CREDITS file for full details.
 *
 *  This program is free software; you can redistribute it and/or modify
 *  it under the terms of the GNU General Public License as published by
 *  the Free Software Foundation; either version 2 of the License, or
 *  (at your option) any later version.
 *
 *  This program is distributed in the hope that it will be useful,
 *  but WITHOUT ANY WARRANTY; without even the implied warranty of
 *  MERCHANTABILITY or FITNESS FOR A PARTICULAR PURPOSE.  See the
 *  GNU General Public License for more details.
 *
 *  You should have received a copy of the GNU General Public License
 *  along with this program; if not, write to the Free Software
 *  Foundation, Inc., 59 Temple Place, Suite 330, Boston, MA 02111, USA.
 *
 */

#ifndef _SQUID_REFCOUNT_H_
#define _SQUID_REFCOUNT_H_

#include "config.h"

#if HAVE_IOSTREAM
#include <iostream>
#endif

template <class C>
class RefCount
{

public:
    RefCount () : p_ (NULL) {}

    RefCount (C const *p) : p_(p) { reference (*this); }

    ~RefCount() {
        dereference();
    }

    RefCount (const RefCount &p) : p_(p.p_) {
        reference (p);
    }

    RefCount& operator = (const RefCount& p) {
        // DO NOT CHANGE THE ORDER HERE!!!
        // This preserves semantics on self assignment
        C const *newP_ = p.p_;
        reference(p);
        dereference(newP_);
        return *this;
    }

    bool operator !() const { return !p_; }

    C * operator-> () const {return const_cast<C *>(p_); }

<<<<<<< HEAD
    C & operator * () const { return *const_cast<C *>(p_); }
=======
    C & operator * () const {return *const_cast<C *>(p_); }
>>>>>>> 4d15c643

    C const * getRaw() const {return p_; }

    C * getRaw() {return const_cast<C *>(p_); }

    bool operator == (const RefCount& p) const {
        return p.p_ == p_;
    }

    bool operator != (const RefCount &p) const {
        return p.p_ != p_;
    }

private:
    void dereference(C const *newP = NULL) {
        /* Setting p_ first is important:
        * we may be freed ourselves as a result of
        * delete p_;
        */
        C const (*tempP_) (p_);
        p_ = newP;

        if (tempP_ && tempP_->RefCountDereference() == 0)
            delete tempP_;
    }

    void reference (const RefCount& p) {
        if (p.p_)
            p.p_->RefCountReference();
    }

    C const *p_;

};

struct RefCountable_ {
    RefCountable_():count_(0) {}

    virtual ~RefCountable_() { assert(count_ == 0); }

    /* Not private, to allow class hierarchies */
    void RefCountReference() const {
#if REFCOUNT_DEBUG
        old_debug(0,1)("Incrementing this %p from count %u\n",this,count_);
#endif

        ++count_;
    }

    unsigned RefCountDereference() const {
#if REFCOUNT_DEBUG
        old_debug(0,1)("Decrementing this %p from count %u\n",this,count_);
#endif

        return --count_;
    }

    unsigned RefCountCount() const { return count_; } // for debugging only

private:
    mutable unsigned count_;
};

#define RefCountable virtual RefCountable_

template <class C>
inline std::ostream &operator <<(std::ostream &os, const RefCount<C> &p)
{
    if (p != NULL)
        return os << p.getRaw() << '*' << p->RefCountCount();
    else
        return os << "NULL";
}

#endif /* _SQUID_REFCOUNT_H_ */<|MERGE_RESOLUTION|>--- conflicted
+++ resolved
@@ -71,11 +71,7 @@
 
     C * operator-> () const {return const_cast<C *>(p_); }
 
-<<<<<<< HEAD
-    C & operator * () const { return *const_cast<C *>(p_); }
-=======
     C & operator * () const {return *const_cast<C *>(p_); }
->>>>>>> 4d15c643
 
     C const * getRaw() const {return p_; }
 
