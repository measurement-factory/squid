dnl
dnl  $Id$
dnl
dnl
dnl
AC_INIT([Squid Web Proxy],[3.HEAD-BZR],[http://www.squid-cache.org/bugs/],[squid])
AC_PREREQ(2.61)
AC_CONFIG_HEADERS([include/autoconf.h])
AC_CONFIG_AUX_DIR(cfgaux)
AC_CONFIG_SRCDIR([src/main.cc])
AM_INIT_AUTOMAKE([tar-ustar nostdinc])
AC_REVISION($Revision$)dnl
AC_PREFIX_DEFAULT(/usr/local/squid)
AM_MAINTAINER_MODE

m4_include([acinclude/init.m4])
m4_include([acinclude/squid-util.m4])
m4_include([acinclude/compiler-flags.m4])
m4_include([acinclude/os-deps.m4])
m4_include([acinclude/krb5.m4])
m4_include([acinclude/pam.m4])
m4_include([acinclude/pkg.m4])
m4_include([acinclude/lib-checks.m4])
m4_include([acinclude/ax_cxx_compile_stdcxx_0x.m4])
m4_include([acinclude/ax_cxx_0x_types.m4])

PRESET_CFLAGS="$CFLAGS"
PRESET_CXXFLAGS="$CXXFLAGS"
PRESET_LDFLAGS="$LDFLAGS"

dnl Set default LDFLAGS
if test "x$LDFLAGS" = "x" ; then
  LDFLAGS="-g"
fi

# Check for GNU cc
AC_PROG_CC
AM_PROG_CC_C_O
AC_PROG_CXX
AC_LANG([C++])
AC_CANONICAL_HOST

# might be cross-compiling
if test "x$HOSTCXX" = "x"; then
  HOSTCXX="$CXX"
fi
AC_SUBST(HOSTCXX)

AC_MSG_CHECKING([simplified host os])
simple_host_os=`echo $host_os|sed 's/[0-9].*//g;s/-.*//g'`
squid_host_os_version=`echo $host_os|tr -d "abcdefghijklmnopqrstuvwxyzABCDEFGHIJKLMNOPQRSTUVWXYZ-"`
if test -n "$squid_host_os_version"; then
	squid_host_os="`echo $simple_host_os| sed s/$squid_host_os_version//g`"
else
	squid_host_os="$simple_host_os"
fi
AC_MSG_RESULT($squid_host_os (version $squid_host_os_version))
# on windows squid_host_os is either mingw or cygwin, version is 32

# this needs to be before any test is run, to have more standard
# functions available on some Unix sysems (e.g. Solaris)
if test "x$squid_host_os" = "solaris" -a "x$GCC" != "x" ; then
	AC_USE_SYSTEM_EXTENSIONS
fi

# Check for C++0x compiler support
AX_CXX_COMPILE_STDCXX_0X
if test "x$ax_cv_cxx_compile_cxx0x_cxx" = "xyes" -a \
  "x$squid_host_os" != "xmingw" ; then
    CXXFLAGS="$CXXFLAGS -std=c++0x"
fi

# test for programs
AC_PROG_RANLIB
AC_PROG_CPP
AC_PROG_INSTALL
AC_PROG_LN_S
AC_PROG_EGREP

AC_PATH_PROG(SH, sh, /bin/sh)
AC_PATH_PROG(FALSE, false, /usr/bin/false)
AC_PATH_PROG(TRUE, true, /usr/bin/true)
AC_PATH_PROG(MV, mv, $FALSE)
AC_PATH_PROG(MKDIR, mkdir, $FALSE)
AC_PATH_PROG(LN, ln, cp)
AC_PATH_PROG(CHMOD, chmod, $FALSE)
AC_PATH_PROG(TR, tr, $FALSE)
AC_PATH_PROG(RM, rm, $FALSE)
AC_PATH_PROG(CPPUNITCONFIG, cppunit-config, false)
dnl Libtool 2.2.6 requires: rm -f
RM="$RM -f"

AC_PATH_PROG(PERL, perl, none)
if test "x$ac_cv_path_PERL" = "xnone"; then
  AC_MSG_FAILURE([Perl is required to compile Squid. Please install Perl and then re-run configure ])
fi
AC_PATH_PROG(POD2MAN, pod2man, $FALSE)

dnl set $(AR) if not provided by the build environment
if test "x$AR" = "x"; then
  AC_PATH_PROG(AR, ar, $FALSE)
fi
AR_R="$AR r"
AC_SUBST(AR_R)

# pre-define DEFAULT_PREFIX, some modules need it.
if test "${prefix}" = "NONE" ; then
  squid_prefix=$ac_default_prefix
else
  squid_prefix=$prefix
fi
AC_DEFINE_UNQUOTED(DEFAULT_PREFIX,[$squid_prefix],[The install prefix])
  

AC_ARG_ENABLE(strict-error-checking,
  AS_HELP_STRING([--disable-strict-error-checking],[By default squid is compiled
                 with all possible static compiler error-checks enabled.
                 This flag disables the behavior]), [
  SQUID_YESNO([$enableval],
    [Unrecognized argument to --disable-strict-error-checking: $enableval])
])
AC_MSG_NOTICE([strict error checking enabled: ${enable_strict_error_checking:=yes}])

AC_MSG_CHECKING(whether to use loadable modules)
AC_ARG_ENABLE(loadable-modules,
  AS_HELP_STRING([--disable-loadable-modules],[do not support loadable modules]) , [
  SQUID_YESNO([$enableval],
    [Unrecognized argument to --disable-loadable-modules: $enableval])
])
AM_CONDITIONAL(USE_LOADABLE_MODULES, test "x${enable_loadable_modules:=yes}" = "xyes")
AC_MSG_RESULT([$enable_loadable_modules])

if test "x$enable_loadable_modules" = "xyes";
then
  AC_DEFINE(USE_LOADABLE_MODULES, 1, [Support Loadable Modules])
  AC_ENABLE_SHARED
else
  AC_DISABLE_SHARED
fi

# LT_INIT requires libtool v2, might as well state it loud
LT_PREREQ([2.2])
LT_INIT([dlopen],[disable-shared])
if ! test "${ac_top_build_prefix}" = "";
then
	# LTDL v3-v7 macros assume the autoconf 2.62 variable top_build_prefix is defined
	# But from autoconf 2.64 its called ac_top_build_prefix and not automatically added to the Makefile
	# This fixes Linux LTDLv3-v7, and BSD LTDL v2.2
	top_build_prefix=${ac_top_build_prefix}
	AC_SUBST(top_build_prefix)
fi
LTDL_INIT

dnl LibTool environment is now prepared for setup. Check that it is usable and initialize.
LT_LIB_DLLOAD

# Do we need these unconditionally for "make distcheck" to work?
AC_SUBST(INCLTDL)
AC_SUBST(LIBLTDL)

if test "x$enable_loadable_modules" = "xyes";
then
  # Why is this needed? Should not LT_INIT (or LT_LIB_DLLOAD) from libtool do that?
  LIBADD_DL=${lt_cv_dlopen_libs}
  AC_SUBST([LIBADD_DL])
fi

SQUID_CC_GUESS_VARIANT
SQUID_CC_GUESS_OPTIONS

dnl find out the exe extension for this platform.
dnl If it is not empty, use it for CGI as well.
AC_EXEEXT
AC_OBJEXT

if test "x$EXEEXT" = "x" ; then
  CGIEXT=".cgi"
else
  # automake automatically adds .exe when installing binaries
  CGIEXT=""
fi
AC_SUBST(CGIEXT)

AM_CONDITIONAL(ENABLE_WIN32SPECIFIC,
               [test "x$squid_host_os" = "xmingw" -o "x$squid_host_os" = "xcygwin"])
AM_CONDITIONAL(USE_IPC_WIN32,[test "x$squid_host_os" = "xmingw"])

if test "x$squid_host_os" = "xmingw"; then
  AC_PATH_PROG(WIN32_PSAPI, psapi.dll, none)
  CFLAGS="$CFLAGS -mthreads"
  CXXFLAGS="$CXXFLAGS -mthreads"
  if test "x$ac_cv_path_WIN32_PSAPI" = "xnone"; then
    AC_MSG_NOTICE([PSAPI.DLL is recommended to run Squid on Windows NT Platform])
    AC_MSG_NOTICE([Please see PSAPI.DLL section on doc/win32-relnotes.html.])
  else
    AC_DEFINE(HAVE_WIN32_PSAPI,1,[Define if you have PSAPI.DLL on Windows systems])
    LIBS="$LIBS -lpsapi"
  fi
  MINGW_LIBS="-lmingwex"
  AC_SUBST(MINGW_LIBS)
fi

dnl Substitutions
AC_DEFINE_UNQUOTED(CONFIG_HOST_TYPE, "$host",[Host type from configure])

AC_DEFINE_UNQUOTED(SQUID_CONFIGURE_OPTIONS, "$ac_configure_args", 
                       [configure command line used to configure Squid])

CACHE_EFFECTIVE_USER="nobody"
AC_ARG_WITH(default-user,
  AS_HELP_STRING([--with-default-user=USER],[System user account for squid permissions. Default: nobody]),
 [ CACHE_EFFECTIVE_USER="$withval" ]
)
AC_SUBST(CACHE_EFFECTIVE_USER)

DEFAULT_LOG_DIR="$localstatedir/logs"
AC_ARG_WITH(logdir,
  AS_HELP_STRING([--with-logdir=PATH],
    [Default location for squid logs. default: PREFIX/var/logs]), [
case $withval in
  yes|no)
    AC_MSG_ERROR( --with-logdir requires a directory PATH. --with-logdir=PATH )
    ;;
  *)
    DEFAULT_LOG_DIR="$withval"
    ;;
esac
 ]
)
AC_SUBST(DEFAULT_LOG_DIR)

DEFAULT_PID_FILE="$localstatedir/run/squid.pid"
AC_ARG_WITH(pidfile,
  AS_HELP_STRING([--with-pidfile=PATH],
    [Default location for squid pid file. Default: PREFIX/var/run/squid.pid]), [
case $withval in
 yes|no)
   AC_MSG_ERROR( --with-pidfile requires a file PATH. --with-pidfile=PATH )
   ;;
 *)
   DEFAULT_PID_FILE="$withval"
   ;;
 esac
])
AC_SUBST(DEFAULT_PID_FILE)

DEFAULT_SWAP_DIR="$localstatedir/cache/squid"
AC_ARG_WITH(swapdir,
  AS_HELP_STRING([--with-swapdir=PATH],
    [Default location for squid cache directories. Default: PREFIX/var/cache/squid]), [
case $withval in
 yes|no)
   AC_MSG_ERROR( --with-swapdir requires a directory PATH. --with-swapdir=PATH )
   ;;
 *)
   DEFAULT_SWAP_DIR="$withval"
   ;;
 esac
])
AC_SUBST(DEFAULT_SWAP_DIR)

if test "x$GCC" = "xyes"; then
  GCCVER=`$CC -v 2>&1 | awk '$2 ==  "version" {print $3}'`
  GCCVER2=`echo $GCCVER | awk '{print $1 * 100}'`
  case "$host" in
    i386-*-freebsd*)
      if test $GCCVER2 -lt 300 ; then
        AC_MSG_FAILURE([GCC $GCCVER causes a coredump on $host.
          Please use a more recent GCC version])
      fi
      ;;
    esac
  unset GCCVER
  unset GCCVER2
fi

dnl Set Default CFLAGS
if test "x$PRESET_CFLAGS" = "x"; then
  if test "x$GCC" = "xyes"; then
    case "$host" in
      *-sun-sunos*)
        # sunos has too many warnings for this to be useful
        # motorola too
        ;;
      *m88k*)
        # Motorola cc/ld does not like -02 but is ok on -O
        CFLAGS=`echo $CFLAGS | sed -e 's/-O[0-9]/-O/'`
        ;;
      *)
        CFLAGS="$squid_cv_cc_option_wall $CFLAGS"
        ;;
    esac
  else
    case "$host" in
      *mips-sgi-irix6.*)
        # suggested by Rafael Seidl <rafaels@cthulhu.engr.sgi.com>
        CFLAGS="$squid_cv_cc_option_optimize -OPT:Olimit=0:space=OFF \
                -woff 1009,1014,1110,1116,1183,1185,1188,1204,1230,1233,1355 \
                -Wl,-woff,85,-woff,84,-woff,134 \
                -nostdinc -I/usr/include -D_BSD_SIGNALS $CFLAGS"
        CXXFLAGS="$squid_cv_cc_option_optimize -OPT:Olimit=0:space=OFF \
                  -woff 1009,1014,1110,1116,1183,1185,1188,1204,1230,1233,1355 \
                  -Wl,-woff,85,-woff,84,-woff,134 \
                  -nostdinc -I/usr/include -D_BSD_SIGNALS $CXXFLAGS"
          ;;
        *)
          ;;
    esac
  fi
fi

dnl set squid required flags
if test "x$GCC" = "xyes"; then
  case "$squid_host_os" in
  mingw)
dnl Guido Serassio (serassio@squid-cache.org) 20070811
dnl Using the latest MinGW (gcc 3.4.5 + mingw-runtime 3.13) cannot build with
dnl -Werror -Wmissing-prototypes -Wmissing-declarations
dnl TODO: check if the problem will be present in any other newer MinGW release.
    SQUID_CFLAGS="$squid_cv_cc_option_wall -Wpointer-arith -Wwrite-strings -Wcomments"
    ;;
  freebsd)
    # FreeBSD places local libraries and packages in /usr/local
    CFLAGS="$CFLAGS -I/usr/local/include"
    CXXFLAGS="$CXXFLAGS -I/usr/local/include"
    LDFLAGS="$LDFLAGS -L/usr/local/lib -Wl,-R/usr/local/lib"
    ;;
  *)
    SQUID_CFLAGS="$squid_cv_cc_option_wall -Wpointer-arith -Wwrite-strings -Wmissing-prototypes -Wmissing-declarations -Wcomments"
    ;;
  esac
  SQUID_CXXFLAGS="$squid_cv_cc_option_wall -Wpointer-arith -Wwrite-strings -Wcomments"
else
  SQUID_CFLAGS=
  SQUID_CXXFLAGS=
fi

if test "x$enable_strict_error_checking" != "xno"; then
  SQUID_CFLAGS="$SQUID_CFLAGS $squid_cv_cc_option_werror"
  SQUID_CXXFLAGS="$SQUID_CXXFLAGS $squid_cv_cxx_option_werror"
fi

# squid_cv_cc_arg_pipe is set by SQUID_CC_GUESS_OPTIONS
SQUID_CXXFLAGS="$SQUID_CXXFLAGS $squid_cv_cc_arg_pipe"
SQUID_CFLAGS="$SQUID_CFLAGS $squid_cv_cc_arg_pipe"

# possibly include some build info tag into squid -v
SQUID_EMBED_BUILD_INFO

AC_ARG_ENABLE(optimizations,
  AS_HELP_STRING([--disable-optimizations],
                 [Do not compile Squid with compiler optimizations enabled.
                  Optimization is good for production builds, but not
                  good for debugging. During development, use
                  --disable-optimizations to reduce compilation times
                  and allow easier debugging. This option implies
                  --disable-inline]), [
if test "x$enableval" = "xno" ; then
  AC_MSG_NOTICE([Disabling compiler optimizations (-O flag)])
  CFLAGS="`echo $CFLAGS | sed -e 's/-O[[0-9]]*//'`"
  CXXFLAGS="`echo $CXXFLAGS | sed -e 's/-O[[0-9]]*//'`"
  enable_inline="no"
fi
])

AH_TEMPLATE(_USE_INLINE_,[Include inline methods into header file])
AC_ARG_ENABLE(inline,
  AS_HELP_STRING([--disable-inline],
                 [Do not compile trivial methods as inline. Squid
                  is coded with much of the code able to be inlined.
                  Inlining is good for production builds, but not
                  good for development. During development, use
                  --disable-inline to reduce compilation times and
                  allow incremental builds to be quick. For
                  production builds, or load tests, use
                  --enable-inline to have squid make all trivial
                  methods inlinable by the compiler.]), [
SQUID_YESNO([$enableval],
  [Unrecognized argument to --disable-inline: $enableval])
])
AC_MSG_NOTICE([inlining optimizations enabled: ${enable_inline:=yes}])
SQUID_DEFINE_BOOL(_USE_INLINE_,$enable_inline,
  [Include inline methods into header file])
# to be used by sub-commands
export enable_inline

dnl
dnl Check for atomic operations support in the compiler
dnl
AC_MSG_CHECKING([for atomic operations support])
AC_RUN_IFELSE([AC_LANG_PROGRAM([[
    int n = 0;
]],[[
    __sync_add_and_fetch(&n, 10); // n becomes 10
    __sync_fetch_and_add(&n, 20); // n becomes 30
    __sync_sub_and_fetch(&n, 15); // n becomes 15
    __sync_bool_compare_and_swap(&n, 15, 201); // n becomes 201
    __sync_fetch_and_and(&n, 200); // n becomes 200
    return (n == 200) ? 0 : -1;
]])],
[
    AC_DEFINE(HAVE_ATOMIC_OPS,1,
        [Define to 1 if you have __sync_add_and_fetch() and such])
    AC_MSG_RESULT(yes)
],[
    AC_MSG_RESULT(no)
])


AC_ARG_ENABLE(debug-cbdata,
  AS_HELP_STRING([--enable-debug-cbdata],
      [Provide some debug information in cbdata]), [ 
SQUID_YESNO([$enableval],
    [unrecognized argument to --enable-debug-cbdata: $enableval])
])
SQUID_DEFINE_BOOL(USE_CBDATA_DEBUG,${enable_debug_cbdata:=no},
    [Enable support for cbdata debug information])
AC_MSG_NOTICE([cbdata debugging enabled: $enable_debug_cbdata])


dnl Nasty hack to get autoconf 2.64 on Linux to run.
dnl all other uses of RUN_IFELSE are wrapped inside CACHE_CHECK which breaks on 2.64
AC_RUN_IFELSE([AC_LANG_SOURCE([[ int main(int argc, char **argv) { return 0; } ]])],[],[],[:])

dnl This is a developer only option.. developers know how to set defines
dnl
dnl AC_ARG_ENABLE(xmalloc-debug,
dnl [  --enable-xmalloc-debug  Do some simple malloc debugging],
dnl [ if test "$enableval" = "yes" ; then
dnl     AC_MSG_NOTICE([malloc debugging enabled])
dnl     AC_DEFINE(XMALLOC_DEBUG,1,[Define to do simple malloc debugging])
dnl   fi
dnl ])

dnl This is a developer only option.. developers know how to set defines
dnl
dnl AC_ARG_ENABLE(xmalloc-debug-trace,
dnl [  --enable-xmalloc-debug-trace
dnl                           Detailed trace of memory allocations],
dnl [ if test "$enableval" = "yes" ; then
dnl     AC_MSG_NOTICE([malloc debug trace enabled])
dnl     AC_DEFINE(XMALLOC_TRACE,1,[Define to have a detailed trace of memory allocations])
dnl     AC_DEFINE(XMALLOC_DEBUG,1)
dnl   fi
dnl ])

AH_TEMPLATE(XMALLOC_STATISTICS,[Define to have malloc statistics])
AC_ARG_ENABLE(xmalloc-statistics,
  AS_HELP_STRING([--enable-xmalloc-statistics],
                 [Show malloc statistics in status page]), [
SQUID_YESNO([$enableval],
    [unrecognized argument to --enable-xmalloc-statistics: $enableval])
])
SQUID_DEFINE_BOOL(XMALLOC_STATISTICS,${enable_xmalloc_statistics:=no},
    [Show malloc statistics in status page])
AC_MSG_NOTICE([xmalloc stats display: $enable_xmalloc_statistics])

squid_opt_aufs_threads=""
AC_ARG_WITH(aufs-threads,
  AS_HELP_STRING([--with-aufs-threads=N_THREADS],
   [Tune the number of worker threads for the aufs object store.]), [ 
case $withval in
  [[0-9]]*)
    squid_opt_aufs_threads=$withval
    ;;
  *)
    AC_MSG_ERROR(--with-aufs-threads expects a numeric argument)
    ;;
  esac
])
if test "x$squid_opt_aufs_threads" != "x"; then
    AC_MSG_NOTICE([With $squid_opt_aufs_threads aufs threads])
    AC_DEFINE_UNQUOTED(AUFS_IO_THREADS,$squid_opt_aufs_threads,
                 [Defines how many threads aufs uses for I/O])
fi

AC_ARG_WITH(dl, AS_HELP_STRING([--with-dl],[Use dynamic linking]))
if test "x$with_dl" = "xyes"; then
  AC_MSG_NOTICE([With dl])
fi

AC_SEARCH_LIBS([shm_open], [rt])
if test "x$ac_cv_search_shm_open" != "xno" ; then
  AC_DEFINE(HAVE_SHM,1,[Support shared memory features])
fi

AC_MSG_CHECKING([for DiskIO modules to be enabled])
squid_disk_module_candidates=""
squid_opt_enable_diskio="auto"  #values: no, yes, "auto"(=yes+detect modules)
AC_ARG_ENABLE(disk-io,
  AS_HELP_STRING([--enable-disk-io="list of modules"],
    [Build support for the list of disk I/O modules.
     Set without a value or omitted, all available modules will be built.
     See src/DiskIO for a list of available modules, or
     Programmers Guide section on DiskIO
     for details on how to build your custom disk module]), [ 
case $enableval in
  yes)
    ${TRUE}
    #do nothing, "auto" is ok
    ;;
  no)
    squid_opt_enable_diskio="no"
    ;;
  *)
    squid_opt_enable_diskio="yes"
    squid_disk_module_candidates=" `echo $enableval| sed -e 's/,/ /g;s/  */ /g'` "
    SQUID_CLEANUP_MODULES_LIST([squid_disk_module_candidates])
    ;;
  esac
])

# if requested to autodetect, find out what we have
if test "x$squid_opt_enable_diskio" = "xauto"; then
    squid_opt_enable_diskio="yes"
    SQUID_LOOK_FOR_MODULES([$srcdir/src/DiskIO],[squid_disk_module_candidates])
    if test "x$ac_cv_search_shm_open" = "xno" ; then
        # disable IpcIo
        squid_disk_module_candidates=`echo $squid_disk_module_candidates|sed 's/IpcIo//'`
    fi
fi

AC_MSG_RESULT([${squid_disk_module_candidates:-none}])
SQUID_CHECK_EXISTING_MODULES([$srcdir/src/DiskIO],[squid_disk_module_candidates])
SQUID_DEFINE_BOOL(USE_DISKIO,$squid_opt_enable_diskio,
    [DiskIO modules are expected to be available.])



dnl Some autoconf.h defines we might enable later...
AC_ARG_WITH(pthreads,AS_HELP_STRING([--without-pthreads],[Disable POSIX Threads]))
AC_ARG_WITH(aio, AS_HELP_STRING([--without-aio],[Do not use POSIX AIO. Default: auto-detect]))
AH_TEMPLATE(USE_DISKIO_AIO, [Whether POSIX AIO support is needed. Automatic])
AH_TEMPLATE(USE_DISKIO_DISKTHREADS, [Whether pthreads support is needed. Automatic])
USE_AIOPS_WIN32=0
squid_opt_use_aio=
squid_opt_use_diskthreads=
AIOLIB=

dnl Setup the module paths etc.
DISK_LIBS=
DISK_OS_LIBS=
DISK_MODULES=
DISK_LINKOBJS=
for module in $squid_disk_module_candidates none; do
  # maybe not needed
  if test "x$module" = "xnone"; then
    continue
  fi
  if ! test -d "$srcdir/src/DiskIO/$module"; then
    AC_MSG_ERROR(disk-io $module does not exist)
  fi
  case "$module" in
    DiskDaemon)
      case "$squid_host_os" in
        mingw)
          AC_MSG_NOTICE(["DiskDaemon not supported on MinGW"])
          ;;
        *)
          AC_MSG_NOTICE([Enabling DiskDaemon DiskIO module])
          DISK_LIBS="$DISK_LIBS libDiskDaemon.a"
          DISK_MODULES="$DISK_MODULES DiskDaemon"
          DISK_PROGRAMS="$DISK_PROGRAMS DiskIO/DiskDaemon/diskd"
          DISK_LINKOBJS="$DISK_LINKOBJS DiskIO/DiskDaemon/DiskDaemonDiskIOModule.o"
          ;;
        esac
      ;;
    DiskThreads)
      squid_opt_use_diskthreads="yes"
      LIBPTHREADS=
      SQUID_STATE_SAVE([diskthreads_state],[SQUID_CFLAGS SQUID_CXXFLAGS])
      if test "x$with_pthreads" != "xno"; then
      dnl TODO: this needs to be extended to handle more systems and better
      dnl REF: http://www.openldap.org/lists/openldap-bugs/200006/msg00070.html
      dnl REF: http://autoconf-archive.cryp.to/acx_pthread.html
        case "$squid_host_os" in
          mingw)
            USE_AIOPS_WIN32=1
            AC_MSG_NOTICE([Windows threads support automatically enabled])
            ;;
          freebsd)
            if test `echo "$squid_host_os_version" | cut -b1` -lt 7 ; then
                AC_MSG_NOTICE(pthread library requires FreeBSD 7 or later)
                squid_opt_use_diskthreads="no"
            else
              SQUID_CFLAGS="$SQUID_CFLAGS -D_REENTRANT"
              SQUID_CXXFLAGS="$SQUID_CXXFLAGS -D_REENTRANT"
              if test "x$GCC" = "xyes" -a "x$PRESET_LDFLAGS" = "x" ; then
                LDFLAGS="$LDFLAGS -pthread"
              fi
            fi
            ;;
          solaris)
            if test "x$GCC" = "xyes" ; then
              SQUID_CFLAGS="$SQUID_CFLAGS -D_REENTRANT -pthreads"
              SQUID_CXXFLAGS="$SQUID_CXXFLAGS -D_REENTRANT -pthreads"
              AC_CHECK_LIB(pthread, pthread_create ,[LIBPTHREADS="-lpthread"], [
                AC_MSG_NOTICE(pthread library required but cannot be found.)
                squid_opt_use_diskthreads="no"
               ])
            else
              dnl test for -lpthread first. libc version is a stub apparently on Solaris.
              SQUID_CFLAGS="$SQUID_CFLAGS -D_REENTRANT -lpthread"
              SQUID_CXXFLAGS="$SQUID_CXXFLAGS -D_REENTRANT -lpthread"
              AC_SEARCH_LIBS([pthread_create],[pthread thread],[
                LIBPTHREADS="" #in LIBS 
              ],[
                AC_MSG_NOTICE(pthread library required but cannot be found.)
                squid_opt_use_diskthreads="no"
              ])
            fi
            ;;
          *)
            SQUID_CFLAGS="$SQUID_CFLAGS -D_REENTRANT"
            SQUID_CXXFLAGS="$SQUID_CXXFLAGS -D_REENTRANT"
            AC_CHECK_LIB(pthread, pthread_create ,[LIBPTHREADS="-lpthread"], [
              AC_MSG_NOTICE(pthread library required but cannot be found.)
              squid_opt_use_diskthreads="no"
            ])
            ;;
          esac
        else
          AC_MSG_NOTICE([Native pthreads support manually disabled.])
          squid_opt_use_diskthreads="no"
        fi
        if test "x$squid_opt_use_diskthreads" = "xyes" ; then
          AC_DEFINE(USE_DISKIO_DISKTHREADS, 1, [Whether pthreads support is needed. Automatic])
          AC_MSG_NOTICE([Enabling DiskThreads DiskIO module])
          DISK_LIBS="$DISK_LIBS libDiskThreads.a"
          DISK_OS_LIBS="$DISK_OS_LIBS $LIBPTHREADS"
          DISK_MODULES="$DISK_MODULES DiskThreads"
          DISK_LINKOBJS="$DISK_LINKOBJS DiskIO/DiskThreads/DiskThreadsDiskIOModule.o"
        else
          AC_DEFINE(USE_DISKIO_DISKTHREADS, 0, [Whether pthreads support is needed. Automatic])
          AC_MSG_NOTICE([Native pthreads support disabled. DiskThreads module automaticaly disabled.])
          SQUID_STATE_ROLLBACK([diskthreads_state])
        fi
      ;;

    AIO)
      dnl Check for POSIX AIO availability
      squid_opt_use_aio="yes"
      AIOLIB=
      if test "x$with_aio" != "xno"; then
        have_aio_header=no
        AC_CHECK_HEADERS(aio.h,[have_aio_header=yes])
        dnl On some systems POSIX AIO functions are in librt
        dnl On some systems POSIX AIO functions are in libaio
        AC_CHECK_LIB(rt,aio_read,[AIOLIB="-lrt"],AC_CHECK_LIB(aio,aio_read,[AIOLIB="-laio"],[]))
        dnl Enable AIO if the library and headers are found
        if test "x$AIOLIB" != "x" && test "x$have_aio_header" = "xyes"; then
          AC_MSG_NOTICE([Native POSIX AIO support detected.])
          squid_opt_use_aio="yes"
        else
          dnl Windows does things differently. We provide wrappers.
          dnl TODO: Windows really needs its own DiskIO module or its Overlaped IO
          case "$squid_host_os" in
            mingw)
              squid_opt_use_aio="yes"
              AC_MSG_NOTICE([Windows being built. Maybe-enable POSIX AIO.])
              ;;
            *)
              AC_MSG_NOTICE([Native POSIX AIO support not detected. AIO automatically disabled.])
              squid_opt_use_aio="no"
              ;;
          esac
        fi
      else
        AC_MSG_NOTICE([POSIX AIO support manually disabled.])
        squid_opt_use_aio="no"
      fi
      dnl Use the POSIX AIO pieces if we actually need them.
      if test "x$squid_opt_use_aio" = "xyes" ; then
        AC_DEFINE(USE_DISKIO_AIO, 1, [Whether POSIX AIO support is needed. Automatic])
        DISK_MODULES="$DISK_MODULES AIO"
        DISK_LIBS="$DISK_LIBS libAIO.a"
        DISK_LINKOBJS="$DISK_LINKOBJS DiskIO/AIO/AIODiskIOModule.o"
        case "$squid_host_os" in
          mingw)
            USE_AIO_WIN32=1
            AC_MSG_NOTICE([Replacing AIO DiskIO module with: Windows overlapped I/O support])
            ;;
          *)
            AC_MSG_NOTICE([Enabling AIO DiskIO module])
            DISK_OS_LIBS="$DISK_OS_LIBS $AIOLIB"
            ;;
        esac
      else
        AC_DEFINE(USE_DISKIO_AIO, 0, [Whether POSIX AIO support is needed. Automatic])
        AC_MSG_NOTICE([AIO DiskIO Module disabled. Missing POSIX AIO support.])
      fi
      ;;

    Mmapped)
      dnl TODO: use availability of sys/mman.h and/or mmap to define
      dnl  OR support windows mmap functions
      if test "x$squid_host_os" = "xmingw" ; then
        AC_MSG_NOTICE([Mmapped DiskIO is not available on Mingw])
      else
        AC_MSG_NOTICE([Enabling Mmapped DiskIO module])
        DISK_LIBS="$DISK_LIBS libMmapped.a"
        DISK_MODULES="$DISK_MODULES Mmapped"
        DISK_LINKOBJS="$DISK_LINKOBJS DiskIO/Mmapped/MmappedDiskIOModule.o"
      fi
      ;;

    IpcIo)
      AC_MSG_NOTICE([Enabling IpcIo DiskIO module])
      if test "x$ac_cv_search_shm_open" = "xno" ; then
        AC_MSG_ERROR([DiskIO IpcIo module requires shared memory support])
      fi
      DISK_LIBS="$DISK_LIBS libIpcIo.a"
      DISK_MODULES="$DISK_MODULES IpcIo"
      DISK_LINKOBJS="$DISK_LINKOBJS DiskIO/IpcIo/IpcIoDiskIOModule.o"
      AC_DEFINE(USE_DISKIO_IPCIO, 1, [Enable DiskIO IpcIo module.])
      ;;

    Blocking)
      AC_MSG_NOTICE([Enabling Blocking DiskIO module])
      DISK_LIBS="$DISK_LIBS libBlocking.a"
      DISK_MODULES="$DISK_MODULES Blocking"
      DISK_LINKOBJS="$DISK_LINKOBJS DiskIO/Blocking/BlockingDiskIOModule.o"
      ;;

    *)
      AC_MSG_NOTICE([Enabling $module DiskIO module])
      DISK_LIBS="$DISK_LIBS lib${module}.a"
      DISK_MODULES="$DISK_MODULES ${module}"
      DISK_LINKOBJS="$DISK_LINKOBJS DiskIO/${module}/${module}DiskIOModule.o"
      ;;
    esac
done
AC_MSG_NOTICE([IO Modules built: $DISK_MODULES])
AC_SUBST(DISK_MODULES)
AC_SUBST(DISK_LIBS)
AC_SUBST(DISK_PROGRAMS)
AC_SUBST(DISK_LINKOBJS)
AC_SUBST(DISK_OS_LIBS)
AM_CONDITIONAL([USE_AIOPS_WIN32], [test "$USE_AIOPS_WIN32" = "1"])
AM_CONDITIONAL([USE_AIO_WIN32], [test "$USE_AIO_WIN32" = "1"])


dnl Check what Storage formats are wanted.
dnl This version will error out with a message saying why if a required DiskIO is missing.
squid_opt_enable_storeio=auto
AC_ARG_ENABLE([storeio],
  AS_HELP_STRING([--enable-storeio="list of modules"],
                 [Build support for the list of store I/O modules.
                  The default is only to build the "ufs" module.
                  See src/fs for a list of available modules, or
                  Programmers Guide section <not yet written>
                  for details on how to build your custom store module]), [
case $enableval in
  yes)
    squid_opt_enable_storeio=auto
    ;;
  no)
    squid_opt_enable_storeio=no
    ;;
  *)
    squid_opt_enable_storeio=yes
    squid_storeio_module_candidates="`echo $enableval| sed -e 's/,/ /g;s/  */ /g'`"
    # ufs is really always needed as it has low-level routines
    # if it is a dupe it will be cleaned-up later
    squid_storeio_module_candidates="$squid_storeio_module_candidates ufs"
    ;;
  esac
])
if test "x$squid_opt_enable_storeio" = "xauto"; then
  squid_opt_enable_storeio=yes
  AC_MSG_CHECKING([for available StoreIO modules])
  SQUID_LOOK_FOR_MODULES([$srcdir/src/fs],[squid_storeio_module_candidates])
  # disable coss
  squid_storeio_module_candidates=`echo $squid_storeio_module_candidates|sed 's/coss//'`
  AC_MSG_RESULT([$squid_storeio_module_candidates])
fi

SQUID_CLEANUP_MODULES_LIST([squid_storeio_module_candidates])
SQUID_CHECK_EXISTING_MODULES([$srcdir/src/fs],[squid_storeio_module_candidates])
AC_MSG_NOTICE([Store modules built: $squid_storeio_module_candidates])

for fs in $squid_storeio_module_candidates none; do
  case "$fs" in
    diskd)
      if test "x$squid_disk_module_candidates_Blocking" != "xyes" -a \
        "$squid_disk_module_candidates_DiskDaemon" != "yes" ; then
        AC_MSG_ERROR([Storage diskd module requires DiskIO module: Blocking or DiskDaemon])
      fi
      ;;
    aufs)
      if test "x$squid_disk_module_candidates_Blocking" != "xyes" -a \
        "$squid_disk_module_candidates_DiskThreads" != "yes" ; then
        AC_MSG_ERROR([Storage module aufs requires DiskIO module: Blocking or DiskThreads])
      fi
      ;;
    coss)
      AC_MSG_WARN([COSS Support is not stable yet in Squid-3. Please do not use.])
      if ! test "x$squid_disk_module_candidates_AIO" = "xyes"; then
        AC_MSG_ERROR([COSS requires POSIX AIO which is not available.])
      fi
      # Automake on MinGW needs explicit exe extension
      # for STORE_TESTS substition
      STORE_TESTS="$STORE_TESTS tests/testCoss$EXEEXT"
      ;;
    rock)
	if test "x$squid_disk_module_candidates_IpcIo" != "xyes" -a \
	  "x$squid_disk_module_candidates_Blocking" != "xyes"; then
	  AC_MSG_ERROR([Storage module Rock requires IpcIo or Blocking DiskIO module])
	fi
	STORE_TESTS="$STORE_TESTS tests/testRock$EXEEXT"
	;;
    ufs)
      STORE_TESTS="$STORE_TESTS tests/testUfs$EXEEXT"
    esac
done

dnl hack: need to define those even if not used in the build system to
dnl make sure that global FS objects are linked to the squid binary.
AH_TEMPLATE(HAVE_FS_UFS, "Define to 1 if ufs filesystem module is build")
AH_TEMPLATE(HAVE_FS_AUFS, "Define to 1 if aufs filesystem module is build")
AH_TEMPLATE(HAVE_FS_DISKD, "Define to 1 if diskd filesystem module is build")
AH_TEMPLATE(HAVE_FS_COSS, "Define to 1 if coss filesystem module is build")
AH_TEMPLATE(HAVE_FS_ROCK, "Define to 1 if rock filesystem module is build")


dnl got final squid_storeio_module_candidates, build library lists
dnl This list will not be needed when each fs library has its own Makefile
STORE_LIBS_TO_BUILD=
dnl File system libraries to link executables with.
dnl These are the same as STORE_LIBS_TO_BUILD, but with a path
STORE_LIBS_TO_ADD=
for fs in $squid_storeio_module_candidates; do
    STORE_LIBS_TO_BUILD="$STORE_LIBS_TO_BUILD lib${fs}.la"
    STORE_LIBS_TO_ADD="$STORE_LIBS_TO_ADD fs/lib${fs}.la"
    SQUID_TOUPPER_VAR_CONTENTS([fs])
    AC_DEFINE_UNQUOTED(HAVE_FS_${fs}, 1)
done

AC_SUBST(STORE_LIBS_TO_BUILD)
AC_SUBST(STORE_LIBS_TO_ADD)
AC_SUBST(STORE_TESTS)


dnl At lest one removal policy is always needed.
dnl 'lru' removal policy is currently hard-coded by name for tests
dnl so we must set it as default.
REPL_POLICIES="lru"
AC_ARG_ENABLE(removal-policies,
  AS_HELP_STRING([--enable-removal-policies="list of policies"],
                 [Build support for the list of removal policies.
                  The default is only to build the "lru" module.
                  See src/repl for a list of available modules, or
                  Programmers Guide section 9.9 for details on how
                  to build your custom policy]), [
case $enableval in
  yes)
    SQUID_LOOK_FOR_MODULES([$srcdir/src/repl],[REPL_POLICIES])
    ;;
  no)
    ;;
  *)
    REPL_POLICIES="`echo $enableval| sed -e 's/,/ /g;s/  */ /g'`"
    ;;
  esac
])
if test "x$REPL_POLICIES" != "x" ; then
    SQUID_CHECK_EXISTING_MODULES([$srcdir/src/repl],[REPL_POLICIES])
    AC_MSG_NOTICE([Removal policies to build: $REPL_POLICIES])
    REPL_OBJS="repl/lib`echo $REPL_POLICIES|sed -e 's% %.a repl/lib%g'`.a"
    REPL_LIBS="`echo $REPL_OBJS|sed -e 's%repl/%%g'`"
fi
AC_SUBST(REPL_POLICIES)
AC_SUBST(REPL_OBJS)
AC_SUBST(REPL_LIBS)

AM_CONDITIONAL(ENABLE_PINGER, false)
AC_ARG_ENABLE(icmp,
  AS_HELP_STRING([--enable-icmp],[Enable ICMP pinging and Network Measurement]),
[ if test "x$enableval" = "xyes" ; then
    AC_MSG_NOTICE([ICMP enabled])
    AC_DEFINE(USE_ICMP,1,[Define to use Squid ICMP and Network Measurement features (highly recommended!)])
    AM_CONDITIONAL(ENABLE_PINGER, true)
  fi
])

AM_CONDITIONAL(ENABLE_DELAY_POOLS, false)
AC_ARG_ENABLE(delay-pools,
  AS_HELP_STRING([--enable-delay-pools],[Enable delay pools to limit bandwidth usage]),
[ if test "x$enableval" = "xyes" ; then
    AC_MSG_NOTICE([Delay pools enabled])
    AC_DEFINE([USE_DELAY_POOLS],1,[Traffic management via "delay pools".])
    AM_CONDITIONAL(ENABLE_DELAY_POOLS, true)
  fi
])

dnl disable generic/common adaptation support by default
squid_opt_use_adaptation=no

squid_opt_use_esi=yes
AH_TEMPLATE([USE_SQUID_ESI],
            [Define to enable the ESI processor and Surrogate header support])
AC_ARG_ENABLE(esi,
  AS_HELP_STRING([--enable-esi],
                 [Enable ESI for accelerators. Benefits from expat or libxml2.
                  Enabling ESI will cause squid reverse proxies to be capable
                  of the Edge Acceleration Specification (www.esi.org).]),
                 [squid_opt_use_esi=$enableval], [squid_opt_use_esi=no])
HAVE_LIBEXPAT=0
EXPATLIB=
HAVE_LIBXML2=0
XMLLIB=
if test "x$squid_opt_use_esi" = "xyes" ; then
  AC_MSG_NOTICE([Enabling ESI processor and Surrogate header support.])
  AC_DEFINE(USE_SQUID_ESI,1,
    [Compile the ESI processor and Surrogate header support])
else
  AC_MSG_NOTICE([Disabling ESI processor])
fi

# ESI support libraries: expat
AC_ARG_WITH(expat, AS_HELP_STRING([--without-expat],[Do not use expat for ESI. Default: auto-detect]))
if test "x$squid_opt_use_esi" = "xyes" -a "x$with_expat" != "xno" ; then
  AC_CHECK_LIB([expat], [main], [EXPATLIB="-lexpat"; HAVE_LIBEXPAT=1])
  AC_CHECK_HEADERS([expat.h])
  AC_DEFINE_UNQUOTED(HAVE_LIBEXPAT, $HAVE_LIBEXPAT, [Define to 1 if you have the expat library])
  if test "x$with_expat" = "xyes" -a "x$HAVE_LIBEXPAT" != "x1" ; then
    AC_MSG_ERROR([Required library expat is not able to be found.])
  fi
fi

AC_ARG_WITH(libxml2, AS_HELP_STRING([--without-libxml2],[Do not use libxml2 for ESI. Default: auto-detect]))
if test "x$squid_opt_use_esi" = "xyes" -a "x$with_libxml2" != "xno" ; then
  AC_CHECK_LIB([xml2], [main], [XMLLIB="-lxml2"; HAVE_LIBXML2=1])
  dnl Find the main header and include path...
  AC_CACHE_CHECK([location of libxml2 include files], [ac_cv_libxml2_include], [
    AC_CHECK_HEADERS([libxml/parser.h], [], [
      AC_MSG_NOTICE([Testing in /usr/include/libxml2])
      SAVED_CPPFLAGS="$CPPFLAGS"
      CPPFLAGS="-I/usr/include/libxml2 $CPPFLAGS"
      unset ac_cv_header_libxml_parser_h
      AC_CHECK_HEADERS([libxml/parser.h], [ac_cv_libxml2_include="-I/usr/include/libxml2"], [
        AC_MSG_NOTICE([Testing in /usr/local/include/libxml2])
        CPPFLAGS="-I/usr/local/include/libxml2 $SAVED_CPPFLAGS"
        unset ac_cv_header_libxml_parser_h
        AC_CHECK_HEADERS([libxml/parser.h], [ac_cv_libxml2_include="-I/usr/local/include/libxml2"], [
          AC_MSG_NOTICE([Failed to find libxml2 header file libxml/parser.h])
        ])
      ])
      CPPFLAGS="$SAVED_CPPFLAGS"
    ])
  ])
  if test "x$ac_cv_libxml2_include" != "x"; then
      SQUID_CXXFLAGS="$ac_cv_libxml2_include $SQUID_CXXFLAGS"
      CPPFLAGS="$ac_cv_libxml2_include $CPPFLAGS"
  fi
  dnl Now that we know where to look find the headers...
  AC_CHECK_HEADERS(libxml/parser.h libxml/HTMLparser.h libxml/HTMLtree.h)
  AC_DEFINE_UNQUOTED(HAVE_LIBXML2, $HAVE_LIBXML2, [Define to 1 if you have the libxml2 library])
  if test "x$with_libxml2" = "xyes" -a "$HAVE_LIBXML2" != "1" ; then
    AC_MSG_ERROR([Required library libxml2 is not able to be found.])
  fi
fi

AM_CONDITIONAL(USE_ESI, test "x$squid_opt_use_esi" = "xyes")
AM_CONDITIONAL(HAVE_LIBEXPAT, test "$HAVE_LIBEXPAT" = 1)
AC_SUBST(EXPATLIB)
AM_CONDITIONAL(HAVE_LIBXML2, test "$HAVE_LIBXML2" = 1)
AC_SUBST(XMLLIB)

# icap argument handling
AC_ARG_ENABLE(icap-client,
  AS_HELP_STRING([--enable-icap-client],[Enable the ICAP client.]),
    [squid_opt_use_icap_client=$enableval],
    [squid_opt_use_icap_client=no])
SQUID_DEFINE_BOOL(ICAP_CLIENT,$squid_opt_use_icap_client,
     [Enable ICAP client features in Squid])
AM_CONDITIONAL(USE_ICAP_CLIENT, [test "x$squid_opt_use_icap_client" = "xyes" ])
if test "x$squid_opt_use_icap_client" = "xyes" ; then
  ICAP_LIBS="icap/libicap.la"
  squid_opt_use_adaptation=yes
else
  ICAP_LIBS=""
fi
AC_SUBST(ICAP_LIBS)

squid_opt_use_ecap=1
AC_MSG_CHECKING(whether to support eCAP)
AC_ARG_ENABLE(ecap,
  AS_HELP_STRING([--enable-ecap],[support loadable content adaptation modules]), [
    case "${enableval}" in
       yes|no) squid_opt_use_ecap=$enableval ;;
       *) AC_MSG_ERROR(bad value ${enableval} for --enable-ecap) ;;
    esac
    AC_MSG_RESULT([$squid_opt_use_ecap, explicitly])
    ], [
        squid_opt_use_ecap=no;
        AC_MSG_RESULT([$squid_opt_use_ecap, implicitly])
    ]
)

dnl Necessary if the first PKG_CHECK_MODULES call is conditional
PKG_PROG_PKG_CONFIG

AC_MSG_NOTICE([pkg-config= $PKG_CONFIG])
AC_MSG_NOTICE([squid_opt_use_ecap= $squid_opt_use_ecap])

dnl Perform configuration consistency checks for eCAP
if test "x$squid_opt_use_ecap" != "xno"
then
    dnl eCAP support requires loadable modules, which are enabled by default
    if test "x$enable_loadable_modules" != "xyes"
    then
        AC_MSG_ERROR([eCAP support requires loadable modules. Please do not use --disable-loadable-modules with --enable-ecap.])
    fi

    if test -n "$PKG_CONFIG"; then
      dnl eCAP support requires libecap.
      dnl This Squid supports libecap v0.2.x.
      dnl Use EXT_ prefix to distinguish external libecap (that we check for
      dnl here) from our own convenience ecap library in Makefiles.
      PKG_CHECK_MODULES([EXT_LIBECAP],[libecap >= 0.2.0 libecap < 0.3])
    else
      AC_MSG_NOTICE([eCAP support requires pkg-config to verify the correct library version. Trouble may follow.])
    fi
fi

AM_CONDITIONAL(USE_ECAP, test "x$squid_opt_use_ecap" = "xyes")
if test "x$squid_opt_use_ecap" = "xyes";
then
    AC_DEFINE(USE_ECAP,1,[Enable eCAP support])
    ECAP_LIBS="ecap/libsquid-ecap.la"
    squid_opt_use_adaptation=yes
else
    AC_DEFINE(USE_ECAP,0,[Disable eCAP support])
    ECAP_LIBS=""
fi
dnl convenience library
AC_SUBST(ECAP_LIBS)


dnl enable adaptation if requested by specific adaptation mechanisms
AM_CONDITIONAL(USE_ADAPTATION, test "x$squid_opt_use_adaptation" = "xyes")
if test "x$squid_opt_use_adaptation" = "xyes"
then
    AC_DEFINE(USE_ADAPTATION,1,[common adaptation support])
    ADAPTATION_LIBS="adaptation/libadaptation.la"
else
    AC_DEFINE(USE_ADAPTATION,0,[common adaptation support])
    ADAPTATION_LIBS=""
fi
AC_SUBST(ADAPTATION_LIBS)


dnl This is a developer only option. Developers know how to set defines
dnl
dnl AC_ARG_ENABLE(mem-gen-trace,
dnl [  --enable-mem-gen-trace  Do trace of memory stuff],
dnl [ if test "$enableval" = "yes" ; then
dnl     AC_MSG_NOTICE([Memory trace (to file) enabled])
dnl     AC_DEFINE(MEM_GEN_TRACE,1,[Define for log file trace of mem alloc/free])
dnl   fi
dnl ])


test "x$squid_host_os" = "xmingw" && enable_wccp=no
AC_ARG_ENABLE(wccp,
  AS_HELP_STRING([--disable-wccp],[Disable Web Cache Coordination Protocol]), [
SQUID_YESNO([$enableval],[unrecognized argument to --disable-wccp: $enableval])
])
SQUID_DEFINE_BOOL(USE_WCCP, ${enable_wccp:=yes}, [Define to enable WCCP])
AC_MSG_NOTICE([Web Cache Coordination Protocol enabled: $enable_wccp])

test "x$squid_host_os" = "xmingw" && enable_wccpv2=no
AC_ARG_ENABLE(wccpv2,
  AS_HELP_STRING([--disable-wccpv2],
                 [Disable Web Cache Coordination V2 Protocol]), [ 
SQUID_YESNO([$enableval],
            [unrecognized argument to --disable-wccpv2: $enableval])
])
SQUID_DEFINE_BOOL(USE_WCCPv2,${enable_wccpv2:=yes},
            [Define to enable WCCP V2])
AC_MSG_NOTICE([Web Cache Coordination V2 Protocol enabled: $enable_wccpv2])

AC_ARG_ENABLE(kill-parent-hack,
  AS_HELP_STRING([--enable-kill-parent-hack],[Kill parent on shutdown]), [ 
SQUID_YESNO([$enableval],
            [unrecognized argument to --enable-kill-parent-hack: $enableval])
])
SQUID_DEFINE_BOOL(KILL_PARENT_OPT,${enable_kill_parent_hack:=no},
                   [A dangerous feature which causes Squid to kill its parent 
                    process (presumably the RunCache script) upon receipt 
                    of SIGTERM or SIGINT. Deprecated, Use with caution.])
AC_MSG_NOTICE([Kill parent on shutdown hack enabled: $enable_kill_parent_hack])

AC_ARG_ENABLE(snmp,
  AS_HELP_STRING([--disable-snmp],[Disable SNMP monitoring support]), [
  SQUID_YESNO([$enableval],
              [unrecognized argument to --disable-snmp: $enableval])
])
SQUID_DEFINE_BOOL(SQUID_SNMP,${enable_snmp:=yes},
   [Define to enable SNMP monitoring of Squid])
AM_CONDITIONAL(ENABLE_SNMP, [test "x$enable_snmp" = "xyes"])
if test "x$enable_snmp" = "xyes"; then
    SNMPLIB='../snmplib/libsnmplib.a'
    makesnmplib=snmplib
fi
AC_MSG_NOTICE([SNMP support enabled: $enable_snmp])
AC_SUBST(SNMPLIB)
AC_SUBST(makesnmplib)

AC_ARG_ENABLE(cachemgr-hostname,
  AS_HELP_STRING([--enable-cachemgr-hostname=hostname],
                 [Make cachemgr.cgi default to this host.
                  If unspecified, uses the name of the build-host]), [
  case $enableval in
  yes)
    AC_DEFINE(CACHEMGR_HOSTNAME,[getfullhostname()],
    [If you are upset that the cachemgr.cgi form comes up with the hostname field blank, then define this to getfullhostname()])
    AC_MSG_NOTICE([Cachemgr default hostname == host where cachemgr runs])
    ;;
  no)
    : # Nothing to do..
   ;;
  *)
    AC_DEFINE_UNQUOTED(CACHEMGR_HOSTNAME,"${enableval}")
    AC_MSG_NOTICE([Cachemgr default hostname set to ${enableval}])
    ;;
  esac
])

AC_ARG_ENABLE(eui,
  AS_HELP_STRING([--disable-eui],
                 [Disable use of ARP / MAC/ EUI (ether address)]), [
SQUID_YESNO([$enableval],[--disable-eui expects no arguments])
])
if test "x${enable_eui:=yes}" = "xyes" ; then
  case "$squid_host_os" in
    linux|solaris|freebsd|openbsd|netbsd)
      ${TRUE}
      ;;
    cygwin|mingw)
      EUILIB="-liphlpapi"
      ;;
    *)
      AC_MSG_WARN([EUI support probably will not work on host $host.])
      ;;
  esac
  #Iphlpapi.h check delayed after winsock2.h
  AC_CHECK_HEADERS( \
    windows.h \
    net/if_dl.h \
    sys/sockio.h \
    sys/param.h \
    ws2tcpip.h,
  [], [], [[
#if HAVE_WINDOWS_H
#include <windows.h>
#endif
]])
  AC_CHECK_HEADERS( \
    net/if_arp.h \
    net/route.h, 
  [], [], [[
#include <sys/types.h>
#include <sys/socket.h>
]])

  # openbsd requires sys/param.h to be included before sysctl.h
  AC_CHECK_HEADERS(sys/sysctl.h, [], [],
  [[#if HAVE_SYS_PARAM_H
#include <sys/param.h>
#endif
  ]])
fi
<<<<<<< HEAD

SQUID_CHECK_RECV_ARG_TYPE

=======
AC_SUBST(EUILIB)
>>>>>>> f68414c6
AC_MSG_NOTICE([EUI (MAC address) controls enabled: $enable_eui])
SQUID_DEFINE_BOOL(USE_SQUID_EUI,$enable_eui,
   [Define this to include code which lets you use ethernet addresses. This code uses API initially defined in 4.4-BSD.])
AM_CONDITIONAL(USE_SQUID_EUI, [test "x$enable_eui" = "xyes" ])


AC_ARG_ENABLE(htcp,
  AS_HELP_STRING([--disable-htcp],[Disable HTCP protocol support]), [
SQUID_YESNO([$enableval],
            [unrecognized argument to --disable-htcp: $enableval])
])
SQUID_DEFINE_BOOL(USE_HTCP,${enable_htcp:=yes},
   [Define this to include code for the Hypertext Cache Protocol (HTCP)])
AM_CONDITIONAL(ENABLE_HTCP, [test "x$enable_htcp" = "xyes"])
AC_MSG_NOTICE([HTCP support enabled: $enable_htcp])


# SSL is not enabled by default.
# Default is to use OpenSSL when available
AC_ARG_ENABLE(ssl,
  AS_HELP_STRING([--enable-ssl],
                 [Enable ssl gatewaying support using OpenSSL]), [
SQUID_YESNO([$enableval],
            [unrecognized argument to --enable-ssl: $enableval])
])
# USE_OPENSSL is AC_DEFINED later
# default for ssl is set here
if test "x${enable_ssl:=no}" = "xyes" ; then
  if test "x$squid_host_os" = "xmingw" ; then
    SSLLIB='-lssleay32 -leay32 -lgdi32'
  else
    SSLLIB='-lssl -lcrypto'
  fi
  if test "x$with_openssl" = "x"; then
    with_openssl=yes
  fi
  if test "x$with_openssl" = "x"; then
    with_openssl=yes
  fi
fi
AM_CONDITIONAL(ENABLE_SSL,[ test "x$enable_ssl" = "xyes" ])
AC_MSG_NOTICE([SSL gatewaying support enabled: $enable_ssl])

dnl User may specify OpenSSL is needed from a non-standard location
AC_ARG_WITH(openssl,
  AS_HELP_STRING([--with-openssl=PATH],
                 [Compile with the OpenSSL libraries. The path to
                  the OpenSSL development libraries and headers
                  installation can be specified if outside of the
                  system standard directories]), [ 
case "$with_openssl" in
  yes|no)
    : # Nothing special to do here
    ;;
  *)
    if test ! -d "$withval" ; then
      AC_MSG_ERROR([--with-openssl path does not point to a directory])
    fi
    SSLLIBDIR="$with_openssl/lib"
    CPPFLAGS="-I$with_openssl/include $CPPFLAGS"
    with_openssl=yes
  esac
])
SQUID_DEFINE_BOOL(USE_SSL,$enable_ssl,
   [Define this to include code for SSL gatewaying support])
AC_MSG_NOTICE([Using OpenSSL MD5 implementation: ${with_openssl:=no}])
SQUID_DEFINE_BOOL(USE_OPENSSL,${with_openssl},
   [Define this to make use of the OpenSSL libraries for MD5 calculation rather than Squid-supplied MD5 implementation or if building with SSL encryption])
if test "x$enable_ssl" = "xyes"; then
  if test "x$SSLLIB" = "x"; then
    SSLLIB="-lcrypto" # for MD5 routines
  fi
  # This is a workaround for RedHat 9 brain damage..
  if test -d /usr/kerberos/include -a "x$SSLLIBDIR" = "x" -a -f /usr/include/openssl/kssl.h; then
    AC_MSG_NOTICE([OpenSSL depends on Kerberos])
    SSLLIBDIR="/usr/kerberos/lib"
    CPPFLAGS="$CPPFLAGS -I/usr/kerberos/include"
  fi
fi
if test "x$SSLLIBDIR" != "x" ; then
  SSLLIB="-L$SSLLIBDIR $SSLLIB"
fi
AC_SUBST(SSLLIB)


AC_ARG_ENABLE(forw-via-db,
  AS_HELP_STRING([--enable-forw-via-db],[Enable Forw/Via database]), [
  SQUID_YESNO([$enableval],[unrecognized argument to --enable-forw-via-db: $enableval])
])
SQUID_DEFINE_BOOL(USE_FORW_VIA_DB,${enable_forw_via_db:=no},
                      [Enable Forw/Via database])
AC_MSG_NOTICE([Forw/Via database enabled: $enable_forw_via_db])

AC_ARG_ENABLE(cache-digests,
  AS_HELP_STRING([--enable-cache-digests],
   [Use Cache Digests. See http://wiki.squid-cache.org/SquidFaq/CacheDigests]),
[
 SQUID_YESNO($enableval,
   [unrecognized argument to --enable-cache-digests: $enableval])
])
SQUID_DEFINE_BOOL(USE_CACHE_DIGESTS,${enable_cache_digests:=no},
  [Use Cache Digests for locating objects in neighbor caches.])
AC_MSG_NOTICE([Cache Digests enabled: $enable_cache_digests])


dnl Size of COSS memory buffer
squid_opt_coss_membuf_size=1048576
AC_ARG_WITH(coss-membuf-size,
  AS_HELP_STRING([--with-coss-membuf-size=size],
             [COSS membuf size (default $squid_opt_coss_membuf_size bytes)]), [
case $withval in
  [[0-9]]*) squid_opt_coss_membuf_size=$withval ;;
  *) AC_MSG_ERROR([--with-coss-membuf-size expects a numeric argument]) ;;
esac
])
AC_MSG_NOTICE([Setting COSS membuf size to $squid_opt_coss_membuf_size bytes])
AC_DEFINE_UNQUOTED(COSS_MEMBUF_SZ, $squid_opt_coss_membuf_size,
   [Default COSS membuf size])

################################
# check for netio plugin stuff #
################################
dnl order of these options handling is relevant in case the user
dnl supplies more than one --enable option. Options handled later
dnl override those handled earlier for io loop method manual override
AC_ARG_ENABLE(select,
  AS_HELP_STRING([--disable-select],[Disable select(2) support.]),
[
SQUID_YESNO($enableval,[--disable-select takes no extra argument])
if test "x$enableval" = "xyes"; then
  if test "x$squid_host_os" = "xmingw"; then
    squid_opt_io_loop_engine="select_win32"
  else
    squid_opt_io_loop_engine="select"
  fi
fi
])
AC_MSG_NOTICE([enabling select syscall for net I/O: ${enable_select:=auto}])

AC_ARG_ENABLE(poll,
  AS_HELP_STRING([--disable-poll],[Disable poll(2) support.]),
[
SQUID_YESNO($enableval,[--disable-poll takes no extra argument])
test "x$enableval" = "xyes" && squid_opt_io_loop_engine="poll"
])
AC_MSG_NOTICE([enabling poll syscall for net I/O: ${enable_poll:=auto}])

# kqueue support is still experiemntal and unstable. Not enabled by default.
AC_ARG_ENABLE(kqueue,
  AS_HELP_STRING([--enable-kqueue],
                 [Enable kqueue(2) support (experimental).]), [
SQUID_YESNO($enableval,[--enable-kqueue takes no extra argument])
])
if test "x${enable_kqueue:=no}" = "xyes" ; then
  AC_CHECK_HEADERS([sys/event.h],[],
    [ AC_MSG_ERROR([kqueue support requires sys/event.h header file.]) ])
  squid_opt_io_loop_engine="kqueue"
fi
AC_MSG_NOTICE([enabling kqueue for net I/O: $enable_kqueue])

dnl Enable epoll()
AC_ARG_ENABLE(epoll,
  AS_HELP_STRING([--disable-epoll],[Disable Linux epoll(2) support.]),
[
SQUID_YESNO($enableval,[--disable-epoll takes no extra argument])
test "x$enableval" = "xyes" && squid_opt_io_loop_engine="epoll"
])
AC_MSG_NOTICE([enabling epoll syscall for net I/O: ${enable_epoll:=auto}])

# auto-detect and verify epoll header and library present and working
# logic mapping and loop method selection are performed later
if test "x$enable_epoll" != "xno" ; then

  # check if libs are needed to support epoll
  # note: this code block seems quite generic. Could it be extracted
  #   into a squid specific configure function?
  SQUID_STATE_SAVE(squid_epoll_state)
  AC_SEARCH_LIBS(epoll_ctl,[epoll])
  if test "x$ac_cv_search_epoll_ctl" = "xno" ; then
    enable_epoll=no #disable. Needed code not found
  elif test "x$ac_cv_search_epoll_ctl" = "xnone required" ; then
    EPOLL_LIBS=""
  else
    EPOLL_LIBS=$ac_cv_search_epoll_ctl
  fi
  AC_SUBST(EPOLL_LIBS)
  SQUID_STATE_ROLLBACK(squid_epoll_state) #de-pollute LIBS

  # epoll requires sys/epoll.h
  AC_CHECK_HEADERS([sys/epoll.h])

  dnl Verify that epoll really works
  if test "x$ac_cv_search_epoll_ctl" != 'xno' ; then
    SQUID_CHECK_EPOLL
  fi

  if test "x$enable_epoll" = "xyes" -a "x$squid_cv_epoll_works" = "xno" ; then
    AC_MSG_ERROR([Epoll does not work. Force-enabling it is not going to help.])
  fi
fi

dnl Enable /dev/poll
AC_ARG_ENABLE(devpoll,
  AS_HELP_STRING([--disable-devpoll],[Disable Solaris /dev/poll support.]),
[
SQUID_YESNO($enableval,[--disable-devpoll takes no extra argument])
test "x$enableval" = "xyes" && squid_opt_io_loop_engine="devpoll"
])
AC_MSG_NOTICE([enabling /dev/poll for net I/O: ${enable_devpoll:=auto}])

## auto-detect and verify devpoll header and library present and working
if test "x$enable_devpoll" != "xno"; then

  # /dev/poll requires ioctl() and write()
  AC_CHECK_FUNCS(ioctl)
  AC_CHECK_FUNCS(write)

  # /dev/poll requires sys/devpoll.h
  AC_CHECK_HEADERS([sys/devpoll.h],,[
        if test "x$enable_devpoll" = "xyes"; then
            AC_MSG_ERROR([--enable-devpoll specified but /dev/poll headers not found])
        fi
        enable_devpoll=no])

  # Verify that /dev/poll really works
  if test "x$enable_devpoll" != 'xno' ; then
    SQUID_CHECK_DEVPOLL
  fi

  if test "x$enable_devpoll" = "xyes" -a "x$squid_cv_devpoll_works" = "xno" ; then
    AC_MSG_ERROR([/dev/poll does not work. Force-enabling it is not going to help.])
  fi
fi


AC_ARG_ENABLE(http-violations,
  AS_HELP_STRING([--disable-http-violations],
                 [This allows you to remove code which is known to
                  violate the HTTP protocol specification.]), [
  SQUID_YESNO([$enableval],
         [unrecognized argument to --disable-http-violations: $enableval])
])
SQUID_DEFINE_BOOL(USE_HTTP_VIOLATIONS, ${enable_http_violations:=yes},
  [Define to enable code which volates the HTTP standard specification])
AC_MSG_NOTICE([HTTP violations support enabled: $enable_http_violations])

# IPFW Transparent Proxy
AC_ARG_ENABLE(ipfw-transparent,
  AS_HELP_STRING([--enable-ipfw-transparent],
                 [Enable Transparent Proxy support for systems
                  using FreeBSD IPFW-style firewalling.]), [
  SQUID_YESNO([$enableval],
      [unrecognized argument to --enable-ipfw-transparent: $enableval])
])
SQUID_DEFINE_BOOL(IPFW_TRANSPARENT,${enable_ipfw_transparent:=no},
  [Enable support for Transparent Proxy on systems using FreeBSD IPFW-style firewalling.])
AC_MSG_NOTICE([FreeBSD IPFW-based transparent proxying enabled: $enable_ipfw_transparent])

# IP-Filter Transparent Proxy
AC_ARG_ENABLE(ipf-transparent,
  AS_HELP_STRING([--enable-ipf-transparent],
     [Enable Transparent Proxy support using IPFilter-style firewalling]), [
  SQUID_YESNO([$enableval],
      [unrecognized argument to --enable-ipf-transparent: $enableval])
])
#will be AC_DEFINEd later, after checking for appropriate infrastructure
#IPF currently broken. Default-disabled for now.
AC_MSG_NOTICE([IPF-based transparent proxying requested: ${enable_ipf_transparent:=no}])

dnl Enable PF Transparent Proxy
AC_ARG_ENABLE(pf-transparent,
  AS_HELP_STRING([--enable-pf-transparent],
    [Enable Transparent Proxy support for systems using PF network address redirection.]), [
  SQUID_YESNO([$enableval],
              [unrecognized argument to --enable-pf-transparent: $enableval])
])
#will be AC_DEFINEd later, after checking for appropriate infrastructure
AC_MSG_NOTICE([PF-based transparent proxying requested: ${enable_pf_transparent:=auto}])

# Linux Netfilter Transparent Proxy
AC_ARG_ENABLE(linux-netfilter,
  AS_HELP_STRING([--enable-linux-netfilter],
                 [Enable Transparent Proxy support for Linux (Netfilter)]), [
  SQUID_YESNO([$enableval],
              [unrecognized argument to --enable-linux-netfilter: $enableval])
])
AC_MSG_NOTICE([Linux Netfilter support requested: ${enable_linux_netfilter:=auto}])
#will be AC_DEFINEd later, after checking for appropriate infrastructure


dnl Look for libnetfilter_conntrack options (needed for QOS netfilter marking)
dnl squid_opt_netfilterconntrack is set only when option is explicity specified
AC_ARG_WITH(netfilter-conntrack,
  AS_HELP_STRING([--without-netfilter-conntrack],
                 [Do not use Netfilter conntrack libraries for packet marking.
                  A path to alternative library location may be specified by
                  using --with-netfilter-conntrack=PATH. Default: auto-detect.]), [
case "$with_netfilter_conntrack" in
  yes|no)
    squid_opt_netfilterconntrack=$with_netfilter_conntrack
    ;;
  *)
    if test ! -d "$withval" ; then
      AC_MSG_ERROR([--without-netfilter-conntrack path does not point to a directory])
    fi
    squid_opt_netfilterconntrackpath=$withval
    LDFLAGS="-L$squid_opt_netfilterconntrackpath/lib $LDFLAGS"
    CPPFLAGS="-I$squid_opt_netfilterconntrackpath/include $CPPFLAGS"
    with_netfilter_conntrack=yes
    squid_opt_netfilterconntrack=yes
  esac
])
AC_MSG_NOTICE([Linux Netfilter Conntrack support requested: ${with_netfilter_conntrack:=auto}])
if test "x$with_netfilter_conntrack" != "xno"; then
    AC_SEARCH_LIBS([nfct_query], [netfilter_conntrack],,[
        if test x"$with_netfilter_conntrack" = "xyes"; then
            AC_MSG_ERROR([--with-netfilter-conntrack specified but libnetfilter-conntrack library not found])
        fi
        with_netfilter_conntrack=no])
    AC_CHECK_HEADERS([libnetfilter_conntrack/libnetfilter_conntrack.h \
        libnetfilter_conntrack/libnetfilter_conntrack_tcp.h],,[
        if test x"$with_netfilter_conntrack" = "xyes"; then
            AC_MSG_ERROR([--with-netfilter-conntrack specified but libnetfilter-conntrack headers not found])
        fi
        with_netfilter_conntrack=no])
  # If nothing is broken; enable the libraries usage.
  if test "x$with_netfilter_conntrack" != "xno"; then
    with_netfilter_conntrack=yes
  fi
fi


dnl Enable Large file support
buildmodel=""
squid_opt_enable_large_files=no

AC_ARG_WITH(large-files,
  AS_HELP_STRING([--with-large-files],[Enable support for large files (logs etc).]), [
  if test "x$withval" = "xyes"; then
    squid_opt_enable_large_files=yes
  fi
])

dnl UNIX Build environment
dnl AS_HELP_STRING is not suited here because it cannot to specify newlines
AC_ARG_WITH(build-environment,
 AS_HELP_STRING([--with-build-environment=model],
     [The build environment to use. Normally one of 
      POSIX_V6_ILP32_OFF32 (32 bits),
      POSIX_V6_ILP32_OFFBIG (32 bits with large file support),
      POSIX_V6_LP64_OFF64 (64 bits),
      POSIX_V6_LPBIG_OFFBIG (large pointers and files),
      XBS5_ILP32_OFF32 i(legacy, 32 bits),
      XBS5_ILP32_OFFBIG (legacy, 32 bits with large file support),
      XBS5_LP64_OFF64 (legacy, 64 bits),
      XBS5_LPBIG_OFFBIG (legacy, large pointers and files)
      or default (The default for your OS)]), [
case "$withval" in
  yes|no)
    AC_MSG_FAILURE([--with-build-environment expects a build environment string as used by getconf])
    ;;
  *)
    buildmodel="$withval"
    ;;
esac
])

if test "x$squid_opt_enable_large_files" = "xyes" -a "x$buildmodel" = "x"; then
  for model in POSIX_V6_LPBIG_OFFBIG XBS5_LPBIG_OFFBIG POSIX_V6_LP64_OFF64 XBS5_LP64_OFF64 POSIX_V6_ILP32_OFFBIG XBS5_ILP32_OFFBIG; do
    if test "`getconf _$model 2>/dev/null || true`" = 1 || test "`getconf $model 2>/dev/null || true`" ; then
      buildmodel=$model
      break
    fi
  done
  if test "x$buildmodel" = "x"; then
    AC_MSG_WARN([No suitable build environment found for large files. Trying to use _FILE_OFFSET_BITS=64])
  fi
fi
if test "x$buildmodel" = "xdefault" -o "x$buildmodel" = "x"; then
  if test "x$squid_opt_enable_large_files" = "xyes" ; then
    AC_MSG_NOTICE([Enabling -D_FILE_OFFSET_BITS=64])
    CFLAGS="-D_FILE_OFFSET_BITS=64 $CFLAGS"
    CXXFLAGS="-D_FILE_OFFSET_BITS=64 $CXXFLAGS"
  fi
else
  AC_MSG_NOTICE([Using $buildmodel build environment])
  if test "`getconf _$buildmodel 2>/dev/null || true`" = 1 || test "`getconf $buildmodel 2>/dev/null || true`" ; then
    : # All fine
  else
    AC_MSG_ERROR(Build environment $buildmodel not known to getconf.)
  fi
  CFLAGS="`getconf ${buildmodel}_CFLAGS` $CFLAGS"
  CXXFLAGS="`getconf ${buildmodel}_CFLAGS` $CXXFLAGS"
  LIBS="`getconf ${buildmodel}_LIBS` $LIBS"
  LDFLAGS="`getconf ${buildmodel}_LDFLAGS` $LDFLAGS"
  if test "x$squid_host_os" = "xsolaris" ; then

# On Solaris getconf returns for CFLAGS -xarch=generic64, -Xa and -Usun options, and
# for LDFLAGS -xarch=generic64, but:
#   "-Xa" is supported only by Sun cc, so we need to remove it when using gcc
#   For gcc "-xarch=generic64" must be replaced with "-m64"
#   The 'sun' define is needed by ipfilter includes, so we must remove "-Usun"
    if test "x$GCC" = "xyes"; then
      AC_MSG_NOTICE([Removing -Xa for gcc/g++ on $host])
      CFLAGS="`echo $CFLAGS | sed -e 's/-Xa//'`"
      CXXFLAGS="`echo $CXXFLAGS | sed -e 's/-Xa//'`"
      AC_MSG_NOTICE([Replacing -xarch=generic64 with -m64 for gcc/g++ on $host])
      CFLAGS="`echo $CFLAGS | sed -e 's/-xarch=generic64/-m64/'`"
      CXXFLAGS="`echo $CXXFLAGS | sed -e 's/-xarch=generic64/-m64/'`"
      LDFLAGS="`echo $LDFLAGS | sed -e 's/-xarch=generic64//'`"
    fi
    AC_MSG_NOTICE([Removing -Usun on $host])
    CFLAGS="`echo $CFLAGS | sed -e 's/-Usun//'`"
    CXXFLAGS="`echo $CXXFLAGS | sed -e 's/-Usun//'`"
  fi
fi

dnl Enable Leak Finding Functions
AC_ARG_ENABLE(leakfinder,
  AS_HELP_STRING([--enable-leakfinder],
    [Enable Leak Finding code. Enabling this alone does nothing;
     you also have to modify the source code to use the leak
     finding functions. Probably Useful for hackers only.]), [ 
  SQUID_YESNO([$enableval],
     [unrecognized argument to --enable-leakfinder: $enableval])
])
AC_MSG_NOTICE([Leak Finder enabled: ${enable_leakfinder:=no}])
SQUID_DEFINE_BOOL(USE_LEAKFINDER,$enable_leakfinder,
  [Enable code for assisting in finding memory leaks. Not for the faint of heart])
AM_CONDITIONAL(MAKE_LEAKFINDER, [test "x$enable_leakfinder" = "xyes"])


AC_ARG_ENABLE(follow-x-forwarded-for,
  AS_HELP_STRING([--enable-follow-x-forwarded-for],
                 [Enable support for following the X-Forwarded-For
                 HTTP header to try to find the IP address of the
                 original or indirect client when a request has
                 been forwarded through other proxies.]), [
  SQUID_YESNO([$enableval],
    [unrecognized argument to --enable-follow-x-forwarded-for: $enableval])
])
AC_MSG_NOTICE([Support for X-Forwarded-For enabled: ${enable_follow_x_forwarded_for:=yes}])
SQUID_DEFINE_BOOL(FOLLOW_X_FORWARDED_FOR,$enable_follow_x_forwarded_for,
  [Enable following X-Forwarded-For headers])

AC_ARG_ENABLE(ident-lookups,
  AS_HELP_STRING([--disable-ident-lookups],
                 [Remove code that supports performing Ident (RFC 931) lookups.]), [
  SQUID_YESNO([$enableval],[unrecognized argument to --disable-ident-lookups: $enableval])
])
AC_MSG_NOTICE([Support for Ident lookups enabled: ${enable_ident_lookups:=yes}])
SQUID_DEFINE_BOOL(USE_IDENT,$enable_ident_lookups,[Support for Ident (RFC 931) lookups])

squid_opt_use_dnshelper="no"
AC_ARG_ENABLE(internal-dns,
  AS_HELP_STRING([--disable-internal-dns],
           [Prevents Squid from directly sending and receiving DNS messages, 
            and instead enables the old external 'dnsserver' processes.]), [
  if test "x$enableval" = "xno" ; then
    AC_MSG_WARN([Disabling Internal DNS queries])
    squid_opt_use_dnshelper="yes"
  fi
])
SQUID_DEFINE_BOOL(USE_DNSHELPER,$squid_opt_use_dnshelper,
  [Use dnsserver processes instead of the internal DNS protocol support])
AM_CONDITIONAL([ENABLE_DNSHELPER],[test "x$squid_opt_use_dnshelper" = "xyes" ])


AM_CONDITIONAL(USE_SSL_CRTD, false)
AC_ARG_ENABLE(ssl-crtd,
  AC_HELP_STRING([--enable-ssl-crtd],
                 [Prevent Squid from directly generation of SSL private key and 
                  certificate request and instead enables the ssl_crtd processes.]), [
  SQUID_YESNO([$enableval],
  [unrecogized argument to --enable-ssl-crtd: $enableval])
])

if test "x$enable_ssl_crtd" = "xyes" -a "x$enable_ssl" = "xno" ; then
   AC_MSG_ERROR([You need to enable ssl gatewaying support to use ssl_crtd feature. Try to use --enable-ssl. ])
fi
SQUID_DEFINE_BOOL(USE_SSL_CRTD, ${enable_ssl_crtd:=no},[Use ssl_crtd daemon])
AM_CONDITIONAL(USE_SSL_CRTD, [test "x$enable_ssl_crtd" = "xyes"])

dnl Select Default hosts file location
AC_ARG_ENABLE(default-hostsfile,
  AS_HELP_STRING([--enable-default-hostsfile=path],
                 [Select default location for hosts file.
                  See hosts_file directive in squid.conf for details]), [
if test "x$enableval" != "xnone" -a "x$enableval" != "xno" ; then
  if test \! -f "$enableval"; then
    AC_MSG_WARN([Unable to find file $enableval. I hope you know what you are doing.])
  fi
  squid_opt_default_hosts=$enableval
else
  squid_opt_default_hosts="none"
fi
])
AC_MSG_NOTICE([Default hosts file set to: ${squid_opt_default_hosts:=/etc/hosts}])
DEFAULT_HOSTS=$squid_opt_default_hosts
AC_SUBST(DEFAULT_HOSTS)

# Select auth schemes modules to build
AC_ARG_ENABLE(auth,
  AS_HELP_STRING([--enable-auth],
                 [Build global support for authentication. The list of schemes
                  and helpers to be enabled is defined elsewhere]), [
SQUID_YESNO([$enableval],
            [unrecognized argument to --enable-auth: $enableval])
])
AC_MSG_NOTICE([Authentication support enabled: ${enable_auth:=yes}])
SQUID_DEFINE_BOOL(USE_AUTH,$enable_auth,[Enable support for authentication])
AM_CONDITIONAL(ENABLE_AUTH, test "x$enable_auth" != "xno")
AUTH_MODULES=""

AC_ARG_ENABLE(auth-basic,
  AS_HELP_STRING([--enable-auth-basic="list of helpers"],
     [Enable the basic authentication scheme, and build the specified helpers.
      Not providing an explicit list of helpers will attempt build of
      all possible helpers. Default is to do so.
      To disable the basic authentication scheme, use --disable-auth-basic.
      To enable but build no helpers, specify "none".
      To see available helpers, see the helpers/basic_auth directory. ]),[
#nothing to do really
])
#not specified. Inherit global
if test "x$enable_auth_basic" = "x"; then
    enable_auth_basic=$enable_auth
fi
#conflicts with global
if test "x$enable_auth_basic" != "xno" -a "x$enable_auth" = "xno" ; then
    AC_MSG_ERROR([Basic auth requested but auth disabled])
fi
#define list of modules to build
if test "x$enable_auth_basic" = "xyes" ; then
    SQUID_LOOK_FOR_MODULES([$srcdir/helpers/basic_auth],[enable_auth_basic])
fi
#handle the "none" special case
if test "x$enable_auth_basic" = "xnone" ; then
    enable_auth_basic=""
fi
BASIC_AUTH_HELPERS=""
#enable_auth_basic contains either "no" or the list of modules to be built
enable_auth_basic="`echo $enable_auth_basic| sed -e 's/,/ /g;s/  */ /g'`"
if test "x$enable_auth_basic" != "xno" ; then
    AUTH_MODULES="$AUTH_MODULES basic"
    AC_DEFINE([HAVE_AUTH_MODULE_BASIC],1,[Basic auth module is built])
    for helper in $enable_auth_basic
    do
    dir="$srcdir/helpers/basic_auth/$helper"
    if test -f "$dir/config.test" && sh "$dir/config.test" "$@"; then
      BASIC_AUTH_HELPERS="$BASIC_AUTH_HELPERS $helper"
      # special case
      if test "x$helper" = "xSASL" ; then
        squid_require_sasl=yes
      fi
    elif test -d "$srcdir/helpers/basic_auth/$helper" ; then
      AC_MSG_NOTICE([Basic auth helper $helper ... found but cannot be built])
    fi
    done
fi
AC_MSG_NOTICE([Basic auth helpers to be built: $BASIC_AUTH_HELPERS])
AM_CONDITIONAL(ENABLE_AUTH_BASIC, test "x$enable_auth_basic" != "xno")
AC_SUBST(BASIC_AUTH_HELPERS)

AC_ARG_ENABLE(auth-ntlm,
  AS_HELP_STRING([--enable-auth-ntlm="list of helpers"],
     [Enable the NTLM authentication scheme, and build the specified helpers.
      Not providing an explicit list of helpers will attempt build of
      all possible helpers. Default is to do so.
      To disable the NTLM authentication scheme, use --disable-auth-ntlm.
      To enable but build no helpers, specify "none".
      To see available helpers, see the helpers/ntlm_auth directory. ]),[
])
if test "x$enable_auth_ntlm" = "x"; then
    enable_auth_ntlm=$enable_auth
fi
#conflicts with global
if test "x$enable_auth_ntlm" != "xno" -a "x$enable_auth" = "xno" ; then
    AC_MSG_ERROR([NTLM auth requested but auth disabled])
fi
#define list of modules to build
if test "x$enable_auth_ntlm" = "xyes" ; then
    SQUID_LOOK_FOR_MODULES([$srcdir/helpers/ntlm_auth],[enable_auth_ntlm])
fi
#handle the "none" special case
if test "x$enable_auth_ntlm" = "xnone" ; then
    enable_auth_ntlm=""
fi
NTLM_AUTH_HELPERS=""
enable_auth_ntlm="`echo $enable_auth_ntlm| sed -e 's/,/ /g;s/  */ /g'`"
if test "x$enable_auth_ntlm" != "xno" ; then
    AUTH_MODULES="$AUTH_MODULES ntlm"
    AC_DEFINE([HAVE_AUTH_MODULE_NTLM],1,[NTLM auth module is built])
    for helper in $enable_auth_ntlm ; do
        dir="$srcdir/helpers/ntlm_auth/$helper"
        if test -f "$dir/config.test" && sh "$dir/config.test" "$@"; then
            NTLM_AUTH_HELPERS="$NTLM_AUTH_HELPERS $helper"
        elif test -d "$srcdir/helpers/ntlm_auth/$helper" ; then
            AC_MSG_NOTICE([NTLM auth helper $helper ... found but cannot be built])
        fi
    done
fi
AC_MSG_NOTICE([NTLM auth helpers built: $NTLM_AUTH_HELPERS])
AM_CONDITIONAL(ENABLE_AUTH_NTLM, test "x$enable_auth_ntlm" != "xno")
AC_SUBST(NTLM_AUTH_HELPERS)

AC_ARG_ENABLE(auth-negotiate,
  AS_HELP_STRING([--enable-auth-negotiate="list of helpers"],
     [Enable the Negotiate authentication scheme, and build the specified 
      helpers.
      Not providing an explicit list of helpers will attempt build of
      all possible helpers. Default is to do so.
      To disable the Negotiate authentication scheme, 
      use --disable-auth-negotiate.
      To enable but build no helpers, specify "none".
      To see available helpers, see the helpers/negotiate_auth directory. ]),[
#nothing to do, really
])
if test "x$enable_auth_negotiate" = "x"; then
    enable_auth_negotiate=$enable_auth
fi
#conflicts with global
if test "x$enable_auth_negotiate" != "xno" -a "x$enable_auth" = "xno" ; then
    AC_MSG_ERROR([Negotiate auth requested but auth disabled])
fi
#define list of modules to build
if test "x$enable_auth_negotiate" = "xyes" ; then
    SQUID_LOOK_FOR_MODULES([$srcdir/helpers/negotiate_auth],[enable_auth_negotiate])
fi
#handle the "none" special case
if test "x$enable_auth_negotiate" = "xnone" ; then
    enable_auth_negotiate=""
fi
NEGOTIATE_AUTH_HELPERS=""
enable_auth_negotiate="`echo $enable_auth_negotiate| sed -e 's/,/ /g;s/  */ /g'`"
if test "x$enable_auth_negotiate" != "xno" ; then
    AUTH_MODULES="$AUTH_MODULES negotiate"
    AC_DEFINE([HAVE_AUTH_MODULE_NEGOTIATE],1,[Negotiate auth module is built])
    for helper in $enable_auth_negotiate ; do
        dir="$srcdir/helpers/negotiate_auth/$helper"
        if test -f "$dir/config.test" && sh "$dir/config.test" "$@"; then
            NEGOTIATE_AUTH_HELPERS="$NEGOTIATE_AUTH_HELPERS $helper"
        elif test -d "$srcdir/helpers/negotiate_auth/$helper" ; then
            AC_MSG_NOTICE([Negotiate auth helper $helper ... found but cannot be built])
        fi
    done
fi
AC_MSG_NOTICE([Negotiate auth helpers built: $NEGOTIATE_AUTH_HELPERS])
AM_CONDITIONAL(ENABLE_AUTH_NEGOTIATE, test "x$enable_auth_negotiate" != "xno")
AC_SUBST(NEGOTIATE_AUTH_HELPERS)

AC_ARG_ENABLE(auth-digest,
  AS_HELP_STRING([--enable-auth-digest="list of helpers"],
     [Enable the Digest authentication scheme, and build the specified helpers.
      Not providing an explicit list of helpers will attempt build of
      all possible helpers. Default is to do so.
      To disable the Digest authentication scheme, use --disable-auth-digest.
      To enable but build no helpers, specify "none".
      To see available helpers, see the helpers/digest_auth directory. ]),[
#nothing to do, really
])
if test "x$enable_auth_digest" = "x"; then
    enable_auth_digest=$enable_auth
fi
#conflicts with global
if test "x$enable_auth_digest" != "xno" -a "x$enable_auth" = "xno" ; then
    AC_MSG_ERROR([Digest auth requested but auth disabled])
fi
#define list of modules to build
if test "x$enable_auth_digest" = "xyes" ; then
    SQUID_LOOK_FOR_MODULES([$srcdir/helpers/digest_auth],[enable_auth_digest])
fi
#handle the "none" special case
if test "x$enable_auth_digest" = "xnone" ; then
    enable_auth_digest=""
fi
DIGEST_AUTH_HELPERS=""
enable_auth_digest="`echo $enable_auth_digest| sed -e 's/,/ /g;s/  */ /g'`"
if test "x$enable_auth_digest" != "xno" ; then
    AUTH_MODULES="$AUTH_MODULES digest"
    AC_DEFINE([HAVE_AUTH_MODULE_DIGEST],1,[Digest auth module is built])
    for helper in $enable_auth_digest ; do
        dir="$srcdir/helpers/digest_auth/$helper"
        if test -f "$dir/config.test" && sh "$dir/config.test" "$@"; then
            DIGEST_AUTH_HELPERS="$DIGEST_AUTH_HELPERS $helper"
        elif test -d "$srcdir/helpers/digest_auth/$helper" ; then
            AC_MSG_NOTICE([Digest auth helper $helper ... found but cannot be built])
        fi
    done
fi
AC_MSG_NOTICE([Digest auth helpers built: $DIGEST_AUTH_HELPERS])
AM_CONDITIONAL(ENABLE_AUTH_DIGEST, test "x$enable_auth_digest" != "xno")
AC_SUBST(DIGEST_AUTH_HELPERS)

dnl Authentication libraries to build
dnl This list will not be needed when each auth library has its own Makefile
dnl this is to be placed AFTER each auth module's handler
AUTH_LIBS_TO_BUILD=
for module in $AUTH_MODULES; do
    AUTH_LIBS_TO_BUILD="$AUTH_LIBS_TO_BUILD ${module}/lib${module}.la"
done
AC_SUBST(AUTH_MODULES)
AC_SUBST(AUTH_LIBS_TO_BUILD)

dnl Select logging daemon helpers to build
squid_opt_logdaemon_helpers="auto"
AC_ARG_ENABLE(log-daemon-helpers,
  AS_HELP_STRING([--enable-log-daemon-helpers="list of helpers"],
                 [This option selects which logging daemon helpers to 
                  build and install as part of the normal build process
                  For a list of available helpers see the helpers/log_daemon
                  directory.]),[
case "$enableval" in
  yes) : ;;
  no)  squid_opt_logdaemon_helpers="" ;;
  *)   squid_opt_logdaemon_helpers="`echo $enableval| sed -e 's/,/ /g;s/  */ /g'`" ;;
  esac
])
if test "x$squid_opt_logdaemon_helpers" = "xauto" ; then
  squid_opt_logdaemon_helpers=""
  SQUID_LOOK_FOR_MODULES([$srcdir/helpers/log_daemon],[squid_opt_logdaemon_helpers])
fi
for helper in $squid_opt_logdaemon_helpers ; do
  dir="$srcdir/helpers/log_daemon/$helper"
  if test -f "$dir/config.test" && sh "$dir/config.test" "$@"; then
    LOG_DAEMON_HELPERS="$LOG_DAEMON_HELPERS $helper"
  elif test -d "$srcdir/helpers/log_daemon/$helper" ; then
    AC_MSG_NOTICE([Log daemon helper $helper ... found but cannot be built])
  fi
done
AC_MSG_NOTICE([Log daemon helpers built: $LOG_DAEMON_HELPERS])
AC_SUBST(LOG_DAEMON_HELPERS)

dnl
dnl Check Kerberos/GSSAPI/SPNEGO
dnl
SQUID_STATE_SAVE([krbsave])

AC_ARG_WITH(krb5-config,
  AS_HELP_STRING([--with-krb5-config=PATH],
                 [specify path to krb5-config (default=detect)]), [
case "$withval" in
  yes) unset krb5confpath ;;
  no)  krb5confpath=no ;;
  *)   krb5confpath=$withval ;;
esac
])
if test x"$krb5confpath" != "xno"; then
    if test "x$krb5confpath" != "x"; then
        if ! test -x "$krb5confpath"; then
            AC_MSG_WARN([krb5-config '$krb5confpath' not executable, ignoring])
            AC_CHECK_PROG(ac_krb5_config, krb5-config, yes, no)
            krb5confpath=krb5-config
        fi
        krb5_config_path=`dirname $krb5confpath`
        AC_CHECK_PROG(ac_krb5_config, krb5-config, yes, no, $krb5_config_path)
    else
    AC_CHECK_PROG(ac_krb5_config,krb5-config,yes,no)
        krb5confpath=krb5-config
    fi
fi
if test "x$ac_krb5_config" = "xyes" ; then
  ac_heimdal="`$krb5confpath --version 2>/dev/null | grep -i heimdal`"
  ac_solaris="`$krb5confpath --version 2>/dev/null | grep -i solaris`"
  if test "x$ac_heimdal" != "x" ; then
    AC_DEFINE(HAVE_HEIMDAL_KERBEROS,1,[Define to 1 if you have Heimdal Kerberos])
  else
    AC_DEFINE(HAVE_MIT_KERBEROS,1,[Define to 1 if you have MIT Kerberos])
  fi
  if test "x$ac_solaris" != "x" ; then
    KRB5INCS="`$krb5confpath --cflags krb5 2>/dev/null`"
    KRB5LIBS="`$krb5confpath --libs krb5 2>/dev/null`"
    KRB5INCS="-I/usr/include/gssapi $KRB5INCS"
    KRB5LIBS="-L/usr/lib -R/usr/lib -lgss -lresolv -lsocket -lnsl $KRB5LIBS"
  else
    KRB5INCS="`$krb5confpath --cflags krb5 2>/dev/null`"
    KRB5LIBS="`$krb5confpath --libs krb5 2>/dev/null`"
    KRB5INCS="`$krb5confpath --cflags gssapi 2>/dev/null` $KRB5INCS"
    KRB5LIBS="`$krb5confpath --libs gssapi 2>/dev/null` $KRB5LIBS"
  fi
  CPPFLAGS="$CPPFLAGS $KRB5INCS"
  LIBS="$LIBS $KRB5LIBS"
  AC_CHECK_HEADERS(gssapi.h gssapi/gssapi.h gssapi/gssapi_krb5.h)
  if test "x$ac_heimdal" == "x" ; then
    AC_CHECK_HEADERS(gssapi/gssapi_generic.h)
    AC_CHECK_HEADERS(profile.h)
  fi

  SQUID_CHECK_KRB5_SOLARIS_BROKEN_KRB5_H
  if test "x$squid_cv_broken_krb5_h" = "xyes"; then
    AC_DEFINE(HAVE_BROKEN_SOLARIS_KRB5_H, 1, [Define to 1 if Solaris krb5.h is broken for C++])
    AC_MSG_WARN([You have a broken Solaris <krb5.h> system include.])
    AC_MSG_WARN([Please see http://bugs.opensolaris.org/bugdatabase/view_bug.do?bug_id=6837512])
    AC_MSG_WARN([If you need Kerberos support you'll have to patch])
    AC_MSG_WARN([your system. See contrib/solaris/solaris-krb5-include.patch])
  fi
  SQUID_CHECK_KRB5_HEIMDAL_BROKEN_KRB5_H
  if test "x$squid_cv_broken_heimdal_krb5_h" = "xyes"; then
    AC_DEFINE(HAVE_BROKEN_HEIMDAL_KRB5_H, 1, [Define to 1 if Heimdal krb5.h is broken for C++])
  fi
  AC_CHECK_HEADERS(krb5.h com_err.h et/com_err.h)

  ac_com_error_message=no
  if test "x$ac_cv_header_com_err_h" == "xyes" ; then
      AC_EGREP_HEADER(error_message,com_err.h,ac_com_error_message=yes)
  elif test "x$ac_cv_header_et_com_err_h" == "xyes" ; then
      AC_EGREP_HEADER(error_message,et/com_err.h,ac_com_error_message=yes)
  fi

  SQUID_CHECK_MAX_SKEW_IN_KRB5_CONTEXT
  if test "x$squid_cv_max_skew_context" = "xyes"; then
    AC_DEFINE(HAVE_MAX_SKEW_IN_KRB5_CONTEXT, 1, [Define to 1 if max_skew in struct krb5_context])
  fi

  if test `echo $KRB5LIBS | grep -c com_err` -ne 0 -a "x$ac_com_error_message" == "xyes" ; then
    AC_CHECK_LIB(com_err,error_message,
      AC_DEFINE(HAVE_ERROR_MESSAGE,1,
        [Define to 1 if you have error_message]),)
  elif test  "x$ac_com_error_message" == "xyes" ; then
    AC_CHECK_LIB(krb5,error_message,
      AC_DEFINE(HAVE_ERROR_MESSAGE,1,
        [Define to 1 if you have error_message]),)
  fi
  AC_CHECK_LIB(krb5,krb5_get_err_text,
    AC_DEFINE(HAVE_KRB5_GET_ERR_TEXT,1,
      [Define to 1 if you have krb5_get_err_text]),)
  AC_CHECK_LIB(krb5,krb5_get_error_message,
    AC_DEFINE(HAVE_KRB5_GET_ERROR_MESSAGE,1,
      [Define to 1 if you have krb5_get_error_message]),)
  AC_CHECK_DECLS(krb5_kt_free_entry,,,[#include <krb5.h>])
  AC_CHECK_LIB(krb5,krb5_kt_free_entry,
    AC_DEFINE(HAVE_KRB5_KT_FREE_ENTRY,1,
      [Define to 1 if you have krb5_kt_free_entry]),)
  AC_CHECK_LIB(krb5,krb5_get_init_creds_keytab,
    AC_DEFINE(HAVE_GET_INIT_CREDS_KEYTAB,1,
      [Define to 1 if you have krb5_get_init_creds_keytab]),)
  AC_CHECK_LIB(krb5,krb5_get_max_time_skew,
    AC_DEFINE(HAVE_KRB5_GET_MAX_TIME_SKEW,1,
      [Define to 1 if you have krb5_get_max_time_skew]),)
  AC_CHECK_LIB(krb5,krb5_get_profile,
    AC_DEFINE(HAVE_KRB5_GET_PROFILE,1,
      [Define to 1 if you have krb5_get_profile]),)
  AC_CHECK_LIB(krb5,profile_get_integer,
    AC_DEFINE(HAVE_PROFILE_GET_INTEGER,1,
      [Define to 1 if you have profile_get_integer]),)
  AC_CHECK_LIB(krb5,profile_release,
    AC_DEFINE(HAVE_PROFILE_RELEASE,1,
      [Define to 1 if you have profile_release]),)

  SQUID_CHECK_KRB5_CONTEXT_MEMORY_CACHE
  SQUID_DEFINE_BOOL(HAVE_KRB5_MEMORY_CACHE,$squid_cv_memory_cache,
       [Define if kerberos has MEMORY: cache support])

  SQUID_CHECK_WORKING_GSSAPI
  SQUID_DEFINE_BOOL(HAVE_GSSAPI,$squid_cv_working_gssapi,[GSSAPI support])

  SQUID_CHECK_SPNEGO_SUPPORT
  SQUID_DEFINE_BOOL(HAVE_SPNEGO,$squid_cv_have_spnego,[SPNEGO support])

  SQUID_CHECK_WORKING_KRB5
  SQUID_DEFINE_BOOL(HAVE_KRB5,$squid_cv_working_krb5,[KRB5 support])

  AC_SUBST(KRB5INCS)
  AC_SUBST(KRB5LIBS)
fi
SQUID_STATE_ROLLBACK([krbsave])
AM_CONDITIONAL(HAVE_SPNEGO, test x"$squid_cv_have_spnego" = x"yes" )

dnl Enable "NTLM fail open"
AC_ARG_ENABLE(ntlm-fail-open,
  AS_HELP_STRING([--enable-ntlm-fail-open],
    [Enable NTLM fail open, where a helper that fails one of the
     Authentication steps can allow squid to still authenticate
     the user. This has security implications, and is deprecated]),
[ 
  SQUID_YESNO([$enableval],[--enable-ntlm-fail-open takes no argument])
])
SQUID_DEFINE_BOOL(NTLM_FAIL_OPEN,${enable_ntlm_fail_open:=no},
  [Define if NTLM is allowed to fail gracefully when a helper has problems.])
AC_MSG_NOTICE([ntlm-fail-open enabled: $enable_ntlm_fail_open])

AC_ARG_ENABLE(external-acl-helpers,
  AS_HELP_STRING([--enable-external-acl-helpers="list of helpers"],
                 [Enable external_acl helpers support and thelpers themselves.
                  Default is to build all buildable helpers and enable support.
                  To disable support, use --disable-external-acl-helpers.
                  To build no helpers, specify "none".
                  To see available helpers, see the helpers/external_acl
                  directory]), [
#nothing to do, really
])
if test "x${enable_external_acl_helpers:=yes}" = "xyes" ;then
  SQUID_LOOK_FOR_MODULES([$srcdir/helpers/external_acl],
    [enable_external_acl_helpers])
fi
if test "x$enable_external_acl_helpers" = "xnone" ; then
  enable_external_acl_helpers=""
fi
EXTERNAL_ACL_HELPERS=""
enable_external_acl_helpers="`echo $enable_external_acl_helpers| sed -e 's/,/ /g;s/  */ /g'`"
if test "x$enable_external_acl_helpers" != "xno" ; then
  for helper in $enable_external_acl_helpers ; do
    dir="$srcdir/helpers/external_acl/$helper"
    if test -f "$dir/config.test" && sh "$dir/config.test" "$@"; then
      EXTERNAL_ACL_HELPERS="$EXTERNAL_ACL_HELPERS $helper"
      # special case
      if test "x$helper" = "xkerberos_ldap_group" ; then
        squid_require_sasl=yes
      fi
    else
      AC_MSG_NOTICE([external acl helper $helper ... found but cannot be built])
    fi
  done
fi
AC_MSG_NOTICE([External acl helpers built: $EXTERNAL_ACL_HELPERS])
AC_SUBST(EXTERNAL_ACL_HELPERS)



dnl Select url_rewrite helpers to build
AC_ARG_ENABLE(url-rewrite-helpers,
  AS_HELP_STRING([--enable-url-rewrite-helpers="list of helpers"],
                 [This option selects which url_rewrite helpers to
                  build and install as part of the normal build
                  process. The default is to attempt the build of all possible
                  helpers. Use --disable-url-rewrite-helpers to build none.
                  For a list of available helpers see the
                  helpers/url_rewrite directory.]),[
])
if test "x${enable_url_rewrite_helpers:=yes}" = "xyes" ; then
    SQUID_LOOK_FOR_MODULES([$srcdir/helpers/url_rewrite],
                           [enable_url_rewrite_helpers])
fi
enable_url_rewrite_helpers="`echo $enable_url_rewrite_helpers| sed -e 's/,/ /g;s/  */ /g'`"
AC_MSG_NOTICE([URL rewrite helper candidates: $enable_url_rewrite_helpers])
URL_REWRITE_HELPERS=""
if test "x$enable_url_rewrite_helpers" != "xno" ; then
  for helper in $enable_url_rewrite_helpers; do
    dir="$srcdir/helpers/url_rewrite/$helper"
    if test -f "$dir/config.test" && sh "$dir/config.test" "$@"; then
      URL_REWRITE_HELPERS="$URL_REWRITE_HELPERS $helper"
    elif test -d "$srcdir/helpers/ntlm_auth/$helper" ; then
      AC_MSG_NOTICE([URL rewrite helper $helper ... found but cannot be built])
    else
      AC_MSG_NOTICE([URL rewrite helper $helper ... not found])
    fi
  done
fi
AC_MSG_NOTICE([URL rewrite helpers built: $URL_REWRITE_HELPERS])
AC_SUBST(URL_REWRITE_HELPERS)


AC_ARG_WITH(valgrind-debug,
  AS_HELP_STRING([--with-valgrind-debug],
                 [Include debug instrumentation for use with valgrind]),
[
  SQUID_YESNO([$withval],
            [unrecognized argument to --with-valgrind-debug: $withval])
  if test "x$withval" != "xno" ; then
    AC_CHECK_HEADERS(valgrind/memcheck.h,[],[
      AC_MSG_ERROR([Valgrind support requested, needed headers not found.])
    ])
  fi
])
SQUID_DEFINE_BOOL(WITH_VALGRIND,${with_valgrind_debug:=no},
                  [Valgrind memory debugger support])
AC_MSG_NOTICE([Valgrind debug support enabled: $with_valgrind_debug])

dnl Disable "memPools" code
#AC_ARG_ENABLE(chunkedmempools,
#  AS_HELP_STRING([--enable-chunkedmempools],
#                 [Enable experimental chunked memPools. Note that this option
#                 simply sets the default behaviour. Specific classes can override this 
#                  at runtime, and only lib/MemPool.c needs to be altered 
#                  to change the squid-wide default for all classes.]), [ 
#SQUID_YESNO([$enableval],
#            [--enable-chunkedmempools option takes no arguments])
#])
SQUID_DEFINE_BOOL(USE_CHUNKEDMEMPOOLS,${enable_chunkedmempools:=no},
   [Enable chunked Memory Pools support (experimental)])
#AC_MSG_NOTICE([Chunked MemPools enabled: $enable_chunkedmempools])

dnl Enable WIN32 Service compile mode
AC_ARG_ENABLE(win32-service,
  AS_HELP_STRING([--enable-win32-service],
                 [Compile Squid as a WIN32 Service.
                  Works only on MS-Windows platforms]), [
SQUID_YESNO([$enableval],
            [unrecognized argument to --enable-win32-service: $enableval])
])
SQUID_DEFINE_BOOL(USE_WIN32_SERVICE,${enable_win32_service:=no},
   [Enable code supporting MS Windows service mode])
AC_MSG_NOTICE([MS Windows service mode enabled: $enable_win32_service])


# Check for Cyrus SASL
if test "x$squid_require_sasl" = "xyes"; then
  AC_CHECK_HEADERS(sasl/sasl.h sasl.h)
  AC_CHECK_LIB(sasl2,sasl_errstring,[LIBSASL="-lsasl2"],[
    AC_CHECK_LIB(sasl,sasl_errstring,[LIBSASL="-lsasl"], [
      AC_MSG_ERROR(Neither SASL nor SASL2 found)
    ])
  ])
  case "$squid_host_os" in
    Darwin)
      if test "$ac_cv_lib_sasl2_sasl_errstring" = "yes" ; then
        AC_DEFINE(HAVE_SASL_DARWIN,1,[Define to 1 if Mac Darwin without sasl.h])
        echo "checking for MAC Darwin without sasl.h ... yes"
      else
        echo "checking for MAC Darwin without sasl.h ... no"
      fi
      ;;
  esac
  AC_SUBST(LIBSASL)
fi

# Disable "unlinkd" code
AC_ARG_ENABLE(unlinkd,
  AS_HELP_STRING([--disable-unlinkd],[Do not use unlinkd]), [
SQUID_YESNO([$enableval],
            [unrecognized argument to --disable-unlinkd: $enableval])
])
SQUID_DEFINE_BOOL(USE_UNLINKD,${enable_unlinkd:=yes},
                      [Enable useage of unlinkd])
AM_CONDITIONAL(ENABLE_UNLINKD,test "x$enable_unlinkd" = "xyes")
AC_MSG_NOTICE([unlinkd enabled: $enable_unlinkd])

# Enable backtraces on fatal errors
AC_ARG_ENABLE(stacktraces,
  AS_HELP_STRING([--enable-stacktraces],
                 [Enable automatic call backtrace on fatal errors]), [
SQUID_YESNO([$enableval],
            [unrecognized argument to --enable-stacktraces: $enableval])
])
SQUID_DEFINE_BOOL(PRINT_STACK_TRACE,${enable_stacktraces:=no},
                      [Print stack traces on fatal errors])
AC_MSG_NOTICE([Automatically print stack trace on fatal errors: $enable_stacktraces])


# CPU Profiling options handling
AC_ARG_ENABLE(cpu-profiling,
  AS_HELP_STRING([--enable-cpu-profiling],
                 [Enable instrumentation to try and understand how CPU power 
                 is spent by squid, by enabling specific probes in selected
                 functions.
                 New probes can only be added by modifying the source code.
                 It is meant to help developers in optimizing performance
                 of Squid internal functions.
                 If you are not developer you should not enable this, 
                 as it slows squid down somewhat.
                 See lib/Profiler.c for more details.]), [
SQUID_YESNO([$enableval],
            [unrecognized argument to --enable-cpu-profiling: $enableval])
])
# Default OFF. This is a debug feature. Only check and enable if forced ON.
if test "x$enable_cpu_profiling" = "xyes"; then
  SQUID_CHECK_FUNCTIONAL_CPU_PROFILER
  if test "x$squid_cv_cpu_profiler_works" = "xno"; then
    AC_MSG_ERROR([CPU profiling will not be functional in this build.])
  fi
fi
SQUID_DEFINE_BOOL(USE_XPROF_STATS,${enable_cpu_profiling:=no},
                      [Define to enable CPU profiling within Squid])
AM_CONDITIONAL(ENABLE_XPROF_STATS,
               test "x$enable_cpu_profiling" = "xyes")
AC_MSG_NOTICE([CPU profiling enabled: $enable_cpu_profiling])

# Enable X-Accelerator-Vary for Vary support within an accelerator setup
AC_ARG_ENABLE(x-accelerator-vary,
  AS_HELP_STRING([--enable-x-accelerator-vary],
                 [Enable support for the X-Accelerator-Vary
                  HTTP header. Can be used to indicate
                  variance within an accelerator setup.
                  Typically used together with other code
                  that adds custom HTTP headers to the requests.]), [
SQUID_YESNO([$enableval],
            [unrecognized argument to --enable-x-accelerator-vary: $enableval])
])
SQUID_DEFINE_BOOL(X_ACCELERATOR_VARY,${enable_x_accelerator_vary:=no},
                      [Enable support for the X-Accelerator-Vary HTTP header])
AC_MSG_NOTICE([X-Accelerator-Vary support enabled: $enable_x_accelerator_vary])


if $CPPUNITCONFIG --help >/dev/null; then
  squid_cv_cppunit_version="`$CPPUNITCONFIG --version`"
  AC_MSG_NOTICE([using system installed cppunit version $squid_cv_cppunit_version])
  unset squid_cv_cppunit_version
  SQUID_CPPUNIT_LIBS="`$CPPUNITCONFIG --libs`"
  SQUID_CPPUNIT_LA=''
  SQUID_CPPUNIT_INC="`$CPPUNITCONFIG --cflags`"
else
  AC_MSG_WARN([cppunit does not appear to be installed. squid does not require this, but code testing with 'make check' will fail.])
  SQUID_CPPUNIT_LA='' 
  SQUID_CPPUNIT_LIBS=''
  SQUID_CPPUNIT_INC=''
fi

AC_ARG_WITH(cppunit-basedir,
  AS_HELP_STRING([--with-cppunit-basedir=PATH],
              [Path where the cppunit headers are libraries can be found ]), [
if test -f "$withval/include/cppunit/TestCase.h"; then
  AC_MSG_NOTICE([Using cppunit includes from $withval])
  SQUID_CPPUNIT_INC="-I${withval}/include"
else
  AC_MSG_ERROR(Cannot find cppunit at $withval)
fi
if test -f "$withval/lib/libcppunit.la"; then
  AC_MSG_NOTICE([Using cppunit lib from $withval])
  SQUID_CPPUNIT_LA="${withval}/lib/libcppunit.la"
  SQUID_CPPUNIT_LIBS='$(SQUID_CPPUNIT_LA)'
else
  AC_MSG_ERROR(Cannot find cppunit at $withval)
fi
])
SQUID_STATE_SAVE(squid_cppunit_state)
CXXFLAGS="$CXXFLAGS $SQUID_CPPUNIT_INC"
AC_CHECK_HEADERS(cppunit/extensions/HelperMacros.h)
SQUID_STATE_ROLLBACK(squid_cppunit_state)
AC_SUBST(SQUID_CPPUNIT_LIBS)
AC_SUBST(SQUID_CPPUNIT_LA)
AC_SUBST(SQUID_CPPUNIT_INC)

# Force some compilers to use ANSI features
#
case "$host" in
  *-hp-hpux*)
    if test "x$ac_cv_prog_CC" = "xcc" ; then
      AC_MSG_NOTICE([adding '-Ae' to cc args for $host])
      CC="cc -Ae";
      ac_cv_prog_CC="$CC"
    fi
    ;;
esac


dnl automake handles this AC_PATH_PROG(MAKEDEPEND, makedepend, $TRUE)

case "$host" in
  *hpux*)
    AC_MSG_NOTICE([Disabling ranlib for HP-UX...])
    RANLIB=":"
    ;;
esac

dnl Check for headers
AC_HEADER_DIRENT
AC_HEADER_STDC

AC_CHECK_HEADERS( \
  algorithm \
  arpa/inet.h \
  arpa/nameser.h \
  assert.h \
  bstring.h \
  cassert \
  crypt.h \
  cstdarg \
  cstdlib \
  cstring \
  list \
  ctype.h \
  errno.h \
  execinfo.h \
  fcntl.h \
  fnmatch.h \
  getopt.h \
  glob.h \
  gnumalloc.h \
  grp.h \
  iosfwd \
  iomanip \
  iostream \
  fstream \
  climits \
  ip_compat.h \
  ip_fil_compat.h \
  ip_fil.h \
  ip_nat.h \
  ipl.h \
  lber.h \
  ldap.h \
  libc.h \
  limits \
  limits.h \
  linux/posix_types.h \
  linux/types.h \
  machine/byte_swap.h \
  malloc.h \
  map \
  math.h \
  memory.h \
  memory \
  mount.h \
  netdb.h \
  netinet/in.h \
  netinet/in_systm.h \
  netinet/ip_fil_compat.h \
  openssl/err.h \
  openssl/md5.h \
  openssl/opensslv.h \
  openssl/ssl.h \
  openssl/x509v3.h \
  netinet/tcp.h \
  openssl/engine.h \
  openssl/txt_db.h \
  ostream \
  paths.h \
  poll.h \
  pwd.h \
  shadow.h \
  regex.h \
  sched.h \
  security/pam_appl.h \
  siginfo.h \
  signal.h \
  sstream \
  stdarg.h \
  stdbool.h \
  stddef.h \
  stdexcept \
  stdio.h \
  stdlib.h \
  string \
  string.h \
  strings.h \
  sys/bitypes.h \
  sys/bswap.h \
  sys/endian.h \
  sys/file.h \
  sys/ioctl.h \
  sys/param.h \
  sys/prctl.h \
  sys/md5.h \
  sys/mman.h \
  sys/msg.h \
  sys/resource.h \
  sys/select.h \
  sys/socket.h \
  sys/stat.h \
  sys/statvfs.h \
  syscall.h \
  sys/syscall.h \
  sys/time.h \
  sys/types.h \
  sys/uio.h \
  sys/un.h \
  sys/vfs.h \
  sys/wait.h \
  syslog.h \
  time.h \
  unistd.h \
  utime.h \
  varargs.h \
  byteswap.h \
  glib.h \
  stdint.h \
  inttypes.h \
  db.h \
  db_185.h \
  wchar.h
)

CHECK_STRUCT_PAM_CONV

AC_CHECK_HEADERS(
  linux/netfilter_ipv4.h
,,,
SQUID_DEFAULT_INCLUDES
#if HAVE_LIMITS_H
#include <limits.h>
#endif
/* Netfilter ip(6)tables v1.4.0 has broken headers */
#if HAVE_NETINET_IN_H
#include <netinet/in.h>
#endif
)

dnl *BSD dont include the dependencies for all their net/ and netinet/ files
dnl We must include a few basic type headers for them to work.
AC_CHECK_HEADERS( \
  net/if.h \
  netinet/if_ether.h\
  netinet/icmp6.h \
  netinet/in.h \
  netinet/ip.h \
  netinet/ip6.h \
  netinet/ip_compat.h\
  netinet/ip_fil_compat.h\
  netinet/ip_fil.h\
  netinet/ip_icmp.h \
  netinet/ipl.h \
  netinet/ip_nat.h\
  net/pf/pfvar.h \
  net/pfvar.h \
  sys/mount.h\
  resolv.h \
,,,
SQUID_BSDNET_INCLUDES)

AC_C_CONST
AC_C_BIGENDIAN

AC_STRUCT_TM
AC_CHECK_MEMBERS([struct tm.tm_gmtoff],,,[
#if TM_IN_SYS_TIME
#if HAVE_SYS_TIME_H
#include <sys/time.h>
#endif
#elif HAVE_TIME_H
#include <time.h>
#endif
])

SQUID_HAVE_STRUCT_MALLINFO

dnl Override rusage() detect on MinGW because is emulated in source code
case "$squid_host_os" in
  mingw)
    AC_DEFINE(HAVE_STRUCT_RUSAGE)
    ac_cv_func_getrusage='yes'
    AC_MSG_NOTICE([Using own rusage on Windows.])
    ;;
  *)      
    AC_CHECK_TYPE(struct rusage,AC_DEFINE(HAVE_STRUCT_RUSAGE,1,[The system provides struct rusage]),,[
#if HAVE_SYS_TIME_H
#include <sys/time.h>
#endif
#if HAVE_SYS_RESOURCE_H
#include <sys/resource.h>
#endif])
    ;;
esac

AC_CHECK_MEMBERS([struct iphdr.ip_hl],,,[
#if HAVE_SYS_TYPES_H
#include <sys/types.h>
#endif
#include <netinet/in.h>
#include <netinet/in_systm.h>
#include <netinet/ip.h>
#if defined (__linux__) || defined (__CYGWIN__)
#define ip_hl ihl
#endif
#ifndef __linux__
#ifndef __CYGWIN__
#define iphdr ip
#endif
#endif])

dnl Check for typedefs
AC_CHECK_SIZEOF(void *)

# check for a bunch of types
AC_TYPE_INT8_T
AC_TYPE_UINT8_T
AC_TYPE_INT16_T
AC_TYPE_UINT16_T
AC_TYPE_INT32_T
AC_TYPE_UINT32_T
AC_TYPE_INT64_T
AC_TYPE_UINT64_T
AC_TYPE_PID_T
AC_TYPE_SIZE_T
AC_TYPE_SSIZE_T
AC_TYPE_OFF_T
AC_TYPE_UID_T
AC_CHECK_TYPE([bool])
#need the defines for PRId64
AC_CHECK_SIZEOF(int64_t)
AC_CHECK_SIZEOF(long)
#need the defines for PRIuSIZE
AC_CHECK_SIZEOF(size_t)
#need the define for overflow checks
AC_CHECK_SIZEOF(off_t)
AC_CHECK_SIZEOF(size_t)

dnl Some C++0x types we try to use
AX_CXX_TYPE_NULLPTR
AX_CXX_TYPE_UNIQUE_PTR

dnl On Solaris 9 x86, gcc may includes a "fixed" set of old system include files
dnl that is incompatible with the updated Solaris header files.
dnl For this reason, we must check if pad128_t and upad128_t are defined.
AC_CHECK_TYPE(pad128_t,
  AC_DEFINE(HAVE_PAD128_T,1,[pad128_t is defined in system headers]),
  ,SQUID_DEFAULT_INCLUDES)

AC_CHECK_TYPE(upad128_t,
  AC_DEFINE(HAVE_UPAD128_T,1,[upad128_t is defined in system headers]),
  ,SQUID_DEFAULT_INCLUDES)

AC_CHECK_TYPE(mode_t, AC_DEFINE(HAVE_MODE_T,1,[mode_t is defined by the system headers]),,SQUID_DEFAULT_INCLUDES)
AC_CHECK_TYPE(fd_mask,  AC_DEFINE(HAVE_FD_MASK,1,[fd_mask is defined by the system headers]),,SQUID_DEFAULT_INCLUDES)

AC_CHECK_TYPE(socklen_t,AC_DEFINE(HAVE_SOCKLEN_T,1,[socklen_t is defined by the system headers]),,[
#include <sys/types.h>
#include <sys/socket.h>
#if STDC_HEADERS
#include <stdlib.h>
#include <stddef.h>
#endif])

AC_CHECK_TYPE(mtyp_t,AC_DEFINE(HAVE_MTYP_T,1,
   [mtyp_t is defined by the system headers]),,[#include <sys/types.h>
#include <sys/ipc.h>
#include <sys/msg.h>])

# check for compiler support of %zu printf macro
AH_TEMPLATE(PRIuSIZE,[Compiler supports %zu printf macro])
AC_MSG_CHECKING([for compiler %zu support])
AC_COMPILE_IFELSE([AC_LANG_PROGRAM([[
#include <stdio.h>
  ]],[[size_t n=1;printf("%zu",n);]])],[
    AC_DEFINE(PRIuSIZE,"zu")
    AC_MSG_RESULT(yes)
  ],[AC_MSG_RESULT(no)],[AC_MSG_RESULT(no)])


dnl Check for special functions
AC_FUNC_ALLOCA


dnl Check for libcap header (assume its not broken unless 
AC_ARG_WITH(libcap, AS_HELP_STRING([--without-libcap],
       [disable usage of Linux capabilities library to control privileges]), [
SQUID_YESNO([$withval],[unrecognized argument to --without-libcap: $withval])
],[with_libcap=auto])

if test "x$with_libcap" != "xno"; then
  # cap_clear_flag is the most recent libcap function we require
  AC_CHECK_HEADERS(sys/capability.h)
  AC_CHECK_LIB(cap, cap_clear_flag)
  SQUID_CHECK_FUNCTIONAL_LIBCAP2

  # if it can't be supported..
  if test "x$ac_cv_header_sys_capability_h" = "xno" -o \
     "x$ac_cv_lib_cap_cap_clear_flag" = "xno"; then
    # and it was forced on: error
    if test "x$with_libcap" = "xyes" ; then
      AC_MSG_ERROR([libcap forced enabled but not available or not usable, requires libcap-2.09 or later])
    else
      # with_libcap is "auto"; it can't be supported. Disable.
      with_libcap=no
    fi
  else
    # header and lib are ok, we support
    with_libcap=yes
  fi

fi

SQUID_DEFINE_BOOL(USE_LIBCAP,$with_libcap,
   [use libcap to set capabilities required for TPROXY])
AC_MSG_NOTICE([libcap support enabled: $with_libcap])
SQUID_DEFINE_BOOL(LIBCAP_BROKEN,${squid_cv_sys_capability_works:=no},
   [libcap2 headers are broken and clashing with glibc])
AC_MSG_NOTICE([libcap2 headers are ok: $squid_cv_sys_capability_works])


dnl Check for needed libraries
AC_SEARCH_LIBS([gethostbyname],[nsl resolv bind])
AC_SEARCH_LIBS([res_init],[resolv])
AC_SEARCH_LIBS([__res_search],[resolv])
AC_SEARCH_LIBS([bind],[socket])
AC_SEARCH_LIBS([opcom_stack_trace],[opcom_stack])
AC_SEARCH_LIBS([strlcpy], [bsd])
AC_SEARCH_LIBS([yp_match], [nsl nss_nis nss_nisplus])
dnl Check for Winsock only on MinGW, on Cygwin we must use emulated BSD socket API
if test "x$squid_host_os" = "xmingw" ; then
  SQUID_CHECK_WINSOCK_LIB
  AC_CHECK_HEADERS(Iphlpapi.h,,,[
#if HAVE_WINSOCK2_H
#include <winsock2.h>
#endif])
fi

# check that we have unix sockets
SQUID_CHECK_UNIX_SOCKET
SQUID_DEFINE_BOOL(HAVE_UNIXSOCKET,$squid_cv_unixsocket,[System supports unix sockets])

AC_CHECK_LIB(gnumalloc, malloc)
if test "x$ac_cv_lib_gnumalloc_malloc" = "xyes"; then
  AC_MSG_NOTICE([Disabling extended malloc functions when using bundled gnumalloc])
  ac_cv_func_mallinfo=no
  ac_cv_func_mallocblksize=no
  ac_cv_func_mallopt=no
else
  case "$squid_host_os" in
    solaris)
      AC_MSG_NOTICE([skipping libmalloc check for $host])
      ;;
    freebsd)
      AC_MSG_NOTICE([skipping libmalloc check for $host])
      ;;
    *)
      #used later. FIXME
      AC_CHECK_LIB(malloc, main)
      ;;
  esac
fi

case "$squid_host_os" in
  mingw)
    AC_MSG_NOTICE([Use MSVCRT for math functions.])
    ;;
  *)
    dnl rint() and log() are only used in old C code for now.
    AC_LANG_PUSH([C])
    AC_SEARCH_LIBS([rint],[m])
    AC_SEARCH_LIBS([log],[m])
    AC_LANG_POP([C])
    ;;
esac


dnl --with-maxfd present for compatibility with Squid-2.
dnl undocumented in ./configure --help  to encourage using the Squid-3 directive
AC_ARG_WITH(maxfd,,
[ 
  case ${withval} in
    [[0-9]]*)
      squid_filedescriptors_num=$withval
      ;;
    *)
      AC_MSG_ERROR(--with-maxfd expects a numeric argument)
      ;;
    esac
])

AC_ARG_WITH(filedescriptors,
  AS_HELP_STRING([--with-filedescriptors=NUMBER],
                 [Force squid to support NUMBER filedescriptors]),
[ 
  case ${withval} in
    [[0-9]]*)
      squid_filedescriptors_num=$withval
      ;;
    *)
      AC_MSG_ERROR(--with-filedescriptors expects a numeric argument)
      ;;
    esac
])

SQUID_CHECK_DEFAULT_FD_SETSIZE
if test "x$squid_filedescriptors_num" = "x"; then
  SQUID_CHECK_MAXFD
else
  AC_MSG_NOTICE([forcing use of $squid_filedescriptors_num filedescriptors (user-forced)])
fi
if test "$squid_filedescriptors_num" -lt 512 ; then
    AC_MSG_WARN([$squid_filedescriptors_num may not be enough filedescriptors if your])
    AC_MSG_WARN([cache will be very busy.  Please see the FAQ page])
    AC_MSG_WARN([http://wiki.squid-cache.org/SquidFaq/TroubleShooting])
    AC_MSG_WARN([on how to increase your filedescriptor limit])
fi
AC_DEFINE_UNQUOTED(SQUID_MAXFD, $squid_filedescriptors_num,[Maximum number of open filedescriptors])


dnl Enable IPv6 support
AC_MSG_CHECKING([whether to enable IPv6])
AC_ARG_ENABLE(ipv6,
  AS_HELP_STRING([--disable-ipv6],[Disable IPv6 support. The default is to probe system capabilities on startup.]), [
SQUID_YESNO([$enableval],[unrecognized argument to --disable-ipv6: $enableval])
])
AC_MSG_RESULT(${enable_ipv6:=yes})
SQUID_DEFINE_BOOL(USE_IPV6,$enable_ipv6,[Enable support for IPv6 ])

if test "x$enable_ipv6" = "xyes" ; then
  SQUID_CHECK_SIN6_LEN_IN_SAI
fi
SQUID_CHECK_SS_LEN_IN_SOCKADDR_STORAGE
SQUID_CHECK_SIN_LEN_IN_SOCKADDR_IN


dnl Check for libcrypt
CRYPTLIB=
dnl Some of our helpers use crypt(3) which may be in libc, or in
dnl libcrypt (eg FreeBSD)
AC_CHECK_LIB(crypt, crypt, [CRYPTLIB="-lcrypt"])
dnl Solaris10 provides MD5 natively through libmd5
AC_CHECK_LIB(md5, MD5Init, [CRYPTLIB="$CRYPTLIB -lmd5"])
AC_SUBST(CRYPTLIB)

# check for crypt, may require -lcrypt
SAVED_LIBS="$LIBS"
LIBS="$LIBS $CRYPTLIB"
AC_CHECK_FUNCS(crypt)
LIBS="$SAVED_LIBS"


dnl Check for libdl, used by auth_modules/PAM
if test "x$with_dl" = "xyes"; then
    AC_CHECK_LIB(dl, dlopen)
fi

dnl -lintl is needed on SCO version 3.2v4.2 for strftime()
dnl Robert Side <rside@aiinc.bc.ca>
dnl Mon, 18 Jan 1999 17:48:00 GMT
case "$host" in
	*-pc-sco3.2*)
		AC_CHECK_LIB(intl, strftime)
		;;
esac

dnl On MinGW OpenLDAP is not available, so LDAP helpers can be linked 
dnl only with Windows LDAP libraries using -lwldap32
case "$squid_host_os" in
	mingw)
		LDAPLIB="-lwldap32"
		LBERLIB=""
		;;
	*)
		AC_CHECK_LIB(ldap, ldap_init, [LDAPLIB="-lldap"])
		dnl LDAP helpers need to know if -llber is needed or not
		AC_CHECK_LIB(lber, ber_init, [LBERLIB="-llber"])
		dnl if no ldap lib found check for mozilla version
		if test "x$ac_cv_lib_ldap_ldap_init" != x""yes; then
		        oLIBS=$LIBS
		        LIBS="$LIBPTHREADS"
			AC_CHECK_LIB(ldap60, ldap_init, [LDAPLIB="-lldap60"])
		        LIBS="$LDAPLIB $LIBPTHREADS"
			AC_CHECK_LIB(prldap60, prldap_init, [LDAPLIB="-lprldap60 $LDAPLIB"])
		        LIBS="$LDAPLIB $LIBPTHREADS"
			AC_CHECK_LIB(ssldap60, ldapssl_init, [LDAPLIB="-lssldap60 $LDAPLIB"])
		        LIBS=$oLIBS
		fi

		AC_CHECK_HEADERS(ldap.h lber.h)
		AC_CHECK_HEADERS(mozldap/ldap.h)

		dnl
		dnl Check for LDAP_OPT_DEBUG_LEVEL
		dnl
		AC_MSG_CHECKING([for LDAP_OPT_DEBUG_LEVEL])
		AC_COMPILE_IFELSE([AC_LANG_PROGRAM([[
#                   include <ldap.h>
		]],[[
                    int i=LDAP_OPT_DEBUG_LEVEL
		]])],
		[ AC_MSG_RESULT(yes) ],
		[ AC_MSG_RESULT(no) ])

		dnl
		dnl Check for working ldap
		dnl
		oLIBS=$LIBS
		LIBS="$LDAPLIB $LBERLIB $LIBPTHREADS"
		AC_MSG_CHECKING([for working ldap])
		AC_RUN_IFELSE([AC_LANG_SOURCE([[
#                   define  LDAP_DEPRECATED 1
#                   if HAVE_LDAP_H
#                   include <ldap.h>
#                   elif HAVE_MOZLDAP_LDAP_H
#                   include <mozldap/ldap.h>
#                   endif
                    int
                    main(void)
                    {
                        char host[]="";
                        int port;

                        ldap_init((const char *)&host, port);

                        return 0;
                    }
		]])], 
		[ AC_DEFINE(HAVE_LDAP, 1, [LDAP support]) 
		  AC_MSG_RESULT(yes) ],
		[ AC_MSG_RESULT(no) ],
		[ AC_MSG_RESULT(cross-compiler cant tell) ])
		LIBS=$oLIBS

		dnl
		dnl Check for ldap vendor
		dnl
		AC_MSG_CHECKING([for OpenLDAP])
		AC_RUN_IFELSE([AC_LANG_SOURCE([[
#                   if HAVE_LDAP_H
#                   include <ldap.h>
#                   endif
#                   include <string.h>
                    int
                    main(void)
                    {
                        return strcmp(LDAP_VENDOR_NAME,"OpenLDAP");
                    }
		]])], 
		[ AC_DEFINE(HAVE_OPENLDAP, 1, [OpenLDAP support]) 
		  AC_MSG_RESULT(yes) ],
		[ AC_MSG_RESULT(no) ],
		[ AC_MSG_RESULT(cross-compiler cant tell) ])

		AC_MSG_CHECKING([for Sun LDAP SDK])
		AC_RUN_IFELSE([AC_LANG_SOURCE([[
#                   if HAVE_LDAP_H
#                   include <ldap.h>
#                   endif
#                   include <string.h>
                    int
                    main(void)
                    {
                        return strcmp(LDAP_VENDOR_NAME,"Sun Microsystems Inc.");
                    }
		]])], 
		[ AC_DEFINE(HAVE_SUN_LDAP_SDK, 1, [Sun LDAP SDK support])
		  AC_MSG_RESULT(yes) ],
		[ AC_MSG_RESULT(no) ],
		[ AC_MSG_RESULT(cross-compiler cant tell) ])

		AC_MSG_CHECKING([for Mozilla LDAP SDK])
		AC_RUN_IFELSE([AC_LANG_SOURCE([[
#                   if HAVE_LDAP_H
#                   include <ldap.h>
#                   elif HAVE_MOZLDAP_LDAP_H
#                   include <mozldap/ldap.h>
#                   endif
#                   include <string.h>
                    int
                    main(void)
                    {
                        return strcmp(LDAP_VENDOR_NAME,"mozilla.org");
                    }
		]])], 
		[ AC_DEFINE(HAVE_MOZILLA_LDAP_SDK, 1, [Mozilla LDAP SDK support])
		  AC_MSG_RESULT(yes) ],
		[ AC_MSG_RESULT(no)],
		[ AC_MSG_RESULT(cross-compiler cant tell) ])

		dnl
		dnl Check for LDAP_REBINDPROC_CALLBACK
		dnl
                AC_MSG_CHECKING([for LDAP_REBINDPROC_CALLBACK])
                AC_COMPILE_IFELSE([AC_LANG_PROGRAM([[
#                   if HAVE_LDAP_H
#                   include <ldap.h>
#                   elif HAVE_MOZLDAP_LDAP_H
#                   include <mozldap/ldap.h>
#                   endif
                ]],[[
                    LDAP_REBINDPROC_CALLBACK ldap_rebind;
                ]])],
                [ AC_DEFINE(HAVE_LDAP_REBINDPROC_CALLBACK,1,[Define to 1 if you have LDAP_REBINDPROC_CALLBACK])
                  AC_MSG_RESULT(yes) ],
                [ AC_MSG_RESULT(no) ])

		dnl
		dnl Check for LDAP_REBIND_PROC
		dnl
                AC_MSG_CHECKING([for LDAP_REBIND_PROC])
                AC_COMPILE_IFELSE([AC_LANG_PROGRAM([[
#                   if HAVE_LDAP_H
#                   include <ldap.h>
#                   elif HAVE_MOZLDAP_LDAP_H
#                   include <mozldap/ldap.h>
#                   endif
                ]],[[
                    LDAP_REBIND_PROC ldap_rebind;
                ]])],
                [ AC_DEFINE(HAVE_LDAP_REBIND_PROC,1,[Define to 1 if you have LDAP_REBIND_PROC])
                  AC_MSG_RESULT(yes) ],
                [ AC_MSG_RESULT(no) ])

		dnl
		dnl Check for LDAP_REBIND_FUNCTION
		dnl
                AC_MSG_CHECKING([for LDAP_REBIND_FUNCTION])
                AC_COMPILE_IFELSE([AC_LANG_PROGRAM([[
#                   define LDAP_REFERRALS
#                   if HAVE_LDAP_H
#                   include <ldap.h>
#                   elif HAVE_MOZLDAP_LDAP_H
#                   include <mozldap/ldap.h>
#                   endif
                ]],[[
                    LDAP_REBIND_FUNCTION ldap_rebind;
                ]])],
                [ AC_DEFINE(HAVE_LDAP_REBIND_FUNCTION,1,[Define to 1 if you have LDAP_REBIND_FUNCTION])
                  AC_MSG_RESULT(yes) ],
                [ AC_MSG_RESULT(no) ])

		dnl
		dnl Check for LDAP_SCOPE_DEFAULT
		dnl
                AC_MSG_CHECKING([for LDAP_SCOPE_DEFAULT])
                AC_COMPILE_IFELSE([AC_LANG_PROGRAM([[
#                   if HAVE_LDAP_H
#                   include <ldap.h>
#                   elif HAVE_MOZLDAP_LDAP_H
#                   include <mozldap/ldap.h>
#                   endif
                ]],[[
                    int i=LDAP_SCOPE_DEFAULT;
                ]])],
                [ AC_DEFINE(HAVE_LDAP_SCOPE_DEFAULT,1,[Define to 1 if you have LDAP_SCOPE_DEFAULT])
                  AC_MSG_RESULT(yes) ],
                [ AC_MSG_RESULT(no) ])

		dnl
		dnl Check for ldap_url_desc.lud_scheme
		dnl
		AC_CHECK_MEMBER(struct ldap_url_desc.lud_scheme,
		  AC_DEFINE(HAVE_LDAP_URL_LUD_SCHEME,1,
		    [Define to 1 if you have LDAPURLDesc.lud_scheme]),,[#include <ldap.h>])

		dnl
		dnl Check for ldapssl_client_init
		dnl
		AC_CHECK_LIB(ldap,ldapssl_client_init,
		  AC_DEFINE(HAVE_LDAPSSL_CLIENT_INIT,1,[Define to 1 if you have ldapssl_client_init]),)

		dnl
		dnl Check for ldap_url_desc2str
		dnl
		AC_CHECK_LIB(ldap,ldap_url_desc2str,
		  AC_DEFINE(HAVE_LDAP_URL_DESC2STR,1,[Define to 1 if you have ldap_url_desc2str]),)

		dnl
		dnl Check for ldap_url_parse
		dnl
		AC_CHECK_LIB(ldap,ldap_url_parse,
		  AC_DEFINE(HAVE_LDAP_URL_PARSE,1,[Define to 1 if you have ldap_url_parse]),)

		dnl
		dnl Check for ldap_start_tls_s
		dnl
		AC_CHECK_LIB(ldap,ldap_start_tls_s,
		  AC_DEFINE(HAVE_LDAP_START_TLS_S,1,[Define to 1 if you have ldap_start_tls_s]),)
		;;
esac

AC_SUBST(LDAPLIB)
AC_SUBST(LBERLIB)

dnl Check for libdb
dnl this is not fully functional if db.h is for a differend db version
DBLIB=

dnl check that dbopen is actually defined in the header
dnl FIXME: in case of failure undef db-related includes etc.
AC_CHECK_DECL(dbopen,,,[
#if HAVE_SYS_TYPES_H
#include <sys/types.h>
#endif
#if HAVE_LIMITS_H
#include <limits.h>
#endif
#if HAVE_DB_185_H
#include <db_185.h>
#elif HAVE_DB_H
#include <db.h>
#endif])

dnl 1.85
SQUID_CHECK_DBOPEN_NEEDS_LIBDB
if test "x$ac_cv_dbopen_libdb" = "xyes"; then
    LIB_DB="-ldb"
fi
AC_SUBST(LIB_DB)

dnl System-specific library modifications
dnl
case "$host" in
  i386-*-solaris2.*)
    if test "x$GCC" = "xyes"; then
      AC_MSG_NOTICE([Removing -O for gcc on $host])
      CFLAGS="`echo $CFLAGS | sed -e 's/-O[[0-9]]*//'`"
    fi
  ;;
  *-sgi-irix*)
    AC_MSG_NOTICE([Removing -lsocket for IRIX...])
    LIBS=`echo $LIBS | sed -e s/-lsocket//`
    AC_MSG_NOTICE([Removing -lnsl for IRIX...])
    LIBS=`echo $LIBS | sed -e s/-lnsl//`
    ac_cv_lib_nsl_main=no
    AC_MSG_NOTICE([Removing -lbsd for IRIX...])
    LIBS=`echo $LIBS | sed -e s/-lbsd//`
  ;;
dnl From: c0032033@ws.rz.tu-bs.de (Joerg Schumacher)
dnl Date: Thu, 17 Oct 1996 04:09:30 +0200
dnl Please change your configure script.  AIX doesn't need -lbsd.
  *-ibm-aix*)
    AC_MSG_NOTICE([Removing -lbsd for AIX...])
    LIBS=`echo $LIBS | sed -e s/-lbsd//`

    SQUID_CC_REQUIRE_ARGUMENT([ac_cv_require_rtti],[-rtti],[[
#include <assert.h>
#ifndef NULL
#define NULL 0
#endif
class Foo{
public:virtual ~Foo(){}
};
class Bar:public Foo{
public:Bar():Foo(){}
};
      ]],[[
Foo * myFoo=new Bar();
Bar * myBar=dynamic_cast<Bar *>(myFoo);
assert(myBar != NULL);
      ]])
    if test "$ac_cv_require_rtti" = "yes"; then
      SQUID_CFLAGS="-rtti $SQUID_CFLAGS"
      SQUID_CXXFLAGS="-rtti $SQUID_CXXFLAGS"
    fi

    AC_LANG_PUSH([C])
    SQUID_CC_REQUIRE_ARGUMENT([ac_cv_require_qcpluscmt],[-qcpluscmt],[[]],[[//c++ cmt]])
    AC_LANG_POP([C])
    if test "$ac_cv_require_qcpluscmt" = "yes"; then
      SQUID_CFLAGS="-qcpluscmt $SQUID_CFLAGS"
    fi
    ;;

    *m88k*)
      SQUID_CFLAGS="$SQUID_CFLAGS -D_SQUID_MOTOROLA_"
      SQUID_CXXFLAGS="$SQUID_CXXFLAGS -D_SQUID_MOTOROLA_"
      AC_DEFINE(GETTIMEOFDAY_NO_TZP,1,
        [If gettimeofday is known to take only one argument])
    ;;
    [*-*-solaris2.[0-4]])
      AC_DEFINE(GETTIMEOFDAY_NO_TZP,1)
    ;;
    [*-sony-newsos[56]*])
      AC_DEFINE(GETTIMEOFDAY_NO_TZP,1)
    ;;
  esac

# Remove optimization for GCC 2.95.[123]
# gcc -O[2] on *BSD and Linux (x86) causes pointers to magically become NULL
if test "x$GCC" = "xyes"; then
	GCCVER=`$CC -v 2>&1 | awk '$2 ==  "version" {print $3}'`
	case "$GCCVER" in
	[2.95.[123]])
		AC_MSG_NOTICE([Removing -O for gcc on $host with GCC $GCCVER])
		CFLAGS="`echo $CFLAGS | sed -e 's/-O[[0-9]]*//'`"
		;;
	esac
fi

# Recommended by Balint Nagy Endre <bne@CareNet.hu>
case "$host" in
  *-univel-sysv4.2MP)
    if test `uname -v` = "2.03"; then
      AC_MSG_NOTICE([disabling mallinfo for $host])
      ac_cv_func_mallinfo=no
    fi
    ;;
esac

dnl This has to be before AC_CHECK_FUNCS
# Disable poll() on certain platforms. Override by setting ac_cv_func_poll
# when running configure.
if test "x$ac_cv_func_poll" = "x" ; then
  case "$host" in
    [*-hp-hpux*.*])
      # Duane Wessels
      AC_MSG_NOTICE([disabling poll for $host...])
      ac_cv_func_poll='no'
      ;;
    [*-linux-*])
      # Henrik Nordstrom (hno@squid-cache.org) 19980817
      # poll is problematic on Linux.  We disable it
      # by default until Linux gets it right.
      rev=`uname -r | awk -F. '{printf "%03d%03d",$1,$2}'`
      if test $rev -lt 002002; then
          AC_MSG_NOTICE([disabling poll for $host < 2.2...])
          ac_cv_func_poll='no'
      fi
      ;;
    [powerpc-ibm-aix4.1.*])
      # Mike Laster (mlaster@metavillage.com) 19981021
      AC_MSG_NOTICE([disabling poll for $host...])
      ac_cv_func_poll='no'
      ;;
    [*-pc-sco3.2*])
      # Robert Side <rside@aiinc.bc.ca>
      # Mon, 18 Jan 1999 17:48:00 GMT
      AC_MSG_NOTICE([disabling poll for $host...])
      ac_cv_func_poll='no'
      ;;
  esac
fi

dnl Override statfs() detect on MinGW because it is emulated in source code
if test "x$squid_host_os" = "xmingw" ; then
  ac_cv_func_statfs='yes'
fi

dnl Check for library functions
AC_CHECK_FUNCS(\
	backtrace_symbols_fd \
	bcopy \
	bswap_16 \
	bswap_32 \
	bswap16 \
	bswap32 \
	fchmod \
	getdtablesize \
	getpagesize \
	getpass \
	getrlimit \
	getrusage \
	getspnam \
	gettimeofday \
	glob \
	htobe16 \
	htole16 \
	kqueue\
	lrand48 \
	mallinfo \
	mallocblksize \
	mallopt \
	memcpy \
	memmove \
	memset \
	mkstemp \
	mktime \
	mstats \
	poll \
	prctl \
	pthread_attr_setschedparam \
	pthread_attr_setscope \
	pthread_setschedparam \
	pthread_sigmask \
	putenv \
	random \
	regcomp \
	regexec \
	regfree \
	res_init \
	__res_init \
	rint \
	sbrk \
	sched_getaffinity \
	sched_setaffinity \
	select \
	seteuid \
	setgroups \
	setpgrp \
	setrlimit \
	setsid \
	sigaction \
	snprintf \
	socketpair \
	srand48 \
	srandom \
	statfs \
	sysconf \
	syslog \
	timegm \
	vsnprintf \
)
dnl ... and some we provide local replacements for
AC_REPLACE_FUNCS(\
	drand48 \
	eui64_aton \
	inet_ntop \
	inet_pton \
	initgroups \
	getaddrinfo \
	getnameinfo \
	psignal \
	strerror \
	strsep \
	strtoll \
	tempnam \
)

# Magic which checks whether we are forcing a type of comm loop we
# are actually going to (ab)use.
# Mostly ripped from squid-commloops, thanks to adrian and benno

if test "x$squid_opt_io_loop_engine" != "x"; then
	AC_MSG_NOTICE([choosing user-specified net I/O API $squid_opt_io_loop_engine])
elif test "x$enable_epoll" != "xno" -a "x$squid_cv_epoll_works" = "xyes" ; then
  squid_opt_io_loop_engine="epoll"
elif test "x$enable_kqueue" != "xno" -a "x$ac_cv_func_kqueue" = "xyes" ; then
  squid_opt_io_loop_engine="kqueue"
elif test "x$enable_devpoll" != "xno" ; then
  squid_opt_io_loop_engine="devpoll"
elif test "x$enable_poll" != "xno" -a "x$ac_cv_func_poll" = "xyes" ; then
  squid_opt_io_loop_engine="poll"
elif test "x$enable_select" != "xno" -a "x$ac_cv_func_select" = "xyes"; then
  squid_opt_io_loop_engine="select"
elif test "x$enable_select" != "xno" -a "x$squid_host_os" = "xmingw"; then
  squid_opt_io_loop_engine="select_win32"
else
  AC_MSG_WARN([Eep!  Cannot find epoll, kqueue, /dev/poll, poll or select!])
  AC_MSG_WARN([Will try select and hope for the best.])
  squid_opt_io_loop_engine="select"
fi

AC_MSG_NOTICE([Using ${squid_opt_io_loop_engine} for the IO loop.])

AM_CONDITIONAL([USE_POLL], [test $squid_opt_io_loop_engine = poll])
AM_CONDITIONAL([USE_EPOLL], [test $squid_opt_io_loop_engine = epoll])
AM_CONDITIONAL([USE_SELECT], [test $squid_opt_io_loop_engine = select])
AM_CONDITIONAL([USE_SELECT_WIN32], [test $squid_opt_io_loop_engine = select_win32])
AM_CONDITIONAL([USE_KQUEUE], [test $squid_opt_io_loop_engine = kqueue])
AM_CONDITIONAL([USE_DEVPOLL], [test $squid_opt_io_loop_engine = devpoll])

case $squid_opt_io_loop_engine in
  epoll) AC_DEFINE(USE_EPOLL,1,[Use epoll() for the IO loop]) ;;
  devpoll) AC_DEFINE(USE_DEVPOLL,1,[Use /dev/poll for the IO loop]) ;;
  poll) AC_DEFINE(USE_POLL,1,[Use poll() for the IO loop]) ;;
  kqueue) AC_DEFINE(USE_KQUEUE,1,[Use kqueue() for the IO loop]) ;;
  select_win32) AC_DEFINE(USE_SELECT_WIN32,1,[Use Winsock select() for the IO loop]) ;;
  select) AC_DEFINE(USE_SELECT,1,[Use select() for the IO loop]) ;;
esac

if test "x$ac_cv_func_sched_getaffinity" = "xyes" -a "x$ac_cv_func_sched_setaffinity" = "xyes" ; then
  AC_DEFINE(HAVE_CPU_AFFINITY,1,[Support setting CPU affinity for workers])
fi

SQUID_CHECK_SETRESUID_WORKS
if test "x$squid_cv_resuid_works" = "xyes" ; then
  AC_DEFINE(HAVE_SETRESUID,1,[Yay! Another Linux brokenness. Knowing that setresuid() exists is not enough, because RedHat 5.0 declares setresuid() but does not implement it.])
fi

AC_MSG_CHECKING([for constant CMSG_SPACE])
AC_COMPILE_IFELSE([AC_LANG_SOURCE([[
  #if HAVE_SYS_SOCKET_H
  #include <sys/socket.h>
  #endif

  int a[CMSG_SPACE(int)];
]])], [
  AC_MSG_RESULT(yes)
  AC_DEFINE(HAVE_CONSTANT_CMSG_SPACE, 1, [Define to 1 if CMSG_SPACE is constant])
], [
  AC_MSG_RESULT(no)
])

SQUID_CHECK_FUNC_STRNSTR
SQUID_CHECK_FUNC_VACOPY
SQUID_CHECK_FUNC___VACOPY

  
dnl IP-Filter support requires ipf header files. These aren't
dnl installed by default, so we need to check for them
if test "x$enable_ipf_transparent" != "xno" ; then
    AC_MSG_CHECKING(for availability of IP-Filter header files)
    # hold on to your hats...
    if test "x$ac_cv_header_ip_compat_h" = "xyes" -o \
        "x$ac_cv_header_ip_fil_compat_h" = "xyes" -o \
        "x$ac_cv_header_netinet_ip_compat_h" = "xyes" -o \
        "x$ac_cv_header_netinet_ip_fil_compat_h" = "xyes" ; then
        have_ipfilter_compat_header="yes"
     fi
     if test "x$have_ipfilter_compat_header" = "xyes" -a \
       "x$ac_cv_header_ip_fil_h" = "xyes" -a \
       "x$ac_cv_header_ip_nat_h" = "xyes" ; then
        enable_ipf_transparent="yes"
    elif test "x$have_ipfilter_compat_header" = "xyes" -a \
         "x$ac_cv_header_netinet_ip_fil_h" = "xyes" -a \
         "x$ac_cv_header_netinet_ip_nat_h" = "xyes" ; then
        enable_ipf_transparent="yes"
    else
        enable_ipf_transparent="no"
    fi
    AC_MSG_RESULT($IPF_TRANSPARENT)
fi
AC_MSG_NOTICE([IPF-based transparent proxying enabled: $enable_ipf_transparent])
SQUID_DEFINE_BOOL(IPF_TRANSPARENT,$enable_ipf_transparent,
    [Enable support for IPF-style transparent proxying])

if test "x$enable_ipf_transparent" = "xyes" -a "x$squid_host_os" = "xsolaris" ; then
dnl On Solaris Ipfilter includes expect that SOLARIS2 is defined with the
dnl Solaris minor version (8, 9, 10, ...)
  solrev=`uname -r | sh -c 'IFS=. read j n x; echo $n'`
  CFLAGS="-DSOLARIS2=$solrev $CFLAGS" 
  CXXFLAGS="-DSOLARIS2=$solrev $CXXFLAGS" 
fi

dnl PF support requires a header file.
if test "x$enable_pf_transparent" != "xno" ; then
  if test "x$ac_cv_header_net_pfvar_h" = "xyes" -o \
    "x$ac_cv_header_net_pf_pfvar_h" = "xyes"; then
    if test "x$enable_pf_transparent" = "xauto" ; then
      enable_pf_transparent="yes"
    fi
  else
    if test "x$enable_pf_transparent" = "xyes" ; then
      AC_MSG_ERROR([PF-based transparent proxy requested but needed header not found])
    fi
    enable_pf_transparent="no"
  fi
fi
SQUID_DEFINE_BOOL(PF_TRANSPARENT,$enable_pf_transparent,
  [Enable support for PF-style transparent proxying])

if test "x$enable_linux_netfilter" != "xno" ; then
  if test "x$ac_cv_header_linux_netfilter_ipv4_h" = "xyes"; then
    if test "x$enable_linux_netfilter" = "xauto" ; then
      enable_linux_netfilter=yes
    fi
  else
    if test "x$enable_linux_netfilter" = "xauto" ; then
      enable_linux_netfilter=no
    else
      AC_MSG_ERROR([Linux Netfilter support requested but needed headers not found])
    fi
  fi
fi
SQUID_DEFINE_BOOL(LINUX_NETFILTER,$enable_linux_netfilter,
  [Enable support for Transparent Proxy on Linux via Netfilter])

dnl Netfilter TPROXY depends on libcap but the NAT parts can still work.
AC_MSG_NOTICE([Support for Netfilter-based interception proxy requested: $enable_linux_netfilter])
if test "x$enable_linux_netfilter" = "xyes" -a "x$with_libcap" != "xyes" ; then
    AC_MSG_WARN([Missing needed capabilities (libcap or libcap2) for TPROXY])
    AC_MSG_WARN([Linux Transparent Proxy support WILL NOT be enabled])
    AC_MSG_WARN([Reduced support to Interception Proxy])
    # AC_DEFINEd later
fi

if test "x$squid_opt_netfilterconntrack" = "xyes" -a "x$with_libcap" != "xyes" ; then
    AC_MSG_ERROR([Linux netfilter conntrack requires libcap support (libcap or libcap2)])
fi
if test "x$with_netfilter_conntrack" = "xyes" -a "x$with_libcap" != "xyes" ; then
    AC_MSG_WARN([Missing needed capabilities (libcap or libcap2) for netfilter mark support])
    AC_MSG_WARN([Linux netfilter marking support WILL NOT be enabled])
    with_netfilter_conntrack=no
fi
AC_MSG_NOTICE([Linux Netfilter Conntrack support enabled: ${with_netfilter_conntrack} ${squid_opt_netfilterconntrackpath}])


AC_ARG_ENABLE(zph-qos,
  AS_HELP_STRING([--enable-zph-qos],[Enable ZPH QOS support]), [
SQUID_YESNO([$enableval],
            [unrecognized argument to --enable-zph-qos: $enableval])
])
SQUID_DEFINE_BOOL(USE_QOS_TOS,${enable_zph_qos:=yes},
          [Enable Zero Penalty Hit QOS. When set, Squid will alter the
           TOS field of HIT responses to help policing network traffic])
AC_MSG_NOTICE([ZPH QOS enabled: $enable_zph_qos])
if test x"$enable_zph_qos" = "xyes" ; then
        AC_MSG_NOTICE([QOS netfilter mark preservation enabled: $with_netfilter_conntrack])
        SQUID_DEFINE_BOOL(USE_LIBNETFILTERCONNTRACK,${with_netfilter_conntrack:=no},
                      [Enable support for QOS netfilter mark preservation])
fi


AC_CHECK_LIB(regex, regexec, [REGEXLIB="-lregex"],[REGEXLIB=''])
AC_ARG_ENABLE(gnuregex,
  AS_HELP_STRING([--enable-gnuregex],
                 [Compile GNUregex.  Unless you have reason to use 
                 this option, you should not enable it.
                 This library file is usually only required on Windows and 
                 very old Unix boxes which do not have their own regex 
                 library built in.]), [
SQUID_YESNO([$enableval],[unrecognized argument to --enable-gnuregex: $enableval])
])
# force-enable on old solaris and nextstep
if test "x${enable_gnuregex:=auto}" = "xauto" ; then
    case "$host" in
    *-sun-solaris2.[[0-4]])
	  enable_gnuregex="yes"
	  ;;
    *-next-nextstep*)
	  enable_gnuregex="yes"
	  ;;
    esac
fi

# try detecting if it is needed
if test "x$enable_gnuregex" = "xauto" ; then
  SQUID_CHECK_REGEX_WORKS
  if test "x$squid_cv_regex_works" = "xyes" ; then
    enable_gnuregex=no
  else
    enable_gnuregex=yes
  fi
fi
AC_MSG_CHECKING(if GNUregex needs to be compiled)
AC_MSG_RESULT($enable_gnuregex)
if test "x$enable_gnuregex" = "xyes"; then
  # for some reason (force-enable, test..) gnuregex was found as needed. Override any system lib
  REGEXLIB=""
fi
#if no reason was found to enable gnuregex, disable it
if test "x$enable_gnuregex" = "xauto" ; then
  enable_gnuregex=no
fi
SQUID_DEFINE_BOOL(USE_GNUREGEX,$enable_gnuregex,[Define if we should use GNU regex])
AC_SUBST(REGEXLIB)

SQUID_DETECT_UDP_SND_BUFSIZE
SQUID_DETECT_UDP_RECV_BUFSIZE
SQUID_DETECT_TCP_SND_BUFSIZE
SQUID_DETECT_TCP_RECV_BUFSIZE

SQUID_CHECK_NEED_SYS_ERRLIST
SQUID_CHECK_MAXPATHLEN

if test "x$squid_opt_use_dnshelper" = "xyes"; then
  SQUID_CHECK_LIBRESOLV_DNS_TTL_HACK
  SQUID_CHECK_RESOLVER_FIELDS
fi

if test "x$ac_cv_header_sys_statvfs_h" = "xyes" ; then
  SQUID_CHECK_WORKING_STATVFS
fi


dnl Squid will usually attempt to translate when packaging or building from VCS 
AC_ARG_ENABLE(translation,
 AS_HELP_STRING([--disable-translation],[Prevent Squid generating localized error page templates and manuals.
		 Which is usually tried, but may not be needed.]), [ 
SQUID_YESNO([$enableval],
     [unrecognized argument to --disable-translation: $enableval])
])
dnl Squid now has .po translation capability, given the right toolkit
if test "x${enable_translation:=yes}" = "xyes" ; then
  AX_WITH_PROG([PO2HTML],[po2html])
  AX_WITH_PROG([PO2TEXT],[po2txt])
else
  PO2HTML="off"
  PO2TEXT="off"
fi
AC_SUBST(PO2HTML)
AC_SUBST(PO2TEXT)

dnl Squid now has limited locale handling ...
dnl on error pages
AC_ARG_ENABLE(auto-locale,
 AS_HELP_STRING([--disable-auto-locale],[This prevents Squid providing localized error pages based on the
		 clients request headers.
		 When disabled Squid requires explicit language configuration.]), [
SQUID_YESNO([$enableval],
    [unrecognized argument to --disable-auto-locale: $enableval])
])
AC_MSG_NOTICE([Multi-Language support enabled: ${enable_auto_locale:=yes}])
SQUID_DEFINE_BOOL(USE_ERR_LOCALES,$enable_auto_locale,
   [Use multi-language support on error pages])


dnl Need the debugging version of malloc if available
XTRA_OBJS=''
if test "x$ac_cv_lib_malloc_main" = "xyes" ; then
	if test -r /usr/lib/debug/malloc.o ; then
		XTRA_OBJS="$XTRA_OBJS /usr/lib/debug/malloc.o"
	fi
	if test -r /usr/lib/debug/mallocmap.o ; then
		XTRA_OBJS="$XTRA_OBJS /usr/lib/debug/mallocmap.o"
	fi
fi
AC_SUBST(XTRA_OBJS)

if test "x$XTRA_LIBS" = "x"; then
	XTRA_LIBS="$LIBS"
	dnl minor cleanup
	XTRA_LIBS=`echo $XTRA_LIBS | sed -e "s/  */ /g"`
	LIBS=''
fi
AC_SUBST(XTRA_LIBS)

AC_SUBST(SQUID_CFLAGS)
AC_SUBST(SQUID_CXXFLAGS)

AC_MSG_NOTICE([BUILD LIBRARIES: $LIBS])
AC_MSG_NOTICE([BUILD EXTRA LIBRARIES: $XTRA_LIBS])
AC_MSG_NOTICE([BUILD OBJECTS: $OBJS])
AC_MSG_NOTICE([BUILD EXTRA OBJECTS: $XTRA_OBJS])
AC_MSG_NOTICE([BUILD C FLAGS: $CFLAGS])
AC_MSG_NOTICE([BUILD EXTRA C FLAGS: $SQUID_CFLAGS])
AC_MSG_NOTICE([BUILD C++ FLAGS: $CXXFLAGS])
AC_MSG_NOTICE([BUILD EXTRA C++ FLAGS: $SQUID_CXXFLAGS])

dnl Clean up after OSF/1 core dump bug
rm -f core 

AC_CONFIG_FILES([\
	Makefile \
	compat/Makefile \
	lib/Makefile \
	lib/ntlmauth/Makefile \
	lib/profiler/Makefile \
	lib/rfcnb/Makefile \
	lib/smblib/Makefile \
	scripts/Makefile \
	src/Makefile \
	src/anyp/Makefile \
	src/base/Makefile \
	src/acl/Makefile \
	src/fs/Makefile \
	src/repl/Makefile \
	src/auth/Makefile \
	src/auth/basic/Makefile \
	src/auth/digest/Makefile \
	src/auth/negotiate/Makefile \
	src/auth/ntlm/Makefile \
	src/adaptation/Makefile \
	src/adaptation/icap/Makefile \
	src/adaptation/ecap/Makefile \
	src/comm/Makefile \
	src/esi/Makefile \
	src/eui/Makefile \
	src/format/Makefile \
	src/icmp/Makefile \
	src/ident/Makefile \
	src/ip/Makefile \
	src/log/Makefile \
	src/ipc/Makefile \
	src/ssl/Makefile \
	src/mgr/Makefile \
	src/snmp/Makefile \
	contrib/Makefile \
	snmplib/Makefile \
	icons/Makefile \
	errors/Makefile \
	test-suite/Makefile \
	doc/Makefile \
	doc/manuals/Makefile \
	helpers/Makefile \
	helpers/basic_auth/Makefile \
	helpers/basic_auth/DB/Makefile \
	helpers/basic_auth/fake/Makefile \
	helpers/basic_auth/getpwnam/Makefile \
	helpers/basic_auth/LDAP/Makefile \
	helpers/basic_auth/MSNT/Makefile \
	helpers/basic_auth/MSNT-multi-domain/Makefile \
	helpers/basic_auth/NCSA/Makefile \
	helpers/basic_auth/NIS/Makefile \
	helpers/basic_auth/PAM/Makefile \
	helpers/basic_auth/POP3/Makefile \
	helpers/basic_auth/RADIUS/Makefile \
	helpers/basic_auth/SASL/Makefile \
	helpers/basic_auth/SMB/Makefile \
	helpers/basic_auth/SSPI/Makefile \
	helpers/digest_auth/Makefile \
	helpers/digest_auth/eDirectory/Makefile \
	helpers/digest_auth/file/Makefile \
	helpers/digest_auth/LDAP/Makefile \
	helpers/ntlm_auth/Makefile \
	helpers/ntlm_auth/fake/Makefile \
	helpers/ntlm_auth/smb_lm/Makefile \
	helpers/ntlm_auth/SSPI/Makefile \
	helpers/negotiate_auth/Makefile \
	helpers/negotiate_auth/kerberos/Makefile \
	helpers/negotiate_auth/SSPI/Makefile \
	helpers/negotiate_auth/wrapper/Makefile \
	helpers/external_acl/Makefile \
	helpers/external_acl/AD_group/Makefile \
	helpers/external_acl/eDirectory_userip/Makefile \
	helpers/external_acl/file_userip/Makefile \
	helpers/external_acl/kerberos_ldap_group/Makefile \
	helpers/external_acl/LDAP_group/Makefile \
	helpers/external_acl/LM_group/Makefile \
	helpers/external_acl/session/Makefile \
	helpers/external_acl/SQL_session/Makefile \
	helpers/external_acl/unix_group/Makefile \
	helpers/external_acl/wbinfo_group/Makefile \
	helpers/external_acl/time_quota/Makefile \
	helpers/log_daemon/Makefile \
	helpers/log_daemon/DB/Makefile \
	helpers/log_daemon/file/Makefile \
	helpers/url_rewrite/Makefile \
	helpers/url_rewrite/fake/Makefile \
	tools/Makefile
	tools/purge/Makefile
])

AC_CONFIG_SUBDIRS(lib/libTrie)

# must configure libltdl subdir unconditionally for "make distcheck" to work
#AC_CONFIG_SUBDIRS(libltdl)

AC_OUTPUT<|MERGE_RESOLUTION|>--- conflicted
+++ resolved
@@ -1172,13 +1172,10 @@
 #endif
   ]])
 fi
-<<<<<<< HEAD
+AC_SUBST(EUILIB)
 
 SQUID_CHECK_RECV_ARG_TYPE
 
-=======
-AC_SUBST(EUILIB)
->>>>>>> f68414c6
 AC_MSG_NOTICE([EUI (MAC address) controls enabled: $enable_eui])
 SQUID_DEFINE_BOOL(USE_SQUID_EUI,$enable_eui,
    [Define this to include code which lets you use ethernet addresses. This code uses API initially defined in 4.4-BSD.])
