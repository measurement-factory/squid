dnl
dnl  $Id$
dnl
dnl
dnl
AC_INIT([Squid Web Proxy],[3.HEAD-BZR],[http://www.squid-cache.org/bugs/],[squid])
AC_PREREQ(2.61)
AC_CONFIG_HEADERS([include/autoconf.h])
AC_CONFIG_AUX_DIR(cfgaux)
AC_CONFIG_SRCDIR([src/main.cc])
AM_INIT_AUTOMAKE([tar-ustar nostdinc])
AC_REVISION($Revision$)dnl
AC_PREFIX_DEFAULT(/usr/local/squid)
AM_MAINTAINER_MODE

m4_include([acinclude/init.m4])
m4_include([acinclude/squid-util.m4])
m4_include([acinclude/compiler-flags.m4])
m4_include([acinclude/os-deps.m4])
m4_include([acinclude/krb5.m4])
m4_include([acinclude/pam.m4])
m4_include([acinclude/lib-checks.m4])

PRESET_CFLAGS="$CFLAGS"
PRESET_LDFLAGS="$LDFLAGS"

dnl Set default LDFLAGS
if test "x$LDFLAGS" = "x" ; then
  LDFLAGS="-g"
fi

# Check for GNU cc
AC_PROG_CC
AM_PROG_CC_C_O
AC_PROG_CXX
AC_LANG([C++])
AC_CANONICAL_HOST

AC_MSG_CHECKING([simplified host os])
squid_host_os=`echo $host_os|sed 's/[0-9].*//;s/-.*//g'`
squid_host_os_version=`echo $host_os|tr -d "abcdefghijklmnopqrstuvwxyzABCDEFGHIJKLMNOPQRSTUVWXYZ-"`
AC_MSG_RESULT($squid_host_os (version $squid_host_os_version))
# on windows squid_host_os is either mingw or cygwin, version is 32

# test for programs
AC_PROG_RANLIB
AC_PROG_CPP
AC_PROG_INSTALL
AC_PROG_LN_S
AC_PROG_EGREP

AC_PATH_PROG(SH, sh, /bin/sh)
AC_PATH_PROG(FALSE, false, /usr/bin/false)
AC_PATH_PROG(TRUE, true, /usr/bin/true)
AC_PATH_PROG(MV, mv, $FALSE)
AC_PATH_PROG(MKDIR, mkdir, $FALSE)
AC_PATH_PROG(LN, ln, cp)
AC_PATH_PROG(CHMOD, chmod, $FALSE)
AC_PATH_PROG(TR, tr, $FALSE)
AC_PATH_PROG(RM, rm, $FALSE)
AC_PATH_PROG(CPPUNITCONFIG, cppunit-config, false)
dnl Libtool 2.2.6 requires: rm -f
RM="$RM -f"

AC_PATH_PROG(PERL, perl, none)
if test "x$ac_cv_path_PERL" = "xnone"; then
  AC_MSG_FAILURE([Perl is required to compile Squid. Please install Perl and then re-run configure ])
fi
AC_PATH_PROG(POD2MAN, pod2man, $FALSE)

dnl set $(AR)
AC_PATH_PROG(AR, ar, $FALSE)
AR_R="$AR r"
AC_SUBST(AR_R)

AC_ARG_ENABLE(strict-error-checking,
  AS_HELP_STRING([--disable-strict-error-checking],[By default squid is compiled
                 with all possible static compiler error-checks enabled.
                 This flag disables the behavior]), [
  SQUID_YESNO([$enableval],
    [Unrecognized argument to --disable-strict-error-checking: $enableval])
])
AC_MSG_NOTICE([strict error checking enabled: ${enable_strict_error_checking:=yes}])

AC_MSG_CHECKING(whether to use loadable modules)
AC_ARG_ENABLE(loadable-modules,
  AS_HELP_STRING([--disable-loadable-modules],[do not support loadable modules]) , [
  SQUID_YESNO([$enableval],
    [Unrecognized argument to --disable-loadable-modules: $enableval])
])
AM_CONDITIONAL(USE_LOADABLE_MODULES, test "x${enable_loadable_modules:=yes}" = "xyes")
AC_MSG_RESULT([$enable_loadable_modules])

if test "x$enable_loadable_modules" = "xyes";
then
  AC_DEFINE(USE_LOADABLE_MODULES, 1, [Support Loadable Modules])
  AC_ENABLE_SHARED
else
  AC_DISABLE_SHARED
fi

LT_INIT([dlopen])
if ! test "${ac_top_build_prefix}" = "";
then
	# LTDL v3-v7 macros assume the autoconf 2.62 variable top_build_prefix is defined
	# But from autoconf 2.64 its called ac_top_build_prefix and not automatically added to the Makefile
	# This fixes Linux LTDLv3-v7, and BSD LTDL v2.2
	top_build_prefix=${ac_top_build_prefix}
	AC_SUBST(top_build_prefix)
fi
LTDL_INIT

dnl LibTool environment is now prepared for setup. Check that it is usable and initialize.
LT_LIB_DLLOAD

# Do we need these unconditionally for "make distcheck" to work?
AC_SUBST(INCLTDL)
AC_SUBST(LIBLTDL)

if test "x$enable_loadable_modules" = "xyes";
then
  # Why is this needed? Should not LT_INIT (or LT_LIB_DLLOAD) from libtool do that?
  LIBADD_DL=${lt_cv_dlopen_libs}
  AC_SUBST([LIBADD_DL])
fi

SQUID_CC_GUESS_VARIANT
SQUID_CC_GUESS_OPTIONS



dnl find out the exe extension for this platform.
dnl If it is not empty, use it for CGI as well.
AC_EXEEXT
AC_OBJEXT

if test "x$EXEEXT" = "x" ; then
  CGIEXT=".cgi"
else
  # automake automatically adds .exe when installing binaries
  CGIEXT=""
fi
AC_SUBST(CGIEXT)

AM_CONDITIONAL(ENABLE_WIN32SPECIFIC,
               [test "x$squid_host_os" = "xmingw" -o "x$squid_host_os" = "xcygwin"])
AM_CONDITIONAL(USE_IPC_WIN32,[test "x$squid_host_os" = "xmingw"])

if test "x$squid_host_os" = "xmingw"; then
  AC_PATH_PROG(WIN32_PSAPI, psapi.dll, none)
  CFLAGS="$CFLAGS -mthreads"
  CXXFLAGS="$CXXFLAGS -mthreads"
  if test "x$ac_cv_path_WIN32_PSAPI" = "xnone"; then
    AC_MSG_NOTICE([PSAPI.DLL is recommended to run Squid on Windows NT Platform])
    AC_MSG_NOTICE([Please see PSAPI.DLL section on doc/win32-relnotes.html.])
  else
    AC_DEFINE(HAVE_WIN32_PSAPI,1,[Define if you have PSAPI.DLL on Windows systems])
    LIBS="$LIBS -lpsapi"
  fi
  MINGW_LIBS="-lmingwex"
  AC_SUBST(MINGW_LIBS)
fi

dnl Substitutions
AC_DEFINE_UNQUOTED(CONFIG_HOST_TYPE, "$host",[Host type from configure])

AC_DEFINE_UNQUOTED(SQUID_CONFIGURE_OPTIONS, "$ac_configure_args", 
                       [configure command line used to configure Squid])

CACHE_EFFECTIVE_USER="nobody"
AC_ARG_WITH(default-user,
  AS_HELP_STRING([--with-default-user=USER],[System user account for squid permissions. Default: nobody]),
 [ CACHE_EFFECTIVE_USER="$withval" ]
)
AC_SUBST(CACHE_EFFECTIVE_USER)

DEFAULT_LOG_DIR="$localstatedir/logs"
AC_ARG_WITH(logdir,
  AS_HELP_STRING([--with-logdir=PATH],
    [Default location for squid logs. default: PREFIX/var/logs]), [
case $withval in
  yes|no)
    AC_MSG_ERROR( --with-logdir requires a directory PATH. --with-logdir=PATH )
    ;;
  *)
    DEFAULT_LOG_DIR="$withval"
    ;;
esac
 ]
)
AC_SUBST(DEFAULT_LOG_DIR)

DEFAULT_PIDFILE="$localstatedir/run/squid.pid"
AC_ARG_WITH(pidfile,
  AS_HELP_STRING([--with-pidfile=PATH],
    [Default location for squid pid file. Default: PREFIX/var/run/squid.pid]), [
case $withval in
 yes|no)
   AC_MSG_ERROR( --with-pidfile requires a file PATH. --with-pidfile=PATH )
   ;;
 *)
   DEFAULT_PIDFILE="$withval"
   ;;
 esac
])
AC_SUBST(DEFAULT_PIDFILE)

if test "x$GCC" = "xyes"; then
  GCCVER=`$CC -v 2>&1 | awk '$2 ==  "version" {print $3}'`
  GCCVER2=`echo $GCCVER | awk '{print $1 * 100}'`
  case "$host" in
    i386-*-freebsd*)
      if test $GCCVER2 -lt 300 ; then
        AC_MSG_FAILURE([GCC $GCCVER causes a coredump on $host.
          Please use a more recent GCC version])
      fi
      ;;
    esac
  unset GCCVER
  unset GCCVER2
fi

dnl Set Default CFLAGS
if test "x$PRESET_CFLAGS" = "x"; then
  if test "x$GCC" = "xyes"; then
    case "$host" in
      *-sun-sunos*)
        # sunos has too many warnings for this to be useful
        # motorola too
        ;;
      *m88k*)
        # Motorola cc/ld does not like -02 but is ok on -O
        CFLAGS=`echo $CFLAGS | sed -e 's/-O[0-9]/-O/'`
        ;;
      *)
        CFLAGS="$squid_cv_cc_option_wall $CFLAGS"
        ;;
    esac
  else
    case "$host" in
      *mips-sgi-irix6.*)
        # suggested by Rafael Seidl <rafaels@cthulhu.engr.sgi.com>
        CFLAGS="$squid_cv_cc_option_optimize -OPT:Olimit=0:space=OFF \
                -woff 1009,1014,1110,1116,1183,1185,1188,1204,1230,1233,1355 \
                -Wl,-woff,85,-woff,84,-woff,134 \
                -nostdinc -I/usr/include -D_BSD_SIGNALS $CFLAGS"
        CXXFLAGS="$squid_cv_cc_option_optimize -OPT:Olimit=0:space=OFF \
                  -woff 1009,1014,1110,1116,1183,1185,1188,1204,1230,1233,1355 \
                  -Wl,-woff,85,-woff,84,-woff,134 \
                  -nostdinc -I/usr/include -D_BSD_SIGNALS $CXXFLAGS"
          ;;
        *)
          ;;
    esac
  fi
fi

dnl set squid required flags
if test "x$GCC" = "xyes"; then
dnl Guido Serassio (serassio@squid-cache.org) 20070811
dnl Using the latest MinGW (gcc 3.4.5 + mingw-runtime 3.13) cannot build with
dnl -Werror -Wmissing-prototypes -Wmissing-declarations
dnl TODO: check if the problem will be present in any other newer MinGW release.
  case "$host_os" in
  mingw|mingw32)
    SQUID_CFLAGS="$squid_cv_cc_option_wall -Wpointer-arith -Wwrite-strings -Wcomments"
    ;;
  *)
    SQUID_CFLAGS="$squid_cv_cc_option_wall -Wpointer-arith -Wwrite-strings -Wmissing-prototypes -Wmissing-declarations -Wcomments"
    ;;
  esac
  SQUID_CXXFLAGS="$squid_cv_cc_option_wall -Wpointer-arith -Wwrite-strings -Wcomments"
else
  SQUID_CFLAGS=
  SQUID_CXXFLAGS=
fi

if test "x$enable_strict_error_checking" != "xno"; then
  SQUID_CFLAGS="$SQUID_CFLAGS $squid_cv_cc_option_werror"
  SQUID_CXXFLAGS="$SQUID_CXXFLAGS $squid_cv_cc_option_werror"
fi

AC_SUBST(SQUID_CFLAGS)
AC_SUBST(SQUID_CXXFLAGS)

SQUID_CXX_CHECK_ARG_FHUGEOBJECTS
if test "x$squid_cv_cxx_arg_fhugeobjects" = "xyes"; then
  SQUID_CXXFLAGS="$SQUID_CXXFLAGS -fhuge-objects"
fi
# squid_cv_cc_arg_pipe is set by SQUID_CC_GUESS_OPTIONS
SQUID_CXXFLAGS="$SQUID_CXXFLAGS $squid_cv_cc_arg_pipe"
SQUID_CFLAGS="$SQUID_CFLAGS $squid_cv_cc_arg_pipe"

enable_inline="yes"
AC_ARG_ENABLE(optimizations,
  AS_HELP_STRING([--disable-optimizations],
                 [Do not compile Squid with compiler optimizations enabled.
                  Optimization is good for production builds, but not
                  good for debugging. During development, use
                  --disable-optimizations to reduce compilation times
                  and allow easier debugging. This option implies
                  --disable-inline]), [
if test "x$enableval" = "xno" ; then
  AC_MSG_NOTICE([Disabling compiler optimizations (-O flag)])
  CFLAGS="`echo $CFLAGS | sed -e 's/-O[[0-9]]*//'`"
  CXXFLAGS="`echo $CXXFLAGS | sed -e 's/-O[[0-9]]*//'`"
  enable_inline="no"
fi
])

AH_TEMPLATE(_USE_INLINE_,[Include inline methods into header file])
AC_ARG_ENABLE(inline,
  AS_HELP_STRING([--disable-inline],
                 [Do not compile trivial methods as inline. Squid
                  is coded with much of the code able to be inlined.
                  Inlining is good for production builds, but not
                  good for development. During development, use
                  --disable-inline to reduce compilation times and
                  allow incremental builds to be quick. For
                  production builds, or load tests, use
                  --enable-inline to have squid make all trivial
                  methods inlinable by the compiler.]), [
SQUID_YESNO([$enableval],
  [Unrecognized argument to --disable-inline: $enableval])
])
AC_MSG_NOTICE([inlining optimizations enabled: $enable_inline])
SQUID_DEFINE_BOOL(_USE_INLINE_,$enable_inline,
  [Include inline methods into header file])
# to be used by sub-commands
export enable_inline

AC_ARG_ENABLE(debug-cbdata,
  AS_HELP_STRING([--enable-debug-cbdata],
      [Provide some debug information in cbdata]), [ 
SQUID_YESNO([$enableval],
    [unrecognized argument to --enable-debug-cbdata: $enableval])
])
SQUID_DEFINE_BOOL(CBDATA_DEBUG,${enable_debug_cbdata:=no},
    [Enable support for cbdata debug information])
AC_MSG_NOTICE([cbdata debugging enabled: $enable_debug_cbdata])


dnl Nasty hack to get autoconf 2.64 on Linux to run.
dnl all other uses of RUN_IFELSE are wrapped inside CACHE_CHECK which breaks on 2.64
AC_RUN_IFELSE([AC_LANG_SOURCE([[ int main(int argc, char **argv) { return 0; } ]])],[],[],[])

dnl This is a developer only option.. developers know how to set defines
dnl
dnl AC_ARG_ENABLE(xmalloc-debug,
dnl [  --enable-xmalloc-debug  Do some simple malloc debugging],
dnl [ if test "$enableval" = "yes" ; then
dnl     AC_MSG_NOTICE([malloc debugging enabled])
dnl     AC_DEFINE(XMALLOC_DEBUG,1,[Define to do simple malloc debugging])
dnl   fi
dnl ])

dnl This is a developer only option.. developers know how to set defines
dnl
dnl AC_ARG_ENABLE(xmalloc-debug-trace,
dnl [  --enable-xmalloc-debug-trace
dnl                           Detailed trace of memory allocations],
dnl [ if test "$enableval" = "yes" ; then
dnl     AC_MSG_NOTICE([malloc debug trace enabled])
dnl     AC_DEFINE(XMALLOC_TRACE,1,[Define to have a detailed trace of memory allocations])
dnl     AC_DEFINE(XMALLOC_DEBUG,1)
dnl   fi
dnl ])

AH_TEMPLATE(XMALLOC_STATISTICS,[Define to have malloc statistics])
AC_ARG_ENABLE(xmalloc-statistics,
  AS_HELP_STRING([--enable-xmalloc-statistics],
                 [Show malloc statistics in status page]), [
SQUID_YESNO([$enableval],
    [unrecognized argument to --enable-xmalloc-statistics: $enableval])
])
SQUID_DEFINE_BOOL(XMALLOC_STATISTICS,${enable_xmalloc_statistics:=no},
    [Show malloc statistics in status page])
AC_MSG_NOTICE([xmalloc stats display: $enable_xmalloc_statistics])

squid_opt_aufs_threads=""
AC_ARG_WITH(aufs-threads,
  AS_HELP_STRING([--with-aufs-threads=N_THREADS],
   [Tune the number of worker threads for the aufs object store.]), [ 
case $withval in
  [[0-9]]*)
    squid_opt_aufs_threads=$withval
    ;;
  *)
    AC_MSG_ERROR(--with-aufs-threads expects a numeric argument)
    ;;
  esac
])
if test "x$squid_opt_aufs_threads" != "x"; then
    AC_MSG_NOTICE([With $squid_opt_aufs_threads aufs threads])
    AC_DEFINE_UNQUOTED(AUFS_IO_THREADS,$squid_opt_aufs_threads,
                 [Defines how many threads aufs uses for I/O])
fi

AC_ARG_WITH(dl, AS_HELP_STRING([--with-dl],[Use dynamic linking]))
if test "x$with_dl" = "xyes"; then
  AC_MSG_NOTICE([With dl])
fi

AC_MSG_CHECKING([for DiskIO modules to be enabled])
squid_disk_module_candidates=""
squid_opt_enable_diskio="auto"  #values: no, yes, "auto"(=yes+detect modules)
AC_ARG_ENABLE(disk-io,
  AS_HELP_STRING([--enable-disk-io="list of modules"],
    [Build support for the list of disk I/O modules.
     Set without a value or omitted, all available modules will be built.
     See src/DiskIO for a list of available modules, or
     Programmers Guide section on DiskIO
     for details on how to build your custom disk module]), [ 
case $enableval in
  yes)
    ${TRUE}
    #do nothing, "auto" is ok
    ;;
  no)
    squid_opt_enable_diskio="no"
    ;;
  *)
    squid_opt_enable_diskio="yes"
    squid_disk_module_candidates=" `echo $enableval| sed -e 's/,/ /g;s/  */ /g'` "
    SQUID_CLEANUP_MODULES_LIST([squid_disk_module_candidates])
    ;;
  esac
])

# if requested to autodetect, find out what we have
if test "x$squid_opt_enable_diskio" = "xauto"; then
    squid_opt_enable_diskio="yes"
    SQUID_LOOK_FOR_MODULES([$srcdir/src/DiskIO],[squid_disk_module_candidates])
fi

AC_MSG_RESULT([${squid_disk_module_candidates:-none}])
SQUID_CHECK_EXISTING_MODULES([$srcdir/src/DiskIO],[squid_disk_module_candidates])
SQUID_DEFINE_BOOL(USE_DISKIO,$squid_opt_enable_diskio,
    [DiskIO modules are expected to be available.])



dnl Some autoconf.h defines we might enable later...
AC_ARG_WITH(pthreads,AS_HELP_STRING([--without-pthreads],[Disable POSIX Threads]))
AC_ARG_WITH(aio, AS_HELP_STRING([--without-aio],[Do not use POSIX AIO. Default: auto-detect]))
AH_TEMPLATE(USE_DISKIO_AIO, [Whether POSIX AIO support is needed. Automatic])
AH_TEMPLATE(USE_DISKIO_DISKTHREADS, [Whether pthreads support is needed. Automatic])
USE_AIOPS_WIN32=0
squid_opt_use_aio=
squid_opt_use_diskthreads=
AIOLIB=

dnl Setup the module paths etc.
DISK_LIBS=
DISK_OS_LIBS=
DISK_MODULES=
DISK_LINKOBJS=
for module in $squid_disk_module_candidates none; do
  # maybe not needed
  if test "x$module" = "xnone"; then
    continue
  fi
  if ! test -d "$srcdir/src/DiskIO/$module"; then
    AC_MSG_ERROR(disk-io $module does not exist)
  fi
  case "$module" in
    DiskDaemon)
      AC_MSG_NOTICE([Enabling DiskDaemon DiskIO module])
      DISK_LIBS="$DISK_LIBS libDiskDaemon.a"
      DISK_MODULES="$DISK_MODULES DiskDaemon"
      DISK_PROGRAMS="$DISK_PROGRAMS DiskIO/DiskDaemon/diskd"
      DISK_LINKOBJS="$DISK_LINKOBJS DiskIO/DiskDaemon/DiskDaemonDiskIOModule.o"
      ;;
    DiskThreads)
      squid_opt_use_diskthreads="yes"
      LIBPTHREADS=
      SQUID_STATE_SAVE([diskthreads_state],[SQUID_CFLAGS SQUID_CXXFLAGS])
      if test "x$with_pthreads" != "xno"; then
      dnl TODO: this needs to be extended to handle more systems and better
      dnl REF: http://www.openldap.org/lists/openldap-bugs/200006/msg00070.html
      dnl REF: http://autoconf-archive.cryp.to/acx_pthread.html
        case "$squid_host_os" in
          mingw)
            USE_AIOPS_WIN32=1
            AC_MSG_NOTICE([Windows threads support automatically enabled])
            ;;
          freebsd)
            SQUID_CFLAGS="$SQUID_CFLAGS -D_REENTRANT"
            SQUID_CXXFLAGS="$SQUID_CXXFLAGS -D_REENTRANT"
            if test "x$GCC" = "xyes" -a "x$PRESET_LDFLAGS" = "x" ; then
              LDFLAGS="$LDFLAGS -pthread"
            fi
            ;;
          solaris)
            if test "x$GCC" = "xyes" ; then
              SQUID_CFLAGS="$SQUID_CFLAGS -D_REENTRANT -pthreads"
              SQUID_CXXFLAGS="$SQUID_CXXFLAGS -D_REENTRANT -pthreads"
              AC_CHECK_LIB(pthread, pthread_create ,[LIBPTHREADS="-lpthread"], [
                AC_MSG_NOTICE(pthread library required but cannot be found.)
                squid_opt_use_diskthreads="no"
               ])
            else
              dnl test for -lpthread first. libc version is a stub apparently on Solaris.
              SQUID_CFLAGS="$SQUID_CFLAGS -D_REENTRANT -lpthread"
              SQUID_CXXFLAGS="$SQUID_CXXFLAGS -D_REENTRANT -lpthread"
              AC_SEARCH_LIBS([pthread_create],[pthread thread],[
                LIBPTHREADS="" #in LIBS 
              ],[
                AC_MSG_NOTICE(pthread library required but cannot be found.)
                squid_opt_use_diskthreads="no"
              ])
            fi
            ;;
          *)
            SQUID_CFLAGS="$SQUID_CFLAGS -D_REENTRANT"
            SQUID_CXXFLAGS="$SQUID_CXXFLAGS -D_REENTRANT"
            AC_CHECK_LIB(pthread, pthread_create ,[LIBPTHREADS="-lpthread"], [
              AC_MSG_NOTICE(pthread library required but cannot be found.)
              squid_opt_use_diskthreads="no"
            ])
            ;;
          esac
        else
          AC_MSG_NOTICE([Native pthreads support manually disabled.])
          squid_opt_use_diskthreads="no"
        fi
        if test "x$squid_opt_use_diskthreads" = "xyes" ; then
          AC_DEFINE(USE_DISKIO_DISKTHREADS, 1, [Whether pthreads support is needed. Automatic])
          AC_MSG_NOTICE([Enabling DiskThreads DiskIO module])
          DISK_LIBS="$DISK_LIBS libDiskThreads.a"
          DISK_OS_LIBS="$DISK_OS_LIBS $LIBPTHREADS"
          DISK_MODULES="$DISK_MODULES DiskThreads"
          DISK_LINKOBJS="$DISK_LINKOBJS DiskIO/DiskThreads/DiskThreadsDiskIOModule.o"
        else
          AC_DEFINE(USE_DISKIO_DISKTHREADS, 0, [Whether pthreads support is needed. Automatic])
          AC_MSG_NOTICE([Native pthreads support disabled. DiskThreads module automaticaly disabled.])
          SQUID_STATE_ROLLBACK([diskthreads_state])
        fi
      ;;

    AIO)
      dnl Check for POSIX AIO availability
      squid_opt_use_aio="yes"
      AIOLIB=
      if test "x$with_aio" != "xno"; then
        have_aio_header=no
        AC_CHECK_HEADERS(aio.h,[have_aio_header=yes])
        dnl On some systems POSIX AIO functions are in librt
        dnl On some systems POSIX AIO functions are in libaio
        AC_CHECK_LIB(rt,aio_read,[AIOLIB="-lrt"],AC_CHECK_LIB(aio,aio_read,[AIOLIB="-laio"],[]))
        dnl Enable AIO if the library and headers are found
        if test "x$AIOLIB" != "x" && test "x$have_aio_header" = "xyes"; then
          AC_MSG_NOTICE([Native POSIX AIO support detected.])
          squid_opt_use_aio="yes"
        else
          dnl Windows does things differently. We provide wrappers.
          dnl TODO: Windows really needs its own DiskIO module or its Overlaped IO
          case "$host_os" in
            mingw|mingw32)
              squid_opt_use_aio="yes"
              AC_MSG_NOTICE([Windows being built. Maybe-enable POSIX AIO.])
              ;;
            *)
              AC_MSG_NOTICE([Native POSIX AIO support not detected. AIO automatically disabled.])
              squid_opt_use_aio="no"
              ;;
          esac
        fi
      else
        AC_MSG_NOTICE([POSIX AIO support manually disabled.])
        squid_opt_use_aio="no"
      fi
      dnl Use the POSIX AIO pieces if we actually need them.
      if test "x$squid_opt_use_aio" = "xyes" ; then
        AC_DEFINE(USE_DISKIO_AIO, 1, [Whether POSIX AIO support is needed. Automatic])
        DISK_MODULES="$DISK_MODULES AIO"
        DISK_LIBS="$DISK_LIBS libAIO.a"
        DISK_LINKOBJS="$DISK_LINKOBJS DiskIO/AIO/AIODiskIOModule.o"
        case "$host_os" in
          mingw|mingw32)
            USE_AIO_WIN32=1
            AC_MSG_NOTICE([Replacing AIO DiskIO module with: Windows overlapped I/O support])
            ;;
          *)
            AC_MSG_NOTICE([Enabling AIO DiskIO module])
            DISK_OS_LIBS="$DISK_OS_LIBS $AIOLIB"
            ;;
        esac
      else
        AC_DEFINE(USE_DISKIO_AIO, 0, [Whether POSIX AIO support is needed. Automatic])
        AC_MSG_NOTICE([AIO DiskIO Module disabled. Missing POSIX AIO support.])
      fi
      ;;

    Blocking)
      AC_MSG_NOTICE([Enabling Blocking DiskIO module])
      DISK_LIBS="$DISK_LIBS libBlocking.a"
      DISK_MODULES="$DISK_MODULES Blocking"
      DISK_LINKOBJS="$DISK_LINKOBJS DiskIO/Blocking/BlockingDiskIOModule.o"
      ;;

    *)
      AC_MSG_NOTICE([Enabling $module DiskIO module])
      DISK_LIBS="$DISK_LIBS lib${module}.a"
      DISK_MODULES="$DISK_MODULES ${module}"
      DISK_LINKOBJS="$DISK_LINKOBJS DiskIO/${module}/${module}DiskIOModule.o"
      ;;
    esac
done
AC_MSG_NOTICE([IO Modules built: $DISK_MODULES])
AC_SUBST(DISK_MODULES)
AC_SUBST(DISK_LIBS)
AC_SUBST(DISK_PROGRAMS)
AC_SUBST(DISK_LINKOBJS)
AC_SUBST(DISK_OS_LIBS)
AM_CONDITIONAL([USE_AIOPS_WIN32], [test "$USE_AIOPS_WIN32" = "1"])
AM_CONDITIONAL([USE_AIO_WIN32], [test "$USE_AIO_WIN32" = "1"])


dnl Check what Storage formats are wanted.
dnl This version will error out with a message saying why if a required DiskIO is missing.
squid_opt_enable_storeio=auto
AC_ARG_ENABLE([storeio],
  AS_HELP_STRING([--enable-storeio="list of modules"],
                 [Build support for the list of store I/O modules.
                  The default is only to build the "ufs" module.
                  See src/fs for a list of available modules, or
                  Programmers Guide section <not yet written>
                  for details on how to build your custom store module]), [
case $enableval in
  yes)
    squid_opt_enable_storeio=auto
    ;;
  no)
    squid_opt_enable_storeio=no
    ;;
  *)
    squid_opt_enable_storeio=yes
    squid_storeio_module_candidates="`echo $enableval| sed -e 's/,/ /g;s/  */ /g'`"
    # ufs is really always needed as it has low-level routines
    # if it is a dupe it will be cleaned-up later
    squid_storeio_module_candidates="$squid_storeio_module_candidates ufs"
    ;;
  esac
])
if test "x$squid_opt_enable_storeio" = "xauto"; then
  squid_opt_enable_storeio=yes
  AC_MSG_CHECKING([for available StoreIO modules])
  SQUID_LOOK_FOR_MODULES([$srcdir/src/fs],[squid_storeio_module_candidates])
  # disable coss
  squid_storeio_module_candidates=`echo $squid_storeio_module_candidates|sed 's/coss//'`
  AC_MSG_RESULT([$squid_storeio_module_candidates])
fi

SQUID_CLEANUP_MODULES_LIST([squid_storeio_module_candidates])
SQUID_CHECK_EXISTING_MODULES([$srcdir/src/fs],[squid_storeio_module_candidates])
AC_MSG_NOTICE([Store modules built: $squid_storeio_module_candidates])

for fs in $squid_storeio_module_candidates none; do
  case "$fs" in
    diskd)
      if test "x$squid_disk_module_candidates_Blocking" != "xyes" -a \
        "$squid_disk_module_candidates_DiskDaemon" != "yes" ; then
        AC_MSG_ERROR([Storage diskd module requires DiskIO module: Blocking or DiskDaemon])
      fi
      ;;
    aufs)
      if test "x$squid_disk_module_candidates_Blocking" != "xyes" -a \
        "$squid_disk_module_candidates_DiskThreads" != "yes" ; then
        AC_MSG_ERROR([Storage module aufs requires DiskIO module: Blocking or DiskThreads])
      fi
      ;;
    coss)
      AC_MSG_WARN([COSS Support is not stable yet in Squid-3. Please do not use.])
      if ! test "x$squid_disk_module_candidates_AIO" = "xyes"; then
        AC_MSG_ERROR([COSS requires POSIX AIO which is not available.])
      fi
      # Automake om MinGW needs explicit exe extension
      # for STORE_TESTS substition
      STORE_TESTS="$STORE_TESTS tests/testCoss$EXEEXT"
      ;;
    ufs)
      STORE_TESTS="$STORE_TESTS tests/testUfs$EXEEXT"
    esac
done

dnl hack: need to define those even if not used in the build system to
dnl make sure that global FS objects are linked to the squid binary.
AH_TEMPLATE(HAVE_FS_UFS, "Define to 1 if ufs filesystem module is build")
AH_TEMPLATE(HAVE_FS_AUFS, "Define to 1 if aufs filesystem module is build")
AH_TEMPLATE(HAVE_FS_DISKD, "Define to 1 if diskd filesystem module is build")
AH_TEMPLATE(HAVE_FS_COSS, "Define to 1 if coss filesystem module is build")


dnl got final squid_storeio_module_candidates, build library lists
dnl This list will not be needed when each fs library has its own Makefile
STORE_LIBS_TO_BUILD=
dnl File system libraries to link executables with.
dnl These are the same as STORE_LIBS_TO_BUILD, but with a path
STORE_LIBS_TO_ADD=
for fs in $squid_storeio_module_candidates; do
    STORE_LIBS_TO_BUILD="$STORE_LIBS_TO_BUILD lib${fs}.la"
    STORE_LIBS_TO_ADD="$STORE_LIBS_TO_ADD fs/lib${fs}.la"
    SQUID_TOUPPER_VAR_CONTENTS([fs])
    AC_DEFINE_UNQUOTED(HAVE_FS_${fs}, 1)
done

AC_SUBST(STORE_LIBS_TO_BUILD)
AC_SUBST(STORE_LIBS_TO_ADD)
AC_SUBST(STORE_TESTS)


dnl At lest one removal policy is always needed.
dnl 'lru' removal policy is currently hard-coded by name for tests
dnl so we must set it as default.
REPL_POLICIES="lru"
AC_ARG_ENABLE(removal-policies,
  AS_HELP_STRING([--enable-removal-policies="list of policies"],
                 [Build support for the list of removal policies.
                  The default is only to build the "lru" module.
                  See src/repl for a list of available modules, or
                  Programmers Guide section 9.9 for details on how
                  to build your custom policy]), [
case $enableval in
  yes)
    SQUID_LOOK_FOR_MODULES([$srcdir/src/repl],[REPL_POLICIES])
    ;;
  no)
    ;;
  *)
    REPL_POLICIES="`echo $enableval| sed -e 's/,/ /g;s/  */ /g'`"
    ;;
  esac
])
if test "x$REPL_POLICIES" != "x" ; then
    SQUID_CHECK_EXISTING_MODULES([$srcdir/src/repl],[REPL_POLICIES])
    AC_MSG_NOTICE([Removal policies to build: $REPL_POLICIES])
    REPL_OBJS="repl/lib`echo $REPL_POLICIES|sed -e 's% %.a repl/lib%g'`.a"
    REPL_LIBS="`echo $REPL_OBJS|sed -e 's%repl/%%g'`"
fi
AC_SUBST(REPL_POLICIES)
AC_SUBST(REPL_OBJS)
AC_SUBST(REPL_LIBS)

AM_CONDITIONAL(ENABLE_PINGER, false)
AC_ARG_ENABLE(icmp,
  AS_HELP_STRING([--enable-icmp],[Enable ICMP pinging and Network Measurement]),
[ if test "x$enableval" = "xyes" ; then
    AC_MSG_NOTICE([ICMP enabled])
    AC_DEFINE(USE_ICMP,1,[Define to use Squid ICMP and Network Measurement features (highly recommended!)])
    AM_CONDITIONAL(ENABLE_PINGER, true)
  fi
])

AM_CONDITIONAL(USE_DELAY_POOLS, false)
AC_ARG_ENABLE(delay-pools,
  AS_HELP_STRING([--enable-delay-pools],[Enable delay pools to limit bandwidth usage]),
[ if test "x$enableval" = "xyes" ; then
    AC_MSG_NOTICE([Delay pools enabled])
    AC_DEFINE([DELAY_POOLS],1,[Traffic management via "delay pools".])
    AM_CONDITIONAL(USE_DELAY_POOLS, true,)
  fi
])

dnl disable generic/common adaptation support by default
squid_opt_use_adaptation=no

squid_opt_use_esi=yes
AH_TEMPLATE([USE_SQUID_ESI],
            [Define to enable the ESI processor and Surrogate header support])
AC_ARG_ENABLE(esi,
  AS_HELP_STRING([--enable-esi],
                 [Enable ESI for accelerators. Benefits from expat or libxml2.
                  Enabling ESI will cause squid reverse proxies to be capable
                  of the Edge Acceleration Specification (www.esi.org).]),
                 [squid_opt_use_esi=$enableval], [squid_opt_use_esi=no])
HAVE_LIBEXPAT=0
EXPATLIB=
HAVE_LIBXML2=0
XMLLIB=
if test "x$squid_opt_use_esi" = "xyes" ; then
  AC_MSG_NOTICE([Enabling ESI processor and Surrogate header support.])
  AC_DEFINE(USE_SQUID_ESI,1,
    [Compile the ESI processor and Surrogate header support])
else
  AC_MSG_NOTICE([Disabling ESI processor])
fi

# ESI support libraries: expat
AC_ARG_WITH(expat, AS_HELP_STRING([--without-expat],[Do not use expat for ESI. Default: auto-detect]))
if test "x$squid_opt_use_esi" = "xyes" -a "x$with_expat" != "xno" ; then
  AC_CHECK_LIB([expat], [main], [EXPATLIB="-lexpat"; HAVE_LIBEXPAT=1])
  AC_CHECK_HEADERS([expat.h])
  AC_DEFINE_UNQUOTED(HAVE_LIBEXPAT, $HAVE_LIBEXPAT, [Define to 1 if you have the expat library])
  if test "x$with_expat" = "xyes" -a "x$HAVE_LIBEXPAT" != "x1" ; then
    AC_MSG_ERROR([Required library expat is not able to be found.])
  fi
fi

AC_ARG_WITH(libxml2, AS_HELP_STRING([--without-libxml2],[Do not use libxml2 for ESI. Default: auto-detect]))
if test "x$squid_opt_use_esi" = "xyes" -a "x$with_libxml2" != "xno" ; then
  AC_CHECK_LIB([xml2], [main], [XMLLIB="-lxml2"; HAVE_LIBXML2=1])
  dnl Find the main header and include path...
  AC_CHECK_HEADERS([libxml/parser.h], [], [
      SAVED_CPPFLAGS="$CPPFLAGS"
      CPPFLAGS="-I/usr/include/libxml2 $CPPFLAGS"
      unset ac_cv_header_libxml_parser_h
      AC_CHECK_HEADERS([libxml/parser.h], [ac_cv_libxml2_include=yes], [])
      CPPFLAGS="$SAVED_CPPFLAGS"
      ])
  if test "x$ac_cv_libxml2_include" = "xyes"; then
      SQUID_CXXFLAGS="-I/usr/include/libxml2 $SQUID_CXXFLAGS"
      CPPFLAGS="-I/usr/include/libxml2 $CPPFLAGS"
  fi
  dnl Now that we know where to look find the other headers...
  AC_CHECK_HEADERS(libxml/HTMLparser.h libxml/HTMLtree.h)
  AC_DEFINE_UNQUOTED(HAVE_LIBXML2, $HAVE_LIBXML2, [Define to 1 if you have the libxml2 library])
  if test "x$with_libxml2" = "xyes" -a "$HAVE_LIBXML2" != "1" ; then
    AC_MSG_ERROR([Required library libxml2 is not able to be found.])
  fi
fi

AM_CONDITIONAL(USE_ESI, test "x$squid_opt_use_esi" = "xyes")
AM_CONDITIONAL(HAVE_LIBEXPAT, test "$HAVE_LIBEXPAT" = 1)
AC_SUBST(EXPATLIB)
AM_CONDITIONAL(HAVE_LIBXML2, test "$HAVE_LIBXML2" = 1)
AC_SUBST(XMLLIB)

# icap argument handling
AC_ARG_ENABLE(icap-client,
  AS_HELP_STRING([--enable-icap-client],[Enable the ICAP client.]),
    [squid_opt_use_icap_client=$enableval],
    [squid_opt_use_icap_client=no])
SQUID_DEFINE_BOOL(ICAP_CLIENT,$squid_opt_use_icap_client,
     [Enable ICAP client features in Squid])
AM_CONDITIONAL(USE_ICAP_CLIENT, [test "x$squid_opt_use_icap_client" = "xyes" ])
if test "x$squid_opt_use_icap_client" = "xyes" ; then
  ICAP_LIBS="icap/libicap.la"
  squid_opt_use_adaptation=yes
else
  ICAP_LIBS=""
fi
AC_SUBST(ICAP_LIBS)

squid_opt_use_ecap=1
AC_MSG_CHECKING(whether to support eCAP)
AC_ARG_ENABLE(ecap,
  AS_HELP_STRING([--enable-ecap],[support loadable content adaptation modules]), [
    case "${enableval}" in
       yes|no) squid_opt_use_ecap=$enableval ;;
       *) AC_MSG_ERROR(bad value ${enableval} for --enable-ecap) ;;
    esac
AC_MSG_RESULT([$squid_opt_use_ecap, explicitly])
    ], [
        squid_opt_use_ecap=no;
        AC_MSG_RESULT([$squid_opt_use_ecap, implicitly])
    ]
)

dnl Perform configuration consistency checks for eCAP
ECAPLIB=""
if test "x$squid_opt_use_ecap" = "xyes";
then
    dnl eCAP support requires loadable modules, which are enabled by default
    if test "x$enable_loadable_modules" != "xyes"
    then
        AC_MSG_ERROR([eCAP support requires loadable modules. Please do not use --disable-loadable-modules with --enable-ecap.]);
    fi

    dnl eCAP support requires libecap
    AC_CHECK_LIB([ecap], [main],
        [ECAPLIB="-lecap"],
        [AC_MSG_FAILURE([eCAP support requires libecap library, but no usable library was found])]
    )
fi

AM_CONDITIONAL(USE_ECAP, test "x$squid_opt_use_ecap" = "xyes")
if test "x$squid_opt_use_ecap" = "xyes";
then
    AC_DEFINE(USE_ECAP,1,[Enable eCAP support])
    ECAP_LIBS="ecap/libecap.la $ECAP_LIBS"
    squid_opt_use_adaptation=yes
else
    AC_DEFINE(USE_ECAP,0,[Disable eCAP support])
    ECAP_LIBS=""
fi
dnl convenience library
AC_SUBST(ECAP_LIBS)
dnl -lecap if needed
AC_SUBST(ECAPLIB)


dnl enable adaptation if requested by specific adaptation mechanisms
AM_CONDITIONAL(USE_ADAPTATION, test "x$squid_opt_use_adaptation" = "xyes")
if test "x$squid_opt_use_adaptation" = "xyes"
then
    AC_DEFINE(USE_ADAPTATION,1,[common adaptation support])
    ADAPTATION_LIBS="adaptation/libadaptation.la"
else
    AC_DEFINE(USE_ADAPTATION,0,[common adaptation support])
    ADAPTATION_LIBS=""
fi
AC_SUBST(ADAPTATION_LIBS)


dnl This is a developer only option. Developers know how to set defines
dnl
dnl AC_ARG_ENABLE(mem-gen-trace,
dnl [  --enable-mem-gen-trace  Do trace of memory stuff],
dnl [ if test "$enableval" = "yes" ; then
dnl     AC_MSG_NOTICE([Memory trace (to file) enabled])
dnl     AC_DEFINE(MEM_GEN_TRACE,1,[Define for log file trace of mem alloc/free])
dnl   fi
dnl ])


AC_ARG_ENABLE(useragent-log,
  AS_HELP_STRING([--enable-useragent-log],
                 [Enable logging of User-Agent header]), [ 
SQUID_YESNO([$enableval],
            [unrecognized argument to --enable-useragent-log: $enableval])
  enable_useragent_log=$enableval
])
SQUID_DEFINE_BOOL(USE_USERAGENT_LOG,${enable_useragent_log:=no},
    [If you want to log User-Agent request header values, define this.])
AC_MSG_NOTICE([User-Agent logging enabled: $enable_useragent_log])

AC_ARG_ENABLE(referer-log,
  AS_HELP_STRING([--enable-referer-log],[Enable logging of Referer header]), [ 
SQUID_YESNO([$enableval],
            [unrecognized argument to --enable-referer-log: $enableval])
])
SQUID_DEFINE_BOOL(USE_REFERER_LOG,${enable_referer_log:=no},
       [If you want to log Referer request header values, define this.
        By default, they are written to referer.log in the Squid logdir.
        This feature is deprecated in favour of custom log formats])
AC_MSG_NOTICE([Referer logging enabled: $enable_referer_log])

AC_ARG_ENABLE(wccp,
  AS_HELP_STRING([--disable-wccp],[Disable Web Cache Coordination Protocol]), [
SQUID_YESNO([$enableval],[unrecognized argument to --disable-wccp: $enableval])
])
SQUID_DEFINE_BOOL(USE_WCCP, ${enable_wccp:=yes}, [Define to enable WCCP])
AC_MSG_NOTICE([Web Cache Coordination Protocol enabled: $enable_wccp])

AC_ARG_ENABLE(wccpv2,
  AS_HELP_STRING([--disable-wccpv2],
                 [Disable Web Cache Coordination V2 Protocol]), [ 
SQUID_YESNO([$enableval],
            [unrecognized argument to --disable-wccpv2: $enableval])
])
SQUID_DEFINE_BOOL(USE_WCCPv2,${enable_wccpv2:=yes},
            [Define to enable WCCP V2])
AC_MSG_NOTICE([Web Cache Coordination V2 Protocol enabled: $enable_wccpv2])

AC_ARG_ENABLE(kill-parent-hack,
  AS_HELP_STRING([--enable-kill-parent-hack],[Kill parent on shutdown]), [ 
SQUID_YESNO([$enableval],
            [unrecognized argument to --enable-kill-parent-hack: $enableval])
])
SQUID_DEFINE_BOOL(KILL_PARENT_OPT,${enable_kill_parent_hack:=no},
                   [A dangerous feature which causes Squid to kill its parent 
                    process (presumably the RunCache script) upon receipt 
                    of SIGTERM or SIGINT. Deprecated, Use with caution.])
AC_MSG_NOTICE([Kill parent on shutdown hack enabled: $enable_kill_parent_hack])

AC_ARG_ENABLE(snmp,
  AS_HELP_STRING([--disable-snmp],[Disable SNMP monitoring support]), [
  SQUID_YESNO([$enableval],
              [unrecognized argument to --disable-snmp: $enableval])
])
SQUID_DEFINE_BOOL(SQUID_SNMP,${enable_snmp:=yes},
   [Define to enable SNMP monitoring of Squid])
AM_CONDITIONAL(USE_SNMP, [test "x$enable_snmp" = "xyes"])
if test "x$enable_snmp" = "xyes"; then
    SNMPLIB='../snmplib/libsnmp.a'
    makesnmplib=snmplib
fi
AC_MSG_NOTICE([SNMP support enabled: $enable_snmp])
AC_SUBST(SNMPLIB)
AC_SUBST(makesnmplib)

AC_ARG_ENABLE(cachemgr-hostname,
  AS_HELP_STRING([--enable-cachemgr-hostname=hostname],
                 [Make cachemgr.cgi default to this host.
                  If unspecified, uses the name of the build-host]), [
  case $enableval in
  yes)
    AC_DEFINE(CACHEMGR_HOSTNAME,[getfullhostname()],
    [If you are upset that the cachemgr.cgi form comes up with the hostname field blank, then define this to getfullhostname()])
    AC_MSG_NOTICE([Cachemgr default hostname == host where cachemgr runs])
    ;;
  no)
    : # Nothing to do..
   ;;
  *)
    AC_DEFINE_UNQUOTED(CACHEMGR_HOSTNAME,"${enableval}")
    AC_MSG_NOTICE([Cachemgr default hostname set to ${enableval}])
    ;;
  esac
])

AC_ARG_ENABLE(eui,
  AS_HELP_STRING([--disable-eui],
                 [Enable use of ARP / MAC/ EUI (ether address)]), [
SQUID_YESNO([$enableval],[--disable-eui expects no arguments])
])
if test "x${enable_eui:=yes}" = "xyes" ; then
  case "$squid_host_os" in
    linux|solaris|freebsd|openbsd|netbsd)
      ${TRUE}
      ;;
    cygwin|mingw)
      EUILIB="-liphlpapi"
      ;;
    *)
      AC_MSG_WARN([EUI support probably will not work on host $host.])
      ;;
  esac
  AC_CHECK_HEADERS( \
    Iphlpapi.h \
    net/if_arp.h \
    net/if_dl.h \
    net/route.h \
    sys/sockio.h \
    sys/sysctl.h
  )
fi
AC_MSG_NOTICE([EUI (MAC address) controls enabled: $enable_eui])
SQUID_DEFINE_BOOL(USE_SQUID_EUI,$enable_eui,
   [Define this to include code which lets you use ethernet addresses. This code uses API initially defined in 4.4-BSD.])
AM_CONDITIONAL(USE_SQUID_EUI, [test "x$enable_eui" = "xyes" ])


AC_ARG_ENABLE(htcp,
  AS_HELP_STRING([--disable-htcp],[Disable HTCP protocol support]), [
SQUID_YESNO([$enableval],
            [unrecognized argument to --disable-htcp: $enableval])
])
SQUID_DEFINE_BOOL(USE_HTCP,${enable_htcp:=yes},
   [Define this to include code for the Hypertext Cache Protocol (HTCP)])
AM_CONDITIONAL(ENABLE_HTCP, [test "x$enable_htcp" = "xyes"])
AC_MSG_NOTICE([HTCP support enabled: $enable_htcp])


# SSL is not enabled by default.
# Default is to use OpenSSL when available
AC_ARG_ENABLE(ssl,
  AS_HELP_STRING([--enable-ssl],
                 [Enable ssl gatewaying support using OpenSSL]), [
SQUID_YESNO([$enableval],
            [unrecognized argument to --enable-ssl: $enableval])
])
# USE_OPENSSL is AC_DEFINED later
# default for ssl is set here
if test "x${enable_ssl:=no}" = "xyes" ; then
  if test "x$squid_host_os" = "xmingw" ; then
    SSLLIB='-lssleay32 -leay32 -lgdi32'
  else
    SSLLIB='-lssl -lcrypto'
  fi
  if test "x$with_openssl" = "x"; then
    with_openssl=yes
  fi
  if test "x$with_openssl" = "x"; then
    with_openssl=yes
  fi
fi
AM_CONDITIONAL(ENABLE_SSL,[ test "x$enable_ssl" = "xyes" ])
AC_MSG_NOTICE([SSL gatewaying support enabled: $enable_ssl])

dnl User may specify OpenSSL is needed from a non-standard location
AC_ARG_WITH(openssl,
  AS_HELP_STRING([--with-openssl=PATH],
                 [Compile with the OpenSSL libraries. The path to
                  the OpenSSL development libraries and headers
                  installation can be specified if outside of the
                  system standard directories]), [ 
case "$with_openssl" in
  yes|no)
    : # Nothing special to do here
    ;;
  *)
    if test ! -d "$withval" ; then
      AC_MSG_ERROR([--with-openssl path does not point to a directory])
    fi
    SSLLIBDIR="$with_openssl/lib"
    CPPFLAGS="-I$with_openssl/include $CPPFLAGS"
    with_openssl=yes
  esac
])
SQUID_DEFINE_BOOL(USE_SSL,$enable_ssl,
   [Define this to include code for SSL gatewaying support])
AC_MSG_NOTICE([Using OpenSSL MD5 implementation: ${with_openssl:=no}])
SQUID_DEFINE_BOOL(USE_OPENSSL,${with_openssl},
   [Define this to make use of the OpenSSL libraries for MD5 calculation rather than Squid-supplied MD5 implementation or if building with SSL encryption])
if test "x$enable_ssl" = "xyes"; then
  if test "x$SSLLIB" = "x"; then
    SSLLIB="-lcrypto" # for MD5 routines
  fi
  # This is a workaround for RedHat 9 brain damage..
  if test -d /usr/kerberos/include -a "x$SSLLIBDIR" = "x" -a -f /usr/include/openssl/kssl.h; then
    AC_MSG_NOTICE([OpenSSL depends on Kerberos])
    SSLLIBDIR="/usr/kerberos/lib"
    CPPFLAGS="$CPPFLAGS -I/usr/kerberos/include"
  fi
fi
if test "x$SSLLIBDIR" != "x" ; then
  SSLLIB="-L$SSLLIBDIR $SSLLIB"
fi
AC_SUBST(SSLLIB)


AC_ARG_ENABLE(forw-via-db,
  AS_HELP_STRING([--enable-forw-via-db],[Enable Forw/Via database]), [
  SQUID_YESNO([$enableval],[unrecognized argument to --enable-forw-via-db: $enableval])
])
SQUID_DEFINE_BOOL(USE_FORW_VIA_DB,${enable_forw_via_db:=no},
                      [Enable Forw/Via database])
AC_MSG_NOTICE([Forw/Via database enabled: $enable_forw_via_db])

AC_ARG_ENABLE(cache-digests,
  AS_HELP_STRING([--enable-cache-digests],
   [Use Cache Digests. See http://wiki.squid-cache.org/SquidFaq/CacheDigests]),
[
 SQUID_YESNO($enableval,
   [unrecognized argument to --enable-cache-digests: $enableval])
])
SQUID_DEFINE_BOOL(USE_CACHE_DIGESTS,${enable_cache_digests:=no},
  [Use Cache Digests for locating objects in neighbor caches.])
AC_MSG_NOTICE([Cache Digests enabled: $enable_cache_digests])


dnl Size of COSS memory buffer
squid_opt_coss_membuf_size=1048576
AC_ARG_WITH(coss-membuf-size,
  AS_HELP_STRING([--with-coss-membuf-size=size],
             [COSS membuf size (default $squid_opt_coss_membuf_size bytes)]), [
case $withval in
  [[0-9]]*) squid_opt_coss_membuf_size=$withval ;;
  *) AC_MSG_ERROR([--with-coss-membuf-size expects a numeric argument]) ;;
esac
])
AC_MSG_NOTICE([Setting COSS membuf size to $squid_opt_coss_membuf_size bytes])
AC_DEFINE_UNQUOTED(COSS_MEMBUF_SZ, $squid_opt_coss_membuf_size,
   [Default COSS membuf size])

################################
# check for netio plugin stuff #
################################
dnl order of these options handling is relevant in case the user
dnl supplies more than one --enable option. Options handled later
dnl override those handled earlier for io loop method manual override
AC_ARG_ENABLE(select,
  AS_HELP_STRING([--disable-select],[Disable select(2) support.]),
[
SQUID_YESNO($enableval,[--disable-select takes no extra argument])
test "x$enableval" = "xyes" && squid_opt_io_loop_engine="select"
])
AC_MSG_NOTICE([enabling select syscall for net I/O: ${enable_select:=auto}])

AC_ARG_ENABLE(poll,
  AS_HELP_STRING([--disable-poll],[Disable poll(2) support.]),
[
SQUID_YESNO($enableval,[--disable-poll takes no extra argument])
test "x$enableval" = "xyes" && squid_opt_io_loop_engine="poll"
])
AC_MSG_NOTICE([enabling poll syscall for net I/O: ${enable_poll:=auto}])

# kqueue support is still experiemntal and unstable. Not enabled by default.
AC_ARG_ENABLE(kqueue,
  AS_HELP_STRING([--enable-kqueue],
                 [Enable kqueue(2) support (experimental).]), [
SQUID_YESNO($enableval,[--enable-kqueue takes no extra argument])
])
if test "x${enable_kqueue:=no}" = "xyes" ; then
  AC_CHECK_HEADERS([sys/event.h],[],
    [ AC_MSG_ERROR([kqueue support requires sys/event.h header file.]) ])
  squid_opt_io_loop_engine="kqueue"
fi
AC_MSG_NOTICE([enabling kqueue for net I/O: $enable_kqueue])

dnl Enable epoll()
AC_ARG_ENABLE(epoll,
  AS_HELP_STRING([--disable-epoll],[Disable Linux epoll(2) support.]),
[
SQUID_YESNO($enableval,[--disable-epoll takes no extra argument])
test "x$enableval" = "xyes" && squid_opt_io_loop_engine="epoll"
])
AC_MSG_NOTICE([enabling epoll syscall for net I/O: ${enable_epoll:=auto}])

# auto-detect and verify epoll header and library present and working
# logic mapping and loop method selection are performed later
if test "x$enable_epoll" != "xno" ; then

  # check if libs are needed to support epoll
  # note: this code block seems quite generic. Could it be extracted
  #   into a squid specific configure function?
  SQUID_STATE_SAVE(squid_epoll_state)
  AC_SEARCH_LIBS(epoll_ctl,[epoll])
  if test "x$ac_cv_search_epoll_ctl" = "xno" ; then
    enable_epoll=no #disable. Needed code not found
  elif test "x$ac_cv_search_epoll_ctl" = "xnone required" ; then
    EPOLL_LIBS=""
  else
    EPOLL_LIBS=$ac_cv_search_epoll_ctl
  fi
  AC_SUBST(EPOLL_LIBS)
  SQUID_STATE_ROLLBACK(squid_epoll_state) #de-pollute LIBS

  # epoll requires sys/epoll.h
  AC_CHECK_HEADERS([sys/epoll.h])

  dnl Verify that epoll really works
  if test "x$ac_cv_search_epoll_ctl" != 'xno' ; then
    SQUID_CHECK_EPOLL
  fi

  if test "x$enable_epoll" = "xyes" -a "x$squid_cv_epoll_works" = "xno" ; then
    AC_MSG_ERROR([Epoll does not work. Force-enabling it is not going to help.])
  fi
fi


AC_ARG_ENABLE(http-violations,
  AS_HELP_STRING([--disable-http-violations],
                 [This allows you to remove code which is known to
                  violate the HTTP protocol specification.]), [
  SQUID_YESNO([$enableval],
         [unrecognized argument to --disable-http-violations: $enableval])
])
SQUID_DEFINE_BOOL(USE_HTTP_VIOLATIONS, ${enable_http_violations:=yes},
  [Define to enable code which volates the HTTP standard specification])
AC_MSG_NOTICE([HTTP violations support enabled: $enable_http_violations])

# IPFW Transparent Proxy
AC_ARG_ENABLE(ipfw-transparent,
  AS_HELP_STRING([--enable-ipfw-transparent],
                 [Enable Transparent Proxy support for systems
                  using FreeBSD IPFW-style firewalling.]), [
  SQUID_YESNO([$enableval],
      [unrecognized argument to --enable-ipfw-transparent: $enableval])
])
SQUID_DEFINE_BOOL(IPFW_TRANSPARENT,${enable_ipfw_transparent:=no},
  [Enable support for Transparent Proxy on systems using FreeBSD IPFW-style firewalling.])
AC_MSG_NOTICE([FreeBSD IPFW-based transparent proxying enabled: $enable_ipfw_transparent])

# IP-Filter Transparent Proxy
AC_ARG_ENABLE(ipf-transparent,
  AS_HELP_STRING([--enable-ipf-transparent],
     [Enable Transparent Proxy support using IPFilter-style firewalling]), [
  SQUID_YESNO([$enableval],
      [unrecognized argument to --enable-ipf-transparent: $enableval])
])
#will be AC_DEFINEd later, after checking for appropriate infrastructure
#IPF currently broken. Default-disabled for now.
AC_MSG_NOTICE([IPF-based transparent proxying requested: ${enable_ipf_transparent:=no}])

dnl Enable PF Transparent Proxy
AC_ARG_ENABLE(pf-transparent,
  AS_HELP_STRING([--enable-pf-transparent],
    [Enable Transparent Proxy support for systems using PF network address redirection.]), [
  SQUID_YESNO([$enableval],
              [unrecognized argument to --enable-pf-transparent: $enableval])
])
#will be AC_DEFINEd later, after checking for appropriate infrastructure
AC_MSG_NOTICE([PF-based transparent proxying requested: ${enable_pf_transparent:=auto}])

# Linux Netfilter Transparent Proxy
AC_ARG_ENABLE(linux-netfilter,
  AS_HELP_STRING([--enable-linux-netfilter],
                 [Enable Transparent Proxy support for Linux (Netfilter)]), [
  SQUID_YESNO([$enableval],
              [unrecognized argument to --enable-linux-netfilter: $enableval])
])
AC_MSG_NOTICE([Linux Netfilter support requested: ${enable_linux_netfilter:=auto}])
#will be AC_DEFINEd later, after checking for appropriate infrastructure

dnl Enable Large file support
buildmodel=""
squid_opt_enable_large_files=no

AC_ARG_WITH(large-files,
  AS_HELP_STRING([--with-large-files],[Enable support for large files (logs etc).]), [
  if test "x$withval" = "xyes"; then
    squid_opt_enable_large_files=yes
  fi
])

dnl UNIX Build environment
dnl AS_HELP_STRING is not suited here because it cannot to specify newlines
AC_ARG_WITH(build-environment,
 AS_HELP_STRING([--with-build-environment=model],
     [The build environment to use. Normally one of 
      POSIX_V6_ILP32_OFF32 (32 bits),
      POSIX_V6_ILP32_OFFBIG (32 bits with large file support),
      POSIX_V6_LP64_OFF64 (64 bits),
      POSIX_V6_LPBIG_OFFBIG (large pointers and files),
      XBS5_ILP32_OFF32 i(legacy, 32 bits),
      XBS5_ILP32_OFFBIG (legacy, 32 bits with large file support),
      XBS5_LP64_OFF64 (legacy, 64 bits),
      XBS5_LPBIG_OFFBIG (legacy, large pointers and files)
      or default (The default for your OS)]), [
case "$withval" in
  yes|no)
    AC_MSG_FAILURE([--with-build-environment expects a build environment string as used by getconf])
    ;;
  *)
    buildmodel="$withval"
    ;;
esac
])

if test "x$squid_opt_enable_large_files" = "xyes" -a "x$buildmodel" = "x"; then
  for model in POSIX_V6_LPBIG_OFFBIG XBS5_LPBIG_OFFBIG POSIX_V6_LP64_OFF64 XBS5_LP64_OFF64 POSIX_V6_ILP32_OFFBIG XBS5_ILP32_OFFBIG; do
    if test "`getconf _$model 2>/dev/null || true`" = 1 || test "`getconf $model 2>/dev/null || true`" ; then
      buildmodel=$model
      break
    fi
  done
  if test "x$buildmodel" = "x"; then
    AC_MSG_WARN([No suitable build environment found for large files. Trying to use _FILE_OFFSET_BITS=64])
  fi
fi
<<<<<<< HEAD
if test "x$buildmodel" = "xdefault" -o "x$buildmodel" = "x"; then
  if test "x$squid_opt_enable_large_files" = "xyes" ; then
    AC_MSG_NOTICE([Enabling -D_FILE_OFFSET_BITS=64])
    CFLAGS="-D_FILE_OFFSET_BITS=64 $CFLAGS"
    CXXFLAGS="-D_FILE_OFFSET_BITS=64 $CXXFLAGS"
  fi
else
  AC_MSG_NOTICE([Using $buildmodel build environment])
  if test "`getconf _$buildmodel 2>/dev/null || true`" = 1 || test "`getconf $buildmodel 2>/dev/null || true`" ; then
    : # All fine
  else
    AC_MSG_ERROR(Build environment $buildmodel not known to getconf.)
  fi
  CFLAGS="`getconf ${buildmodel}_CFLAGS` $CFLAGS"
  CXXFLAGS="`getconf ${buildmodel}_CFLAGS` $CXXFLAGS"
  LIBS="`getconf ${buildmodel}_LIBS` $LIBS"
  LDFLAGS="`getconf ${buildmodel}_LDFLAGS` $LDFLAGS"
  if "$squid_host_os" = "solaris" ; then
=======
case "$buildmodel" in
default|"")
	if test "$squid_opt_enable_large_files" = "yes" ; then
		AC_MSG_NOTICE([Enabling -D_FILE_OFFSET_BITS=64])
		CFLAGS="-D_FILE_OFFSET_BITS=64 $CFLAGS"
		CXXFLAGS="-D_FILE_OFFSET_BITS=64 $CXXFLAGS"
	fi
	;;
*)
	AC_MSG_NOTICE([Using $buildmodel build environment])
	if test "`getconf _$buildmodel 2>/dev/null || true`" = 1 || test "`getconf $buildmodel 2>/dev/null || true`" ; then
	    : # All fine
	else
	    AC_MSG_ERROR(Build environment $buildmodel not known to getconf.)
	fi
	CFLAGS="`getconf ${buildmodel}_CFLAGS` $CFLAGS"
	CXXFLAGS="`getconf ${buildmodel}_CFLAGS` $CXXFLAGS"
	LIBS="`getconf ${buildmodel}_LIBS` $LIBS"
	LDFLAGS="`getconf ${buildmodel}_LDFLAGS` $LDFLAGS"
	if test "$squid_host_os" = "solaris" ; then
>>>>>>> 56fba4d0

# On Solaris getconf returns for CFLAGS -xarch=generic64, -Xa and -Usun options, and
# for LDFLAGS -xarch=generic64, but:
#   "-Xa" is supported only by Sun cc, so we need to remove it when using gcc
#   For gcc "-xarch=generic64" must be replaced with "-m64"
#   The 'sun' define is needed by ipfilter includes, so we must remove "-Usun"
    if test "x$GCC" = "xyes"; then
      AC_MSG_NOTICE([Removing -Xa for gcc/g++ on $host])
      CFLAGS="`echo $CFLAGS | sed -e 's/-Xa//'`"
      CXXFLAGS="`echo $CXXFLAGS | sed -e 's/-Xa//'`"
      AC_MSG_NOTICE([Replacing -xarch=generic64 with -m64 for gcc/g++ on $host])
      CFLAGS="`echo $CFLAGS | sed -e 's/-xarch=generic64/-m64/'`"
      CXXFLAGS="`echo $CXXFLAGS | sed -e 's/-xarch=generic64/-m64/'`"
      LDFLAGS="`echo $LDFLAGS | sed -e 's/-xarch=generic64//'`"
    fi
    AC_MSG_NOTICE([Removing -Usun on $host])
    CFLAGS="`echo $CFLAGS | sed -e 's/-Usun//'`"
    CXXFLAGS="`echo $CXXFLAGS | sed -e 's/-Usun//'`"
  fi
fi

dnl Enable Leak Finding Functions
AC_ARG_ENABLE(leakfinder,
  AS_HELP_STRING([--enable-leakfinder],
    [Enable Leak Finding code. Enabling this alone does nothing;
     you also have to modify the source code to use the leak
     finding functions. Probably Useful for hackers only.]), [ 
  SQUID_YESNO([$enableval],
     [unrecognized argument to --enable-leakfinder: $enableval])
])
AC_MSG_NOTICE([Leak Finder enabled: ${enable_leakfinder:=no}])
SQUID_DEFINE_BOOL(USE_LEAKFINDER,$enable_leakfinder,
  [Enable code for assisting in finding memory leaks. Not for the faint of heart])
AM_CONDITIONAL(MAKE_LEAKFINDER, [test "x$enable_leakfinder" = "xyes"])


AC_ARG_ENABLE(follow-x-forwarded-for,
  AS_HELP_STRING([--enable-follow-x-forwarded-for],
                 [Enable support for following the X-Forwarded-For
                 HTTP header to try to find the IP address of the
                 original or indirect client when a request has
                 been forwarded through other proxies.]), [
  SQUID_YESNO([$enableval],
    [unrecognized argument to --enable-follow-x-forwarded-for: $enableval])
])
AC_MSG_NOTICE([Support for X-Forwarded-For enabled: ${enable_follow_x_forwarded_for:=yes}])
SQUID_DEFINE_BOOL(FOLLOW_X_FORWARDED_FOR,$enable_follow_x_forwarded_for,
  [Enable following X-Forwarded-For headers])

AC_ARG_ENABLE(ident-lookups,
  AS_HELP_STRING([--disable-ident-lookups],
                 [Remove code that supports performing Ident (RFC 931) lookups.]), [
  SQUID_YESNO([$enableval],[unrecognized argument to --disable-ident-lookups: $enableval])
])
AC_MSG_NOTICE([Support for Ident lookups enabled: ${enable_ident_lookups:=yes}])
SQUID_DEFINE_BOOL(USE_IDENT,$enable_ident_lookups,[Support for Ident (RFC 931) lookups])

squid_opt_use_dnsserver="no"
AC_ARG_ENABLE(internal-dns,
  AS_HELP_STRING([--disable-internal-dns],
           [Prevents Squid from directly sending and receiving DNS messages, 
            and instead enables the old external 'dnsserver' processes.]), [
  if test "x$enableval" = "xno" ; then
    AC_MSG_WARN([Disabling Internal DNS queries])
    squid_opt_use_dnsserver="yes"
  fi
])
SQUID_DEFINE_BOOL(USE_DNSSERVERS,$squid_opt_use_dnsserver,
  [Use dnsserver processes instead of the internal DNS protocol support])
AM_CONDITIONAL([USE_DNSSERVER],[test "x$squid_opt_use_dnsserver" = "xyes" ])


dnl Select Default hosts file location
AC_ARG_ENABLE(default-hostsfile,
  AS_HELP_STRING([--enable-default-hostsfile=path],
                 [Select default location for hosts file.
                  See hosts_file directive in squid.conf for details]),
[
  if test "x$enableval" != "xnone" -a "x$enableval" != "xno" ; then
    if test -f "$enableval"; then
      OPT_DEFAULT_HOSTS=$enableval
    else
      AC_MSG_WARN([Unable to find $enableval])
    fi
  else
    OPT_DEFAULT_HOSTS="none"
  fi
  AC_MSG_NOTICE([Default hosts file set to: $enableval])
],[OPT_DEFAULT_HOSTS="/etc/hosts"])
AC_SUBST(OPT_DEFAULT_HOSTS)

# Select auth schemes modules to build
AC_ARG_ENABLE(auth,
  AS_HELP_STRING([--enable-auth],
                 [Build global support for authentication. The list of schemes
                  and helpers to be enabled is defined elsewhere]), [
SQUID_YESNO([$enableval],
            [unrecognized argument to --enable-auth: $enableval])
])
AC_MSG_NOTICE([Authentication support enabled: ${enable_auth:=yes}])
SQUID_DEFINE_BOOL(USE_AUTH,$enable_auth,
   [Enable support for authentication])
AUTH_MODULES=""

AC_ARG_ENABLE(auth-basic,
  AS_HELP_STRING([--enable-auth-basic="list of helpers"],
     [Enable the basic authentication scheme, and build the specified helpers.
      Not providing an explicit list of helpers will attempt build of
      all possible helpers. Default is to do so.
      To disable the basic authentication scheme, use --disable-auth-basic.
      To enable but build no helpers, specify "none".
      To see available helpers, see the helpers/basic_auth directory. ]),[
#nothing to do really
])
#not specified. Inherit global
if test "x$enable_auth_basic" = "x"; then
    enable_auth_basic=$enable_auth
fi
#conflicts with global
if test "x$enable_auth_basic" != "xno" -a "x$enable_auth" = "xno" ; then
    AC_MSG_ERROR([Basic auth requested but auth disabled])
fi
#define list of modules to build
if test "x$enable_auth_basic" = "xyes" ; then
    SQUID_LOOK_FOR_MODULES([$srcdir/helpers/basic_auth],[enable_auth_basic])
fi
#handle the "none" special case
if test "x$enable_auth_basic" = "xnone" ; then
    enable_auth_basic=""
fi
BASIC_AUTH_HELPERS=""
#enable_auth_basic contains either "no" or the list of modules to be built
enable_auth_basic="`echo $enable_auth_basic| sed -e 's/,/ /g;s/  */ /g'`"
if test "x$enable_auth_basic" != "xno" ; then
    AUTH_MODULES="$AUTH_MODULES basic"
    AC_DEFINE([HAVE_AUTH_MODULE_BASIC],1,[Basic auth module is built])
    for helper in $enable_auth_basic
    do
    dir="$srcdir/helpers/basic_auth/$helper"
    if test -f "$dir/config.test" && sh "$dir/config.test" "$@"; then
      BASIC_AUTH_HELPERS="$BASIC_AUTH_HELPERS $helper"
      # special case
      if test "x$helper" = "xSASL" ; then
        squid_require_sasl=yes
      fi
    elif test -d "$srcdir/helpers/basic_auth/$helper" ; then
      AC_MSG_NOTICE([Basic auth helper $helper ... found but cannot be built])
    fi
    done
fi
AC_MSG_NOTICE([Basic auth helpers to be built: $BASIC_AUTH_HELPERS])
AM_CONDITIONAL(ENABLE_AUTH_BASIC, test "x$enable_auth_basic" != "xno")
AC_SUBST(BASIC_AUTH_HELPERS)

AC_ARG_ENABLE(auth-ntlm,
  AS_HELP_STRING([--enable-auth-ntlm="list of helpers"],
     [Enable the NTLM authentication scheme, and build the specified helpers.
      Not providing an explicit list of helpers will attempt build of
      all possible helpers. Default is to do so.
      To disable the NTLM authentication scheme, use --disable-auth-ntlm.
      To enable but build no helpers, specify "none".
      To see available helpers, see the helpers/ntlm_auth directory. ]),[
])
if test "x$enable_auth_ntlm" = "x"; then
    enable_auth_ntlm=$enable_auth
fi
#conflicts with global
if test "x$enable_auth_ntlm" != "xno" -a "x$enable_auth" = "xno" ; then
    AC_MSG_ERROR([NTLM auth requested but auth disabled])
fi
#define list of modules to build
if test "x$enable_auth_ntlm" = "xyes" ; then
    SQUID_LOOK_FOR_MODULES([$srcdir/helpers/ntlm_auth],[enable_auth_ntlm])
fi
#handle the "none" special case
if test "x$enable_auth_ntlm" = "xnone" ; then
    enable_auth_ntlm=""
fi
NTLM_AUTH_HELPERS=""
enable_auth_ntlm="`echo $enable_auth_ntlm| sed -e 's/,/ /g;s/  */ /g'`"
if test "x$enable_auth_ntlm" != "xno" ; then
    AUTH_MODULES="$AUTH_MODULES ntlm"
    AC_DEFINE([HAVE_AUTH_MODULE_NTLM],1,[NTLM auth module is built])
    for helper in $enable_auth_ntlm ; do
        dir="$srcdir/helpers/ntlm_auth/$helper"
        if test -f "$dir/config.test" && sh "$dir/config.test" "$@"; then
            NTLM_AUTH_HELPERS="$NTLM_AUTH_HELPERS $helper"
        elif test -d "$srcdir/helpers/ntlm_auth/$helper" ; then
            AC_MSG_NOTICE([NTLM auth helper $helper ... found but cannot be built])
        fi
    done
fi
AC_MSG_NOTICE([NTLM auth helpers built: $NTLM_AUTH_HELPERS])
AM_CONDITIONAL(ENABLE_AUTH_NTLM, test "x$enable_auth_ntlm" != "xno")
AC_SUBST(NTLM_AUTH_HELPERS)

AC_ARG_ENABLE(auth-negotiate,
  AS_HELP_STRING([--enable-auth-negotiate="list of helpers"],
     [Enable the Negotiate authentication scheme, and build the specified 
      helpers.
      Not providing an explicit list of helpers will attempt build of
      all possible helpers. Default is to do so.
      To disable the Negotiate authentication scheme, 
      use --disable-auth-negotiate.
      To enable but build no helpers, specify "none".
      To see available helpers, see the helpers/negotiate_auth directory. ]),[
#nothing to do, really
])
if test "x$enable_auth_negotiate" = "x"; then
    enable_auth_negotiate=$enable_auth
fi
#conflicts with global
if test "x$enable_auth_negotiate" != "xno" -a "x$enable_auth" = "xno" ; then
    AC_MSG_ERROR([Negotiate auth requested but auth disabled])
fi
#define list of modules to build
if test "x$enable_auth_negotiate" = "xyes" ; then
    SQUID_LOOK_FOR_MODULES([$srcdir/helpers/negotiate_auth],[enable_auth_negotiate])
fi
#handle the "none" special case
if test "x$enable_auth_negotiate" = "xnone" ; then
    enable_auth_negotiate=""
fi
NEGOTIATE_AUTH_HELPERS=""
enable_auth_negotiate="`echo $enable_auth_negotiate| sed -e 's/,/ /g;s/  */ /g'`"
if test "x$enable_auth_negotiate" != "xno" ; then
    AUTH_MODULES="$AUTH_MODULES negotiate"
    AC_DEFINE([HAVE_AUTH_MODULE_NEGOTIATE],1,[Negotiate auth module is built])
    for helper in $enable_auth_negotiate ; do
        dir="$srcdir/helpers/negotiate_auth/$helper"
        if test -f "$dir/config.test" && sh "$dir/config.test" "$@"; then
            NEGOTIATE_AUTH_HELPERS="$NEGOTIATE_AUTH_HELPERS $helper"
        elif test -d "$srcdir/helpers/negotiate_auth/$helper" ; then
            AC_MSG_NOTICE([Negotiate auth helper $helper ... found but cannot be built])
        fi
    done
fi
AC_MSG_NOTICE([Negotiate auth helpers built: $NEGOTIATE_AUTH_HELPERS])
AM_CONDITIONAL(ENABLE_AUTH_NEGOTIATE, test "x$enable_auth_negotiate" != "xno")
AC_SUBST(NEGOTIATE_AUTH_HELPERS)

AC_ARG_ENABLE(auth-digest,
  AS_HELP_STRING([--enable-auth-digest="list of helpers"],
     [Enable the Digest authentication scheme, and build the specified helpers.
      Not providing an explicit list of helpers will attempt build of
      all possible helpers. Default is to do so.
      To disable the Digest authentication scheme, use --disable-auth-digest.
      To enable but build no helpers, specify "none".
      To see available helpers, see the helpers/digest_auth directory. ]),[
#nothing to do, really
])
if test "x$enable_auth_digest" = "x"; then
    enable_auth_digest=$enable_auth
fi
#conflicts with global
if test "x$enable_auth_digest" != "xno" -a "x$enable_auth" = "xno" ; then
    AC_MSG_ERROR([Digest auth requested but auth disabled])
fi
#define list of modules to build
if test "x$enable_auth_digest" = "xyes" ; then
    SQUID_LOOK_FOR_MODULES([$srcdir/helpers/digest_auth],[enable_auth_digest])
fi
#handle the "none" special case
if test "x$enable_auth_digest" = "xnone" ; then
    enable_auth_digest=""
fi
DIGEST_AUTH_HELPERS=""
enable_auth_digest="`echo $enable_auth_digest| sed -e 's/,/ /g;s/  */ /g'`"
if test "x$enable_auth_digest" != "xno" ; then
    AUTH_MODULES="$AUTH_MODULES digest"
    AC_DEFINE([HAVE_AUTH_MODULE_DIGEST],1,[Digest auth module is built])
    for helper in $enable_auth_digest ; do
        dir="$srcdir/helpers/digest_auth/$helper"
        if test -f "$dir/config.test" && sh "$dir/config.test" "$@"; then
            DIGEST_AUTH_HELPERS="$DIGEST_AUTH_HELPERS $helper"
        elif test -d "$srcdir/helpers/digest_auth/$helper" ; then
            AC_MSG_NOTICE([Digest auth helper $helper ... found but cannot be built])
        fi
    done
fi
AC_MSG_NOTICE([Digest auth helpers built: $DIGEST_AUTH_HELPERS])
AM_CONDITIONAL(ENABLE_AUTH_DIGEST, test "x$enable_auth_digest" != "xno")
AC_SUBST(DIGEST_AUTH_HELPERS)

dnl Authentication libraries to build
dnl This list will not be needed when each auth library has its own Makefile
dnl this is to be placed AFTER each auth module's handler
AUTH_LIBS_TO_BUILD=
for module in $AUTH_MODULES; do
    AUTH_LIBS_TO_BUILD="$AUTH_LIBS_TO_BUILD lib${module}.la"
done
AC_SUBST(AUTH_MODULES)
AC_SUBST(AUTH_LIBS_TO_BUILD)

dnl Select logging daemon helpers to build
squid_opt_logdaemon_helpers="auto"
AC_ARG_ENABLE(log-daemon-helpers,
  AS_HELP_STRING([--enable-log-daemon-helpers="list of helpers"],
                 [This option selects which logging daemon helpers to 
                  build and install as part of the normal build process
                  For a list of available helpers see the helpers/log_daemon
                  directory.]),[
case "$enableval" in
  yes) : ;;
  no)  squid_opt_logdaemon_helpers="" ;;
  *)   squid_opt_logdaemon_helpers="`echo $enableval| sed -e 's/,/ /g;s/  */ /g'`" ;;
  esac
])
if test "x$squid_opt_logdaemon_helpers" = "xauto" ; then
  squid_opt_logdaemon_helpers=""
  SQUID_LOOK_FOR_MODULES([$srcdir/helpers/log_daemon],[squid_opt_logdaemon_helpers])
fi
for helper in $squid_opt_logdaemon_helpers ; do
  dir="$srcdir/helpers/log_daemon/$helper"
  if test -f "$dir/config.test" && sh "$dir/config.test" "$@"; then
    LOG_DAEMON_HELPERS="$LOG_DAEMON_HELPERS $helper"
  elif test -d "$srcdir/helpers/log_daemon/$helper" ; then
    AC_MSG_NOTICE([Log daemon helper $helper ... found but cannot be built])
  fi
done
AC_MSG_NOTICE([Log daemon helpers built: $LOG_DAEMON_HELPERS])
AC_SUBST(LOG_DAEMON_HELPERS)

dnl
dnl Check Kerberos/GSSAPI/SPNEGO
dnl
SQUID_STATE_SAVE([krbsave])

AC_ARG_WITH(krb5-config,
  AS_HELP_STRING([--with-krb5-config=PATH],
                 [specify path to krb5-config (default=detect)]), [
case "$withval" in
  yes) unset krb5confpath ;;
  no)  krb5confpath=no ;;
  *)   krb5confpath=$withval ;;
esac
])
if test x"$krb5confpath" != "xno"; then
    if test "x$krb5confpath" != "x"; then
        if ! test -x "$krb5confpath"; then
            AC_MSG_WARN([krb5-config '$krb5confpath' not executable, ignoring])
            AC_CHECK_PROG(ac_krb5_config, krb5-config, yes, no)
            krb5confpath=krb5-config
        fi
        krb5_config_path=`dirname $krb5confpath`
        AC_CHECK_PROG(ac_krb5_config, krb5-config, yes, no, $krb5_config_path)
    else
    AC_CHECK_PROG(ac_krb5_config,krb5-config,yes,no)
        krb5confpath=krb5-config
    fi
fi
if test "x$ac_krb5_config" = "xyes" ; then
  ac_heimdal="`$krb5confpath --version 2>/dev/null | grep -i heimdal`"
  ac_solaris="`$krb5confpath --version 2>/dev/null | grep -i solaris`"
  if test "x$ac_heimdal" != "x" ; then
    AC_DEFINE(HAVE_HEIMDAL_KERBEROS,1,[Define to 1 if you have Heimdal Kerberos])
  else
    AC_DEFINE(HAVE_MIT_KERBEROS,1,[Define to 1 if you have MIT Kerberos])
  fi
  if test "x$ac_solaris" != "x" ; then
    KRB5INCS="`$krb5confpath --cflags krb5 2>/dev/null`"
    KRB5LIBS="`$krb5confpath --libs krb5 2>/dev/null`"
    KRB5INCS="-I/usr/include/gssapi $KRB5INCS"
    KRB5LIBS="-L/usr/lib -R/usr/lib -lgss -lresolv -lsocket -lnsl $KRB5LIBS"
  else
    KRB5INCS="`$krb5confpath --cflags krb5 2>/dev/null`"
    KRB5LIBS="`$krb5confpath --libs krb5 2>/dev/null`"
    KRB5INCS="`$krb5confpath --cflags gssapi 2>/dev/null` $KRB5INCS"
    KRB5LIBS="`$krb5confpath --libs gssapi 2>/dev/null` $KRB5LIBS"
  fi
  CPPFLAGS="$CPPFLAGS $KRB5INCS"
  LIBS="$LIBS $KRB5LIBS"
  AC_CHECK_HEADERS(gssapi.h gssapi/gssapi.h gssapi/gssapi_krb5.h)
  if test "x$ac_heimdal" == "x" ; then
    AC_CHECK_HEADERS(gssapi/gssapi_generic.h)
    AC_CHECK_HEADERS(profile.h)
  fi
  AC_CHECK_HEADERS(krb5.h com_err.h et/com_err.h)

  SQUID_CHECK_KRB5_SOLARIS_BROKEN_KRB5_H
  if test "x$squid_cv_broken_krb5_h" = "xyes"; then
     AC_DEFINE(HAVE_BROKEN_SOLARIS_KRB5_H, 1, [Define to 1 if krb5.h is broken for C++])
  fi

  ac_com_error_message=no
  if test "x$ac_cv_header_com_err_h" == "xyes" ; then
      AC_EGREP_HEADER(error_message,com_err.h,ac_com_error_message=yes)
  elif test "x$ac_cv_header_et_com_err_h" == "xyes" ; then
      AC_EGREP_HEADER(error_message,et/com_err.h,ac_com_error_message=yes)
  fi

  SQUID_CHECK_MAX_SKEW_IN_KRB5_CONTEXT
  if test "x$squid_cv_max_skew_context" = "xyes"; then
    AC_DEFINE(HAVE_MAX_SKEW_IN_KRB5_CONTEXT, 1, [Define to 1 if max_skew in struct krb5_context])
  fi

  if test `echo $KRB5LIBS | grep -c com_err` -ne 0 -a "x$ac_com_error_message" == "xyes" ; then
    AC_CHECK_LIB(com_err,error_message,
      AC_DEFINE(HAVE_ERROR_MESSAGE,1,
        [Define to 1 if you have error_message]),)
  elif test  "x$ac_com_error_message" == "xyes" ; then
    AC_CHECK_LIB(krb5,error_message,
      AC_DEFINE(HAVE_ERROR_MESSAGE,1,
        [Define to 1 if you have error_message]),)
  fi
  AC_CHECK_LIB(krb5,krb5_get_err_text,
    AC_DEFINE(HAVE_KRB5_GET_ERR_TEXT,1,
      [Define to 1 if you have krb5_get_err_text]),)
  AC_CHECK_LIB(krb5,krb5_get_error_message,
    AC_DEFINE(HAVE_KRB5_GET_ERROR_MESSAGE,1,
      [Define to 1 if you have krb5_get_error_message]),)
  AC_CHECK_LIB(krb5,krb5_kt_free_entry,
    AC_DEFINE(HAVE_KRB5_KT_FREE_ENTRY,1,
      [Define to 1 if you have krb5_kt_free_entry]),)
  AC_CHECK_LIB(krb5,krb5_get_init_creds_keytab,
    AC_DEFINE(HAVE_GET_INIT_CREDS_KEYTAB,1,
      [Define to 1 if you have krb5_get_init_creds_keytab]),)
  AC_CHECK_LIB(krb5,krb5_get_max_time_skew,
    AC_DEFINE(HAVE_KRB5_GET_MAX_TIME_SKEW,1,
      [Define to 1 if you have krb5_get_max_time_skew]),)
  AC_CHECK_LIB(krb5,krb5_get_profile,
    AC_DEFINE(HAVE_KRB5_GET_PROFILE,1,
      [Define to 1 if you have krb5_get_profile]),)
  AC_CHECK_LIB(krb5,profile_get_integer,
    AC_DEFINE(HAVE_PROFILE_GET_INTEGER,1,
      [Define to 1 if you have profile_get_integer]),)
  AC_CHECK_LIB(krb5,profile_release,
    AC_DEFINE(HAVE_PROFILE_RELEASE,1,
      [Define to 1 if you have profile_release]),)

  SQUID_CHECK_KRB5_CONTEXT_MEMORY_CACHE
  SQUID_DEFINE_BOOL(HAVE_KRB5_MEMORY_CACHE,$squid_cv_memory_cache,
       [Define if kerberos has MEMORY: cache support])

  SQUID_CHECK_WORKING_GSSAPI
  SQUID_DEFINE_BOOL(HAVE_GSSAPI,$squid_cv_working_gssapi,[GSSAPI support])

  SQUID_CHECK_SPNEGO_SUPPORT
  SQUID_DEFINE_BOOL(HAVE_SPNEGO,$squid_cv_have_spnego,[SPNEGO support])

  SQUID_CHECK_WORKING_KRB5
  SQUID_DEFINE_BOOL(HAVE_KRB5,$squid_cv_working_krb5,[KRB5 support])

  AC_SUBST(KRB5INCS)
  AC_SUBST(KRB5LIBS)
fi
SQUID_STATE_ROLLBACK([krbsave])
AM_CONDITIONAL(HAVE_SPNEGO, test x"$squid_cv_have_spnego" = x"yes" )

dnl Enable "NTLM fail open"
AC_ARG_ENABLE(ntlm-fail-open,
  AS_HELP_STRING([--enable-ntlm-fail-open],
    [Enable NTLM fail open, where a helper that fails one of the
     Authentication steps can allow squid to still authenticate
     the user. This has security implications, and is deprecated]),
[ 
  SQUID_YESNO([$enableval],[--enable-ntlm-fail-open takes no argument])
])
SQUID_DEFINE_BOOL(NTLM_FAIL_OPEN,${enable_ntlm_fail_open:=no},
  [Define if NTLM is allowed to fail gracefully when a helper has problems.])
AC_MSG_NOTICE([ntlm-fail-open enabled: $enable_ntlm_fail_open])

AC_ARG_ENABLE(external-acl-helpers,
  AS_HELP_STRING([--enable-external-acl-helpers="list of helpers"],
                 [Enable external_acl helpers support and thelpers themselves.
                  Default is to build all buildable helpers and enable support.
                  To disable support, use --disable-external-acl-helpers.
                  To build no helpers, specify "none".
                  To see available helpers, see the helpers/external_acl
                  directory]), [
#nothing to do, really
])
if test "x${enable_external_acl_helpers:=yes}" = "xyes" ;then
  SQUID_LOOK_FOR_MODULES([$srcdir/helpers/external_acl],
    [enable_external_acl_helpers])
fi
if test "x$enable_external_acl_helpers" = "xnone" ; then
  enable_external_acl_helpers=""
fi
EXTERNAL_ACL_HELPERS=""
enable_external_acl_helpers="`echo $enable_external_acl_helpers| sed -e 's/,/ /g;s/  */ /g'`"
if test "x$enable_external_acl_helpers" != "xno" ; then
  for helper in $enable_external_acl_helpers ; do
    dir="$srcdir/helpers/external_acl/$helper"
    if test -f "$dir/config.test" && sh "$dir/config.test" "$@"; then
      EXTERNAL_ACL_HELPERS="$EXTERNAL_ACL_HELPERS $helper"
    else
      AC_MSG_NOTICE([external acl helper $helper ... found but cannot be built])
    fi
  done
fi
AC_MSG_NOTICE([External acl helpers built: $EXTERNAL_ACL_HELPERS])
AC_SUBST(EXTERNAL_ACL_HELPERS)



dnl Select url_rewrite helpers to build
AC_ARG_ENABLE(url-rewrite-helpers,
  AS_HELP_STRING([--enable-url-rewrite-helpers="list of helpers"],
                 [This option selects which url_rewrite helpers to
                  build and install as part of the normal build
                  process. The default is to attempt the build of all possible
                  helpers. Use --disable-url-rewrite-helpers to build none.
                  For a list of available helpers see the
                  helpers/url_rewrite directory.]),[
])
if test "x${enable_url_rewrite_helpers:=yes}" = "xyes" ; then
    SQUID_LOOK_FOR_MODULES([$srcdir/helpers/url_rewrite],
                           [enable_url_rewrite_helpers])
fi
enable_url_rewrite_helpers="`echo $enable_url_rewrite_helpers| sed -e 's/,/ /g;s/  */ /g'`"
AC_MSG_NOTICE([URL rewrite helper candidates: $enable_url_rewrite_helpers])
URL_REWRITE_HELPERS=""
if test "x$enable_url_rewrite_helpers" != "xno" ; then
  for helper in $enable_url_rewrite_helpers; do
    dir="$srcdir/helpers/url_rewrite/$helper"
    if test -f "$dir/config.test" && sh "$dir/config.test" "$@"; then
      URL_REWRITE_HELPERS="$URL_REWRITE_HELPERS $helper"
    elif test -d "$srcdir/helpers/ntlm_auth/$helper" ; then
      AC_MSG_NOTICE([URL rewrite helper $helper ... found but cannot be built])
    else
      AC_MSG_NOTICE([URL rewrite helper $helper ... not found])
    fi
  done
fi
AC_MSG_NOTICE([URL rewrite helpers built: $URL_REWRITE_HELPERS])
AC_SUBST(URL_REWRITE_HELPERS)


AC_ARG_WITH(valgrind-debug,
  AS_HELP_STRING([--with-valgrind-debug],
                 [Include debug instrumentation for use with valgrind]),
[
  SQUID_YESNO([$withval],
            [unrecognized argument to --with-valgrind-debug: $withval])
  if test "x$withval" != "xno" ; then
    AC_CHECK_HEADERS(valgrind/memcheck.h,[],[
      AC_MSG_ERROR([Valgrind support requested, needed headers not found.])
    ])
  fi
])
SQUID_DEFINE_BOOL(WITH_VALGRIND,${with_valgrind_debug:=no},
                  [Valgrind memory debugger support])
AC_MSG_NOTICE([Valgrind debug support enabled: $with_valgrind_debug])

dnl Disable "memPools" code
#AC_ARG_ENABLE(chunkedmempools,
#  AS_HELP_STRING([--enable-chunkedmempools],
#                 [Enable experimental chunked memPools. Note that this option
#                 simply sets the default behaviour. Specific classes can override this 
#                  at runtime, and only lib/MemPool.c needs to be altered 
#                  to change the squid-wide default for all classes.]), [ 
#SQUID_YESNO([$enableval],
#            [--enable-chunkedmempools option takes no arguments])
#])
SQUID_DEFINE_BOOL(USE_CHUNKEDMEMPOOLS,${enable_chunkedmempools:=no},
   [Enable chunked Memory Pools support (experimental)])
#AC_MSG_NOTICE([Chunked MemPools enabled: $enable_chunkedmempools])

dnl Enable WIN32 Service compile mode
AC_ARG_ENABLE(win32-service,
  AS_HELP_STRING([--enable-win32-service],
                 [Compile Squid as a WIN32 Service.
                  Works only on MS-Windows platforms]), [
SQUID_YESNO([$enableval],
            [unrecognized argument to --enable-win32-service: $enableval])
])
SQUID_DEFINE_BOOL(USE_WIN32_SERVICE,${enable_win32_service:=no},
   [Enable code supporting MS Windows service mode])
AC_MSG_NOTICE([MS Windows service mode enabled: $enable_win32_service])


# Check for Cyrus SASL
if test "x$squid_require_sasl" = "xyes"; then
  AC_CHECK_HEADERS(sasl/sasl.h sasl.h)
  AC_CHECK_LIB(sasl2,sasl_errstring,[LIBSASL="-lsasl2"],[
    AC_CHECK_LIB(sasl,sasl_errstring,[LIBSASL="-lsasl"], [
      AC_MSG_ERROR(Neither SASL nor SASL2 found)
    ])
  ])
  AC_SUBST(LIBSASL)
fi

# Disable "unlinkd" code
AC_ARG_ENABLE(unlinkd,
  AS_HELP_STRING([--disable-unlinkd],[Do not use unlinkd]), [
SQUID_YESNO([$enableval],
            [unrecognized argument to --disable-unlinkd: $enableval])
])
SQUID_DEFINE_BOOL(USE_UNLINKD,${enable_unlinkd:=yes},
                      [Enable useage of unlinkd])
AM_CONDITIONAL(ENABLE_UNLINKD,test "x$enable_unlinkd" = "xyes")
AC_MSG_NOTICE([unlinkd enabled: $enable_unlinkd])

# Enable backtraces on fatal errors
AC_ARG_ENABLE(stacktraces,
  AS_HELP_STRING([--enable-stacktraces],
                 [Enable automatic call backtrace on fatal errors]), [
SQUID_YESNO([$enableval],
            [unrecognized argument to --enable-stacktraces: $enableval])
])
SQUID_DEFINE_BOOL(PRINT_STACK_TRACE,${enable_stacktraces:=no},
                      [Print stack traces on fatal errors])
AC_MSG_NOTICE([Automatically print stack trace on fatal errors: $enable_stacktraces])


# CPU Profiling options handling
AC_ARG_ENABLE(cpu-profiling,
  AS_HELP_STRING([--enable-cpu-profiling],
                 [Enable instrumentation to try and understand how CPU power 
                 is spent by squid, by enabling specific probes in selected
                 functions.
                 New probes can only be added by modifying the source code.
                 It is meant to help developers in optimizing performance
                 of Squid internal functions.
                 If you are not developer you should not enable this, 
                 as it slows squid down somewhat.
                 See lib/Profiler.c for more details.]), [
SQUID_YESNO([$enableval],
            [unrecognized argument to --enable-cpu-profiling: $enableval])
])
SQUID_DEFINE_BOOL(USE_XPROF_STATS,${enable_cpu_profiling:=no},
                      [Define to enable CPU profiling within Squid])
AM_CONDITIONAL(ENABLE_XPROF_STATS,
               test "x$enable_cpu_profiling" = "xyes")
AC_MSG_NOTICE([CPU profiling enabled: $enable_cpu_profiling])

# Enable X-Accelerator-Vary for Vary support within an accelerator setup
AC_ARG_ENABLE(x-accelerator-vary,
  AS_HELP_STRING([--enable-x-accelerator-vary],
                 [Enable support for the X-Accelerator-Vary
                  HTTP header. Can be used to indicate
                  variance within an accelerator setup.
                  Typically used together with other code
                  that adds custom HTTP headers to the requests.]), [
SQUID_YESNO([$enableval],
            [unrecognized argument to --enable-x-accelerator-vary: $enableval])
])
SQUID_DEFINE_BOOL(X_ACCELERATOR_VARY,${enable_x_accelerator_vary:=no},
                      [Enable support for the X-Accelerator-Vary HTTP header])
AC_MSG_NOTICE([X-Accelerator-Vary support enabled: $enable_x_accelerator_vary])


AC_ARG_ENABLE(zph-qos,
  AS_HELP_STRING([--enable-zph-qos],[Enable ZPH QOS support]), [
SQUID_YESNO([$enableval],
            [unrecognized argument to --enable-zph-qos: $enableval])
])
SQUID_DEFINE_BOOL(USE_ZPH_QOS,${enable_zph_qos:=no},
          [Enable Zero Penalty Hit QOS. When set, Squid will alter the
           TOS field of HIT responses to help policing network traffic])
AC_MSG_NOTICE([ZPH QOS enabled: $enable_zph_qos])

if $CPPUNITCONFIG --help >/dev/null; then
  squid_cv_cppunit_version="`$CPPUNITCONFIG --version`"
  AC_MSG_NOTICE([using system installed cppunit version $squid_cv_cppunit_version])
  unset squid_cv_cppunit_version
  SQUID_CPPUNIT_LIBS="`$CPPUNITCONFIG --libs`"
  SQUID_CPPUNIT_LA=''
  SQUID_CPPUNIT_INC="`$CPPUNITCONFIG --cflags`"
else
  AC_MSG_WARN([cppunit does not appear to be installed. squid does not require this, but code testing with 'make check' will fail.])
  SQUID_CPPUNIT_LA='' 
  SQUID_CPPUNIT_LIBS=''
  SQUID_CPPUNIT_INC=''
fi

AC_ARG_WITH(cppunit-basedir,
  AS_HELP_STRING([--with-cppunit-basedir=PATH],
              [Path where the cppunit headers are libraries can be found ]), [
if test -f "$withval/include/cppunit/TestCase.h"; then
  AC_MSG_NOTICE([Using cppunit includes from $withval])
  SQUID_CPPUNIT_INC="-I${withval}/include"
else
  AC_MSG_ERROR(Cannot find cppunit at $withval)
fi
if test -f "$withval/lib/libcppunit.la"; then
  AC_MSG_NOTICE([Using cppunit lib from $withval])
  SQUID_CPPUNIT_LA="${withval}/lib/libcppunit.la"
  SQUID_CPPUNIT_LIBS='$(SQUID_CPPUNIT_LA)'
else
  AC_MSG_ERROR(Cannot find cppunit at $withval)
fi
])
AC_SUBST(SQUID_CPPUNIT_LIBS)
AC_SUBST(SQUID_CPPUNIT_LA)
AC_SUBST(SQUID_CPPUNIT_INC)

# Force some compilers to use ANSI features
#
case "$host" in
  *-hp-hpux*)
    if test "x$ac_cv_prog_CC" = "xcc" ; then
      AC_MSG_NOTICE([adding '-Ae' to cc args for $host])
      CC="cc -Ae";
      ac_cv_prog_CC="$CC"
    fi
    ;;
esac


dnl automake handles this AC_PATH_PROG(MAKEDEPEND, makedepend, $TRUE)

case "$host" in
  *hpux*)
    AC_MSG_NOTICE([Disabling ranlib for HP-UX...])
    RANLIB=":"
    ;;
esac

dnl Check for headers
AC_HEADER_DIRENT
AC_HEADER_STDC

AC_CHECK_HEADERS( \
  arpa/inet.h \
  arpa/nameser.h \
  assert.h \
  bstring.h \
  cassert \
  crypt.h \
  cstring \
  ctype.h \
  errno.h \
  execinfo.h \
  fcntl.h \
  fnmatch.h \
  getopt.h \
  glob.h \
  gnumalloc.h \
  grp.h \
  iosfwd \
  iomanip \
  iostream \
  ip_compat.h \
  ip_fil_compat.h \
  ip_fil.h \
  ip_nat.h \
  ipl.h \
  lber.h \
  ldap.h \
  libc.h \
  limits.h \
  linux/posix_types.h \
  linux/types.h \
  machine/byte_swap.h \
  malloc.h \
  map \
  math.h \
  memory.h \
  mount.h \
  netdb.h \
  netinet/in.h \
  netinet/in_systm.h \
  netinet/ip_fil_compat.h \
  openssl/err.h \
  openssl/md5.h \
  openssl/ssl.h \
  openssl/x509v3.h \
  netinet/tcp.h \
  openssl/engine.h \
  ostream \
  paths.h \
  poll.h \
  pwd.h \
  shadow.h \
  regex.h \
  sched.h \
  security/pam_appl.h \
  signal.h \
  sstream \
  stdarg.h \
  stddef.h \
  stdexcept \
  stdio.h \
  stdlib.h \
  string \
  string.h \
  strings.h \
  sys/bitypes.h \
  sys/bswap.h \
  sys/endian.h \
  sys/file.h \
  sys/ioctl.h \
  sys/param.h \
  sys/prctl.h \
  sys/md5.h \
  sys/msg.h \
  sys/resource.h \
  sys/select.h\
  sys/socket.h \
  sys/stat.h \
  sys/statvfs.h \
  syscall.h \
  sys/syscall.h \
  sys/time.h \
  sys/types.h \
  sys/uio.h \
  sys/un.h \
  sys/vfs.h \
  sys/wait.h \
  syslog.h \
  time.h \
  unistd.h \
  utime.h \
  varargs.h \
  byteswap.h \
  glib.h \
  stdint.h \
  inttypes.h \
  db.h \
  db_185.h
)

CHECK_STRUCT_PAM_CONV

AC_CHECK_HEADERS(
  linux/netfilter_ipv4.h
,,,
SQUID_DEFAULT_INCLUDES
#if HAVE_LIMITS_H
#include <limits.h>
#endif
/* Netfilter ip(6)tables v1.4.0 has broken headers */
#if HAVE_NETINET_IN_H
#include <netinet/in.h>
#endif
)

dnl *BSD dont include the dependencies for all their net/ and netinet/ files
dnl We must include a few basic type headers for them to work.
AC_CHECK_HEADERS( \
  net/if.h \
  netinet/if_ether.h\
  netinet/icmp6.h \
  netinet/in.h \
  netinet/ip.h \
  netinet/ip6.h \
  netinet/ip_compat.h\
  netinet/ip_fil_compat.h\
  netinet/ip_fil.h\
  netinet/ip_icmp.h \
  netinet/ipl.h \
  netinet/ip_nat.h\
  net/pf/pfvar.h \
  net/pfvar.h \
  sys/mount.h\
  resolv.h \
,,,
SQUID_BSDNET_INCLUDES)

AC_C_CONST
AC_C_BIGENDIAN

AC_STRUCT_TM
AC_CHECK_MEMBERS([struct tm.tm_gmtoff],,,[
#if TM_IN_SYS_TIME
#if HAVE_SYS_TIME_H
#include <sys/time.h>
#endif
#elif HAVE_TIME_H
#include <time.h>
#endif
])

SQUID_HAVE_STRUCT_MALLINFO

dnl Override rusage() detect on MinGW because is emulated in source code
case "$host_os" in
  mingw|mingw32)
    AC_DEFINE(HAVE_STRUCT_RUSAGE)
    ac_cv_func_getrusage='yes'
    AC_MSG_NOTICE([Using own rusage on Windows.])
    ;;
  *)      
    AC_CHECK_TYPE(struct rusage,AC_DEFINE(HAVE_STRUCT_RUSAGE,1,[The system provides struct rusage]),,[
#if HAVE_SYS_TIME_H
#include <sys/time.h>
#endif
#if HAVE_SYS_RESOURCE_H
#include <sys/resource.h>
#endif])
    ;;
esac

AC_CHECK_MEMBERS([struct iphdr.ip_hl],,,[
#if HAVE_SYS_TYPES_H
#include <sys/types.h>
#endif
#include <netinet/in.h>
#include <netinet/in_systm.h>
#include <netinet/ip.h>
#if defined (__linux__) || defined (__CYGWIN__)
#define ip_hl ihl
#endif
#ifndef __linux__
#ifndef __CYGWIN__
#define iphdr ip
#endif
#endif])

dnl Check for typedefs
AC_CHECK_SIZEOF(void *)

# check for a bunch of types
AC_TYPE_INT8_T
AC_TYPE_UINT8_T
AC_TYPE_INT16_T
AC_TYPE_UINT16_T
AC_TYPE_INT32_T
AC_TYPE_UINT32_T
AC_TYPE_INT64_T
AC_TYPE_UINT64_T
AC_TYPE_PID_T
AC_TYPE_SIZE_T
AC_TYPE_SSIZE_T
AC_TYPE_OFF_T
AC_TYPE_UID_T
#need the defines for PRId64
AC_CHECK_SIZEOF(int64_t)
AC_CHECK_SIZEOF(long)

dnl On Solaris 9 x86, gcc may includes a "fixed" set of old system include files
dnl that is incompatible with the updated Solaris header files.
dnl For this reason, we must check if pad128_t and upad128_t are defined.
AC_CHECK_TYPE(pad128_t,
  AC_DEFINE(HAVE_PAD128_T,1,[pad128_t is defined in system headers]),
  ,SQUID_DEFAULT_INCLUDES)

AC_CHECK_TYPE(upad128_t,
  AC_DEFINE(HAVE_UPAD128_T,1,[upad128_t is defined in system headers]),
  ,SQUID_DEFAULT_INCLUDES)

AC_CHECK_TYPE(mode_t, AC_DEFINE(HAVE_MODE_T,1,[mode_t is defined by the system headers]),,SQUID_DEFAULT_INCLUDES)
AC_CHECK_TYPE(fd_mask,  AC_DEFINE(HAVE_FD_MASK,1,[fd_mask is defined by the system headers]),,SQUID_DEFAULT_INCLUDES)

AC_CHECK_TYPE(socklen_t,AC_DEFINE(HAVE_SOCKLEN_T,1,[socklen_t is defined by the system headers]),,[
#include <sys/types.h>
#include <sys/socket.h>
#if STDC_HEADERS
#include <stdlib.h>
#include <stddef.h>
#endif])

AC_CHECK_TYPE(mtyp_t,AC_DEFINE(HAVE_MTYP_T,1,
   [mtyp_t is defined by the system headers]),,[#include <sys/types.h>
#include <sys/ipc.h>
#include <sys/msg.h>])

dnl Check for special functions
AC_FUNC_ALLOCA


dnl Check for libcap header (assume its not broken unless 
AC_ARG_WITH(libcap, AS_HELP_STRING([--without-libcap],
       [disable usage of Linux capabilities library to control privileges]), [
SQUID_YESNO([$withval],[unrecognized argument to --without-libcap: $withval])
],[with_libcap=auto])

if test "x$with_libcap" != "xno"; then
  # cap_clear_flag is the most recent libcap function we require
  AC_CHECK_HEADERS(sys/capability.h)
  AC_CHECK_LIB(cap, cap_clear_flag)
  SQUID_CHECK_FUNCTIONAL_LIBCAP2

  # if it can't be supported..
  if test "x$ac_cv_header_sys_capability_h" = "xno" -o \
     "x$ac_cv_lib_cap_cap_clear_flag" = "xno"; then
    # and it was forced on: error
    if test "x$with_libcap" = "xyes" ; then
      AC_MSG_ERROR([libcap forced enabled but not available or not usable, requires libcap-2.09 or later])
    else
      # with_libcap is "auto"; it can't be supported. Disable.
      with_libcap=no
    fi
  else
    # header and lib are ok, we support
    with_libcap=yes
  fi

fi

SQUID_DEFINE_BOOL(USE_LIBCAP,$with_libcap,
   [use libcap to set capabilities required for TPROXY])
AC_MSG_NOTICE([libcap support enabled: $with_libcap])
SQUID_DEFINE_BOOL(LIBCAP_BROKEN,${squid_cv_sys_capability_works:=no},
   [libcap2 headers are broken and clashing with glibc])
AC_MSG_NOTICE([libcap2 headers are ok: $squid_cv_sys_capability_works])


dnl Check for needed libraries
AC_SEARCH_LIBS([gethostbyname],[nsl resolv bind])
AC_SEARCH_LIBS([res_init],[resolv])
AC_SEARCH_LIBS([bind],[socket])
AC_SEARCH_LIBS([opcom_stack_trace],[opcom_stack])
AC_SEARCH_LIBS([strlcpy], [bsd])
AC_SEARCH_LIBS([yp_match], [nsl nss_nis nss_nisplus])
dnl Check for Winsock only on MinGW, on Cygwin we must use emulated BSD socket API
if test "x$squid_host_os" = "xmingw" ; then
  SQUID_CHECK_WINSOCK_LIB
fi

# check that we have unix sockets
SQUID_CHECK_UNIX_SOCKET
SQUID_DEFINE_BOOL(HAVE_UNIXSOCKET,$squid_cv_unixsocket,[System supports unix sockets])

AC_CHECK_LIB(gnumalloc, malloc)
if test "x$ac_cv_lib_gnumalloc_malloc" = "xyes"; then
  AC_MSG_NOTICE([Disabling extended malloc functions when using bundled gnumalloc])
  ac_cv_func_mallinfo=no
  ac_cv_func_mallocblksize=no
  ac_cv_func_mallopt=no
else
  case "$squid_host_os" in
    solaris)
      AC_MSG_NOTICE([skipping libmalloc check for $host])
      ;;
    freebsd)
      AC_MSG_NOTICE([skipping libmalloc check for $host])
      ;;
    *)
      #used later. FIXME
      AC_CHECK_LIB(malloc, main)
      ;;
  esac
fi

case "$host_os" in
mingw|mingw32)
	AC_MSG_NOTICE([Use MSVCRT for math functions.])
	;;
	*)
	dnl rint() and log() are only used in old C code for now.
	AC_LANG_PUSH([C])
	AC_SEARCH_LIBS([rint],[m])
	AC_SEARCH_LIBS([log],[m])
	AC_LANG_POP([C])
	;;
esac


dnl --with-maxfd present for compatibility with Squid-2.
dnl undocumented in ./configure --help  to encourage using the Squid-3 directive
AC_ARG_WITH(maxfd,,
[ 
  case ${withval} in
    [[0-9]]*)
      squid_filedescriptors_num=$withval
      ;;
    *)
      AC_MSG_ERROR(--with-maxfd expects a numeric argument)
      ;;
    esac
])

AC_ARG_WITH(filedescriptors,
  AS_HELP_STRING([--with-filedescriptors=NUMBER],
                 [Force squid to support NUMBER filedescriptors]),
[ 
  case ${withval} in
    [[0-9]]*)
      squid_filedescriptors_num=$withval
      ;;
    *)
      AC_MSG_ERROR(--with-filedescriptors expects a numeric argument)
      ;;
    esac
])

SQUID_CHECK_DEFAULT_FD_SETSIZE
if test "x$squid_filedescriptors_num" = "x"; then
  SQUID_CHECK_MAXFD
else
  AC_MSG_NOTICE([forcing use of $squid_filedescriptors_num filedescriptors (user-forced)])
fi
if test "$squid_filedescriptors_num" -lt 512 ; then
    AC_MSG_WARN([$squid_filedescriptors_num may not be enough filedescriptors if your])
    AC_MSG_WARN([cache will be very busy.  Please see the FAQ page])
    AC_MSG_WARN([http://wiki.squid-cache.org/SquidFaq/TroubleShooting])
    AC_MSG_WARN([on how to increase your filedescriptor limit])
fi
AC_DEFINE_UNQUOTED(SQUID_MAXFD, $squid_filedescriptors_num,[Maximum number of open filedescriptors])


dnl Enable IPv6 support
AC_MSG_CHECKING([whether to enable IPv6])
AC_ARG_ENABLE(ipv6,
  AS_HELP_STRING([--disable-ipv6],[Disable IPv6 support. The default is to probe system capabilities on startup.]), [
SQUID_YESNO([$enableval],[unrecognized argument to --disable-ipv6: $enableval])
])
AC_MSG_RESULT(${use_ipng:=yes})
SQUID_DEFINE_BOOL(USE_IPV6,$use_ipng,[Enable support for IPv6 ])

if test "x$use_ipng" = "xyes" ; then
  SQUID_CHECK_SIN6_LEN_IN_SAI
  SQUID_CHECK_SS_LEN_IN_SOCKADDR_STORAGE
  SQUID_CHECK_SIN_LEN_IN_SOCKADDR_IN
fi


dnl Check for libcrypt
CRYPTLIB=
dnl Some of our helpers use crypt(3) which may be in libc, or in
dnl libcrypt (eg FreeBSD)
AC_CHECK_LIB(crypt, crypt, [CRYPTLIB="-lcrypt"])
dnl Solaris10 provides MD5 natively through libmd5
AC_CHECK_LIB(md5, MD5Init, [CRYPTLIB="$CRYPTLIB -lmd5"])
AC_SUBST(CRYPTLIB)

# check for crypt, may require -lcrypt
SAVED_LIBS="$LIBS"
LIBS="$LIBS $CRYPTLIB"
AC_CHECK_FUNCS(crypt)
LIBS="$SAVED_LIBS"


dnl Check for libdl, used by auth_modules/PAM
if test "x$with_dl" = "xyes"; then
    AC_CHECK_LIB(dl, dlopen)
fi

dnl -lintl is needed on SCO version 3.2v4.2 for strftime()
dnl Robert Side <rside@aiinc.bc.ca>
dnl Mon, 18 Jan 1999 17:48:00 GMT
case "$host" in
	*-pc-sco3.2*)
		AC_CHECK_LIB(intl, strftime)
		;;
esac

dnl On MinGW OpenLDAP is not available, so LDAP helpers can be linked 
dnl only with Windows LDAP libraries using -lwldap32
case "$host_os" in
mingw|mingw32)
	LDAPLIB="-lwldap32"
	LBERLIB=""
	;;
*)
	LDAPLIB="-lldap"
	dnl LDAP helpers need to know if -llber is needed or not
	AC_CHECK_LIB(lber, main, [LBERLIB="-llber"])
	;;
esac
AC_SUBST(LDAPLIB)
AC_SUBST(LBERLIB)

dnl Check for libdb
dnl this is not fully functional if db.h is for a differend db version
DBLIB=

dnl check that dbopen is actually defined in the header
dnl FIXME: in case of failure undef db-related includes etc.
AC_CHECK_DECL(dbopen,,,[
#if HAVE_SYS_TYPES_H
#include <sys/types.h>
#endif
#if HAVE_LIMITS_H
#include <limits.h>
#endif
#if HAVE_DB_185_H
#include <db_185.h>
#elif HAVE_DB_H
#include <db.h>
#endif])

dnl 1.85
SQUID_CHECK_DBOPEN_NEEDS_LIBDB
if test "x$ac_cv_dbopen_libdb" = "xyes"; then
    LIB_DB="-ldb"
fi
AC_SUBST(LIB_DB)

dnl System-specific library modifications
dnl
case "$host" in
  i386-*-solaris2.*)
    if test "x$GCC" = "xyes"; then
      AC_MSG_NOTICE([Removing -O for gcc on $host])
      CFLAGS="`echo $CFLAGS | sed -e 's/-O[[0-9]]*//'`"
    fi
  ;;
  *-sgi-irix*)
    AC_MSG_NOTICE([Removing -lsocket for IRIX...])
    LIBS=`echo $LIBS | sed -e s/-lsocket//`
    AC_MSG_NOTICE([Removing -lnsl for IRIX...])
    LIBS=`echo $LIBS | sed -e s/-lnsl//`
    ac_cv_lib_nsl_main=no
    AC_MSG_NOTICE([Removing -lbsd for IRIX...])
    LIBS=`echo $LIBS | sed -e s/-lbsd//`
  ;;
dnl From: c0032033@ws.rz.tu-bs.de (Joerg Schumacher)
dnl Date: Thu, 17 Oct 1996 04:09:30 +0200
dnl Please change your configure script.  AIX doesn't need -lbsd.
  *-ibm-aix*)
    AC_MSG_NOTICE([Removing -lbsd for AIX...])
    LIBS=`echo $LIBS | sed -e s/-lbsd//`
    AC_MSG_CHECKING(for aix xlc c++ comments support)
    AC_LANG_PUSH([C])
    AC_COMPILE_IFELSE([AC_LANG_PROGRAM([[]], [[//c++ cmt]])],
      [AIX_CPPCMT_SUPPORT=yes],[AIX_CPPCMT_SUPPORT=no])	
    AC_MSG_RESULT($AIX_CPPCMT_SUPPORT)
    if test -n `echo $CC | grep cc` 2>/dev/null && \
      test -n `cc -qversion 2>/dev/null | grep "IBM XL C/C++ for AIX"` 2>/dev/null; then
        if test "$AIX_CPPCMT_SUPPORT"="no";then
          SQUID_CFLAGS="-qcpluscmt $SQUID_CFLAGS"
        fi
    fi
    AC_LANG_POP([C])
    ;;
    *m88k*)
      SQUID_CFLAGS="$SQUID_CFLAGS -D_SQUID_MOTOROLA_"
      SQUID_CXXFLAGS="$SQUID_CXXFLAGS -D_SQUID_MOTOROLA_"
      AC_DEFINE(GETTIMEOFDAY_NO_TZP,1,
        [If gettimeofday is known to take only one argument])
    ;;
    [*-*-solaris2.[0-4]])
      AC_DEFINE(GETTIMEOFDAY_NO_TZP,1)
    ;;
    [*-sony-newsos[56]*])
      AC_DEFINE(GETTIMEOFDAY_NO_TZP,1)
    ;;
  esac

# Remove optimization for GCC 2.95.[123]
# gcc -O[2] on *BSD and Linux (x86) causes pointers to magically become NULL
if test "x$GCC" = "xyes"; then
	GCCVER=`$CC -v 2>&1 | awk '$2 ==  "version" {print $3}'`
	case "$GCCVER" in
	[2.95.[123]])
		AC_MSG_NOTICE([Removing -O for gcc on $host with GCC $GCCVER])
		CFLAGS="`echo $CFLAGS | sed -e 's/-O[[0-9]]*//'`"
		;;
	esac
fi

# Recommended by Balint Nagy Endre <bne@CareNet.hu>
case "$host" in
  *-univel-sysv4.2MP)
    if test `uname -v` = "2.03"; then
      AC_MSG_NOTICE([disabling mallinfo for $host])
      ac_cv_func_mallinfo=no
    fi
    ;;
esac

dnl This has to be before AC_CHECK_FUNCS
# Disable poll() on certain platforms. Override by setting ac_cv_func_poll
# when running configure.
if test "x$ac_cv_func_poll" = "x" ; then
  case "$host" in
    [*-hp-hpux*.*])
      # Duane Wessels
      AC_MSG_NOTICE([disabling poll for $host...])
      ac_cv_func_poll='no'
      ;;
    [*-linux-*])
      # Henrik Nordstrom (hno@squid-cache.org) 19980817
      # poll is problematic on Linux.  We disable it
      # by default until Linux gets it right.
      rev=`uname -r | awk -F. '{printf "%03d%03d",$1,$2}'`
      if test $rev -lt 002002; then
          AC_MSG_NOTICE([disabling poll for $host < 2.2...])
          ac_cv_func_poll='no'
      fi
      ;;
    [powerpc-ibm-aix4.1.*])
      # Mike Laster (mlaster@metavillage.com) 19981021
      AC_MSG_NOTICE([disabling poll for $host...])
      ac_cv_func_poll='no'
      ;;
    [*-pc-sco3.2*])
      # Robert Side <rside@aiinc.bc.ca>
      # Mon, 18 Jan 1999 17:48:00 GMT
      AC_MSG_NOTICE([disabling poll for $host...])
      ac_cv_func_poll='no'
      ;;
  esac
fi

dnl Override statfs() detect on MinGW becasue is emulated in source code
case "$host_os" in
mingw|mingw32)
  ac_cv_func_statfs='yes'
  ;;
esac

dnl Check for library functions
AC_CHECK_FUNCS(\
	backtrace_symbols_fd \
	bcopy \
	bswap_16 \
	bswap_32 \
	bswap16 \
	bswap32 \
	fchmod \
	getdtablesize \
	getpagesize \
	getpass \
	getrlimit \
	getrusage \
	getspnam \
	gettimeofday \
	glob \
	htobe16 \
	htole16 \
	kqueue\
	lrand48 \
	mallinfo \
	mallocblksize \
	mallopt \
	memcpy \
	memmove \
	memset \
	mkstemp \
	mktime \
	mstats \
	poll \
	prctl \
	pthread_attr_setschedparam \
	pthread_attr_setscope \
	pthread_setschedparam \
	pthread_sigmask \
	putenv \
	random \
	regcomp \
	regexec \
	regfree \
	res_init \
	__res_init \
	rint \
	sbrk \
	select \
	seteuid \
	setgroups \
	setpgrp \
	setrlimit \
	setsid \
	sigaction \
	snprintf \
	socketpair \
	srand48 \
	srandom \
	statfs \
	sysconf \
	syslog \
	timegm \
	vsnprintf \
)
dnl ... and some we provide local replacements for
AC_REPLACE_FUNCS(\
	drand48 \
	eui64_aton \
	inet_ntop \
	inet_pton \
	initgroups \
	getaddrinfo \
	getnameinfo \
	strerror \
	strsep \
	strtoll \
	tempnam \
)

# Magic which checks whether we are forcing a type of comm loop we
# are actually going to (ab)use.
# Mostly ripped from squid-commloops, thanks to adrian and benno

if test "x$squid_opt_io_loop_engine" != "x"; then
	AC_MSG_NOTICE([choosing user-specified net I/O API $squid_opt_io_loop_engine])
elif test "x$enable_epoll" != "xno" -a "x$squid_cv_epoll_works" = "xyes" ; then
  squid_opt_io_loop_engine="epoll"
elif test "x$enable_kqueue" != "xno" -a "x$ac_cv_func_kqueue" = "xyes" ; then
  squid_opt_io_loop_engine="kqueue"
elif test "x$enable_poll" != "xno" -a "x$ac_cv_func_poll" = "xyes" ; then
  squid_opt_io_loop_engine="poll"
elif test "x$enable_select" != "xno" -a "x$ac_cv_func_select" = "xyes" ; then
  squid_opt_io_loop_engine="select"
  if test "x$squid_host_os" = "xmingw" ; then
    squid_opt_io_loop_engine="select_win32"
  fi
else
  AC_MSG_WARN([Eep!  Cannot find poll, kqueue, epoll, or select!])
  AC_MSG_WARN([Will try select and hope for the best.])
  squid_opt_io_loop_engine="select"
fi

AC_MSG_NOTICE([Using ${squid_opt_io_loop_engine} for the IO loop.])

AM_CONDITIONAL([USE_POLL], [test $squid_opt_io_loop_engine = poll])
AM_CONDITIONAL([USE_EPOLL], [test $squid_opt_io_loop_engine = epoll])
AM_CONDITIONAL([USE_SELECT], [test $squid_opt_io_loop_engine = select])
AM_CONDITIONAL([USE_SELECT_SIMPLE], [test $squid_opt_io_loop_engine = select_simple])
AM_CONDITIONAL([USE_SELECT_WIN32], [test $squid_opt_io_loop_engine = select_win32])
AM_CONDITIONAL([USE_KQUEUE], [test $squid_opt_io_loop_engine = kqueue])
AM_CONDITIONAL([USE_DEVPOLL], [test $squid_opt_io_loop_engine = devpoll])

case $squid_opt_io_loop_engine in
  epoll) AC_DEFINE(USE_EPOLL,1,[Use epoll() for the IO loop]) ;;
  poll) AC_DEFINE(USE_POLL,1,[Use poll() for the IO loop]) ;;
  kqueue) AC_DEFINE(USE_KQUEUE,1,[Use kqueue() for the IO loop]) ;;
  select_win32) AC_DEFINE(USE_SELECT_WIN32,1,[Use Winsock select() for the IO loop]) ;;
  select) AC_DEFINE(USE_SELECT,1,[Use select() for the IO loop]) ;;
esac

SQUID_CHECK_SETRESUID_WORKS
if test "x$squid_cv_resuid_works" = "xyes" ; then
  AC_DEFINE(HAVE_SETRESUID,1,[Yay! Another Linux brokenness. Knowing that setresuid() exists is not enough, because RedHat 5.0 declares setresuid() but does not implement it.])
fi

SQUID_CHECK_FUNC_STRNSTR
SQUID_CHECK_FUNC_VACOPY
SQUID_CHECK_FUNC___VACOPY

  
dnl IP-Filter support requires ipf header files. These aren't
dnl installed by default, so we need to check for them
if test "x$enable_ipf_transparent" != "xno" ; then
    AC_MSG_CHECKING(for availability of IP-Filter header files)
    # hold on to your hats...
    if test "x$ac_cv_header_ip_compat_h" = "xyes" -o \
        "x$ac_cv_header_ip_fil_compat_h" = "xyes" -o \
        "x$ac_cv_header_netinet_ip_compat_h" = "xyes" -o \
        "x$ac_cv_header_netinet_ip_fil_compat_h" = "xyes" ; then
        have_ipfilter_compat_header="yes"
     fi
     if test "x$have_ipfilter_compat_header" = "xyes" -a \
       "x$ac_cv_header_ip_fil_h" = "xyes" -a \
       "x$ac_cv_header_ip_nat_h" = "xyes" ; then
        enable_ipf_transparent="yes"
    elif test "x$have_ipfilter_compat_header" = "xyes" -a \
         "x$ac_cv_header_netinet_ip_fil_h" = "xyes" -a \
         "x$ac_cv_header_netinet_ip_nat_h" = "xyes" ; then
        enable_ipf_transparent="yes"
    else
        enable_ipf_transparent="no"
    fi
    AC_MSG_RESULT($IPF_TRANSPARENT)
fi
AC_MSG_NOTICE([IPF-based transparent proxying enabled: $enable_ipf_transparent])
SQUID_DEFINE_BOOL(IPF_TRANSPARENT,$enable_ipf_transparent,
    [Enable support for IPF-style transparent proxying])

if test "x$enable_ipf_transparent" = "xyes" -a "x$squid_host_os" = "xsolaris" ; then
dnl On Solaris Ipfilter includes expect that SOLARIS2 is defined with the
dnl Solaris minor version (8, 9, 10, ...)
  solrev=`uname -r | sh -c 'IFS=. read j n x; echo $n'`
  CFLAGS="-DSOLARIS2=$solrev $CFLAGS" 
  CXXFLAGS="-DSOLARIS2=$solrev $CXXFLAGS" 
fi

dnl PF support requires a header file.
if test "x$enable_pf_transparent" != "xno" ; then
  if test "x$ac_cv_header_net_pfvar_h" = "xyes" -o \
    "x$ac_cv_header_net_pf_pfvar_h" = "xyes"; then
    if test "x$enable_pf_transparent" = "xauto" ; then
      enable_pf_transparent="yes"
    fi
  else
    if test "x$enable_pf_transparent" = "xyes" ; then
      AC_MSG_ERROR([PF-based transparent proxy requested but needed header not found])
    fi
    enable_pf_transparent="no"
  fi
fi
SQUID_DEFINE_BOOL(PF_TRANSPARENT,$enable_pf_transparent,
  [Enable support for PF-style transparent proxying])

if test "x$enable_linux_netfilter" != "xno" ; then
  if test "x$ac_cv_header_linux_netfilter_ipv4_h" = "xyes"; then
    if test "x$enable_linux_netfilter" = "xauto" ; then
      enable_linux_netfilter=yes
    fi
  else
    if test "x$enable_linux_netfilter" = "xauto" ; then
      enable_linux_netfilter=no
    else
      AC_MSG_ERROR([Linux Netfilter support requested but needed headers not found])
    fi
  fi
fi
SQUID_DEFINE_BOOL(LINUX_NETFILTER,$enable_linux_netfilter,
  [Enable support for Transparent Proxy on Linux via Netfilter])

dnl Netfilter TPROXY depends on libcap but the NAT parts can still work.
AC_MSG_NOTICE([Support for Netfilter-based interception proxy requested: $enable_linux_netfilter])
if test "x$enable_linux_netfilter" = "xyes" -a "x$with_libcap" != "xyes" ; then
    AC_MSG_WARN([Missing needed capabilities (libcap or libcap2) for TPROXY])
    AC_MSG_WARN([Linux Transparent Proxy support WILL NOT be enabled])
    AC_MSG_WARN([Reduced support to Interception Proxy])
    # AC_DEFINEd later
fi

AC_CHECK_LIB(regex, regexec, [REGEXLIB="-lregex"],[REGEXLIB=''])
AC_ARG_ENABLE(gnuregex,
  AS_HELP_STRING([--enable-gnuregex],
                 [Compile GNUregex.  Unless you have reason to use 
                 this option, you should not enable it.
                 This library file is usually only required on Windows and 
                 very old Unix boxes which do not have their own regex 
                 library built in.]), [
SQUID_YESNO([$enableval],[unrecognized argument to --enable-gnuregex: $enableval])
])
# force-enable on old solaris and nextstep
if test "x${enable_gnuregex:=auto}" = "xauto" ; then
    case "$host" in
    *-sun-solaris2.[[0-4]])
	  enable_gnuregex="yes"
	  ;;
    *-next-nextstep*)
	  enable_gnuregex="yes"
	  ;;
    esac
fi

# try detecting if it is needed
if test "x$enable_gnuregex" = "xauto" ; then
  SQUID_CHECK_REGEX_WORKS
  if test "x$squid_cv_regex_works" = "xyes" ; then
    enable_gnuregex=no
  else
    enable_gnuregex=yes
  fi
fi
AC_MSG_CHECKING(if GNUregex needs to be compiled)
AC_MSG_RESULT($enable_gnuregex)
if test "x$enable_gnuregex" = "xyes"; then
  # for some reason (force-enable, test..) gnuregex was found as needed. Override any system lib
  REGEXLIB=""
fi
#if no reason was found to enable gnuregex, disable it
if test "x$enable_gnuregex" = "xauto" ; then
  enable_gnuregex=no
fi
SQUID_DEFINE_BOOL(USE_GNUREGEX,$enable_gnuregex,[Define if we should use GNU regex])
AC_SUBST(REGEXLIB)

SQUID_DETECT_UDP_SND_BUFSIZE
SQUID_DETECT_UDP_RECV_BUFSIZE
SQUID_DETECT_TCP_SND_BUFSIZE
SQUID_DETECT_TCP_RECV_BUFSIZE

SQUID_CHECK_NEED_SYS_ERRLIST
SQUID_CHECK_MAXPATHLEN

if test "x$squid_opt_use_dnsserver" = "xyes"; then
  SQUID_CHECK_LIBRESOLV_DNS_TTL_HACK
  SQUID_CHECK_RESOLVER_FIELDS
fi

if test "x$ac_cv_header_sys_statvfs_h" = "xyes" ; then
  SQUID_CHECK_WORKING_STATVFS
fi


dnl Squid will usually attempt to translate when packaging or building from VCS 
AC_ARG_ENABLE(translation,
 AS_HELP_STRING([--disable-translation],[Prevent Squid generating localized error page templates and manuals.
		 Which is usually tried, but may not be needed.]), [ 
SQUID_YESNO([$enableval],
     [unrecognized argument to --disable-translation: $enableval])
])
dnl Squid now has .po translation capability, given the right toolkit
if test "x${enable_translation:=yes}" = "xyes" ; then
  AX_WITH_PROG([PO2HTML],[po2html])
else
  PO2HTML="off"
fi
AC_SUBST(PO2HTML)

dnl Squid now has limited locale handling ...
dnl on error pages
AC_ARG_ENABLE(auto-locale,
 AS_HELP_STRING([--disable-auto-locale],[This prevents Squid providing localized error pages based on the
		 clients request headers.
		 When disabled Squid requires explicit language configuration.]), [
SQUID_YESNO([$enableval],
    [unrecognized argument to --disable-auto-locale: $enableval])
])
AC_MSG_NOTICE([Multi-Language support enabled: ${enable_auto_locale:=yes}])
SQUID_DEFINE_BOOL(USE_ERR_LOCALES,$enable_auto_locale,
   [Use multi-language support on error pages])


dnl Need the debugging version of malloc if available
XTRA_OBJS=''
if test "x$ac_cv_lib_malloc_main" = "xyes" ; then
	if test -r /usr/lib/debug/malloc.o ; then
		XTRA_OBJS="$XTRA_OBJS /usr/lib/debug/malloc.o"
	fi
	if test -r /usr/lib/debug/mallocmap.o ; then
		XTRA_OBJS="$XTRA_OBJS /usr/lib/debug/mallocmap.o"
	fi
fi
AC_SUBST(XTRA_OBJS)

if test "x$XTRA_LIBS" = "x"; then
	XTRA_LIBS="$LIBS"
	dnl minor cleanup
	XTRA_LIBS=`echo $XTRA_LIBS | sed -e "s/  */ /g"`
	LIBS=''
fi
AC_SUBST(XTRA_LIBS)

dnl Clean up after OSF/1 core dump bug
rm -f core 

AC_CONFIG_FILES([\
	Makefile \
	compat/Makefile \
	lib/Makefile \
	libntlmauth/Makefile \
	scripts/Makefile \
	src/Makefile \
	src/base/Makefile \
	src/acl/Makefile \
	src/fs/Makefile \
	src/repl/Makefile \
	src/auth/Makefile \
	src/adaptation/Makefile \
	src/adaptation/icap/Makefile \
	src/adaptation/ecap/Makefile \
	src/comm/Makefile \
	src/esi/Makefile \
	src/eui/Makefile \
	src/icmp/Makefile \
	src/ident/Makefile \
	src/ip/Makefile \
	src/log/Makefile \
	src/ipc/Makefile \
	contrib/Makefile \
	snmplib/Makefile \
	icons/Makefile \
	errors/Makefile \
	test-suite/Makefile \
	doc/Makefile \
	doc/manuals/Makefile \
	helpers/Makefile \
	helpers/basic_auth/Makefile \
	helpers/basic_auth/DB/Makefile \
	helpers/basic_auth/fake/Makefile \
	helpers/basic_auth/getpwnam/Makefile \
	helpers/basic_auth/LDAP/Makefile \
	helpers/basic_auth/MSNT/Makefile \
	helpers/basic_auth/MSNT-multi-domain/Makefile \
	helpers/basic_auth/NCSA/Makefile \
	helpers/basic_auth/NIS/Makefile \
	helpers/basic_auth/PAM/Makefile \
	helpers/basic_auth/POP3/Makefile \
	helpers/basic_auth/RADIUS/Makefile \
	helpers/basic_auth/SASL/Makefile \
	helpers/basic_auth/SMB/Makefile \
	helpers/basic_auth/SSPI/Makefile \
	helpers/digest_auth/Makefile \
	helpers/digest_auth/eDirectory/Makefile \
	helpers/digest_auth/file/Makefile \
	helpers/digest_auth/LDAP/Makefile \
	helpers/ntlm_auth/Makefile \
	helpers/ntlm_auth/fake/Makefile \
	helpers/ntlm_auth/smb_lm/Makefile \
	helpers/ntlm_auth/SSPI/Makefile \
	helpers/negotiate_auth/Makefile \
	helpers/negotiate_auth/kerberos/Makefile \
	helpers/negotiate_auth/SSPI/Makefile \
	helpers/external_acl/Makefile \
	helpers/external_acl/AD_group/Makefile \
	helpers/external_acl/file_userip/Makefile \
	helpers/external_acl/LDAP_group/Makefile \
	helpers/external_acl/LM_group/Makefile \
	helpers/external_acl/session/Makefile \
	helpers/external_acl/unix_group/Makefile \
	helpers/external_acl/wbinfo_group/Makefile \
	helpers/log_daemon/Makefile \
	helpers/log_daemon/file/Makefile \
	helpers/url_rewrite/Makefile \
	helpers/url_rewrite/fake/Makefile \
	tools/Makefile
])

AC_CONFIG_SUBDIRS(lib/libTrie)

# must configure libltdl subdir unconditionally for "make distcheck" to work
#AC_CONFIG_SUBDIRS(libltdl)

AC_OUTPUT<|MERGE_RESOLUTION|>--- conflicted
+++ resolved
@@ -1322,7 +1322,6 @@
     AC_MSG_WARN([No suitable build environment found for large files. Trying to use _FILE_OFFSET_BITS=64])
   fi
 fi
-<<<<<<< HEAD
 if test "x$buildmodel" = "xdefault" -o "x$buildmodel" = "x"; then
   if test "x$squid_opt_enable_large_files" = "xyes" ; then
     AC_MSG_NOTICE([Enabling -D_FILE_OFFSET_BITS=64])
@@ -1341,28 +1340,6 @@
   LIBS="`getconf ${buildmodel}_LIBS` $LIBS"
   LDFLAGS="`getconf ${buildmodel}_LDFLAGS` $LDFLAGS"
   if "$squid_host_os" = "solaris" ; then
-=======
-case "$buildmodel" in
-default|"")
-	if test "$squid_opt_enable_large_files" = "yes" ; then
-		AC_MSG_NOTICE([Enabling -D_FILE_OFFSET_BITS=64])
-		CFLAGS="-D_FILE_OFFSET_BITS=64 $CFLAGS"
-		CXXFLAGS="-D_FILE_OFFSET_BITS=64 $CXXFLAGS"
-	fi
-	;;
-*)
-	AC_MSG_NOTICE([Using $buildmodel build environment])
-	if test "`getconf _$buildmodel 2>/dev/null || true`" = 1 || test "`getconf $buildmodel 2>/dev/null || true`" ; then
-	    : # All fine
-	else
-	    AC_MSG_ERROR(Build environment $buildmodel not known to getconf.)
-	fi
-	CFLAGS="`getconf ${buildmodel}_CFLAGS` $CFLAGS"
-	CXXFLAGS="`getconf ${buildmodel}_CFLAGS` $CXXFLAGS"
-	LIBS="`getconf ${buildmodel}_LIBS` $LIBS"
-	LDFLAGS="`getconf ${buildmodel}_LDFLAGS` $LDFLAGS"
-	if test "$squid_host_os" = "solaris" ; then
->>>>>>> 56fba4d0
 
 # On Solaris getconf returns for CFLAGS -xarch=generic64, -Xa and -Usun options, and
 # for LDFLAGS -xarch=generic64, but:
