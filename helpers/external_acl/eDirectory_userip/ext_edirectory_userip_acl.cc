--- conflicted
+++ resolved
@@ -1907,13 +1907,8 @@
                     }
                 }
             } else {
-<<<<<<< HEAD
-                debug("StringSplit() -> Error: %"PRIuSIZE"\n", i);
-                local_printfx("ERR (StringSplit Error %d)\n", i);
-=======
                 debug("StringSplit() -> Error: %" PRIuSIZE "\n", i);
                 local_printfx("ERR (StringSplit Error %" PRIuSIZE ")\n", i);
->>>>>>> f68414c6
             }
         } else {
             /* No group to match against, only an IP */
