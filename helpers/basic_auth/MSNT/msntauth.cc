--- conflicted
+++ resolved
@@ -150,10 +150,6 @@
             puts("ERR");
             continue;
         }
-<<<<<<< HEAD
-        Checktimer();       /* Check if the user lists have changed */
-=======
->>>>>>> ee0ef6b3
 
         rfc1738_unescape(username);
         rfc1738_unescape(password);
