--- conflicted
+++ resolved
@@ -51,13 +51,9 @@
 #include "config.h"
 
 /* The following code section is part of the native Windows Squid port */
-<<<<<<< HEAD
 #if _SQUID_MSWIN_
-=======
-#if defined(_SQUID_MSWIN_)
 
 #include "util.h"
->>>>>>> 56153bff
 #include <stdlib.h>
 #include <errno.h>
 #include <string.h>
