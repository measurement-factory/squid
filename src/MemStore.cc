/*
 * DEBUG: section 20    Memory Cache
 *
 */

#include "squid.h"
#include "base/RunnersRegistry.h"
#include "CollapsedForwarding.h"
#include "HttpReply.h"
#include "ipc/mem/Page.h"
#include "ipc/mem/Pages.h"
#include "MemObject.h"
#include "MemStore.h"
#include "mime_header.h"
#include "SquidConfig.h"
#include "SquidMath.h"
#include "StoreStats.h"
#include "tools.h"

/// shared memory segment path to use for MemStore maps
static const char *MapLabel = "cache_mem_map";
/// shared memory segment path to use for the free slices index
static const char *SpaceLabel = "cache_mem_space";
// TODO: sync with Rock::SwapDir::*Path()

// We store free slot IDs (i.e., "space") as Page objects so that we can use
// Ipc::Mem::PageStack. Pages require pool IDs. The value here is not really
// used except for a positivity test. A unique value is handy for debugging.
static const uint32_t SpacePoolId = 510716;


MemStore::MemStore(): map(NULL), lastWritingSlice(-1)
{
}

MemStore::~MemStore()
{
    delete map;
}

void
MemStore::init()
{
    const int64_t entryLimit = EntryLimit();
    if (entryLimit <= 0)
        return; // no memory cache configured or a misconfiguration

    // check compatibility with the disk cache, if any
    if (Config.cacheSwap.n_configured > 0) {
    const int64_t diskMaxSize = Store::Root().maxObjectSize();
    const int64_t memMaxSize = maxObjectSize();
    if (diskMaxSize == -1) {
        debugs(20, DBG_IMPORTANT, "WARNING: disk-cache maximum object size "
               "is unlimited but mem-cache maximum object size is " <<
               memMaxSize / 1024.0 << " KB");
    } else if (diskMaxSize > memMaxSize) {
        debugs(20, DBG_IMPORTANT, "WARNING: disk-cache maximum object size "
               "is too large for mem-cache: " <<
               diskMaxSize / 1024.0 << " KB > " <<
               memMaxSize / 1024.0 << " KB");
    }
    }
<<<<<<< HEAD

    freeSlots = shm_old(Ipc::Mem::PageStack)(SpaceLabel);

=======

    freeSlots = shm_old(Ipc::Mem::PageStack)(SpaceLabel);

>>>>>>> 24ca4cdd
    Must(!map);
    map = new MemStoreMap(MapLabel);
    map->cleaner = this;
}

void
MemStore::getStats(StoreInfoStats &stats) const
{
    const size_t pageSize = Ipc::Mem::PageSize();

    stats.mem.shared = true;
    stats.mem.capacity =
        Ipc::Mem::PageLimit(Ipc::Mem::PageId::cachePage) * pageSize;
    stats.mem.size =
        Ipc::Mem::PageLevel(Ipc::Mem::PageId::cachePage) * pageSize;
    stats.mem.count = currentCount();
}

void
MemStore::stat(StoreEntry &e) const
{
    storeAppendPrintf(&e, "\n\nShared Memory Cache\n");

    storeAppendPrintf(&e, "Maximum Size: %.0f KB\n", maxSize()/1024.0);
    storeAppendPrintf(&e, "Current Size: %.2f KB %.2f%%\n",
                      currentSize() / 1024.0,
                      Math::doublePercent(currentSize(), maxSize()));

    if (map) {
        const int limit = map->entryLimit();
        storeAppendPrintf(&e, "Maximum entries: %9d\n", limit);
        if (limit > 0) {
            storeAppendPrintf(&e, "Current entries: %" PRId64 " %.2f%%\n",
                              currentCount(), (100.0 * currentCount() / limit));

            const unsigned int slotsFree =
                Ipc::Mem::PagesAvailable(Ipc::Mem::PageId::cachePage);
            if (slotsFree <= static_cast<const unsigned int>(limit)) {
                const int usedSlots = limit - static_cast<const int>(slotsFree);
                storeAppendPrintf(&e, "Used slots:      %9d %.2f%%\n",
                                  usedSlots, (100.0 * usedSlots / limit));
            }

            if (limit < 100) { // XXX: otherwise too expensive to count
                Ipc::ReadWriteLockStats stats;
                map->updateStats(stats);
                stats.dump(e);
            }
        }
    }
}

void
MemStore::maintain()
{
}

uint64_t
MemStore::minSize() const
{
    return 0; // XXX: irrelevant, but Store parent forces us to implement this
}

uint64_t
MemStore::maxSize() const
{
    return Config.memMaxSize;
}

uint64_t
MemStore::currentSize() const
{
    return Ipc::Mem::PageLevel(Ipc::Mem::PageId::cachePage) *
        Ipc::Mem::PageSize();
}

uint64_t
MemStore::currentCount() const
{
    return map ? map->entryCount() : 0;
}

int64_t
MemStore::maxObjectSize() const
{
    return min(Config.Store.maxInMemObjSize, Config.memMaxSize);
}

void
MemStore::reference(StoreEntry &)
{
}

bool
MemStore::dereference(StoreEntry &, bool)
{
    // no need to keep e in the global store_table for us; we have our own map
    return false;
}

int
MemStore::callback()
{
    return 0;
}

StoreSearch *
MemStore::search(String const, HttpRequest *)
{
    fatal("not implemented");
    return NULL;
}

StoreEntry *
MemStore::get(const cache_key *key)
{
    if (!map)
        return NULL;

    sfileno index;
    const Ipc::StoreMapAnchor *const slot = map->openForReading(key, index);
    if (!slot)
        return NULL;

<<<<<<< HEAD
    const Ipc::StoreMapAnchor::Basics &basics = slot->basics;

=======
>>>>>>> 24ca4cdd
    // create a brand new store entry and initialize it with stored info
    StoreEntry *e = new StoreEntry();

    // XXX: We do not know the URLs yet, only the key, but we need to parse and
    // store the response for the Root().get() callers to be happy because they
    // expect IN_MEMORY entries to already have the response headers and body.
    e->makeMemObject();

<<<<<<< HEAD
    const bool copied = copyFromShm(*e, index, *slot);
=======
    anchorEntry(*e, index, *slot);
>>>>>>> 24ca4cdd

    const bool copied = copyFromShm(*e, index, *slot);

    if (copied) {
        e->hashInsert(key);
        return e;
    }

    debugs(20, 3, HERE << "mem-loading failed; freeing " << index);
    map->freeEntry(index); // do not let others into the same trap
    return NULL;
}

void
MemStore::get(String const key, STOREGETCLIENT aCallback, void *aCallbackData)
{
    // XXX: not needed but Store parent forces us to implement this
    fatal("MemStore::get(key,callback,data) should not be called");
}

/// copies the entire entry from shared to local memory
bool
<<<<<<< HEAD
MemStore::copyFromShm(StoreEntry &e, const sfileno index, const Ipc::StoreMapAnchor &anchor)
{
    debugs(20, 7, "mem-loading entry " << index << " from " << anchor.start);
=======
MemStore::anchorCollapsed(StoreEntry &collapsed, bool &inSync)
{
    if (!map)
        return false;

    sfileno index;
    const Ipc::StoreMapAnchor *const slot = map->openForReading(
        reinterpret_cast<cache_key*>(collapsed.key), index);
    if (!slot)
        return false;
>>>>>>> 24ca4cdd

    anchorEntry(collapsed, index, *slot);
    inSync = updateCollapsedWith(collapsed, index, *slot);
    return true; // even if inSync is false
}

bool
MemStore::updateCollapsed(StoreEntry &collapsed)
{
    assert(collapsed.mem_obj);

<<<<<<< HEAD
    Ipc::StoreMapSliceId sid = anchor.start;
    int64_t offset = 0;
    while (sid >= 0) {
        const Ipc::StoreMapSlice &slice = map->readableSlice(index, sid);
        const MemStoreMap::Extras &extras = map->extras(sid);
        StoreIOBuffer sliceBuf(slice.size, offset,
                               static_cast<char*>(PagePointer(extras.page)));
        if (!copyFromShmSlice(e, sliceBuf, slice.next < 0))
            return false;
        debugs(20, 9, "entry " << index << " slice " << sid << " filled " <<
               extras.page);
        offset += slice.size;
        sid = slice.next;
    }

    e.mem_obj->object_sz = e.mem_obj->endOffset(); // from StoreEntry::complete()
    debugs(20, 7, "mem-loaded all " << e.mem_obj->object_sz << '/' <<
           anchor.basics.swap_file_sz << " bytes of " << e);
=======
    const sfileno index = collapsed.mem_obj->memCache.index; 

    // already disconnected from the cache, no need to update
    if (index < 0) 
        return true;

    if (!map)
        return false;

    const Ipc::StoreMapAnchor &anchor = map->readableEntry(index);
    return updateCollapsedWith(collapsed, index, anchor);
}

/// updates collapsed entry after its anchor has been located
bool
MemStore::updateCollapsedWith(StoreEntry &collapsed, const sfileno index, const Ipc::StoreMapAnchor &anchor)
{
    collapsed.swap_file_sz = anchor.basics.swap_file_sz;
    const bool copied = copyFromShm(collapsed, index, anchor);
    return copied;
}

/// anchors StoreEntry to an already locked map entry
void
MemStore::anchorEntry(StoreEntry &e, const sfileno index, const Ipc::StoreMapAnchor &anchor)
{
    const Ipc::StoreMapAnchor::Basics &basics = anchor.basics;

    e.swap_file_sz = basics.swap_file_sz;
    e.lastref = basics.lastref;
    e.timestamp = basics.timestamp;
    e.expires = basics.expires;
    e.lastmod = basics.lastmod;
    e.refcount = basics.refcount;
    e.flags = basics.flags;

    assert(e.mem_obj);
    if (anchor.complete()) {
        e.store_status = STORE_OK;
        e.mem_obj->object_sz = e.swap_file_sz;
        e.setMemStatus(IN_MEMORY);
    } else {
        e.store_status = STORE_PENDING;
        assert(e.mem_obj->object_sz < 0);
        e.setMemStatus(NOT_IN_MEMORY);
    }
    assert(e.swap_status == SWAPOUT_NONE); // set in StoreEntry constructor
    e.ping_status = PING_NONE;

    EBIT_CLR(e.flags, RELEASE_REQUEST);
    EBIT_CLR(e.flags, KEY_PRIVATE);
    EBIT_SET(e.flags, ENTRY_VALIDATED);

    MemObject::MemCache &mc = e.mem_obj->memCache;
    mc.index = index;
    mc.io = MemObject::ioReading;
}

/// copies the entire entry from shared to local memory
bool
MemStore::copyFromShm(StoreEntry &e, const sfileno index, const Ipc::StoreMapAnchor &anchor)
{
    debugs(20, 7, "mem-loading entry " << index << " from " << anchor.start);
    assert(e.mem_obj);

    // emulate the usual Store code but w/o inapplicable checks and callbacks:

    Ipc::StoreMapSliceId sid = anchor.start; // optimize: remember the last sid
    bool wasEof = anchor.complete() && sid < 0;
    int64_t sliceOffset = 0;
    while (sid >= 0) {
        const Ipc::StoreMapSlice &slice = map->readableSlice(index, sid);
        // slice state may change during copying; take snapshots now
        wasEof = anchor.complete() && slice.next < 0;
        const Ipc::StoreMapSlice::Size wasSize = slice.size;

        debugs(20, 9, "entry " << index << " slice " << sid << " eof " <<
               wasEof << " wasSize " << wasSize << " <= " <<
               anchor.basics.swap_file_sz << " sliceOffset " << sliceOffset <<
               " mem.endOffset " << e.mem_obj->endOffset());
 
       if (e.mem_obj->endOffset() < sliceOffset + wasSize) {
            // size of the slice data that we already copied
            const size_t prefixSize = e.mem_obj->endOffset() - sliceOffset;
            assert(prefixSize <= wasSize);

            const MemStoreMap::Extras &extras = map->extras(sid);
            char *page = static_cast<char*>(PagePointer(extras.page));
            const StoreIOBuffer sliceBuf(wasSize - prefixSize,
                                         e.mem_obj->endOffset(),
                                         page + prefixSize);
            if (!copyFromShmSlice(e, sliceBuf, wasEof))
                return false;
            debugs(20, 9, "entry " << index << " copied slice " << sid <<
                   " from " << extras.page << " +" << prefixSize);
        }
        // else skip a [possibly incomplete] slice that we copied earlier

        // careful: the slice may have grown _and_ gotten the next slice ID!
        if (slice.next >= 0) {
            assert(!wasEof);
            // here we know that slice.size may not change any more
            if (wasSize >= slice.size) { // did not grow since we started copying
                sliceOffset += wasSize;
                sid = slice.next;
			}
        } else if (wasSize >= slice.size) { // did not grow
            break;
        }
    }

    if (!wasEof) {
        debugs(20, 7, "mem-loaded " << e.mem_obj->endOffset() << '/' <<
               anchor.basics.swap_file_sz << " bytes of " << e);
        return true;
    }

    debugs(20, 7, "mem-loaded all " << e.mem_obj->object_sz << '/' <<
           anchor.basics.swap_file_sz << " bytes of " << e);

    // from StoreEntry::complete()
    e.mem_obj->object_sz = e.mem_obj->endOffset();
    e.store_status = STORE_OK;
    e.setMemStatus(IN_MEMORY);

>>>>>>> 24ca4cdd
    assert(e.mem_obj->object_sz >= 0);
    assert(static_cast<uint64_t>(e.mem_obj->object_sz) == anchor.basics.swap_file_sz);
    // would be nice to call validLength() here, but it needs e.key

<<<<<<< HEAD
=======
    // we read the entire response into the local memory; no more need to lock
    disconnect(e);
    return true;
}
>>>>>>> 24ca4cdd

/// imports one shared memory slice into local memory
bool
MemStore::copyFromShmSlice(StoreEntry &e, const StoreIOBuffer &buf, bool eof)
{
    debugs(20, 7, "buf: " << buf.offset << " + " << buf.length);

    // from store_client::readBody()
    // parse headers if needed; they might span multiple slices!
    HttpReply *rep = (HttpReply *)e.getReply();
    if (rep->pstate < psParsed) {
        // XXX: have to copy because httpMsgParseStep() requires 0-termination
        MemBuf mb;
        mb.init(buf.length+1, buf.length+1);
        mb.append(buf.data, buf.length);        
        mb.terminate();
        const int result = rep->httpMsgParseStep(mb.buf, buf.length, eof);
        if (result > 0) {
            assert(rep->pstate == psParsed);
            EBIT_CLR(e.flags, ENTRY_FWD_HDR_WAIT);
        } else if (result < 0) {
            debugs(20, DBG_IMPORTANT, "Corrupted mem-cached headers: " << e);
            return false;
        } else { // more slices are needed
            assert(!eof);
        }
    }
    debugs(20, 7, "rep pstate: " << rep->pstate);

    // local memory stores both headers and body so copy regardless of pstate
    const int64_t offBefore = e.mem_obj->endOffset();
    assert(e.mem_obj->data_hdr.write(buf)); // from MemObject::write()
    const int64_t offAfter = e.mem_obj->endOffset();
    // expect to write the entire buf because StoreEntry::write() never fails
    assert(offAfter >= 0 && offBefore <= offAfter &&
           static_cast<size_t>(offAfter - offBefore) == buf.length);
    return true;
}

<<<<<<< HEAD
/// imports one shared memory slice into local memory
bool
MemStore::copyFromShmSlice(StoreEntry &e, StoreIOBuffer &buf, bool eof)
{
    debugs(20, 7, "buf: " << buf.offset << " + " << buf.length);

    // from store_client::readBody()
    // parse headers if needed; they might span multiple slices!
    HttpReply *rep = (HttpReply *)e.getReply();
    if (rep->pstate < psParsed) {
        // XXX: have to copy because httpMsgParseStep() requires 0-termination
        MemBuf mb;
        mb.init(buf.length+1, buf.length+1);
        mb.append(buf.data, buf.length);        
        mb.terminate();
        const int result = rep->httpMsgParseStep(mb.buf, buf.length, eof);
        if (result > 0) {
            assert(rep->pstate == psParsed);
        } else if (result < 0) {
            debugs(20, DBG_IMPORTANT, "Corrupted mem-cached headers: " << e);
            return false;
        } else { // more slices are needed
            assert(!eof);
        }
    }
    debugs(20, 7, "rep pstate: " << rep->pstate);

    // local memory stores both headers and body so copy regardless of pstate
    const int64_t offBefore = e.mem_obj->endOffset();
    assert(e.mem_obj->data_hdr.write(buf)); // from MemObject::write()
    const int64_t offAfter = e.mem_obj->endOffset();
    // expect to write the entire buf because StoreEntry::write() never fails
    assert(offAfter >= 0 && offBefore <= offAfter &&
           static_cast<size_t>(offAfter - offBefore) == buf.length);
    return true;
}

=======
/// whether we should cache the entry
>>>>>>> 24ca4cdd
bool
MemStore::shouldCache(const StoreEntry &e) const
{
    if (e.mem_status == IN_MEMORY) {
        debugs(20, 5, "already loaded from mem-cache: " << e);
        return false;
    }

    if (e.mem_obj && e.mem_obj->memCache.offset > 0) {
        debugs(20, 5, "already written to mem-cache: " << e);
        return false;
    }

    if (!e.memoryCachable()) {
        debugs(20, 7, HERE << "Not memory cachable: " << e);
        return false; // will not cache due to entry state or properties
    }

    assert(e.mem_obj);
    const int64_t expectedSize = e.mem_obj->expectedReplySize(); // may be < 0

    // objects of unknown size are not allowed into memory cache, for now
    if (expectedSize < 0) {
        debugs(20, 5, HERE << "Unknown expected size: " << e);
        return false;
    }

    const int64_t loadedSize = e.mem_obj->endOffset();
    const int64_t ramSize = max(loadedSize, expectedSize);

    if (ramSize > maxObjectSize()) {
        debugs(20, 5, HERE << "Too big max(" <<
               loadedSize << ", " << expectedSize << "): " << e);
        return false; // will not cache due to cachable entry size limits
    }

<<<<<<< HEAD
=======
    if (!map) {
        debugs(20, 5, HERE << "No map to mem-cache " << e);
        return false;
    }

    if (EBIT_TEST(e.flags, ENTRY_SPECIAL)) {
        debugs(20, 5, HERE << "Not mem-caching ENTRY_SPECIAL " << e);
        return false;
    }

>>>>>>> 24ca4cdd
    return true;
}

/// locks map anchor and preps to store the entry in shared memory
bool
MemStore::startCaching(StoreEntry &e)
{
    sfileno index = 0;
    Ipc::StoreMapAnchor *slot = map->openForWriting(reinterpret_cast<const cache_key *>(e.key), index);
    if (!slot) {
        debugs(20, 5, HERE << "No room in mem-cache map to index " << e);
        return false;
    }

    assert(e.mem_obj);
    e.mem_obj->memCache.index = index;
    e.mem_obj->memCache.io = MemObject::ioWriting;
    slot->set(e);
    map->startAppending(index);
    return true;
}

/// copies all local data to shared memory
void
MemStore::copyToShm(StoreEntry &e)
{
    // prevents remote readers from getting ENTRY_FWD_HDR_WAIT entries and
    // not knowing when the wait is over
    if (EBIT_TEST(e.flags, ENTRY_FWD_HDR_WAIT)) {
        debugs(20, 5, "postponing copying " << e << " for ENTRY_FWD_HDR_WAIT");
        return;         
    }

<<<<<<< HEAD
    if (e.mem_status == IN_MEMORY) {
        debugs(20, 5, "already mem-cached: " << e);
        return;
    }

=======
    assert(map);
>>>>>>> 24ca4cdd
    assert(e.mem_obj);

    const int32_t index = e.mem_obj->memCache.index;
    assert(index >= 0);
    Ipc::StoreMapAnchor &anchor = map->writeableEntry(index);

    const int64_t eSize = e.mem_obj->endOffset();
    if (e.mem_obj->memCache.offset >= eSize) {
        debugs(20, 5, "postponing copying " << e << " for lack of news: " <<
               e.mem_obj->memCache.offset << " >= " << eSize);
        return; // nothing to do (yet)
    }

    if (anchor.start < 0) { // must allocate the very first slot for e
        Ipc::Mem::PageId page;
        anchor.start = reserveSapForWriting(page); // throws
        map->extras(anchor.start).page = page;
    }

    lastWritingSlice = anchor.start;
    const size_t sliceCapacity = Ipc::Mem::PageSize();

<<<<<<< HEAD
/// locks map anchor and calls copyToShm to store the entry in shared memory
=======
    // fill, skip slices that are already full
    // Optimize: remember lastWritingSlice in e.mem_obj
    while (e.mem_obj->memCache.offset < eSize) {
        Ipc::StoreMap::Slice &slice =
            map->writeableSlice(e.mem_obj->memCache.index, lastWritingSlice);

        if (slice.size >= sliceCapacity) {
            if (slice.next >= 0) {
                lastWritingSlice = slice.next;
                continue;
            }

            Ipc::Mem::PageId page;
            slice.next = lastWritingSlice = reserveSapForWriting(page);
            map->extras(lastWritingSlice).page = page;
            debugs(20, 7, "entry " << index << " new slice: " << lastWritingSlice);
         }

         copyToShmSlice(e, anchor);
    }

    debugs(20, 7, "mem-cached available " << eSize << " bytes of " << e);
}

/// copies at most one slice worth of local memory to shared memory
>>>>>>> 24ca4cdd
void
MemStore::copyToShmSlice(StoreEntry &e, Ipc::StoreMapAnchor &anchor)
{
    Ipc::StoreMap::Slice &slice =
        map->writeableSlice(e.mem_obj->memCache.index, lastWritingSlice);

    Ipc::Mem::PageId page = map->extras(lastWritingSlice).page;
    assert(lastWritingSlice >= 0 && page);
    debugs(20, 7, "entry " << e << " slice " << lastWritingSlice << " has " <<
           page);

    const int64_t bufSize = Ipc::Mem::PageSize();
    const int64_t sliceOffset = e.mem_obj->memCache.offset % bufSize;
    StoreIOBuffer sharedSpace(bufSize - sliceOffset, e.mem_obj->memCache.offset,
                              static_cast<char*>(PagePointer(page)) + sliceOffset);

    // check that we kept everything or purge incomplete/sparse cached entry
    const ssize_t copied = e.mem_obj->data_hdr.copy(sharedSpace);
    if (copied <= 0) {
        debugs(20, 2, "Failed to mem-cache " << (bufSize - sliceOffset) <<
               " bytes of " << e << " from " << e.mem_obj->memCache.offset <<
               " in " << page);
        throw TexcHere("data_hdr.copy failure");
    }

<<<<<<< HEAD
    sfileno index = 0;
    Ipc::StoreMapAnchor *slot = map->openForWriting(reinterpret_cast<const cache_key *>(e.key), index);
    if (!slot) {
        debugs(20, 5, HERE << "No room in mem-cache map to index " << e);
        return;
=======
    debugs(20, 7, "mem-cached " << copied << " bytes of " << e <<
           " from " << e.mem_obj->memCache.offset << " in " << page);

    slice.size += copied;
    e.mem_obj->memCache.offset += copied;
    anchor.basics.swap_file_sz = e.mem_obj->memCache.offset;
}

/// finds a slot and a free page to fill or throws
sfileno
MemStore::reserveSapForWriting(Ipc::Mem::PageId &page)
{
    Ipc::Mem::PageId slot;
    if (freeSlots->pop(slot)) {
        debugs(20, 5, "got a previously free slot: " << slot);

        if (Ipc::Mem::GetPage(Ipc::Mem::PageId::cachePage, page)) {
            debugs(20, 5, "and got a previously free page: " << page);
            return slot.number - 1;
        } else {
            debugs(20, 3, "but there is no free page, returning " << slot);
            freeSlots->push(slot);
        }
>>>>>>> 24ca4cdd
    }
        
    // catch free slots delivered to noteFreeMapSlice()
    assert(!waitingFor);
    waitingFor.slot = &slot;
    waitingFor.page = &page;
    if (map->purgeOne()) {
        assert(!waitingFor); // noteFreeMapSlice() should have cleared it
        assert(slot.set());
        assert(page.set());
        debugs(20, 5, "got previously busy " << slot << " and " << page);
        return slot.number - 1;
    }
    assert(waitingFor.slot == &slot && waitingFor.page == &page);
    waitingFor.slot = NULL;
    waitingFor.page = NULL;

    debugs(47, 3, "cannot get a slice; entries: " << map->entryCount());
    throw TexcHere("ran out of mem-cache slots");
}

<<<<<<< HEAD
    try {
        if (copyToShm(e, index, *slot)) {
            slot->set(e);
            map->closeForWriting(index, false);
            return;
        }
        // fall through to the error handling code
    } 
    catch (const std::exception &x) { // TODO: should we catch ... as well?
        debugs(20, 2, "mem-caching error writing entry " << index <<
               ' ' << e << ": " << x.what());
        // fall through to the error handling code
=======
void
MemStore::noteFreeMapSlice(const sfileno sliceId)
{
    Ipc::Mem::PageId &pageId = map->extras(sliceId).page;
    debugs(20, 9, "slice " << sliceId << " freed " << pageId);
    assert(pageId);
    Ipc::Mem::PageId slotId;
    slotId.pool = SpacePoolId;
    slotId.number = sliceId + 1;
    if (!waitingFor) {
        // must zero pageId before we give slice (and pageId extras!) to others
        Ipc::Mem::PutPage(pageId);
        freeSlots->push(slotId);
    } else {
        *waitingFor.slot = slotId;
        *waitingFor.page = pageId;
        waitingFor.slot = NULL;
        waitingFor.page = NULL;
        pageId = Ipc::Mem::PageId();
>>>>>>> 24ca4cdd
    }

    map->abortIo(index);
}

<<<<<<< HEAD
/// copies all local data to shared memory
bool
MemStore::copyToShm(StoreEntry &e, const sfileno index, Ipc::StoreMapAnchor &anchor)
{
    const int64_t eSize = e.mem_obj->endOffset();
    int64_t offset = 0;
    lastWritingSlice = -1;
    while (offset < eSize) {
        if (!copyToShmSlice(e, index, anchor, offset))
            return false;
    }

    // check that we kept everything or purge incomplete/sparse cached entry
    if (eSize != offset) {
        debugs(20, 2, "Failed to mem-cache " << e << ": " <<
               eSize << " != " << offset);
        return false;
    }

    debugs(20, 7, "mem-cached all " << eSize << " bytes of " << e);
    e.swap_file_sz = eSize;

    return true;
}

/// copies one slice worth of local memory to shared memory
bool
MemStore::copyToShmSlice(StoreEntry &e, const sfileno index, Ipc::StoreMapAnchor &anchor, int64_t &offset)
{
    Ipc::Mem::PageId page;
    Ipc::StoreMapSliceId sid = reserveSapForWriting(page); // throws
    assert(sid >= 0 && page);
    map->extras(sid).page = page; // remember the page location for cleanup
    debugs(20, 7, "entry " << index << " slice " << sid << " has " << page);

    // link this slice with other entry slices to form a store entry chain
    if (!offset) {
        assert(lastWritingSlice < 0);
        anchor.start = sid;
        debugs(20, 7, "entry " << index << " starts at slice " << sid);
    } else {
        assert(lastWritingSlice >= 0);
        map->writeableSlice(index, lastWritingSlice).next = sid;
        debugs(20, 7, "entry " << index << " slice " << lastWritingSlice <<
               " followed by slice " << sid);
    }
    lastWritingSlice = sid;

    const int64_t bufSize = Ipc::Mem::PageSize();
    StoreIOBuffer sharedSpace(bufSize, offset,
                              static_cast<char*>(PagePointer(page)));

    // check that we kept everything or purge incomplete/sparse cached entry
    const ssize_t copied = e.mem_obj->data_hdr.copy(sharedSpace);
    if (copied <= 0) {
        debugs(20, 2, "Failed to mem-cache " << e << " using " <<
               bufSize << " bytes from " << offset << " in " << page);
        return false;
    }

    debugs(20, 7, "mem-cached " << copied << " bytes of " << e <<
           " from " << offset << " to " << page);

    Ipc::StoreMapSlice &slice = map->writeableSlice(index, sid);
    slice.next = -1;
    slice.size = copied;

    offset += copied;
    return true;
}

/// finds a slot and a free page to fill or throws
sfileno
MemStore::reserveSapForWriting(Ipc::Mem::PageId &page)
{
    Ipc::Mem::PageId slot;
    if (freeSlots->pop(slot)) {
        debugs(20, 5, "got a previously free slot: " << slot);

        if (Ipc::Mem::GetPage(Ipc::Mem::PageId::cachePage, page)) {
            debugs(20, 5, "and got a previously free page: " << page);
            return slot.number - 1;
        } else {
            debugs(20, 3, "but there is no free page, returning " << slot);
            freeSlots->push(slot);
        }
    }
        
    // catch free slots delivered to noteFreeMapSlice()
    assert(!waitingFor);
    waitingFor.slot = &slot;
    waitingFor.page = &page;
    if (map->purgeOne()) {
        assert(!waitingFor); // noteFreeMapSlice() should have cleared it
        assert(slot.set());
        assert(page.set());
        debugs(20, 5, "got previously busy " << slot << " and " << page);
        return slot.number - 1;
    }
    assert(waitingFor.slot == &slot && waitingFor.page == &page);
    waitingFor.slot = NULL;
    waitingFor.page = NULL;

    debugs(47, 3, "cannot get a slice; entries: " << map->entryCount());
    throw TexcHere("ran out of mem-cache slots");
}

void
MemStore::noteFreeMapSlice(const sfileno sliceId)
{
    Ipc::Mem::PageId &pageId = map->extras(sliceId).page;
    debugs(20, 9, "slice " << sliceId << " freed " << pageId);
    assert(pageId);
    Ipc::Mem::PageId slotId;
    slotId.pool = SpacePoolId;
    slotId.number = sliceId + 1;
    if (!waitingFor) {
        // must zero pageId before we give slice (and pageId extras!) to others
        Ipc::Mem::PutPage(pageId);
        freeSlots->push(slotId);
    } else {
        *waitingFor.slot = slotId;
        *waitingFor.page = pageId;
        waitingFor.slot = NULL;
        waitingFor.page = NULL;
        pageId = Ipc::Mem::PageId();
=======
void
MemStore::write(StoreEntry &e)
{
    assert(e.mem_obj);

    debugs(20, 7, "entry " << e);

    switch (e.mem_obj->memCache.io) {
    case MemObject::ioUndecided:
        if (!shouldCache(e) || !startCaching(e)) {
            e.mem_obj->memCache.io = MemObject::ioDone;
            Store::Root().transientsAbandon(e);
            return;
        }
        break;
  
    case MemObject::ioDone:
    case MemObject::ioReading:
        return; // we should not write in all of the above cases

    case MemObject::ioWriting:
        break; // already decided to write and still writing
    }

    try {
        copyToShm(e);
        if (e.store_status == STORE_OK) // done receiving new content
            completeWriting(e);
        else
            CollapsedForwarding::Broadcast(e);
        return;
    }
    catch (const std::exception &x) { // TODO: should we catch ... as well?
        debugs(20, 2, "mem-caching error writing entry " << e << ": " << x.what());
        // fall through to the error handling code
    }

    disconnect(e);
}

void
MemStore::completeWriting(StoreEntry &e)
{
    assert(e.mem_obj);
    const int32_t index = e.mem_obj->memCache.index;
    assert(index >= 0);
    assert(map);

    debugs(20, 5, "mem-cached all " << e.mem_obj->memCache.offset << " bytes of " << e);

    e.mem_obj->memCache.index = -1;
    e.mem_obj->memCache.io = MemObject::ioDone;
    map->closeForWriting(index, false);

    CollapsedForwarding::Broadcast(e); // before we close our transient entry!
    Store::Root().transientsCompleteWriting(e);
}

void
MemStore::markForUnlink(StoreEntry &e)
{
    assert(e.mem_obj);
    if (e.mem_obj->memCache.index >= 0)
        map->freeEntry(e.mem_obj->memCache.index);
}

void
MemStore::unlink(StoreEntry &e)
{
    if (e.mem_obj && e.mem_obj->memCache.index >= 0) {
        map->freeEntry(e.mem_obj->memCache.index);
        disconnect(e);
    } else {
        // the entry may have been loaded and then disconnected from the cache
        map->freeEntryByKey(reinterpret_cast<cache_key*>(e.key));
    }
        
    e.destroyMemObject(); // XXX: but it may contain useful info such as a client list. The old code used to do that though, right?
}

void
MemStore::disconnect(StoreEntry &e)
{
    assert(e.mem_obj);
    MemObject &mem_obj = *e.mem_obj;
    if (mem_obj.memCache.index >= 0) {
        if (mem_obj.memCache.io == MemObject::ioWriting) {
            map->abortWriting(mem_obj.memCache.index);
            mem_obj.memCache.index = -1;
            mem_obj.memCache.io = MemObject::ioDone;
            Store::Root().transientsAbandon(e); // broadcasts after the change
        } else {
            assert(mem_obj.memCache.io == MemObject::ioReading);
            map->closeForReading(mem_obj.memCache.index);
            mem_obj.memCache.index = -1;
            mem_obj.memCache.io = MemObject::ioDone;
        }
>>>>>>> 24ca4cdd
    }
}

/// calculates maximum number of entries we need to store and map
int64_t
MemStore::EntryLimit()
{
    if (!Config.memShared || !Config.memMaxSize)
        return 0; // no memory cache configured

    const int64_t minEntrySize = Ipc::Mem::PageSize();
    const int64_t entryLimit = Config.memMaxSize / minEntrySize;
    return entryLimit;
}

/// reports our needs for shared memory pages to Ipc::Mem::Pages
class MemStoreClaimMemoryNeedsRr: public RegisteredRunner
{
public:
    /* RegisteredRunner API */
    virtual void run(const RunnerRegistry &r);
};

RunnerRegistrationEntry(rrClaimMemoryNeeds, MemStoreClaimMemoryNeedsRr);

void
MemStoreClaimMemoryNeedsRr::run(const RunnerRegistry &)
{
    Ipc::Mem::NotePageNeed(Ipc::Mem::PageId::cachePage, MemStore::EntryLimit());
}

/// decides whether to use a shared memory cache or checks its configuration
class MemStoreCfgRr: public ::RegisteredRunner
{
public:
    /* RegisteredRunner API */
    virtual void run(const RunnerRegistry &);
};

RunnerRegistrationEntry(rrFinalizeConfig, MemStoreCfgRr);

void MemStoreCfgRr::run(const RunnerRegistry &r)
{
    // decide whether to use a shared memory cache if the user did not specify
    if (!Config.memShared.configured()) {
        Config.memShared.configure(Ipc::Atomic::Enabled() &&
                                   Ipc::Mem::Segment::Enabled() && UsingSmp() &&
                                   Config.memMaxSize > 0);
    } else if (Config.memShared && !Ipc::Atomic::Enabled()) {
        // bail if the user wants shared memory cache but we cannot support it
        fatal("memory_cache_shared is on, but no support for atomic operations detected");
    } else if (Config.memShared && !Ipc::Mem::Segment::Enabled()) {
        fatal("memory_cache_shared is on, but no support for shared memory detected");
    } else if (Config.memShared && !UsingSmp()) {
        debugs(20, DBG_IMPORTANT, "WARNING: memory_cache_shared is on, but only"
               " a single worker is running");
    }
}

/// initializes shared memory segments used by MemStore
class MemStoreRr: public Ipc::Mem::RegisteredRunner
{
public:
    /* RegisteredRunner API */
    MemStoreRr(): spaceOwner(NULL), mapOwner(NULL) {}
    virtual void run(const RunnerRegistry &);
    virtual ~MemStoreRr();

protected:
    virtual void create(const RunnerRegistry &);

private:
    Ipc::Mem::Owner<Ipc::Mem::PageStack> *spaceOwner; ///< free slices Owner
    MemStoreMap::Owner *mapOwner; ///< primary map Owner
};

RunnerRegistrationEntry(rrAfterConfig, MemStoreRr);

void MemStoreRr::run(const RunnerRegistry &r)
{
    assert(Config.memShared.configured());
    Ipc::Mem::RegisteredRunner::run(r);
}

void MemStoreRr::create(const RunnerRegistry &)
{
    if (!Config.memShared)
        return;

    const int64_t entryLimit = MemStore::EntryLimit();
    if (entryLimit <= 0) {
        if (Config.memMaxSize > 0) {
            debugs(20, DBG_IMPORTANT, "WARNING: mem-cache size is too small ("
                   << (Config.memMaxSize / 1024.0) << " KB), should be >= " <<
                   (Ipc::Mem::PageSize() / 1024.0) << " KB");
        }
        return; // no memory cache configured or a misconfiguration
    }

    Must(!spaceOwner);
    spaceOwner = shm_new(Ipc::Mem::PageStack)(SpaceLabel, SpacePoolId,
                                              entryLimit,
                                              sizeof(Ipc::Mem::PageId));
    Must(!mapOwner);
    mapOwner = MemStoreMap::Init(MapLabel, entryLimit);
}

MemStoreRr::~MemStoreRr()
{
    delete mapOwner;
    delete spaceOwner;
}<|MERGE_RESOLUTION|>--- conflicted
+++ resolved
@@ -60,15 +60,9 @@
                memMaxSize / 1024.0 << " KB");
     }
     }
-<<<<<<< HEAD
 
     freeSlots = shm_old(Ipc::Mem::PageStack)(SpaceLabel);
 
-=======
-
-    freeSlots = shm_old(Ipc::Mem::PageStack)(SpaceLabel);
-
->>>>>>> 24ca4cdd
     Must(!map);
     map = new MemStoreMap(MapLabel);
     map->cleaner = this;
@@ -193,11 +187,6 @@
     if (!slot)
         return NULL;
 
-<<<<<<< HEAD
-    const Ipc::StoreMapAnchor::Basics &basics = slot->basics;
-
-=======
->>>>>>> 24ca4cdd
     // create a brand new store entry and initialize it with stored info
     StoreEntry *e = new StoreEntry();
 
@@ -206,11 +195,7 @@
     // expect IN_MEMORY entries to already have the response headers and body.
     e->makeMemObject();
 
-<<<<<<< HEAD
-    const bool copied = copyFromShm(*e, index, *slot);
-=======
     anchorEntry(*e, index, *slot);
->>>>>>> 24ca4cdd
 
     const bool copied = copyFromShm(*e, index, *slot);
 
@@ -231,13 +216,7 @@
     fatal("MemStore::get(key,callback,data) should not be called");
 }
 
-/// copies the entire entry from shared to local memory
 bool
-<<<<<<< HEAD
-MemStore::copyFromShm(StoreEntry &e, const sfileno index, const Ipc::StoreMapAnchor &anchor)
-{
-    debugs(20, 7, "mem-loading entry " << index << " from " << anchor.start);
-=======
 MemStore::anchorCollapsed(StoreEntry &collapsed, bool &inSync)
 {
     if (!map)
@@ -248,7 +227,6 @@
         reinterpret_cast<cache_key*>(collapsed.key), index);
     if (!slot)
         return false;
->>>>>>> 24ca4cdd
 
     anchorEntry(collapsed, index, *slot);
     inSync = updateCollapsedWith(collapsed, index, *slot);
@@ -260,26 +238,6 @@
 {
     assert(collapsed.mem_obj);
 
-<<<<<<< HEAD
-    Ipc::StoreMapSliceId sid = anchor.start;
-    int64_t offset = 0;
-    while (sid >= 0) {
-        const Ipc::StoreMapSlice &slice = map->readableSlice(index, sid);
-        const MemStoreMap::Extras &extras = map->extras(sid);
-        StoreIOBuffer sliceBuf(slice.size, offset,
-                               static_cast<char*>(PagePointer(extras.page)));
-        if (!copyFromShmSlice(e, sliceBuf, slice.next < 0))
-            return false;
-        debugs(20, 9, "entry " << index << " slice " << sid << " filled " <<
-               extras.page);
-        offset += slice.size;
-        sid = slice.next;
-    }
-
-    e.mem_obj->object_sz = e.mem_obj->endOffset(); // from StoreEntry::complete()
-    debugs(20, 7, "mem-loaded all " << e.mem_obj->object_sz << '/' <<
-           anchor.basics.swap_file_sz << " bytes of " << e);
-=======
     const sfileno index = collapsed.mem_obj->memCache.index; 
 
     // already disconnected from the cache, no need to update
@@ -405,18 +363,14 @@
     e.store_status = STORE_OK;
     e.setMemStatus(IN_MEMORY);
 
->>>>>>> 24ca4cdd
     assert(e.mem_obj->object_sz >= 0);
     assert(static_cast<uint64_t>(e.mem_obj->object_sz) == anchor.basics.swap_file_sz);
     // would be nice to call validLength() here, but it needs e.key
 
-<<<<<<< HEAD
-=======
     // we read the entire response into the local memory; no more need to lock
     disconnect(e);
     return true;
 }
->>>>>>> 24ca4cdd
 
 /// imports one shared memory slice into local memory
 bool
@@ -456,47 +410,7 @@
     return true;
 }
 
-<<<<<<< HEAD
-/// imports one shared memory slice into local memory
-bool
-MemStore::copyFromShmSlice(StoreEntry &e, StoreIOBuffer &buf, bool eof)
-{
-    debugs(20, 7, "buf: " << buf.offset << " + " << buf.length);
-
-    // from store_client::readBody()
-    // parse headers if needed; they might span multiple slices!
-    HttpReply *rep = (HttpReply *)e.getReply();
-    if (rep->pstate < psParsed) {
-        // XXX: have to copy because httpMsgParseStep() requires 0-termination
-        MemBuf mb;
-        mb.init(buf.length+1, buf.length+1);
-        mb.append(buf.data, buf.length);        
-        mb.terminate();
-        const int result = rep->httpMsgParseStep(mb.buf, buf.length, eof);
-        if (result > 0) {
-            assert(rep->pstate == psParsed);
-        } else if (result < 0) {
-            debugs(20, DBG_IMPORTANT, "Corrupted mem-cached headers: " << e);
-            return false;
-        } else { // more slices are needed
-            assert(!eof);
-        }
-    }
-    debugs(20, 7, "rep pstate: " << rep->pstate);
-
-    // local memory stores both headers and body so copy regardless of pstate
-    const int64_t offBefore = e.mem_obj->endOffset();
-    assert(e.mem_obj->data_hdr.write(buf)); // from MemObject::write()
-    const int64_t offAfter = e.mem_obj->endOffset();
-    // expect to write the entire buf because StoreEntry::write() never fails
-    assert(offAfter >= 0 && offBefore <= offAfter &&
-           static_cast<size_t>(offAfter - offBefore) == buf.length);
-    return true;
-}
-
-=======
 /// whether we should cache the entry
->>>>>>> 24ca4cdd
 bool
 MemStore::shouldCache(const StoreEntry &e) const
 {
@@ -533,8 +447,6 @@
         return false; // will not cache due to cachable entry size limits
     }
 
-<<<<<<< HEAD
-=======
     if (!map) {
         debugs(20, 5, HERE << "No map to mem-cache " << e);
         return false;
@@ -545,7 +457,6 @@
         return false;
     }
 
->>>>>>> 24ca4cdd
     return true;
 }
 
@@ -579,15 +490,7 @@
         return;         
     }
 
-<<<<<<< HEAD
-    if (e.mem_status == IN_MEMORY) {
-        debugs(20, 5, "already mem-cached: " << e);
-        return;
-    }
-
-=======
     assert(map);
->>>>>>> 24ca4cdd
     assert(e.mem_obj);
 
     const int32_t index = e.mem_obj->memCache.index;
@@ -610,9 +513,6 @@
     lastWritingSlice = anchor.start;
     const size_t sliceCapacity = Ipc::Mem::PageSize();
 
-<<<<<<< HEAD
-/// locks map anchor and calls copyToShm to store the entry in shared memory
-=======
     // fill, skip slices that are already full
     // Optimize: remember lastWritingSlice in e.mem_obj
     while (e.mem_obj->memCache.offset < eSize) {
@@ -638,7 +538,6 @@
 }
 
 /// copies at most one slice worth of local memory to shared memory
->>>>>>> 24ca4cdd
 void
 MemStore::copyToShmSlice(StoreEntry &e, Ipc::StoreMapAnchor &anchor)
 {
@@ -664,13 +563,6 @@
         throw TexcHere("data_hdr.copy failure");
     }
 
-<<<<<<< HEAD
-    sfileno index = 0;
-    Ipc::StoreMapAnchor *slot = map->openForWriting(reinterpret_cast<const cache_key *>(e.key), index);
-    if (!slot) {
-        debugs(20, 5, HERE << "No room in mem-cache map to index " << e);
-        return;
-=======
     debugs(20, 7, "mem-cached " << copied << " bytes of " << e <<
            " from " << e.mem_obj->memCache.offset << " in " << page);
 
@@ -694,7 +586,6 @@
             debugs(20, 3, "but there is no free page, returning " << slot);
             freeSlots->push(slot);
         }
->>>>>>> 24ca4cdd
     }
         
     // catch free slots delivered to noteFreeMapSlice()
@@ -716,20 +607,6 @@
     throw TexcHere("ran out of mem-cache slots");
 }
 
-<<<<<<< HEAD
-    try {
-        if (copyToShm(e, index, *slot)) {
-            slot->set(e);
-            map->closeForWriting(index, false);
-            return;
-        }
-        // fall through to the error handling code
-    } 
-    catch (const std::exception &x) { // TODO: should we catch ... as well?
-        debugs(20, 2, "mem-caching error writing entry " << index <<
-               ' ' << e << ": " << x.what());
-        // fall through to the error handling code
-=======
 void
 MemStore::noteFreeMapSlice(const sfileno sliceId)
 {
@@ -749,140 +626,9 @@
         waitingFor.slot = NULL;
         waitingFor.page = NULL;
         pageId = Ipc::Mem::PageId();
->>>>>>> 24ca4cdd
-    }
-
-    map->abortIo(index);
-}
-
-<<<<<<< HEAD
-/// copies all local data to shared memory
-bool
-MemStore::copyToShm(StoreEntry &e, const sfileno index, Ipc::StoreMapAnchor &anchor)
-{
-    const int64_t eSize = e.mem_obj->endOffset();
-    int64_t offset = 0;
-    lastWritingSlice = -1;
-    while (offset < eSize) {
-        if (!copyToShmSlice(e, index, anchor, offset))
-            return false;
-    }
-
-    // check that we kept everything or purge incomplete/sparse cached entry
-    if (eSize != offset) {
-        debugs(20, 2, "Failed to mem-cache " << e << ": " <<
-               eSize << " != " << offset);
-        return false;
-    }
-
-    debugs(20, 7, "mem-cached all " << eSize << " bytes of " << e);
-    e.swap_file_sz = eSize;
-
-    return true;
-}
-
-/// copies one slice worth of local memory to shared memory
-bool
-MemStore::copyToShmSlice(StoreEntry &e, const sfileno index, Ipc::StoreMapAnchor &anchor, int64_t &offset)
-{
-    Ipc::Mem::PageId page;
-    Ipc::StoreMapSliceId sid = reserveSapForWriting(page); // throws
-    assert(sid >= 0 && page);
-    map->extras(sid).page = page; // remember the page location for cleanup
-    debugs(20, 7, "entry " << index << " slice " << sid << " has " << page);
-
-    // link this slice with other entry slices to form a store entry chain
-    if (!offset) {
-        assert(lastWritingSlice < 0);
-        anchor.start = sid;
-        debugs(20, 7, "entry " << index << " starts at slice " << sid);
-    } else {
-        assert(lastWritingSlice >= 0);
-        map->writeableSlice(index, lastWritingSlice).next = sid;
-        debugs(20, 7, "entry " << index << " slice " << lastWritingSlice <<
-               " followed by slice " << sid);
-    }
-    lastWritingSlice = sid;
-
-    const int64_t bufSize = Ipc::Mem::PageSize();
-    StoreIOBuffer sharedSpace(bufSize, offset,
-                              static_cast<char*>(PagePointer(page)));
-
-    // check that we kept everything or purge incomplete/sparse cached entry
-    const ssize_t copied = e.mem_obj->data_hdr.copy(sharedSpace);
-    if (copied <= 0) {
-        debugs(20, 2, "Failed to mem-cache " << e << " using " <<
-               bufSize << " bytes from " << offset << " in " << page);
-        return false;
-    }
-
-    debugs(20, 7, "mem-cached " << copied << " bytes of " << e <<
-           " from " << offset << " to " << page);
-
-    Ipc::StoreMapSlice &slice = map->writeableSlice(index, sid);
-    slice.next = -1;
-    slice.size = copied;
-
-    offset += copied;
-    return true;
-}
-
-/// finds a slot and a free page to fill or throws
-sfileno
-MemStore::reserveSapForWriting(Ipc::Mem::PageId &page)
-{
-    Ipc::Mem::PageId slot;
-    if (freeSlots->pop(slot)) {
-        debugs(20, 5, "got a previously free slot: " << slot);
-
-        if (Ipc::Mem::GetPage(Ipc::Mem::PageId::cachePage, page)) {
-            debugs(20, 5, "and got a previously free page: " << page);
-            return slot.number - 1;
-        } else {
-            debugs(20, 3, "but there is no free page, returning " << slot);
-            freeSlots->push(slot);
-        }
-    }
-        
-    // catch free slots delivered to noteFreeMapSlice()
-    assert(!waitingFor);
-    waitingFor.slot = &slot;
-    waitingFor.page = &page;
-    if (map->purgeOne()) {
-        assert(!waitingFor); // noteFreeMapSlice() should have cleared it
-        assert(slot.set());
-        assert(page.set());
-        debugs(20, 5, "got previously busy " << slot << " and " << page);
-        return slot.number - 1;
-    }
-    assert(waitingFor.slot == &slot && waitingFor.page == &page);
-    waitingFor.slot = NULL;
-    waitingFor.page = NULL;
-
-    debugs(47, 3, "cannot get a slice; entries: " << map->entryCount());
-    throw TexcHere("ran out of mem-cache slots");
-}
-
-void
-MemStore::noteFreeMapSlice(const sfileno sliceId)
-{
-    Ipc::Mem::PageId &pageId = map->extras(sliceId).page;
-    debugs(20, 9, "slice " << sliceId << " freed " << pageId);
-    assert(pageId);
-    Ipc::Mem::PageId slotId;
-    slotId.pool = SpacePoolId;
-    slotId.number = sliceId + 1;
-    if (!waitingFor) {
-        // must zero pageId before we give slice (and pageId extras!) to others
-        Ipc::Mem::PutPage(pageId);
-        freeSlots->push(slotId);
-    } else {
-        *waitingFor.slot = slotId;
-        *waitingFor.page = pageId;
-        waitingFor.slot = NULL;
-        waitingFor.page = NULL;
-        pageId = Ipc::Mem::PageId();
-=======
+    }
+}
+
 void
 MemStore::write(StoreEntry &e)
 {
@@ -980,7 +726,6 @@
             mem_obj.memCache.index = -1;
             mem_obj.memCache.io = MemObject::ioDone;
         }
->>>>>>> 24ca4cdd
     }
 }
 
