--- conflicted
+++ resolved
@@ -11,7 +11,6 @@
 #include "squid.h"
 #include "base/IoManip.h"
 #include "debug/Stream.h"
-#include "error/Details.h"
 #include "error/Error.h"
 
 void
@@ -53,11 +52,6 @@
 {
     // checking category and detail separately may cause inconsistency, but
     // may result in more details available if they only become available later
-<<<<<<< HEAD
-    if (category == ERR_NONE)
-        category = recent.category; // may still be ERR_NONE
-    ErrorDetails::Merge(detail, recent.detail); // may still be nil
-=======
     update(recent.category);
     for (const auto &recentDetail: recent.details)
         update(recentDetail);
@@ -77,7 +71,6 @@
 {
     os << AsList(details).delimitedBy('+');
     return os;
->>>>>>> 1d85cad0
 }
 
 std::ostream &
