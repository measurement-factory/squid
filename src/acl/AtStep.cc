--- conflicted
+++ resolved
@@ -20,13 +20,6 @@
 int
 ACLAtStepStrategy::match(ACLData<XactionStep> * &data, ACLFilledChecklist *checklist)
 {
-<<<<<<< HEAD
-    if (const auto mgr = checklist->clientConnectionManager()) {
-        if (const auto bump = mgr->serverBump())
-            return data->match(bump->step);
-    }
-    return data->match(Ssl::bumpStep1);
-=======
 #if USE_OPENSSL
     // We use step1 for all these very different cases:
     // - The transaction is not subject to ssl_bump rules (if any).
@@ -36,7 +29,7 @@
     //   ConnStateData::serverBump() has not been built yet.
     auto currentSslBumpStep = XactionStep::tlsBump1;
 
-    if (const auto mgr = checklist->conn()) {
+    if (const auto mgr = checklist->clientConnectionManager()) {
         if (const auto serverBump = mgr->serverBump())
             currentSslBumpStep = serverBump->step;
     }
@@ -58,5 +51,4 @@
     }
 
     return 0;
->>>>>>> 95bbbcc6
 }
