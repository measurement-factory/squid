--- conflicted
+++ resolved
@@ -152,16 +152,7 @@
 {
     debugs(28, 3, "ACLChecklist::checkCallback: " << this << " answer=" << answer);
 
-<<<<<<< HEAD
     assert(callback_);
-    const auto dialer = dynamic_cast<CbDialer*>(callback_->getDialer());
-    assert(dialer);
-    dialer->answer() = answer;
-=======
-    callback_ = callback;
-    callback = nullptr;
->>>>>>> a1c22363
-
     ScheduleCallHere(callback_);
 
     // not really meaningful just before delete, but here for completeness sake
@@ -171,14 +162,7 @@
 }
 
 ACLChecklist::ACLChecklist() :
-<<<<<<< HEAD
-    accessList (NULL),
-=======
     accessList (nullptr),
-    callback (nullptr),
-    callback_data (nullptr),
-    asyncCaller_(false),
->>>>>>> a1c22363
     occupied_(false),
     finished_(false),
     answer_(ACCESS_DENIED),
