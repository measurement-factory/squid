/*
 * Copyright (C) 1996-2022 The Squid Software Foundation and contributors
 *
 * Squid software is distributed under GPLv2+ license and includes
 * contributions from numerous individuals and organizations.
 * Please see the COPYING and CONTRIBUTORS files for details.
 */

#include "squid.h"
#include "acl/Options.h"
#include "ConfigParser.h"
#include "debug/Stream.h"
#include "sbuf/Stream.h"

#include <iostream>
#include <utility>
#include <vector>

namespace Acl {

/// low-level parser that extracts but does not interpret ACL options
class OptionExtractor
{
public:
    /// parses the next option and fills public members with its details
    /// \returns whether option extraction was successful
    bool extractOne();

    /* extracted option details (after successful extraction */
    SBuf name; ///< extracted option name, including dash(es)
    bool hasValue = false; ///< whether the option has a value (-x=value)
    const SBuf &value() const; ///< extracted option value (requires hasValue)

protected:
    bool advance();
    void extractWhole();
    void extractShort();

private:
    SBuf prefix_; ///< option name(s), including leading dash(es)
    SBuf value_; ///< the last seen value of some option
    SBuf::size_type letterPos_ = 0; ///< letter position inside an -xyz sequence
    bool sawValue_ = false; ///< the current option sequence had a value
};

/// parses/validates/stores ACL options; skips/preserves parameter flags
class OptionsParser
{
public:
    explicit OptionsParser(const Options &options);

    // fill previously supplied options container, throwing on errors
    void parse();

private:
    using SupportedOption = std::pair<const Option *, bool /* enable */ >;
    SupportedOption supportedOption(const SBuf &name) const;

    const Options &options_; ///< caller-supported, linked options
};

} // namespace Acl

/* Acl::Option */

Acl::Option::Option(const char * const nameThatEnables, const char * const nameThatDisables, const ValueExpectation vex):
    onName(nameThatEnables),
    offName(nameThatDisables),
    valueExpectation(vex)
{
    assert(onName);
}

/* Acl::OptionExtractor */

const SBuf &
Acl::OptionExtractor::value() const
{
    Must(hasValue);
    return value_;
}

bool
Acl::OptionExtractor::extractOne()
{
    if (!prefix_.isEmpty()) {
        extractShort(); // continue with the previously extracted flags
        return true;
    }

    if (!advance())
        return false; // end of options (and, possibly, the whole "acl" directive)

    if (prefix_.length() < 2)
        throw TexcHere(ToSBuf("truncated(?) ACL flag: ", prefix_)); // single - or +

    if (prefix_[0] == '-' && prefix_[1] == '-') {
        if (prefix_.length() == 2)
            return false; // skipped "--", an explicit end-of-options marker
        extractWhole();
        return true;
    }

    if (prefix_.length() == 2) { // common trivial case: -x or +y
        extractWhole();
        return true;
    }

    // -xyz or +xyz
    letterPos_ = 1;
    extractShort();
    return true;
}

/// extracts a token with the next option/flag(s) or returns false
bool
Acl::OptionExtractor::advance()
{
    const char *next = ConfigParser::PeekAtToken();
    if (!next)
        return false; // end of the "acl" line

    const char nextChar = *next;
    if (!(nextChar == '-' || nextChar == '+'))
        return false; // start of ACL parameters

    sawValue_ = strchr(next, '='); // TODO: Make ConfigParser reject '^=.*' tokens
    if (sawValue_) {
        char *rawPrefix = nullptr;
        char *rawValue = nullptr;
        if (!ConfigParser::NextKvPair(rawPrefix, rawValue))
            throw TexcHere(ToSBuf("Malformed acl option=value: ", next));
        prefix_.assign(rawPrefix);
        value_.assign(rawValue);
    } else {
        prefix_.assign(next);
        ConfigParser::NextToken(); // consume what we have peeked at
    }
    return true;
}

/// handles -x[=option] or --foo[=option]
void
Acl::OptionExtractor::extractWhole()
{
    debugs(28, 8, "from " << prefix_ << " value: " << sawValue_);
    hasValue = sawValue_;
    name = prefix_;
    prefix_.clear();
}

/// handles one flag letter inside an -xyx[=option] or +xyz[=option] sequence
void
Acl::OptionExtractor::extractShort()
{
    debugs(28, 8, "from " << prefix_ << " at " << letterPos_ << " value: " << sawValue_);
    name.assign(prefix_.rawContent(), 1); // leading - or +
    name.append(prefix_.at(letterPos_++));
    if (letterPos_ >= prefix_.length()) { // got last flag in the sequence
        hasValue = sawValue_;
        prefix_.clear();
    } else {
        hasValue = false;
    }
}

/* Acl::OptionsParser */

Acl::OptionsParser::OptionsParser(const Options &options):
    options_(options)
{
}

/// \returns named supported option paired with a name-based enable/disable flag
Acl::OptionsParser::SupportedOption
Acl::OptionsParser::supportedOption(const SBuf &name) const
{
    for (const auto option: options_) {
        if (name.cmp(option->onName) == 0)
            return SupportedOption(option, true);
        if (option->offName && name.cmp(option->offName) == 0)
            return SupportedOption(option, false);
    }

    throw TexcHere(ToSBuf("unsupported ACL option: ", name));
}

void
Acl::OptionsParser::parse()
{
    OptionExtractor oex;
    while (oex.extractOne()) {
        const auto explicitOption = supportedOption(oex.name);
        const auto &option = *explicitOption.first;
        if (explicitOption.second) {
            /* configuration enables this option */
            if (option.configured())
                debugs(28, 7, "acl uses multiple " << oex.name << " options");
            switch (option.valueExpectation)
            {
            case Option::valueNone:
                if (oex.hasValue)
                    throw TexcHere(ToSBuf("unexpected value for an ACL option: ", oex.name, '=', oex.value()));
                option.enable();
                break;
            case Option::valueRequired:
                if (!oex.hasValue)
                    throw TexcHere(ToSBuf("missing required value for ACL option ", oex.name));
                option.configureWith(oex.value());
                break;
            case Option::valueOptional:
                if (oex.hasValue)
                    option.configureWith(oex.value());
                else
                    option.enable();
                break;
            }
        } else {
            if (oex.hasValue)
                throw TexcHere(ToSBuf("unexpected value when disabling an ACL option: ", oex.name, '=', oex.value()));
            option.disable();
        }
    }
}

void
<<<<<<< HEAD
Acl::ParseOptions(const Options &options, const ParameterFlags &flags)
=======
Acl::ParseFlags(const Options &options)
>>>>>>> 341876ec
{
    OptionsParser parser(options);
    parser.parse();
}

const Acl::Options &
Acl::NoOptions()
{
    static const Options none;
    return none;
}

const Acl::BooleanOption &
Acl::CaseSensitivityOption()
{
    static const BooleanOption MyOption("-i", "+i");
    return MyOption;
}

std::ostream &
operator <<(std::ostream &os, const Acl::Option &option)
{
    option.print(os);
    return os;
}

std::ostream &
operator <<(std::ostream &os, const Acl::Options &options)
{
    for (const auto option: options)
        os << *option;

    // TODO: Remember "--" presence and print that delimiter when present.
    // Detecting its need is difficult because parameter flags start with "-".
    return os;
}
<|MERGE_RESOLUTION|>--- conflicted
+++ resolved
@@ -224,11 +224,7 @@
 }
 
 void
-<<<<<<< HEAD
-Acl::ParseOptions(const Options &options, const ParameterFlags &flags)
-=======
 Acl::ParseFlags(const Options &options)
->>>>>>> 341876ec
 {
     OptionsParser parser(options);
     parser.parse();
