/*
 * Copyright (C) 1996-2014 The Squid Software Foundation and contributors
 *
 * Squid software is distributed under GPLv2+ license and includes
 * contributions from numerous individuals and organizations.
 * Please see the COPYING and CONTRIBUTORS files for details.
 */

/* DEBUG: section 28    Access Control */

#include "squid.h"
#include "acl/Checklist.h"
#include "acl/UserData.h"
#include "ConfigParser.h"
#include "Debug.h"
#include "globals.h"
#include "util.h"
#include "SBufAlgos.h"

ACLUserData::~ACLUserData()
{
}

bool
ACLUserData::match(char const *user)
{
    debugs(28, 7, "user is " << user << ", case_insensitive is " << flags.case_insensitive);

    if (user == NULL || strcmp(user, "-") == 0)
        return 0;

    if (flags.required) {
        debugs(28, 7, "aclMatchUser: user REQUIRED and auth-info present.");
        return 1;
    }

    bool result = (userDataNames.find(SBuf(user)) != userDataNames.end());
    debugs(28, 7, "returning " << result);
    return result;
}

SBufList
ACLUserData::dump() const
{
    SBufList sl;

    if (flags.required) {
        sl.push_back(SBuf("REQUIRED"));
        return sl;
    }

    if (flags.case_insensitive)
        sl.push_back(SBuf("-i"));

<<<<<<< HEAD
    if (flags.required) {
        sl.push_back(SBuf("REQUIRED"));
    } else {
        sl.insert(sl.end(), userDataNames.begin(), userDataNames.end());
=======
    /* damn this is VERY inefficient for long ACL lists... filling
     * a SBufList this way costs Sum(1,N) iterations. For instance
     * a 1000-elements list will be filled in 499500 iterations.
     */
    if (names) {
        UserDataAclDumpVisitor visitor;
        names->visit(visitor);
        sl.splice(sl.end(),visitor.contents);
>>>>>>> 702240e4
    }

    debugs(28,5, "ACLUserData dump output: " << SBufContainerJoin(userDataNames,SBuf(" ")));
    return sl;
}

static bool
CaseInsensitveSBufCompare(const SBuf &lhs, const SBuf &rhs)
{
    return (lhs.caseCmp(rhs) < 0);
}

void
ACLUserData::parse()
{
    debugs(28, 2, "parsing user list");

    char *t = NULL;
    if ((t = ConfigParser::strtokFile())) {
        SBuf s(t);
        debugs(28, 5, "first token is " << s);

        if (s.cmp("-i",2) == 0) {
            debugs(28, 5, "Going case-insensitive");
            flags.case_insensitive = true;
            // due to how the std::set API work, if we want to change
            // the comparison function we have to create a new std::set
            UserDataNames_t newUdn(CaseInsensitveSBufCompare);
            newUdn.insert(userDataNames.begin(), userDataNames.end());
            swap(userDataNames,newUdn);
        } else if (s.cmp("REQUIRED") == 0) {
            debugs(28, 5, "REQUIRED-type enabled");
            flags.required = true;
        } else {
            if (flags.case_insensitive)
                s.toLower();

            debugs(28, 6, "Adding user " << s);
            userDataNames.insert(s);
        }
    }

    debugs(28, 3, "Case-insensitive-switch is " << flags.case_insensitive);
    /* we might inherit from a previous declaration */

    debugs(28, 4, "parsing following tokens");

    while ((t = ConfigParser::strtokFile())) {
        SBuf s(t);
        debugs(28, 6, "Got token: " << s);

        if (flags.case_insensitive)
            s.toLower();

        debugs(28, 6, "Adding user " << s);
        userDataNames.insert(s);
    }

    if (flags.required && !userDataNames.empty()) {
        debugs(28, DBG_PARSE_NOTE(1), "WARNING: detected attempt to add usernames to an acl of type REQUIRED");
        userDataNames.clear();
    }

    debugs(28,4, "ACL contains " << userDataNames.size() << " users");
}

bool
ACLUserData::empty() const
{
    debugs(28,6,"required: " << flags.required << ", number of users: " << userDataNames.size());
    if (flags.required)
        return false;
    return userDataNames.empty();
}

ACLData<char const *> *
ACLUserData::clone() const
{
    return new ACLUserData;
}
<|MERGE_RESOLUTION|>--- conflicted
+++ resolved
@@ -52,22 +52,7 @@
     if (flags.case_insensitive)
         sl.push_back(SBuf("-i"));
 
-<<<<<<< HEAD
-    if (flags.required) {
-        sl.push_back(SBuf("REQUIRED"));
-    } else {
-        sl.insert(sl.end(), userDataNames.begin(), userDataNames.end());
-=======
-    /* damn this is VERY inefficient for long ACL lists... filling
-     * a SBufList this way costs Sum(1,N) iterations. For instance
-     * a 1000-elements list will be filled in 499500 iterations.
-     */
-    if (names) {
-        UserDataAclDumpVisitor visitor;
-        names->visit(visitor);
-        sl.splice(sl.end(),visitor.contents);
->>>>>>> 702240e4
-    }
+    sl.insert(sl.end(), userDataNames.begin(), userDataNames.end());
 
     debugs(28,5, "ACLUserData dump output: " << SBufContainerJoin(userDataNames,SBuf(" ")));
     return sl;
