/*
 * Copyright (C) 1996-2022 The Squid Software Foundation and contributors
 *
 * Squid software is distributed under GPLv2+ license and includes
 * contributions from numerous individuals and organizations.
 * Please see the COPYING and CONTRIBUTORS files for details.
 */

#include "squid.h"
#include "acl/Acl.h"
#include "acl/Checklist.h"
#include "acl/NoteData.h"
#include "acl/StringData.h"
#include "ConfigParser.h"
#include "debug/Stream.h"
#include "sbuf/StringConvert.h"
#include "wordlist.h"

ACLNoteData::ACLNoteData() : values(new ACLStringData)
{}

ACLNoteData::~ACLNoteData()
{
    delete values;
}

bool
ACLNoteData::match(NotePairs::Entry *entry)
{
    if (entry->name().cmp(name) != 0)
        return false; // name mismatch

    // a name-only note ACL matches any value; others require a values match
    return values->empty() ||
           values->match(entry->value());
}

SBufList
ACLNoteData::dump() const
{
    SBufList sl;
    sl.push_back(name);
    sl.splice(sl.end(), values->dump());
    return sl;
}

void
ACLNoteData::parse()
{
<<<<<<< HEAD
    name = ConfigParser::Current().requiredAclToken("note name");
=======
    char* t = ConfigParser::strtokFile();
    assert (t != nullptr);
    name = t;
>>>>>>> 341876ec
    values->parse();
}

bool
ACLNoteData::empty() const
{
    return name.isEmpty();
}
<|MERGE_RESOLUTION|>--- conflicted
+++ resolved
@@ -47,13 +47,7 @@
 void
 ACLNoteData::parse()
 {
-<<<<<<< HEAD
     name = ConfigParser::Current().requiredAclToken("note name");
-=======
-    char* t = ConfigParser::strtokFile();
-    assert (t != nullptr);
-    name = t;
->>>>>>> 341876ec
     values->parse();
 }
 
