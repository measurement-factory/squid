--- conflicted
+++ resolved
@@ -81,16 +81,6 @@
 
 template <class MatchType>
 void
-<<<<<<< HEAD
-ACLStrategised<MatchType>::parseFlags()
-{
-    parseOptionsAndFlags(options(), data->supportedFlags());
-}
-
-template <class MatchType>
-void
-=======
->>>>>>> 341876ec
 ACLStrategised<MatchType>::parse()
 {
     data->parse();
