/*
 * Copyright (C) 1996-2022 The Squid Software Foundation and contributors
 *
 * Squid software is distributed under GPLv2+ license and includes
 * contributions from numerous individuals and organizations.
 * Please see the COPYING and CONTRIBUTORS files for details.
 */

#ifndef SQUID_ACL_H
#define SQUID_ACL_H

#include "acl/forward.h"
#include "acl/Options.h"
#include "cbdata.h"
#include "defines.h"
#include "dlink.h"
#include "sbuf/SBuf.h"

#include <algorithm>
#include <ostream>

class ConfigParser;

namespace Acl {

/// the ACL type name known to admins
typedef const char *TypeName;
/// a "factory" function for making ACL objects (of some ACL child type)
typedef ACL *(*Maker)(TypeName typeName);
/// use the given ACL Maker for all ACLs of the named type
void RegisterMaker(TypeName typeName, Maker maker);

} // namespace Acl

/// A configurable condition. A node in the ACL expression tree.
/// Can evaluate itself in FilledChecklist context.
/// Does not change during evaluation.
/// \ingroup ACLAPI
class ACL
{

public:
    void *operator new(size_t);
    void operator delete(void *);

    static void ParseAclLine(ConfigParser &parser, ACL ** head);
    static void Initialize();
    static ACL *FindByName(const char *name);

    ACL();
    ACL(ACL &&) = delete; // no copying of any kind
    virtual ~ACL();

    /// sets user-specified ACL name and squid.conf context
    void context(const char *name, const char *configuration);

    /// Orchestrates matching checklist against the ACL using match(),
    /// after checking preconditions and while providing debugging.
    /// \return true if and only if there was a successful match.
    /// Updates the checklist state on match, async, and failure.
    bool matches(ACLChecklist *checklist) const;

    /// configures ACL options, throwing on configuration errors
    void parseFlags();

    /// parses node representation in squid.conf; dies on failures
    virtual void parse() = 0;
    virtual char const *typeString() const = 0;
    virtual bool isProxyAuth() const;
    virtual SBufList dump() const = 0;
    virtual bool empty() const = 0;
    virtual bool valid() const;

    int cacheMatchAcl(dlink_list * cache, ACLChecklist *);
    virtual int matchForCache(ACLChecklist *checklist);

    virtual void prepareForUse() {}

    SBufList dumpOptions(); ///< \returns approximate options configuration

    char name[ACL_NAME_SZ];
    char *cfgline;
    ACL *next; // XXX: remove or at least use refcounting
    bool registered; ///< added to the global list of ACLs via aclRegister()
    Acl::TextOptionValue argumentAction;

protected:
    /// configures the passed ACL options and flags, throwing on configuration errors
    void parseOptionsAndFlags(const Acl::Options &otherOptions, const Acl::ParameterFlags &otherFlags);

private:
    /// Matches the actual data in checklist against this ACL.
    virtual int match(ACLChecklist *checklist) = 0; // XXX: missing const

    /// whether our (i.e. shallow) match() requires checklist to have a AccessLogEntry
    virtual bool requiresAle() const;
    /// whether our (i.e. shallow) match() requires checklist to have a request
    virtual bool requiresRequest() const;
    /// whether our (i.e. shallow) match() requires checklist to have a reply
    virtual bool requiresReply() const;
<<<<<<< HEAD
    /// possible actions to handle a missing ACL configuration argument
    typedef enum { argIgnore = 1, argWarn, argErr } ArgumentAction;

    ArgumentAction calculateArgumentAction() const;
=======

    // TODO: Rename to globalOptions(); these are not the only supported options
    /// \returns (linked) 'global' Options supported by this ACL
    virtual const Acl::Options &options() { return Acl::NoOptions(); }

    /// \returns (linked) "line" Options supported by this ACL
    /// \see ACL::options()
    virtual const Acl::Options &lineOptions() { return Acl::NoOptions(); }
>>>>>>> 341876ec
};

/// \ingroup ACLAPI
typedef enum {
    // Authorization ACL result states
    ACCESS_DENIED,
    ACCESS_ALLOWED,
    ACCESS_DUNNO,

    // Authentication ACL result states
    ACCESS_AUTH_REQUIRED,    // Missing Credentials
} aclMatchCode;

/// \ingroup ACLAPI
/// ACL check answer
namespace Acl {

class Answer
{
public:
    // TODO: Find a good way to avoid implicit conversion (without explicitly
    // casting every ACCESS_ argument in implicit constructor calls).
    Answer(const aclMatchCode aCode, int aKind = 0): code(aCode), kind(aKind) {}

    Answer() = default;

    bool operator ==(const aclMatchCode aCode) const {
        return code == aCode;
    }

    bool operator !=(const aclMatchCode aCode) const {
        return !(*this == aCode);
    }

    bool operator ==(const Answer allow) const {
        return code == allow.code && kind == allow.kind;
    }

    operator aclMatchCode() const {
        return code;
    }

    /// Whether an "allow" rule matched. If in doubt, use this popular method.
    /// Also use this method to treat exceptional ACCESS_DUNNO and
    /// ACCESS_AUTH_REQUIRED outcomes as if a "deny" rule matched.
    /// See also: denied().
    bool allowed() const { return code == ACCESS_ALLOWED; }

    /// Whether a "deny" rule matched. Avoid this rarely used method.
    /// Use this method (only) to treat exceptional ACCESS_DUNNO and
    /// ACCESS_AUTH_REQUIRED outcomes as if an "allow" rule matched.
    /// See also: allowed().
    bool denied() const { return code == ACCESS_DENIED; }

    /// whether Squid is uncertain about the allowed() or denied() answer
    bool conflicted() const { return !allowed() && !denied(); }

    aclMatchCode code = ACCESS_DUNNO; ///< ACCESS_* code

    /// the matched custom access list verb (or zero)
    int kind = 0;

    /// whether we were computed by the "negate the last explicit action" rule
    bool implicit = false;
};

} // namespace Acl

inline std::ostream &
operator <<(std::ostream &o, const Acl::Answer a)
{
    switch (a) {
    case ACCESS_DENIED:
        o << "DENIED";
        break;
    case ACCESS_ALLOWED:
        o << "ALLOWED";
        break;
    case ACCESS_DUNNO:
        o << "DUNNO";
        break;
    case ACCESS_AUTH_REQUIRED:
        o << "AUTH_REQUIRED";
        break;
    }
    return o;
}

/// \ingroup ACLAPI
class acl_proxy_auth_match_cache
{
    MEMPROXY_CLASS(acl_proxy_auth_match_cache);

public:
    acl_proxy_auth_match_cache(int matchRv, void * aclData) :
        matchrv(matchRv),
        acl_data(aclData)
    {}

    dlink_node link;
    int matchrv;
    void *acl_data;
};

/// \ingroup ACLAPI
/// XXX: find a way to remove or at least use a refcounted ACL pointer
extern const char *AclMatchedName;  /* NULL */

#endif /* SQUID_ACL_H */
<|MERGE_RESOLUTION|>--- conflicted
+++ resolved
@@ -84,10 +84,6 @@
     bool registered; ///< added to the global list of ACLs via aclRegister()
     Acl::TextOptionValue argumentAction;
 
-protected:
-    /// configures the passed ACL options and flags, throwing on configuration errors
-    void parseOptionsAndFlags(const Acl::Options &otherOptions, const Acl::ParameterFlags &otherFlags);
-
 private:
     /// Matches the actual data in checklist against this ACL.
     virtual int match(ACLChecklist *checklist) = 0; // XXX: missing const
@@ -98,12 +94,10 @@
     virtual bool requiresRequest() const;
     /// whether our (i.e. shallow) match() requires checklist to have a reply
     virtual bool requiresReply() const;
-<<<<<<< HEAD
     /// possible actions to handle a missing ACL configuration argument
     typedef enum { argIgnore = 1, argWarn, argErr } ArgumentAction;
 
     ArgumentAction calculateArgumentAction() const;
-=======
 
     // TODO: Rename to globalOptions(); these are not the only supported options
     /// \returns (linked) 'global' Options supported by this ACL
@@ -112,7 +106,6 @@
     /// \returns (linked) "line" Options supported by this ACL
     /// \see ACL::options()
     virtual const Acl::Options &lineOptions() { return Acl::NoOptions(); }
->>>>>>> 341876ec
 };
 
 /// \ingroup ACLAPI
