--- conflicted
+++ resolved
@@ -163,7 +163,6 @@
         void registerMe();
     };
 
-<<<<<<< HEAD
 private:
     /// Matches the actual data in checklist against this ACL.
     virtual int match(ACLChecklist *checklist) = 0; // XXX: missing const
@@ -172,10 +171,9 @@
     virtual bool requiresRequest() const;
     /// whether our (i.e. shallow) match() requires checklist to have a reply
     virtual bool requiresReply() const;
-=======
+
 protected:
     static char *strtok(char *str, const char *delimiters);
->>>>>>> 56d8983f
 };
 
 /// \ingroup ACLAPI
