/*
 *
 * SQUID Web Proxy Cache          http://www.squid-cache.org/
 * ----------------------------------------------------------
 *
 *  Squid is the result of efforts by numerous individuals from
 *  the Internet community; see the CONTRIBUTORS file for full
 *  details.   Many organizations have provided support for Squid's
 *  development; see the SPONSORS file for full details.  Squid is
 *  Copyrighted (C) 2001 by the Regents of the University of
 *  California; see the COPYRIGHT file for full details.  Squid
 *  incorporates software developed and/or copyrighted by other
 *  sources; see the CREDITS file for full details.
 *
 *  This program is free software; you can redistribute it and/or modify
 *  it under the terms of the GNU General Public License as published by
 *  the Free Software Foundation; either version 2 of the License, or
 *  (at your option) any later version.
 *
 *  This program is distributed in the hope that it will be useful,
 *  but WITHOUT ANY WARRANTY; without even the implied warranty of
 *  MERCHANTABILITY or FITNESS FOR A PARTICULAR PURPOSE.  See the
 *  GNU General Public License for more details.
 *
 *  You should have received a copy of the GNU General Public License
 *  along with this program; if not, write to the Free Software
 *  Foundation, Inc., 59 Temple Place, Suite 330, Boston, MA 02111, USA.
 *
 *
 * Copyright (c) 2003, Robert Collins <robertc@squid-cache.org>
 */

#ifndef SQUID_ACL_H
#define SQUID_ACL_H

#include "acl/forward.h"
#include "base/Vector.h"
#include "cbdata.h"
#include "defines.h"
#include "dlink.h"
#include "MemPool.h"

#if HAVE_OSTREAM
#include <ostream>
#endif
#if HAVE_STRING
#include <string>
#endif

class ConfigParser;

typedef char ACLFlag;
// ACLData Flags
#define ACL_F_REGEX_CASE 'i'
#define ACL_F_NO_LOOKUP 'n'
#define ACL_F_END '\0'

/**
 * \ingroup ACLAPI
 * Used to hold a list of one-letter flags which can be passed as parameters
 * to acls  (eg '-i', '-n' etc)
 */
class ACLFlags
{
public:
    explicit ACLFlags(const ACLFlag flags[]) : supported_(flags), flags_(0) {}
    ACLFlags() : flags_(0) {}
    bool supported(const ACLFlag f) const; ///< True if the given flag supported
    void makeSet(const ACLFlag f) { flags_ |= flagToInt(f); } ///< Set the given flag
    /// Return true if the given flag is set
    bool isSet(const ACLFlag f) const { return flags_ & flagToInt(f);}
    /// Parse optional flags given in the form -[A..Z|a..z]
    void parseFlags();
    const char *flagsStr() const; ///< Convert the flags to a string representation

private:
    /// Convert a flag to a 64bit unsigned integer.
    /// The characters from 'A' to 'z' represented by the values from 65 to 122.
    /// They are 57 different characters which can be fit to the bits of an 64bit
    /// integer.
    uint64_t flagToInt(const ACLFlag f) const {
        assert('A' <= f && f <= 'z');
        return ((uint64_t)1 << (f - 'A'));
    }

    std::string supported_; ///< The supported character flags
    uint64_t flags_; ///< The flags which is set
public:
    static const ACLFlag NoFlags[1]; ///< An empty flags list
};

/// A configurable condition. A node in the ACL expression tree.
/// Can evaluate itself in FilledChecklist context.
/// Does not change during evaluation.
/// \ingroup ACLAPI
class ACL
{

public:
    void *operator new(size_t);
    void operator delete(void *);

    static ACL *Factory (char const *);
    static void ParseAclLine(ConfigParser &parser, ACL ** head);
    static void Initialize();
    static ACL* FindByName(const char *name);

    ACL();
    explicit ACL(const ACLFlag flgs[]) : cfgline(NULL), next(NULL), flags(flgs) { memset(name, '\0', sizeof(name)); }
    virtual ~ACL();

    /// sets user-specified ACL name and squid.conf context
    void context(const char *name, const char *configuration);

    /// Orchestrates matching checklist against the ACL using match(),
    /// after checking preconditions and while providing debugging.
    /// Returns true if and only if there was a successful match.
    /// Updates the checklist state on match, async, and failure.
    bool matches(ACLChecklist *checklist) const;

    virtual ACL *clone()const = 0;

    /// parses node represenation in squid.conf; dies on failures
    virtual void parse() = 0;
    virtual char const *typeString() const = 0;
    virtual bool isProxyAuth() const;
    virtual wordlist *dump() const = 0;
    virtual bool empty () const = 0;
    virtual bool valid () const;

    int cacheMatchAcl(dlink_list * cache, ACLChecklist *);
    virtual int matchForCache(ACLChecklist *checklist);

    virtual void prepareForUse() {}

    char name[ACL_NAME_SZ];
    char *cfgline;
    ACL *next;
    ACLFlags flags; ///< The list of given ACL flags
    bool registered; ///< added to Config.aclList and can be reused via by FindByName()

public:

    class Prototype
    {

    public:
        Prototype ();
        Prototype (ACL const *, char const *);
        ~Prototype();
        static bool Registered(char const *);
        static ACL *Factory (char const *);

    private:
        ACL const*prototype;
        char const *typeString;

    private:
        static Vector<Prototype const *> * Registry;
        static void *Initialized;
        typedef Vector<Prototype const*>::iterator iterator;
        typedef Vector<Prototype const*>::const_iterator const_iterator;
        void registerMe();
    };

<<<<<<< HEAD
protected:
    static char *strtok(char *str, const char *delimiters);
=======
private:
    /// Matches the actual data in checklist against this ACL.
    virtual int match(ACLChecklist *checklist) = 0; // XXX: missing const

    /// whether our (i.e. shallow) match() requires checklist to have a request
    virtual bool requiresRequest() const;
    /// whether our (i.e. shallow) match() requires checklist to have a reply
    virtual bool requiresReply() const;
>>>>>>> 6de3828e
};

/// \ingroup ACLAPI
typedef enum {
    // Authorization ACL result states
    ACCESS_DENIED,
    ACCESS_ALLOWED,
    ACCESS_DUNNO,

    // Authentication ACL result states
    ACCESS_AUTH_REQUIRED,    // Missing Credentials
} aclMatchCode;

/// \ingroup ACLAPI
/// ACL check answer; TODO: Rename to Acl::Answer
class allow_t
{
public:
    // not explicit: allow "aclMatchCode to allow_t" conversions (for now)
    allow_t(const aclMatchCode aCode): code(aCode), kind(0) {}

    allow_t(): code(ACCESS_DUNNO), kind(0) {}

    bool operator ==(const aclMatchCode aCode) const {
        return code == aCode;
    }

    bool operator !=(const aclMatchCode aCode) const {
        return !(*this == aCode);
    }

    operator aclMatchCode() const {
        return code;
    }

    aclMatchCode code; ///< ACCESS_* code
    int kind; ///< which custom access list verb matched
};

inline std::ostream &
operator <<(std::ostream &o, const allow_t a)
{
    switch (a) {
    case ACCESS_DENIED:
        o << "DENIED";
        break;
    case ACCESS_ALLOWED:
        o << "ALLOWED";
        break;
    case ACCESS_DUNNO:
        o << "DUNNO";
        break;
    case ACCESS_AUTH_REQUIRED:
        o << "AUTH_REQUIRED";
        break;
    }
    return o;
}

/// \ingroup ACLAPI
class acl_proxy_auth_match_cache
{

public:
    MEMPROXY_CLASS(acl_proxy_auth_match_cache);
    dlink_node link;
    int matchrv;
    void *acl_data;
};

MEMPROXY_CLASS_INLINE(acl_proxy_auth_match_cache);

/// \ingroup ACLAPI
extern const char *AclMatchedName;	/* NULL */

#endif /* SQUID_ACL_H */<|MERGE_RESOLUTION|>--- conflicted
+++ resolved
@@ -163,10 +163,9 @@
         void registerMe();
     };
 
-<<<<<<< HEAD
 protected:
     static char *strtok(char *str, const char *delimiters);
-=======
+
 private:
     /// Matches the actual data in checklist against this ACL.
     virtual int match(ACLChecklist *checklist) = 0; // XXX: missing const
@@ -175,7 +174,6 @@
     virtual bool requiresRequest() const;
     /// whether our (i.e. shallow) match() requires checklist to have a reply
     virtual bool requiresReply() const;
->>>>>>> 6de3828e
 };
 
 /// \ingroup ACLAPI
