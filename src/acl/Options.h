--- conflicted
+++ resolved
@@ -215,12 +215,7 @@
 
 /// parses the flags part of the being-parsed ACL, filling Option values
 /// \param options options supported by the ACL as a whole (e.g., -n)
-<<<<<<< HEAD
-/// \param flags options supported by ACL parameter(s) (e.g., -i)
-void ParseOptions(const Options &options, const ParameterFlags &flags);
-=======
 void ParseFlags(const Options &options);
->>>>>>> 341876ec
 
 /* handy for Class::options() and lineOptions() defaults */
 const Options &NoOptions(); ///< \returns an empty Options container
