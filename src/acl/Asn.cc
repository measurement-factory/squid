--- conflicted
+++ resolved
@@ -559,12 +559,7 @@
 {
     CbDataList<int> **curlist = &data;
     CbDataList<int> **Tail;
-<<<<<<< HEAD
-    CbDataList<int> *q = NULL;
-=======
     CbDataList<int> *q = nullptr;
-    char *t = nullptr;
->>>>>>> 341876ec
 
     for (Tail = curlist; *Tail; Tail = &((*Tail)->next));
     for (const auto t: ConfigParser::Current().requiredAclTokens("AS number")) {
