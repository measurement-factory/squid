--- conflicted
+++ resolved
@@ -125,7 +125,7 @@
 {
     debugs(53, 3, entry->url());
     storeUnregister(sc, entry, this);
-    entry->unlock();
+    entry->unlock("~ASState");
 }
 
 /** entry into the radix tree */
@@ -273,11 +273,7 @@
         asState->sc = storeClientListAdd(e, asState);
         FwdState::fwdStart(Comm::ConnectionPointer(), e, asState->request.getRaw());
     } else {
-<<<<<<< HEAD
         e->lock("Asn");
-=======
-        e->lock();
->>>>>>> d4806c91
         asState->sc = storeClientListAdd(e, asState);
     }
 
@@ -395,20 +391,6 @@
     }
 }
 
-<<<<<<< HEAD
-static void
-asStateFree(void *data)
-{
-    ASState *asState = (ASState *)data;
-    debugs(53, 3, "asnStateFree: " << asState->entry->url()  );
-    storeUnregister(asState->sc, asState->entry, asState);
-    asState->entry->unlock("Asn");
-    HTTPMSGUNLOCK(asState->request);
-    cbdataFree(asState);
-}
-
-=======
->>>>>>> d4806c91
 /**
  * add a network (addr, mask) to the radix tree, with matching AS number
  */
