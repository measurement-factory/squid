/*
 * Copyright (C) 1996-2022 The Squid Software Foundation and contributors
 *
 * Squid software is distributed under GPLv2+ license and includes
 * contributions from numerous individuals and organizations.
 * Please see the COPYING and CONTRIBUTORS files for details.
 */

/* DEBUG: section 28    Access Control */

#include "squid.h"
#include "acl/Acl.h"
#include "acl/Checklist.h"
#include "acl/Gadgets.h"
#include "acl/Options.h"
#include "anyp/PortCfg.h"
#include "cache_cf.h"
#include "ConfigParser.h"
#include "debug/Stream.h"
#include "fatal.h"
#include "globals.h"
#include "sbuf/List.h"
#include "sbuf/Stream.h"
#include "SquidConfig.h"

#include <algorithm>
#include <map>

const char *AclMatchedName = nullptr;

namespace Acl {

/// ACL type name comparison functor
class TypeNameCmp {
public:
    bool operator()(TypeName a, TypeName b) const { return strcmp(a, b) < 0; }
};

/// ACL makers indexed by ACL type name
typedef std::map<TypeName, Maker, TypeNameCmp> Makers;

/// registered ACL Makers
static Makers &
TheMakers()
{
    static Makers Registry;
    return Registry;
}

/// creates an ACL object of the named (and already registered) ACL child type
static
ACL *
Make(TypeName typeName)
{
    const auto pos = TheMakers().find(typeName);
    if (pos == TheMakers().end()) {
        debugs(28, DBG_CRITICAL, "FATAL: Invalid ACL type '" << typeName << "'");
        self_destruct();
        assert(false); // not reached
    }

    ACL *result = (pos->second)(pos->first);
    debugs(28, 4, typeName << '=' << result);
    assert(result);
    return result;
}

} // namespace Acl

void
Acl::RegisterMaker(TypeName typeName, Maker maker)
{
    assert(typeName);
    assert(*typeName);
    TheMakers().emplace(typeName, maker);
}

void *
ACL::operator new (size_t)
{
    fatal ("unusable ACL::new");
    return (void *)1;
}

void
ACL::operator delete (void *)
{
    fatal ("unusable ACL::delete");
}

ACL *
ACL::FindByName(const char *name)
{
    ACL *a;
    debugs(28, 9, "ACL::FindByName '" << name << "'");

    for (a = Config.aclList; a; a = a->next)
        if (!strcasecmp(a->name, name))
            return a;

    debugs(28, 9, "ACL::FindByName found no match");

    return nullptr;
}

ACL::ACL() :
    cfgline(nullptr),
    next(nullptr),
    registered(false)
{
    *name = 0;
}

bool ACL::valid () const
{
    return true;
}

bool
ACL::matches(ACLChecklist *checklist) const
{
    debugs(28, 5, "checking " << name);

    // XXX: AclMatchedName does not contain a matched ACL name when the acl
    // does not match. It contains the last (usually leaf) ACL name checked
    // (or is NULL if no ACLs were checked).
    AclMatchedName = name;

    int result = 0;
    if (!checklist->hasAle() && requiresAle()) {
        debugs(28, DBG_IMPORTANT, "WARNING: " << name << " ACL is used in " <<
               "context without an ALE state. Assuming mismatch.");
    } else if (!checklist->hasRequest() && requiresRequest()) {
        debugs(28, DBG_IMPORTANT, "WARNING: " << name << " ACL is used in " <<
               "context without an HTTP request. Assuming mismatch.");
    } else if (!checklist->hasReply() && requiresReply()) {
        debugs(28, DBG_IMPORTANT, "WARNING: " << name << " ACL is used in " <<
               "context without an HTTP response. Assuming mismatch.");
    } else {
        // make sure the ALE has as much data as possible
        if (requiresAle())
            checklist->verifyAle();

        // have to cast because old match() API is missing const
        result = const_cast<ACL*>(this)->match(checklist);
    }

    const char *extra = checklist->asyncInProgress() ? " async" : "";
    debugs(28, 3, "checked: " << name << " = " << result << extra);
    return result == 1; // true for match; false for everything else
}

void
ACL::context(const char *aName, const char *aCfgLine)
{
    name[0] = '\0';
    if (aName)
        xstrncpy(name, aName, ACL_NAME_SZ-1);
    safe_free(cfgline);
    if (aCfgLine)
        cfgline = xstrdup(aCfgLine);
}

static void
AclCleanup(ACL **acl)
{
    AclMatchedName = nullptr;
    if (acl) {
        delete *acl;
        *acl = nullptr;
    }
}

void
ACL::ParseAclLine(ConfigParser &parser, ACL ** head)
{
    /* we're already using strtok() to grok the line */
    char *t = nullptr;
    ACL *A = nullptr;
    LOCAL_ARRAY(char, aclname, ACL_NAME_SZ);
    int new_acl = 0;

    /* snarf the ACL name */

    if ((t = ConfigParser::NextToken()) == nullptr) {
        debugs(28, DBG_CRITICAL, "ERROR: aclParseAclLine: missing ACL name.");
        parser.destruct();
        return;
    }

    if (strlen(t) >= ACL_NAME_SZ) {
        debugs(28, DBG_CRITICAL, "aclParseAclLine: aclParseAclLine: ACL name '" << t <<
               "' too long, max " << ACL_NAME_SZ - 1 << " characters supported");
        parser.destruct();
        return;
    }

    xstrncpy(aclname, t, ACL_NAME_SZ);
    /* snarf the ACL type */
    const char *theType;

    if ((theType = ConfigParser::NextToken()) == nullptr) {
        debugs(28, DBG_CRITICAL, "ERROR: aclParseAclLine: missing ACL type.");
        parser.destruct();
        return;
    }

    // Is this ACL going to work?
    if (strcmp(theType, "myip") == 0) {
        AnyP::PortCfgPointer p = HttpPortList;
        while (p != nullptr) {
            // Bug 3239: not reliable when there is interception traffic coming
            if (p->flags.natIntercept)
                debugs(28, DBG_CRITICAL, "WARNING: 'myip' ACL is not reliable for interception proxies. Please use 'myportname' instead.");
            p = p->next;
        }
        debugs(28, DBG_IMPORTANT, "WARNING: UPGRADE: ACL 'myip' type has been renamed to 'localip' and matches the IP the client connected to.");
        theType = "localip";
    } else if (strcmp(theType, "myport") == 0) {
        AnyP::PortCfgPointer p = HttpPortList;
        while (p != nullptr) {
            // Bug 3239: not reliable when there is interception traffic coming
            // Bug 3239: myport - not reliable (yet) when there is interception traffic coming
            if (p->flags.natIntercept)
                debugs(28, DBG_CRITICAL, "WARNING: 'myport' ACL is not reliable for interception proxies. Please use 'myportname' instead.");
            p = p->next;
        }
        theType = "localport";
        debugs(28, DBG_IMPORTANT, "WARNING: UPGRADE: ACL 'myport' type has been renamed to 'localport' and matches the port the client connected to.");
    } else if (strcmp(theType, "proto") == 0 && strcmp(aclname, "manager") == 0) {
        // ACL manager is now a built-in and has a different type.
        debugs(28, DBG_PARSE_NOTE(DBG_IMPORTANT), "WARNING: UPGRADE: ACL 'manager' is now a built-in ACL. Remove it from your config file.");
        return; // ignore the line
    } else if (strcmp(theType, "clientside_mark") == 0) {
        debugs(28, DBG_IMPORTANT, "WARNING: UPGRADE: ACL 'clientside_mark' type has been renamed to 'client_connection_mark'.");
        theType = "client_connection_mark";
    }

    if ((A = FindByName(aclname)) == nullptr) {
        debugs(28, 3, "aclParseAclLine: Creating ACL '" << aclname << "'");
        A = Acl::Make(theType);
        A->context(aclname, config_input_line);
        new_acl = 1;
    } else {
        if (strcmp (A->typeString(),theType) ) {
            debugs(28, DBG_CRITICAL, "aclParseAclLine: ACL '" << A->name << "' already exists with different type.");
            parser.destruct();
            return;
        }

        debugs(28, 3, "aclParseAclLine: Appending to '" << aclname << "'");
        new_acl = 0;
    }

    /*
     * Here we set AclMatchedName in case we need to use it in a
     * warning message in aclDomainCompare().
     */
    AclMatchedName = A->name;   /* ugly */
    try {
        A->parseFlags();
        A->parse();
        static const auto message = "unexpected leftovers";
        if (parser.optionalAclToken(message)) {
            const auto errorMessage = ToSBuf(message, " in ", A->name, " ACL");
            // Extract all the remaining tokens: Without this, the parser would be
            // left in an incoherent state an unable to parse correctly the following lines.
            for (const auto &tok: parser.optionalAclTokens(message))
                debugs(28, DBG_PARSE_NOTE(2), errorMessage << ": " << tok);
            throw TextException(errorMessage, Here());
        }
    } catch (const Configuration::MissingTokenException &e) {
        switch (A->calculateArgumentAction()) {
        case argIgnore:
            break;
        case argWarn: {
            // TODO: unify reporting with parseOneConfigFile() and ConfigParser::destruct(), including
            // avoiding DBG_CRITICAL for warnings (temporary kept for backward compatibility).
            debugs(28, DBG_CRITICAL, "WARNING: invalid ACL" <<
                   Debug::Extra << "line: " << A->cfgline <<
                   Debug::Extra << "problem: " << e);
            break;
        }
        case argErr: {
            AclCleanup(new_acl ? &A : nullptr);
            throw;
            break;
        }
        }
    } catch (...) {
        AclCleanup(new_acl ? &A : nullptr);
        throw;
    }

    /*
     * Clear AclMatchedName from our temporary hack
     */
    AclMatchedName = nullptr;  /* ugly */

    if (!new_acl)
        return;

<<<<<<< HEAD
=======
    if (A->empty()) {
        debugs(28, DBG_CRITICAL, "WARNING: empty ACL: " << A->cfgline);
    }

>>>>>>> 341876ec
    if (!A->valid()) {
        fatalf("ERROR: Invalid ACL: %s\n",
               A->cfgline);
    }

    // add to the global list for searching explicit ACLs by name
    assert(head && *head == Config.aclList);
    A->next = *head;
    *head = A;

    // register for centralized cleanup
    aclRegister(A);
}

ACL::ArgumentAction
ACL::calculateArgumentAction() const
{
    if (argumentAction) {
        if (argumentAction.value.cmp("ignore") == 0)
            return argIgnore;
        else if (argumentAction.value.cmp("warn") == 0)
            return argWarn;
        else if (argumentAction.value.cmp("err") == 0)
            return argErr;
        else
            assert(argumentAction.value.cmp("reject_acls_with_empty_parameter_list") == 0);
    }

    if (Config.rejectAclsWithEmptyParameterList > 0)
        return argErr;
    else if (Config.rejectAclsWithEmptyParameterList < 0)
        return argWarn;

    return argIgnore;
}

bool
ACL::isProxyAuth() const
{
    return false;
}

// ACL kids that carry ACLData which supports parameter flags override this
void
ACL::parseFlags()
{
<<<<<<< HEAD
    parseOptionsAndFlags(options(), Acl::NoFlags());
}

void
ACL::parseOptionsAndFlags(const Acl::Options &otherOptions, const Acl::ParameterFlags &otherFlags)
{
    static const Acl::TextOption ArgumentActionOption(Acl::Option::valueRequired);
    static const Acl::Options MyOptions = { { "--missing-parameter-action", &ArgumentActionOption } };
    ArgumentActionOption.linkWith(&argumentAction);

    Acl::Options resultOptions(MyOptions);
    resultOptions.insert(otherOptions.begin(), otherOptions.end());
    // ACL does not have flags to merge for now
    Acl::ParseOptions(resultOptions, otherFlags);
=======
    Acl::Options allOptions = options();
    for (const auto lineOption: lineOptions()) {
        lineOption->unconfigure(); // forget any previous "acl ..." line effects
        allOptions.push_back(lineOption);
    }
    Acl::ParseFlags(allOptions);
>>>>>>> 341876ec
}

SBufList
ACL::dumpOptions()
{
    SBufList result;

    const auto &myOptions = options();
    // XXX: No lineOptions() call here because we do not remember ACL "line"
    // boundaries and associated "line" options; we cannot report them.

    // optimization: most ACLs do not have myOptions
    // this check also works around dump_SBufList() adding ' ' after empty items
    if (!myOptions.empty()) {
        SBufStream stream;
        stream << myOptions;
        const SBuf optionsImage = stream.buf();
        if (!optionsImage.isEmpty())
            result.push_back(optionsImage);
    }
    return result;
}

/* ACL result caching routines */

int
ACL::matchForCache(ACLChecklist *)
{
    /* This is a fatal to ensure that cacheMatchAcl calls are _only_
     * made for supported acl types */
    fatal("aclCacheMatchAcl: unknown or unexpected ACL type");
    return 0;       /* NOTREACHED */
}

/*
 * we lookup an acl's cached results, and if we cannot find the acl being
 * checked we check it and cache the result. This function is a template
 * method to support caching of multiple acl types.
 * Note that caching of time based acl's is not
 * wise in long lived caches (i.e. the auth_user proxy match cache)
 * RBC
 * TODO: does a dlink_list perform well enough? Kinkie
 */
int
ACL::cacheMatchAcl(dlink_list * cache, ACLChecklist *checklist)
{
    acl_proxy_auth_match_cache *auth_match;
    dlink_node *link;
    link = cache->head;

    while (link) {
        auth_match = (acl_proxy_auth_match_cache *)link->data;

        if (auth_match->acl_data == this) {
            debugs(28, 4, "ACL::cacheMatchAcl: cache hit on acl '" << name << "' (" << this << ")");
            return auth_match->matchrv;
        }

        link = link->next;
    }

    auth_match = new acl_proxy_auth_match_cache(matchForCache(checklist), this);
    dlinkAddTail(auth_match, &auth_match->link, cache);
    debugs(28, 4, "ACL::cacheMatchAcl: miss for '" << name << "'. Adding result " << auth_match->matchrv);
    return auth_match->matchrv;
}

void
aclCacheMatchFlush(dlink_list * cache)
{
    acl_proxy_auth_match_cache *auth_match;
    dlink_node *link, *tmplink;
    link = cache->head;

    debugs(28, 8, "aclCacheMatchFlush called for cache " << cache);

    while (link) {
        auth_match = (acl_proxy_auth_match_cache *)link->data;
        tmplink = link;
        link = link->next;
        dlinkDelete(tmplink, cache);
        delete auth_match;
    }
}

bool
ACL::requiresAle() const
{
    return false;
}

bool
ACL::requiresReply() const
{
    return false;
}

bool
ACL::requiresRequest() const
{
    return false;
}

/*********************/
/* Destroy functions */
/*********************/

ACL::~ACL()
{
    debugs(28, 3, "freeing ACL " << name);
    safe_free(cfgline);
    AclMatchedName = nullptr; // in case it was pointing to our name
}

void
ACL::Initialize()
{
    ACL *a = Config.aclList;
    debugs(53, 3, "ACL::Initialize");

    while (a) {
        a->prepareForUse();
        a = a->next;
    }
}
<|MERGE_RESOLUTION|>--- conflicted
+++ resolved
@@ -300,13 +300,6 @@
     if (!new_acl)
         return;
 
-<<<<<<< HEAD
-=======
-    if (A->empty()) {
-        debugs(28, DBG_CRITICAL, "WARNING: empty ACL: " << A->cfgline);
-    }
-
->>>>>>> 341876ec
     if (!A->valid()) {
         fatalf("ERROR: Invalid ACL: %s\n",
                A->cfgline);
@@ -353,29 +346,17 @@
 void
 ACL::parseFlags()
 {
-<<<<<<< HEAD
-    parseOptionsAndFlags(options(), Acl::NoFlags());
-}
-
-void
-ACL::parseOptionsAndFlags(const Acl::Options &otherOptions, const Acl::ParameterFlags &otherFlags)
-{
-    static const Acl::TextOption ArgumentActionOption(Acl::Option::valueRequired);
-    static const Acl::Options MyOptions = { { "--missing-parameter-action", &ArgumentActionOption } };
-    ArgumentActionOption.linkWith(&argumentAction);
-
-    Acl::Options resultOptions(MyOptions);
-    resultOptions.insert(otherOptions.begin(), otherOptions.end());
-    // ACL does not have flags to merge for now
-    Acl::ParseOptions(resultOptions, otherFlags);
-=======
     Acl::Options allOptions = options();
     for (const auto lineOption: lineOptions()) {
         lineOption->unconfigure(); // forget any previous "acl ..." line effects
         allOptions.push_back(lineOption);
     }
+
+    static const Acl::TextOption ArgumentActionOption("--missing-parameter-action", nullptr, Acl::Option::valueRequired);
+    ArgumentActionOption.linkWith(&argumentAction);
+    allOptions.push_back(&ArgumentActionOption);
+
     Acl::ParseFlags(allOptions);
->>>>>>> 341876ec
 }
 
 SBufList
