--- conflicted
+++ resolved
@@ -33,12 +33,7 @@
  * Copyright (c) 2003, Robert Collins <robertc@squid-cache.org>
  */
 
-<<<<<<< HEAD
-#include "squid.h"
-=======
 #include "squid-old.h"
-//#include "compat/getaddrinfo.h"
->>>>>>> 63771020
 #include "acl/Ip.h"
 #include "acl/Checklist.h"
 #include "compat/getaddrinfo.h"
