/*
 * Copyright (C) 1996-2023 The Squid Software Foundation and contributors
 *
 * Squid software is distributed under GPLv2+ license and includes
 * contributions from numerous individuals and organizations.
 * Please see the COPYING and CONTRIBUTORS files for details.
 */

/* DEBUG: section 28    Access Control */

#include "squid.h"
#include "acl/Checklist.h"
#include "acl/Ip.h"
#include "acl/SplayInserter.h"
#include "cache_cf.h"
#include "ConfigParser.h"
#include "debug/Stream.h"
#include "ip/tools.h"
#include "MemBuf.h"
#include "wordlist.h"

#include <algorithm>

void *
ACLIP::operator new (size_t)
{
    fatal ("ACLIP::operator new: unused");
    return (void *)1;
}

void
ACLIP::operator delete (void *)
{
    fatal ("ACLIP::operator delete: unused");
}

/**
 * print/format an acl_ip_data structure for debugging output.
 *
 \param buf string buffer to write to
 \param len size of the buffer available
 */
void
acl_ip_data::toStr(char *buf, int len) const
{
    char *b1 = buf;
    char *b2 = nullptr;
    char *b3 = nullptr;
    int rlen = 0;

    addr1.toStr(b1, len - rlen );
    rlen = strlen(buf);
    b2 = buf + rlen;

    if (!addr2.isAnyAddr()) {
        b2[0] = '-';
        ++rlen;
        addr2.toStr(&(b2[1]), len - rlen );
        rlen = strlen(buf);
    } else
        b2[0] = '\0';

    b3 = buf + rlen;

    if (!mask.isNoAddr()) {
        b3[0] = '/';
        ++rlen;
        int cidr =  mask.cidr() - (addr1.isIPv4()?96:0);
        snprintf(&(b3[1]), (len-rlen), "%u", (unsigned int)(cidr<0?0:cidr) );
    } else
        b3[0] = '\0';
}

SBuf
acl_ip_data::toSBuf() const
{
    const int bufsz = MAX_IPSTRLEN*2+6;
    static char tmpbuf[ bufsz ];
    toStr(tmpbuf,bufsz);
    return SBuf(tmpbuf);
}

Ip::Address
acl_ip_data::firstAddress() const
{
    auto ip = addr1;
    if (!mask.isNoAddr())
        ip.applyMask(mask);
    return ip;
}

Ip::Address
acl_ip_data::lastAddress() const
{
    auto ip = addr2.isAnyAddr() ? addr1 : addr2;
    if (!mask.isNoAddr())
        ip.turnMaskedBitsOn(mask);
    return ip;
}

template <>
int
Acl::SplayInserter<acl_ip_data*>::Compare(const Value &a, const Value &b)
{
    if (a->lastAddress() < b->firstAddress())
        return -1; // the entire range a is to the left of range b

    if (a->firstAddress() > b->lastAddress())
        return +1; // the entire range a is to the right of range b

    return 0; // equal or partially overlapping ranges
}

template <>
bool
Acl::SplayInserter<acl_ip_data*>::IsSubset(const Value &a, const Value &b)
{
    return b->firstAddress() <= a->firstAddress() && a->lastAddress() <= b->lastAddress();
}

template <>
Acl::SplayInserter<acl_ip_data*>::Value
Acl::SplayInserter<acl_ip_data*>::MakeCombinedValue(const Value &a, const Value &b)
{
    const auto minLeft = std::min(a->firstAddress(), b->firstAddress());
    const auto maxRight = std::max(a->lastAddress(), b->lastAddress());
    return new acl_ip_data(minLeft, maxRight, Ip::Address::NoAddr(), nullptr);
}

/// reports acl_ip_data using squid.conf ACL value format
static std::ostream &
operator <<(std::ostream &os, acl_ip_data *value)
{
    if (value)
        os << value->toSBuf();
    return os;
}

/*
 * aclIpAddrNetworkCompare - The guts of the comparison for IP ACLs
 * matching checks.  The first argument (p) is a "host" address,
 * i.e.  the IP address of a cache client.  The second argument (q)
 * is an entry in some address-based access control element.  This
 * function is called via ACLIP::match() and the splay library.
 */
static int
aclIpAddrNetworkCompare(acl_ip_data * const &p, acl_ip_data * const &q)
{
    Ip::Address A = p->addr1;

    /* apply netmask */
    A.applyMask(q->mask);

    debugs(28,9, "aclIpAddrNetworkCompare: compare: " << p->addr1 << "/" << q->mask << " (" << A << ")  vs " <<
           q->addr1 << "-" << q->addr2 << "/" << q->mask);

    if (q->addr2.isAnyAddr()) {       /* single address check */

        return A.matchIPAddr( q->addr1 );

    } else {                   /* range address check */

        if ( (A >= q->addr1) && (A <= q->addr2) )
            return 0; /* valid. inside range. */
        else
            return A.matchIPAddr( q->addr1 ); /* outside of range, 'less than' */
    }
}

<<<<<<< HEAD
/*
 * acl_ip_data::NetworkCompare - Compare two acl_ip_data entries.  Strictly
 * used by the splay insertion routine.  It emits a warning if it
 * detects a "collision" or overlap that would confuse the splay
 * sorting algorithm.  Much like aclDomainCompare.
 * The first argument (p) is a "host" address, i.e. the IP address of a cache client.
 * The second argument (b) is a "network" address that might have a subnet and/or range.
 * We mask the host address bits with the network subnet mask.
 */
int
acl_ip_data::NetworkCompare(acl_ip_data * const & a, acl_ip_data * const &b)
{
    int ret;
    bool bina = true;
    ret = aclIpAddrNetworkCompare(b, a);

    if (ret != 0) {
        bina = false;
        ret = aclIpAddrNetworkCompare(a, b);
    }

    if (ret == 0) {
        char buf_n1[3*(MAX_IPSTRLEN+1)];
        char buf_n2[3*(MAX_IPSTRLEN+1)];
        if (bina) {
            b->toStr(buf_n1, 3*(MAX_IPSTRLEN+1));
            a->toStr(buf_n2, 3*(MAX_IPSTRLEN+1));
        } else {
            a->toStr(buf_n1, 3*(MAX_IPSTRLEN+1));
            b->toStr(buf_n2, 3*(MAX_IPSTRLEN+1));
        }
        debugs(28, DBG_CRITICAL, "WARNING: (" << (bina?'B':'A') << ") '" << buf_n1 << "' is a subnetwork of (" << (bina?'A':'B') << ") '" << buf_n2 << "'" <<
                Debug::Extra << "Because of this '" << (bina?buf_n2:buf_n1) << "' is ignored to keep splay tree searching predictable" <<
                Debug::Extra << "You should probably remove '" << buf_n1 << "' from the ACL");
    }

    return ret;
}

=======
>>>>>>> 983e1055
/**
 * Decode an ascii representation (asc) of a IP netmask address or CIDR,
 * and place resulting information in mask.
 * This function should NOT be called if 'asc' is a hostname!
 */
bool
acl_ip_data::DecodeMask(const char *asc, Ip::Address &mask, int ctype)
{
    char junk;
    int a1 = 0;

    /* default is a mask that doesn't change any IP */
    mask.setNoAddr();

    if (!asc || !*asc) {
        return true;
    }

    /* An int mask 128, 32 */
    if ((sscanf(asc, "%d%c", &a1, &junk)==1) &&
            (a1 <= 128) && (a1  >= 0)
       ) {
        return mask.applyMask(a1, ctype);
    }

    /* dotted notation */
    /* assignment returns true if asc contained an IP address as text */
    if ((mask = asc)) {
        /* HACK: IPv4 netmasks don't cleanly map to IPv6 masks. */
        debugs(28, DBG_CRITICAL, "WARNING: Netmasks are deprecated. Please use CIDR masks instead.");
        if (mask.isIPv4()) {
            /* locate what CIDR mask was _probably_ meant to be in its native protocol format. */
            /* this will completely crap out with a security fail-open if the admin is playing mask tricks */
            /* however, that's their fault, and we do warn. see bug 2601 for the effects if we don't do this. */
            unsigned int m = mask.cidr();
            debugs(28, DBG_CRITICAL, "WARNING: IPv4 netmasks are particularly nasty when used to compare IPv6 to IPv4 ranges.");
            debugs(28, DBG_CRITICAL, "WARNING: For now we will assume you meant to write /" << m);
            /* reset the mask completely, and crop to the CIDR boundary back properly. */
            mask.setNoAddr();
            return mask.applyMask(m,AF_INET);
        }
        return true;
    }

    return false;
}

/* Handle either type of address, IPv6 will be discarded with a warning if disabled */
#define SCAN_ACL1_6       "%[0123456789ABCDEFabcdef:]-%[0123456789ABCDEFabcdef:]/%[0123456789]"
#define SCAN_ACL2_6       "%[0123456789ABCDEFabcdef:]-%[0123456789ABCDEFabcdef:]%c"
#define SCAN_ACL3_6       "%[0123456789ABCDEFabcdef:]/%[0123456789]"
#define SCAN_ACL4_6       "%[0123456789ABCDEFabcdef:]/%c"
/* We DO need to know which is which though, for proper CIDR masking. */
#define SCAN_ACL1_4       "%[0123456789.]-%[0123456789.]/%[0123456789.]"
#define SCAN_ACL2_4       "%[0123456789.]-%[0123456789.]%c"
#define SCAN_ACL3_4       "%[0123456789.]/%[0123456789.]"
#define SCAN_ACL4_4       "%[0123456789.]/%c"

acl_ip_data *
acl_ip_data::FactoryParse(const char *t)
{
    LOCAL_ARRAY(char, addr1, 256);
    LOCAL_ARRAY(char, addr2, 256);
    LOCAL_ARRAY(char, mask, 256);
    acl_ip_data *r = nullptr;
    acl_ip_data **Q = nullptr;
    Ip::Address temp;
    char c;
    unsigned int changed;
    acl_ip_data *q = new acl_ip_data;
    int iptype = AF_UNSPEC;

    debugs(28, 5, "aclIpParseIpData: " << t);

// IPv4
    if (sscanf(t, SCAN_ACL1_4, addr1, addr2, mask) == 3) {
        debugs(28, 9, "aclIpParseIpData: '" << t << "' matched: SCAN1-v4: " << SCAN_ACL1_4);
        iptype=AF_INET;
    } else if (sscanf(t, SCAN_ACL2_4, addr1, addr2, &c) >= 2) {
        debugs(28, 9, "aclIpParseIpData: '" << t << "' matched: SCAN2-v4: " << SCAN_ACL2_4);
        mask[0] = '\0';
        iptype=AF_INET;
    } else if (sscanf(t, SCAN_ACL3_4, addr1, mask) == 2) {
        debugs(28, 9, "aclIpParseIpData: '" << t << "' matched: SCAN3-v4: " << SCAN_ACL3_4);
        addr2[0] = '\0';
        iptype=AF_INET;
    } else if (sscanf(t, SCAN_ACL4_4, addr1,&c) == 2) {
        debugs(28, 9, "aclIpParseIpData: '" << t << "' matched: SCAN4-v4: " << SCAN_ACL4_4);
        addr2[0] = '\0';
        mask[0] = '\0';
        iptype=AF_INET;

// IPv6
    } else if (sscanf(t, SCAN_ACL1_6, addr1, addr2, mask) == 3) {
        debugs(28, 9, "aclIpParseIpData: '" << t << "' matched: SCAN1-v6: " << SCAN_ACL1_6);
        iptype=AF_INET6;
    } else if (sscanf(t, SCAN_ACL2_6, addr1, addr2, &c) >= 2) {
        debugs(28, 9, "aclIpParseIpData: '" << t << "' matched: SCAN2-v6: " << SCAN_ACL2_6);
        mask[0] = '\0';
        iptype=AF_INET6;
    } else if (sscanf(t, SCAN_ACL3_6, addr1, mask) == 2) {
        debugs(28, 9, "aclIpParseIpData: '" << t << "' matched: SCAN3-v6: " << SCAN_ACL3_6);
        addr2[0] = '\0';
        iptype=AF_INET6;
    } else if (sscanf(t, SCAN_ACL4_6, addr1, mask) == 2) {
        debugs(28, 9, "aclIpParseIpData: '" << t << "' matched: SCAN4-v6: " << SCAN_ACL4_6);
        addr2[0] = '\0';
        iptype=AF_INET6;

// Neither
    } else if (sscanf(t, "%[^/]/%s", addr1, mask) == 2) {
        debugs(28, 9, "aclIpParseIpData: '" << t << "' matched: non-IP pattern: %[^/]/%s");
        addr2[0] = '\0';
    } else if (sscanf(t, "%s", addr1) == 1) {
        /*
         * Note, must use plain getaddrinfo() here because at startup
         * ipcache hasn't been initialized
         * TODO: offload this to one of the Ip::Address lookups.
         */

        debugs(28, 5, "aclIpParseIpData: Lookup Host/IP " << addr1);
        struct addrinfo *hp = nullptr, *x = nullptr;
        struct addrinfo hints;
        Ip::Address *prev_addr = nullptr;

        memset(&hints, 0, sizeof(struct addrinfo));

        int errcode = getaddrinfo(addr1,nullptr,&hints,&hp);
        if (hp == nullptr) {
            delete q;
            if (strcmp(addr1, "::1") == 0) {
                debugs(28, DBG_IMPORTANT, "aclIpParseIpData: IPv6 has not been enabled in host DNS resolver.");
            } else {
                debugs(28, DBG_CRITICAL, "ERROR: aclIpParseIpData: Bad host/IP: '" << addr1 <<
                       "' in '" << t << "', flags=" << hints.ai_flags <<
                       " : (" << errcode << ") " << gai_strerror(errcode) );
                self_destruct();
            }
            return nullptr;
        }

        Q = &q;

        for (x = hp; x != nullptr;) {
            if ((r = *Q) == nullptr)
                r = *Q = new acl_ip_data;

            /* getaddrinfo given a host has a nasty tendency to return duplicate addr's */
            /* BUT sorted fortunately, so we can drop most of them easily */
            r->addr1 = *x;
            x = x->ai_next;
            if ( prev_addr && r->addr1 == *prev_addr) {
                debugs(28, 3, "aclIpParseIpData: Duplicate host/IP: '" << r->addr1 << "' dropped.");
                delete r;
                *Q = nullptr;
                continue;
            } else
                prev_addr = &r->addr1;

            debugs(28, 3, "aclIpParseIpData: Located host/IP: '" << r->addr1 << "'");

            r->addr2.setAnyAddr();
            r->mask.setNoAddr();

            Q = &r->next;

            debugs(28, 3, "" << addr1 << " --> " << r->addr1 );
        }

        freeaddrinfo(hp);

        if (*Q != nullptr) {
            debugs(28, DBG_CRITICAL, "ERROR: aclIpParseIpData: Bad host/IP: '" << t << "'");
            self_destruct();
            return nullptr;
        }

        return q;
    }

    /* ignore IPv6 addresses when built with IPv4-only */
    if ( iptype == AF_INET6 && !Ip::EnableIpv6) {
        debugs(28, DBG_IMPORTANT, "aclIpParseIpData: IPv6 has not been enabled.");
        delete q;
        return nullptr;
    }

    /* Decode addr1 */
    if (!*addr1 || !(q->addr1 = addr1)) {
        debugs(28, DBG_CRITICAL, "ERROR: aclIpParseIpData: unknown first address in '" << t << "'");
        delete q;
        self_destruct();
        return nullptr;
    }

    /* Decode addr2 */
    if (!*addr2)
        q->addr2.setAnyAddr();
    else if (!(q->addr2=addr2) ) {
        debugs(28, DBG_CRITICAL, "ERROR: aclIpParseIpData: unknown second address in '" << t << "'");
        delete q;
        self_destruct();
        return nullptr;
    }

    /* Decode mask (NULL or empty means a exact host mask) */
    if (!DecodeMask(mask, q->mask, iptype)) {
        debugs(28, DBG_CRITICAL, "ERROR: aclParseIpData: unknown netmask '" << mask << "' in '" << t << "'");
        delete q;
        self_destruct();
        return nullptr;
    }

    changed = 0;
    changed += q->addr1.applyMask(q->mask);
    changed += q->addr2.applyMask(q->mask);

    if (changed)
        debugs(28, DBG_CRITICAL, "WARNING: aclIpParseIpData: Netmask masks away part of the specified IP in '" << t << "'");

    // TODO: Either switch match() to Acl::SplayInserter<acl_ip_data*>::Compare()
    // range logic (that does not have these problems) OR warn that some (or
    // even all) addresses will never match this configured ACL value when
    // `q->addr1.applyMask()` above is positive:
    //
    // * A single configured IP value will never match:
    //   A.matchIPAddr(q->addr1) in aclIpAddrNetworkCompare() will not return 0.
    //   For example, `acl x src 127.0.0.1/24` does not match any address.
    //
    // * A configured IP range will not match any q->addr1/mask IPs:
    //   (A >= q->addr1) in aclIpAddrNetworkCompare() is false and
    //   A.matchIPAddr(q->addr1) will not return 0.
    //   For example, `acl y src 10.0.0.1-10.0.0.255/24` does not match 10.0.0.1.

    debugs(28,9, "Parsed: " << q->addr1 << "-" << q->addr2 << "/" << q->mask << "(/" << q->mask.cidr() <<")");

    /* 1.2.3.4/255.255.255.0  --> 1.2.3.0 */
    /* Same as IPv6 (not so trivial to depict) */
    return q;
}

/// handles special ACL data parameters that apply to the whole ACLIP object
/// \returns true if input token is such a special parameter
bool
ACLIP::parseGlobal(const char * const token)
{
    // "all" matches entire Internet
    if (strcmp(token, "all") == 0) {
        debugs(28, 8, "found " << token);
        matchAnyIpv4 = true;
        matchAnyIpv6 = true;
        // TODO: Ignore all other ACL data parameters, with a once/ACL warning.
        return true;
    }

    // "ipv4" matches IPv4 Internet
    if (strcmp(token, "ipv4") == 0) {
        debugs(28, 8, "found " << token);
        matchAnyIpv4 = true;
        // TODO: Ignore all IPv4 data parameters, with a once/ACL warning.
        return true;
    }

    // "ipv4" matches IPv6 Internet
    if (strcmp(token, "ipv6") == 0) {
        debugs(28, 8, "found " << token);
        matchAnyIpv6 = true;
        // TODO: Ignore all IPv6 data parameters, with a once/ACL warning.
        return true;
    }

    /* Detect some old broken strings equivalent to 'all'.
     * treat them nicely. But be loud until its fixed.  */
    if (strcmp(token, "0/0") == 0 ||
            strcmp(token, "0.0.0.0/0") == 0 ||
            strcmp(token, "0.0.0.0/0.0.0.0") == 0 ||
            strcmp(token, "0.0.0.0-255.255.255.255") == 0 ||
            strcmp(token, "0.0.0.0-0.0.0.0/0") == 0) {

        debugs(28,DBG_CRITICAL, "ERROR: '" << token << "' needs to be replaced by the term 'all'.");
        debugs(28,DBG_CRITICAL, "SECURITY NOTICE: Overriding config setting. Using 'all' instead.");
        matchAnyIpv4 = true;
        matchAnyIpv6 = true;
        return true;
    }

    return false;
}

void
ACLIP::parse()
{
    if (data == nullptr)
        data = new IPSplay();

    while (char *t = ConfigParser::strtokFile()) {
        if (parseGlobal(t))
            continue;

        acl_ip_data *q = acl_ip_data::FactoryParse(t);

        while (q != nullptr) {
            /* pop each result off the list and add it to the data tree individually */
            acl_ip_data *next_node = q->next;
            q->next = nullptr;
            Acl::SplayInserter<acl_ip_data*>::Merge(*data, std::move(q));
            q = next_node;
        }
    }
}

ACLIP::~ACLIP()
{
    if (data) {
        data->destroy();
        delete data;
    }
}

struct IpAclDumpVisitor {
    SBufList contents;
    void operator() (acl_ip_data * const & ip) {
        contents.push_back(ip->toSBuf());
    }
};

SBufList
ACLIP::dump() const
{
    IpAclDumpVisitor visitor;

    if (matchAnyIpv4 && matchAnyIpv6)
        visitor.contents.push_back(SBuf("all"));
    else if (matchAnyIpv4)
        visitor.contents.push_back(SBuf("ipv4"));
    else if (matchAnyIpv6)
        visitor.contents.push_back(SBuf("ipv6"));

    data->visit(visitor);
    return visitor.contents;
}

bool
ACLIP::empty() const
{
    return data->empty() && !matchAnyIpv4 && !matchAnyIpv6;
}

int
ACLIP::match(const Ip::Address &clientip)
{
    if (matchAnyIpv4) {
        if (matchAnyIpv6) {
            debugs(28, 3, clientip << " found, matched 'all'");
            return true;
        }
        if (clientip.isIPv4()) {
            debugs(28, 3, clientip << " found, matched 'ipv4'");
            return true;
        }
        // fall through to look for an IPv6 match among IP parameters
    } else if (matchAnyIpv6) {
        if (clientip.isIPv6()) {
            debugs(28, 3, clientip << " found, matched 'ipv6'");
            return true;
        }
        // fall through to look for an IPv4 match among IP parameters
    }

    static acl_ip_data ClientAddress;
    /*
     * aclIpAddrNetworkCompare() takes two acl_ip_data pointers as
     * arguments, so we must create a fake one for the client's IP
     * address. Since we are scanning for a single IP mask and addr2
     * MUST be set to empty.
     */
    ClientAddress.addr1 = clientip;
    ClientAddress.addr2.setEmpty();
    ClientAddress.mask.setEmpty();

    const acl_ip_data * const * result =  data->find(&ClientAddress, aclIpAddrNetworkCompare);
    debugs(28, 3, "aclIpMatchIp: '" << clientip << "' " << (result ? "found" : "NOT found"));
    return (result != nullptr);
}

acl_ip_data::acl_ip_data() :addr1(), addr2(), mask(), next (nullptr) {}

acl_ip_data::acl_ip_data(Ip::Address const &anAddress1, Ip::Address const &anAddress2, Ip::Address const &aMask, acl_ip_data *aNext) : addr1(anAddress1), addr2(anAddress2), mask(aMask), next(aNext) {}
<|MERGE_RESOLUTION|>--- conflicted
+++ resolved
@@ -167,48 +167,6 @@
     }
 }
 
-<<<<<<< HEAD
-/*
- * acl_ip_data::NetworkCompare - Compare two acl_ip_data entries.  Strictly
- * used by the splay insertion routine.  It emits a warning if it
- * detects a "collision" or overlap that would confuse the splay
- * sorting algorithm.  Much like aclDomainCompare.
- * The first argument (p) is a "host" address, i.e. the IP address of a cache client.
- * The second argument (b) is a "network" address that might have a subnet and/or range.
- * We mask the host address bits with the network subnet mask.
- */
-int
-acl_ip_data::NetworkCompare(acl_ip_data * const & a, acl_ip_data * const &b)
-{
-    int ret;
-    bool bina = true;
-    ret = aclIpAddrNetworkCompare(b, a);
-
-    if (ret != 0) {
-        bina = false;
-        ret = aclIpAddrNetworkCompare(a, b);
-    }
-
-    if (ret == 0) {
-        char buf_n1[3*(MAX_IPSTRLEN+1)];
-        char buf_n2[3*(MAX_IPSTRLEN+1)];
-        if (bina) {
-            b->toStr(buf_n1, 3*(MAX_IPSTRLEN+1));
-            a->toStr(buf_n2, 3*(MAX_IPSTRLEN+1));
-        } else {
-            a->toStr(buf_n1, 3*(MAX_IPSTRLEN+1));
-            b->toStr(buf_n2, 3*(MAX_IPSTRLEN+1));
-        }
-        debugs(28, DBG_CRITICAL, "WARNING: (" << (bina?'B':'A') << ") '" << buf_n1 << "' is a subnetwork of (" << (bina?'A':'B') << ") '" << buf_n2 << "'" <<
-                Debug::Extra << "Because of this '" << (bina?buf_n2:buf_n1) << "' is ignored to keep splay tree searching predictable" <<
-                Debug::Extra << "You should probably remove '" << buf_n1 << "' from the ACL");
-    }
-
-    return ret;
-}
-
-=======
->>>>>>> 983e1055
 /**
  * Decode an ascii representation (asc) of a IP netmask address or CIDR,
  * and place resulting information in mask.
