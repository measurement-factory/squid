--- conflicted
+++ resolved
@@ -89,15 +89,9 @@
 
     for (Tail = &values; *Tail; Tail = &((*Tail)->next));
     while ((t = strtokFile())) {
-<<<<<<< HEAD
-        if (strcmp(t, "PURGE") == 0)
-            ++ThePurgeCount; // configuration code wants to know
         CbDataList<HttpRequestMethod> *q = new CbDataList<HttpRequestMethod> (HttpRequestMethod(t));
-=======
-        CbDataList<HttpRequestMethod> *q = new CbDataList<HttpRequestMethod> (HttpRequestMethod(t, NULL));
         if (q->element == Http::METHOD_PURGE)
             ++ThePurgeCount; // configuration code wants to know
->>>>>>> 243743d8
         *(Tail) = q;
         Tail = &q->next;
     }
