--- conflicted
+++ resolved
@@ -13,11 +13,9 @@
 #include "acl/DomainData.h"
 #include "acl/SplayInserter.h"
 #include "anyp/Uri.h"
-#include "base/TextException.h"
 #include "cache_cf.h"
 #include "ConfigParser.h"
 #include "debug/Stream.h"
-#include "sbuf/Stream.h"
 #include "util.h"
 
 template<class T>
@@ -62,54 +60,6 @@
     return matchDomainName(h, d);
 }
 
-<<<<<<< HEAD
-/* compare two domains */
-
-template<class T>
-int
-aclDomainCompare(T const &a, T const &b)
-{
-    char * const d1 = static_cast<char *>(b);
-    char * const d2 = static_cast<char *>(a);
-    int ret;
-    ret = aclHostDomainCompare(d1, d2);
-
-    if (ret != 0) {
-        char *const d3 = d2;
-        char *const d4 = d1;
-        ret = aclHostDomainCompare(d3, d4);
-        if (ret == 0) {
-            // When a.example.com comes after .example.com in an ACL
-            // sub-domain is ignored. That is okay. Just important
-            bool d3big = (strlen(d3) > strlen(d4)); // Always suggest removing the longer one.
-            const auto longer = d3big ? d3 : d4;
-            const auto shorter = d3big ? d4 : d3;
-            debugs(28, DBG_IMPORTANT, "WARNING: '" << longer << "' is a subdomain of '" << shorter << "'" <<
-                    Debug::Extra << "You should remove '" << longer << "' from the ACL");
-            debugs(28, 2, "Ignore '" << d3 << "' to keep splay tree searching predictable");
-        }
-    } else if (ret == 0) {
-        // It may be an exact duplicate. No problem. Just drop.
-        if (strcmp(d1,d2)==0) {
-            debugs(28, DBG_PARSE_NOTE(2), "WARNING: '" << d2 << "' is duplicated in the list." <<
-                    Debug::Extra << "You should remove one '" << d2 << "' from the ACL");
-            return ret;
-        }
-        // When a.example.com comes before .example.com in an ACL
-        // discarding the wildcard is critically bad.
-        // or Maybe even both are wildcards. Things are very weird in those cases.
-        bool d1big = (strlen(d1) > strlen(d2)); // Always suggest removing the longer one.
-        const auto longer = d1big ? d1 : d2;
-        const auto shorter = d1big ? d2 : d1;
-        throw TextException(ToSBuf("'", longer, "' is a subdomain of '", shorter, "'",
-                    Debug::Extra, "You need to remove '", longer, "' from the ACL"), Here());
-    }
-
-    return ret;
-}
-
-=======
->>>>>>> 983e1055
 bool
 ACLDomainData::match(char const *host)
 {
