--- conflicted
+++ resolved
@@ -23,24 +23,13 @@
 void
 ACLHasComponentData::parse()
 {
-    const auto tok = ConfigParser::strtokFile();
+    const auto tok = ConfigParser::Current().requiredAclToken("transaction component name");
     if (!tok) {
         debugs(28, DBG_CRITICAL, "FATAL: \"has\" acl argument missing");
         self_destruct();
         return;
     }
-<<<<<<< HEAD
     parseComponent(tok);
-=======
-
-    parseComponent(tok);
-
-    if (ConfigParser::strtokFile()) {
-        debugs(28, DBG_CRITICAL, "FATAL: multiple components not supported for \"has\" acl");
-        self_destruct();
-        return;
-    }
->>>>>>> 8b082ed9
 }
 
 bool
