--- conflicted
+++ resolved
@@ -106,15 +106,9 @@
 {
     Ipc::Forwarder::handleRemoteAck();
 
-<<<<<<< HEAD
-    requestId = 0;
-    // Do not clear ENTRY_FWD_HDR_WAIT or do entry->complete() because
-    // it will trigger our client side processing. Let job cleanup close.
-=======
     Must(entry != NULL);
     EBIT_CLR(entry->flags, ENTRY_FWD_HDR_WAIT);
     entry->complete();
->>>>>>> aa110616
 }
 
 /// send error page
