/*
 * DEBUG: section 33    Client-side Routines
 * AUTHOR: Duane Wessels
 *
 * SQUID Web Proxy Cache          http://www.squid-cache.org/
 * ----------------------------------------------------------
 *
 *  Squid is the result of efforts by numerous individuals from
 *  the Internet community; see the CONTRIBUTORS file for full
 *  details.   Many organizations have provided support for Squid's
 *  development; see the SPONSORS file for full details.  Squid is
 *  Copyrighted (C) 2001 by the Regents of the University of
 *  California; see the COPYRIGHT file for full details.  Squid
 *  incorporates software developed and/or copyrighted by other
 *  sources; see the CREDITS file for full details.
 *
 *  This program is free software; you can redistribute it and/or modify
 *  it under the terms of the GNU General Public License as published by
 *  the Free Software Foundation; either version 2 of the License, or
 *  (at your option) any later version.
 *
 *  This program is distributed in the hope that it will be useful,
 *  but WITHOUT ANY WARRANTY; without even the implied warranty of
 *  MERCHANTABILITY or FITNESS FOR A PARTICULAR PURPOSE.  See the
 *  GNU General Public License for more details.
 *
 *  You should have received a copy of the GNU General Public License
 *  along with this program; if not, write to the Free Software
 *  Foundation, Inc., 59 Temple Place, Suite 330, Boston, MA 02111, USA.
 */

/**
 \defgroup ClientSide Client-Side Logics
 *
 \section cserrors Errors and client side
 *
 \par Problem the first:
 * the store entry is no longer authoritative on the
 * reply status. EBITTEST (E_ABORT) is no longer a valid test outside
 * of client_side_reply.c.
 * Problem the second: resources are wasted if we delay in cleaning up.
 * Problem the third we can't depend on a connection close to clean up.
 *
 \par Nice thing the first:
 * Any step in the stream can callback with data
 * representing an error.
 * Nice thing the second: once you stop requesting reads from upstream,
 * upstream can be stopped too.
 *
 \par Solution #1:
 * Error has a callback mechanism to hand over a membuf
 * with the error content. The failing node pushes that back as the
 * reply. Can this be generalised to reduce duplicate efforts?
 * A: Possibly. For now, only one location uses this.
 * How to deal with pre-stream errors?
 * Tell client_side_reply that we *want* an error page before any
 * stream calls occur. Then we simply read as normal.
 *
 *
 \section pconn_logic Persistent connection logic:
 *
 \par
 * requests (httpClientRequest structs) get added to the connection
 * list, with the current one being chr
 *
 \par
 * The request is *immediately* kicked off, and data flows through
 * to clientSocketRecipient.
 *
 \par
 * If the data that arrives at clientSocketRecipient is not for the current
 * request, clientSocketRecipient simply returns, without requesting more
 * data, or sending it.
 *
 \par
 * ClientKeepAliveNextRequest will then detect the presence of data in
 * the next ClientHttpRequest, and will send it, restablishing the
 * data flow.
 */

#include "squid.h"
#include "acl/FilledChecklist.h"
#include "anyp/PortCfg.h"
#include "base/Subscription.h"
#include "base/TextException.h"
#include "CachePeer.h"
#include "ChunkedCodingParser.h"
#include "client_db.h"
#include "client_side.h"
#include "client_side_reply.h"
#include "client_side_request.h"
#include "ClientRequestContext.h"
#include "clientStream.h"
#include "comm.h"
#include "comm/Connection.h"
#include "comm/Loops.h"
#include "comm/TcpAcceptor.h"
#include "comm/Write.h"
#include "CommCalls.h"
#include "errorpage.h"
#include "fd.h"
#include "fde.h"
#include "fqdncache.h"
#include "FwdState.h"
#include "globals.h"
#include "http.h"
#include "http/Http1Parser.h"
#include "HttpHdrContRange.h"
#include "HttpHeaderTools.h"
#include "HttpReply.h"
#include "HttpRequest.h"
#include "ident/Config.h"
#include "ident/Ident.h"
#include "internal.h"
#include "ipc/FdNotes.h"
#include "ipc/StartListening.h"
#include "log/access_log.h"
#include "Mem.h"
#include "MemBuf.h"
#include "MemObject.h"
#include "mime_header.h"
#include "profiler/Profiler.h"
#include "rfc1738.h"
#include "SquidConfig.h"
#include "SquidTime.h"
#include "StatCounters.h"
#include "StatHist.h"
#include "Store.h"
#include "TimeOrTag.h"
#include "tools.h"
#include "URL.h"

#if USE_AUTH
#include "auth/UserRequest.h"
#endif
#if USE_DELAY_POOLS
#include "ClientInfo.h"
#endif
#if USE_OPENSSL
#include "ssl/context_storage.h"
#include "ssl/gadgets.h"
#include "ssl/helper.h"
#include "ssl/ProxyCerts.h"
#include "ssl/ServerBump.h"
#include "ssl/support.h"
#endif
#if USE_SSL_CRTD
#include "ssl/certificate_db.h"
#include "ssl/crtd_message.h"
#endif

#include <climits>
#include <cmath>
#include <limits>

#if LINGERING_CLOSE
#define comm_close comm_lingering_close
#endif

/// dials clientListenerConnectionOpened call
class ListeningStartedDialer: public CallDialer, public Ipc::StartListeningCb
{
public:
    typedef void (*Handler)(AnyP::PortCfg *portCfg, const Ipc::FdNoteId note, const Subscription::Pointer &sub);
    ListeningStartedDialer(Handler aHandler, AnyP::PortCfg *aPortCfg, const Ipc::FdNoteId note, const Subscription::Pointer &aSub):
            handler(aHandler), portCfg(aPortCfg), portTypeNote(note), sub(aSub) {}

    virtual void print(std::ostream &os) const {
        startPrint(os) <<
        ", " << FdNote(portTypeNote) << " port=" << (void*)portCfg << ')';
    }

    virtual bool canDial(AsyncCall &) const { return true; }
    virtual void dial(AsyncCall &) { (handler)(portCfg, portTypeNote, sub); }

public:
    Handler handler;

private:
    AnyP::PortCfg *portCfg;   ///< from Config.Sockaddr.http
    Ipc::FdNoteId portTypeNote;    ///< Type of IPC socket being opened
    Subscription::Pointer sub; ///< The handler to be subscribed for this connetion listener
};

static void clientListenerConnectionOpened(AnyP::PortCfg *s, const Ipc::FdNoteId portTypeNote, const Subscription::Pointer &sub);

/* our socket-related context */

CBDATA_CLASS_INIT(ClientSocketContext);

/* Local functions */
static IOCB clientWriteComplete;
static IOCB clientWriteBodyComplete;
static IOACB httpAccept;
#if USE_OPENSSL
static IOACB httpsAccept;
#endif
static CTCB clientLifetimeTimeout;
static ClientSocketContext *parseHttpRequestAbort(ConnStateData * conn, const char *uri);
static ClientSocketContext *parseHttpRequest(ConnStateData *, Http1::RequestParser &);
#if USE_IDENT
static IDCB clientIdentDone;
#endif
static CSCB clientSocketRecipient;
static CSD clientSocketDetach;
static void clientSetKeepaliveFlag(ClientHttpRequest *);
static int clientIsContentLengthValid(HttpRequest * r);
static int clientIsRequestBodyTooLargeForPolicy(int64_t bodyLength);

static void clientUpdateStatHistCounters(LogTags logType, int svc_time);
static void clientUpdateStatCounters(LogTags logType);
static void clientUpdateHierCounters(HierarchyLogEntry *);
static bool clientPingHasFinished(ping_data const *aPing);
void prepareLogWithRequestDetails(HttpRequest *, AccessLogEntry::Pointer &);
#ifndef PURIFY
static bool connIsUsable(ConnStateData * conn);
#endif
static int responseFinishedOrFailed(HttpReply * rep, StoreIOBuffer const &receivedData);
static void ClientSocketContextPushDeferredIfNeeded(ClientSocketContext::Pointer deferredRequest, ConnStateData * conn);
static void clientUpdateSocketStats(LogTags logType, size_t size);

char *skipLeadingSpace(char *aString);
static void connNoteUseOfBuffer(ConnStateData* conn, size_t byteCount);

clientStreamNode *
ClientSocketContext::getTail() const
{
    if (http->client_stream.tail)
        return (clientStreamNode *)http->client_stream.tail->data;

    return NULL;
}

clientStreamNode *
ClientSocketContext::getClientReplyContext() const
{
    return (clientStreamNode *)http->client_stream.tail->prev->data;
}

/**
 * This routine should be called to grow the inbuf and then
 * call comm_read().
 */
void
ConnStateData::readSomeData()
{
    if (reading())
        return;

    debugs(33, 4, HERE << clientConnection << ": reading request...");

    if (!in.maybeMakeSpaceAvailable())
        return;

    typedef CommCbMemFunT<ConnStateData, CommIoCbParams> Dialer;
    reader = JobCallback(33, 5, Dialer, this, ConnStateData::clientReadRequest);
    comm_read(clientConnection, in.buf, reader);
}

void
ClientSocketContext::removeFromConnectionList(ConnStateData * conn)
{
    ClientSocketContext::Pointer *tempContextPointer;
    assert(conn != NULL && cbdataReferenceValid(conn));
    assert(conn->getCurrentContext() != NULL);
    /* Unlink us from the connection request list */
    tempContextPointer = & conn->currentobject;

    while (tempContextPointer->getRaw()) {
        if (*tempContextPointer == this)
            break;

        tempContextPointer = &(*tempContextPointer)->next;
    }

    assert(tempContextPointer->getRaw() != NULL);
    *tempContextPointer = next;
    next = NULL;
}

ClientSocketContext::~ClientSocketContext()
{
    clientStreamNode *node = getTail();

    if (node) {
        ClientSocketContext *streamContext = dynamic_cast<ClientSocketContext *> (node->data.getRaw());

        if (streamContext) {
            /* We are *always* the tail - prevent recursive free */
            assert(this == streamContext);
            node->data = NULL;
        }
    }

    if (connRegistered_)
        deRegisterWithConn();

    httpRequestFree(http);

    /* clean up connection links to us */
    assert(this != next.getRaw());
}

void
ClientSocketContext::registerWithConn()
{
    assert (!connRegistered_);
    assert (http);
    assert (http->getConn() != NULL);
    connRegistered_ = true;
    http->getConn()->addContextToQueue(this);
}

void
ClientSocketContext::deRegisterWithConn()
{
    assert (connRegistered_);
    removeFromConnectionList(http->getConn());
    connRegistered_ = false;
}

void
ClientSocketContext::connIsFinished()
{
    assert (http);
    assert (http->getConn() != NULL);
    deRegisterWithConn();
    /* we can't handle any more stream data - detach */
    clientStreamDetach(getTail(), http);
}

ClientSocketContext::ClientSocketContext(const Comm::ConnectionPointer &aConn, ClientHttpRequest *aReq) :
        clientConnection(aConn),
        http(aReq),
        reply(NULL),
        next(NULL),
        writtenToSocket(0),
        mayUseConnection_ (false),
        connRegistered_ (false)
{
    assert(http != NULL);
    memset (reqbuf, '\0', sizeof (reqbuf));
    flags.deferred = 0;
    flags.parsed_ok = 0;
    deferredparams.node = NULL;
    deferredparams.rep = NULL;
}

void
ClientSocketContext::writeControlMsg(HttpControlMsg &msg)
{
    const HttpReply::Pointer rep(msg.reply);
    Must(rep != NULL);

    // apply selected clientReplyContext::buildReplyHeader() mods
    // it is not clear what headers are required for control messages
    rep->header.removeHopByHopEntries();
    rep->header.putStr(HDR_CONNECTION, "keep-alive");
    httpHdrMangleList(&rep->header, http->request, ROR_REPLY);

    // remember the callback
    cbControlMsgSent = msg.cbSuccess;

    MemBuf *mb = rep->pack();

    debugs(11, 2, "HTTP Client " << clientConnection);
    debugs(11, 2, "HTTP Client CONTROL MSG:\n---------\n" << mb->buf << "\n----------");

    AsyncCall::Pointer call = commCbCall(33, 5, "ClientSocketContext::wroteControlMsg",
                                         CommIoCbPtrFun(&WroteControlMsg, this));
    Comm::Write(clientConnection, mb, call);

    delete mb;
}

/// called when we wrote the 1xx response
void
ClientSocketContext::wroteControlMsg(const Comm::ConnectionPointer &conn, char *, size_t, comm_err_t errflag, int xerrno)
{
    if (errflag == COMM_ERR_CLOSING)
        return;

    if (errflag == COMM_OK) {
        ScheduleCallHere(cbControlMsgSent);
        return;
    }

    debugs(33, 3, HERE << "1xx writing failed: " << xstrerr(xerrno));
    // no error notification: see HttpControlMsg.h for rationale and
    // note that some errors are detected elsewhere (e.g., close handler)

    // close on 1xx errors to be conservative and to simplify the code
    // (if we do not close, we must notify the source of a failure!)
    conn->close();
}

/// wroteControlMsg() wrapper: ClientSocketContext is not an AsyncJob
void
ClientSocketContext::WroteControlMsg(const Comm::ConnectionPointer &conn, char *bufnotused, size_t size, comm_err_t errflag, int xerrno, void *data)
{
    ClientSocketContext *context = static_cast<ClientSocketContext*>(data);
    context->wroteControlMsg(conn, bufnotused, size, errflag, xerrno);
}

#if USE_IDENT
static void
clientIdentDone(const char *ident, void *data)
{
    ConnStateData *conn = (ConnStateData *)data;
    xstrncpy(conn->clientConnection->rfc931, ident ? ident : dash_str, USER_IDENT_SZ);
}
#endif

void
clientUpdateStatCounters(LogTags logType)
{
    ++statCounter.client_http.requests;

    if (logTypeIsATcpHit(logType))
        ++statCounter.client_http.hits;

    if (logType == LOG_TCP_HIT)
        ++statCounter.client_http.disk_hits;
    else if (logType == LOG_TCP_MEM_HIT)
        ++statCounter.client_http.mem_hits;
}

void
clientUpdateStatHistCounters(LogTags logType, int svc_time)
{
    statCounter.client_http.allSvcTime.count(svc_time);
    /**
     * The idea here is not to be complete, but to get service times
     * for only well-defined types.  For example, we don't include
     * LOG_TCP_REFRESH_FAIL because its not really a cache hit
     * (we *tried* to validate it, but failed).
     */

    switch (logType) {

    case LOG_TCP_REFRESH_UNMODIFIED:
        statCounter.client_http.nearHitSvcTime.count(svc_time);
        break;

    case LOG_TCP_IMS_HIT:
        statCounter.client_http.nearMissSvcTime.count(svc_time);
        break;

    case LOG_TCP_HIT:

    case LOG_TCP_MEM_HIT:

    case LOG_TCP_OFFLINE_HIT:
        statCounter.client_http.hitSvcTime.count(svc_time);
        break;

    case LOG_TCP_MISS:

    case LOG_TCP_CLIENT_REFRESH_MISS:
        statCounter.client_http.missSvcTime.count(svc_time);
        break;

    default:
        /* make compiler warnings go away */
        break;
    }
}

bool
clientPingHasFinished(ping_data const *aPing)
{
    if (0 != aPing->stop.tv_sec && 0 != aPing->start.tv_sec)
        return true;

    return false;
}

void
clientUpdateHierCounters(HierarchyLogEntry * someEntry)
{
    ping_data *i;

    switch (someEntry->code) {
#if USE_CACHE_DIGESTS

    case CD_PARENT_HIT:

    case CD_SIBLING_HIT:
        ++ statCounter.cd.times_used;
        break;
#endif

    case SIBLING_HIT:

    case PARENT_HIT:

    case FIRST_PARENT_MISS:

    case CLOSEST_PARENT_MISS:
        ++ statCounter.icp.times_used;
        i = &someEntry->ping;

        if (clientPingHasFinished(i))
            statCounter.icp.querySvcTime.count(tvSubUsec(i->start, i->stop));

        if (i->timeout)
            ++ statCounter.icp.query_timeouts;

        break;

    case CLOSEST_PARENT:

    case CLOSEST_DIRECT:
        ++ statCounter.netdb.times_used;

        break;

    default:
        break;
    }
}

void
ClientHttpRequest::updateCounters()
{
    clientUpdateStatCounters(logType);

    if (request->errType != ERR_NONE)
        ++ statCounter.client_http.errors;

    clientUpdateStatHistCounters(logType,
                                 tvSubMsec(al->cache.start_time, current_time));

    clientUpdateHierCounters(&request->hier);
}

void
prepareLogWithRequestDetails(HttpRequest * request, AccessLogEntry::Pointer &aLogEntry)
{
    assert(request);
    assert(aLogEntry != NULL);

    if (Config.onoff.log_mime_hdrs) {
        Packer p;
        MemBuf mb;
        mb.init();
        packerToMemInit(&p, &mb);
        request->header.packInto(&p);
        //This is the request after adaptation or redirection
        aLogEntry->headers.adapted_request = xstrdup(mb.buf);

        // the virgin request is saved to aLogEntry->request
        if (aLogEntry->request) {
            packerClean(&p);
            mb.reset();
            packerToMemInit(&p, &mb);
            aLogEntry->request->header.packInto(&p);
            aLogEntry->headers.request = xstrdup(mb.buf);
        }

#if USE_ADAPTATION
        const Adaptation::History::Pointer ah = request->adaptLogHistory();
        if (ah != NULL) {
            packerClean(&p);
            mb.reset();
            packerToMemInit(&p, &mb);
            ah->lastMeta.packInto(&p);
            aLogEntry->adapt.last_meta = xstrdup(mb.buf);
        }
#endif

        packerClean(&p);
        mb.clean();
    }

#if ICAP_CLIENT
    const Adaptation::Icap::History::Pointer ih = request->icapHistory();
    if (ih != NULL)
        aLogEntry->icap.processingTime = ih->processingTime();
#endif

    aLogEntry->http.method = request->method;
    aLogEntry->http.version = request->http_ver;
    aLogEntry->hier = request->hier;
    if (request->content_length > 0) // negative when no body or unknown length
        aLogEntry->http.clientRequestSz.payloadData += request->content_length; // XXX: actually adaptedRequest payload size ??
    aLogEntry->cache.extuser = request->extacl_user.termedBuf();

    // Adapted request, if any, inherits and then collects all the stats, but
    // the virgin request gets logged instead; copy the stats to log them.
    // TODO: avoid losses by keeping these stats in a shared history object?
    if (aLogEntry->request) {
        aLogEntry->request->dnsWait = request->dnsWait;
        aLogEntry->request->errType = request->errType;
        aLogEntry->request->errDetail = request->errDetail;
    }
}

void
ClientHttpRequest::logRequest()
{
    if (!out.size && !logType)
        debugs(33, 5, HERE << "logging half-baked transaction: " << log_uri);

    al->icp.opcode = ICP_INVALID;
    al->url = log_uri;
    debugs(33, 9, "clientLogRequest: al.url='" << al->url << "'");

    if (al->reply) {
        al->http.code = al->reply->sline.status();
        al->http.content_type = al->reply->content_type.termedBuf();
    } else if (loggingEntry() && loggingEntry()->mem_obj) {
        al->http.code = loggingEntry()->mem_obj->getReply()->sline.status();
        al->http.content_type = loggingEntry()->mem_obj->getReply()->content_type.termedBuf();
    }

    debugs(33, 9, "clientLogRequest: http.code='" << al->http.code << "'");

    if (loggingEntry() && loggingEntry()->mem_obj)
        al->cache.objectSize = loggingEntry()->contentLen(); // payload duplicate ?? with or without TE ?

    al->http.clientRequestSz.header = req_sz;
    al->http.clientReplySz.header = out.headers_sz;
    // XXX: calculate without payload encoding or headers !!
    al->http.clientReplySz.payloadData = out.size - out.headers_sz; // pretend its all un-encoded data for now.

    al->cache.highOffset = out.offset;

    al->cache.code = logType;

    al->cache.msec = tvSubMsec(al->cache.start_time, current_time);

    if (request)
        prepareLogWithRequestDetails(request, al);

    if (getConn() != NULL && getConn()->clientConnection != NULL && getConn()->clientConnection->rfc931[0])
        al->cache.rfc931 = getConn()->clientConnection->rfc931;

#if USE_OPENSSL && 0

    /* This is broken. Fails if the connection has been closed. Needs
     * to snarf the ssl details some place earlier..
     */
    if (getConn() != NULL)
        al->cache.ssluser = sslGetUserEmail(fd_table[getConn()->fd].ssl);

#endif

    /*Add notes*/
    // The al->notes and request->notes must point to the same object.
    (void)SyncNotes(*al, *request);
    typedef Notes::iterator ACAMLI;
    for (ACAMLI i = Config.notes.begin(); i != Config.notes.end(); ++i) {
        if (const char *value = (*i)->match(request, al->reply, NULL)) {
            NotePairs &notes = SyncNotes(*al, *request);
            notes.add((*i)->key.termedBuf(), value);
            debugs(33, 3, HERE << (*i)->key.termedBuf() << " " << value);
        }
    }

    ACLFilledChecklist checklist(NULL, request, NULL);
    if (al->reply) {
        checklist.reply = al->reply;
        HTTPMSGLOCK(checklist.reply);
    }

    if (request) {
        al->adapted_request = request;
        HTTPMSGLOCK(al->adapted_request);
    }
    accessLogLog(al, &checklist);

    bool updatePerformanceCounters = true;
    if (Config.accessList.stats_collection) {
        ACLFilledChecklist statsCheck(Config.accessList.stats_collection, request, NULL);
        if (al->reply) {
            statsCheck.reply = al->reply;
            HTTPMSGLOCK(statsCheck.reply);
        }
        updatePerformanceCounters = (statsCheck.fastCheck() == ACCESS_ALLOWED);
    }

    if (updatePerformanceCounters) {
        if (request)
            updateCounters();

        if (getConn() != NULL && getConn()->clientConnection != NULL)
            clientdbUpdate(getConn()->clientConnection->remote, logType, AnyP::PROTO_HTTP, out.size);
    }
}

void
ClientHttpRequest::freeResources()
{
    safe_free(uri);
    safe_free(log_uri);
    safe_free(redirect.location);
    range_iter.boundary.clean();
    HTTPMSGUNLOCK(request);

    if (client_stream.tail)
        clientStreamAbort((clientStreamNode *)client_stream.tail->data, this);
}

void
httpRequestFree(void *data)
{
    ClientHttpRequest *http = (ClientHttpRequest *)data;
    assert(http != NULL);
    delete http;
}

bool
ConnStateData::areAllContextsForThisConnection() const
{
    assert(this != NULL);
    ClientSocketContext::Pointer context = getCurrentContext();

    while (context.getRaw()) {
        if (context->http->getConn() != this)
            return false;

        context = context->next;
    }

    return true;
}

void
ConnStateData::freeAllContexts()
{
    ClientSocketContext::Pointer context;

    while ((context = getCurrentContext()).getRaw() != NULL) {
        assert(getCurrentContext() !=
               getCurrentContext()->next);
        context->connIsFinished();
        assert (context != currentobject);
    }
}

/// propagates abort event to all contexts
void
ConnStateData::notifyAllContexts(int xerrno)
{
    typedef ClientSocketContext::Pointer CSCP;
    for (CSCP c = getCurrentContext(); c.getRaw(); c = c->next)
        c->noteIoError(xerrno);
}

/* This is a handler normally called by comm_close() */
void ConnStateData::connStateClosed(const CommCloseCbParams &io)
{
    deleteThis("ConnStateData::connStateClosed");
}

#if USE_AUTH
void
ConnStateData::setAuth(const Auth::UserRequest::Pointer &aur, const char *by)
{
    if (auth_ == NULL) {
        if (aur != NULL) {
            debugs(33, 2, "Adding connection-auth to " << clientConnection << " from " << by);
            auth_ = aur;
        }
        return;
    }

    // clobered with self-pointer
    // NP: something nasty is going on in Squid, but harmless.
    if (aur == auth_) {
        debugs(33, 2, "WARNING: Ignoring duplicate connection-auth for " << clientConnection << " from " << by);
        return;
    }

    /*
     * Connection-auth relies on a single set of credentials being preserved
     * for all requests on a connection once they have been setup.
     * There are several things which need to happen to preserve security
     * when connection-auth credentials change unexpectedly or are unset.
     *
     * 1) auth helper released from any active state
     *
     * They can only be reserved by a handshake process which this
     * connection can now never complete.
     * This prevents helpers hanging when their connections close.
     *
     * 2) pinning is expected to be removed and server conn closed
     *
     * The upstream link is authenticated with the same credentials.
     * Expecting the same level of consistency we should have received.
     * This prevents upstream being faced with multiple or missing
     * credentials after authentication.
     * NP: un-pin is left to the cleanup in ConnStateData::swanSong()
     *     we just trigger that cleanup here via comm_reset_close() or
     *     ConnStateData::stopReceiving()
     *
     * 3) the connection needs to close.
     *
     * This prevents attackers injecting requests into a connection,
     * or gateways wrongly multiplexing users into a single connection.
     *
     * When credentials are missing closure needs to follow an auth
     * challenge for best recovery by the client.
     *
     * When credentials change there is nothing we can do but abort as
     * fast as possible. Sending TCP RST instead of an HTTP response
     * is the best-case action.
     */

    // clobbered with nul-pointer
    if (aur == NULL) {
        debugs(33, 2, "WARNING: Graceful closure on " << clientConnection << " due to connection-auth erase from " << by);
        auth_->releaseAuthServer();
        auth_ = NULL;
        // XXX: need to test whether the connection re-auth challenge is sent. If not, how to trigger it from here.
        // NP: the current situation seems to fix challenge loops in Safari without visible issues in others.
        // we stop receiving more traffic but can leave the Job running to terminate after the error or challenge is delivered.
        stopReceiving("connection-auth removed");
        return;
    }

    // clobbered with alternative credentials
    if (aur != auth_) {
        debugs(33, 2, "ERROR: Closing " << clientConnection << " due to change of connection-auth from " << by);
        auth_->releaseAuthServer();
        auth_ = NULL;
        // this is a fatal type of problem.
        // Close the connection immediately with TCP RST to abort all traffic flow
        comm_reset_close(clientConnection);
        return;
    }

    /* NOT REACHABLE */
}
#endif

// cleans up before destructor is called
void
ConnStateData::swanSong()
{
    debugs(33, 2, HERE << clientConnection);
    flags.readMore = false;
    clientdbEstablished(clientConnection->remote, -1);	/* decrement */
    assert(areAllContextsForThisConnection());
    freeAllContexts();

    unpinConnection();

    if (Comm::IsConnOpen(clientConnection))
        clientConnection->close();

#if USE_AUTH
    // NP: do this bit after closing the connections to avoid side effects from unwanted TCP RST
    setAuth(NULL, "ConnStateData::SwanSong cleanup");
#endif

    BodyProducer::swanSong();
    flags.swanSang = true;
}

bool
ConnStateData::isOpen() const
{
    return cbdataReferenceValid(this) && // XXX: checking "this" in a method
           Comm::IsConnOpen(clientConnection) &&
           !fd_table[clientConnection->fd].closing();
}

ConnStateData::~ConnStateData()
{
    assert(this != NULL);
    debugs(33, 3, HERE << clientConnection);

    if (isOpen())
        debugs(33, DBG_IMPORTANT, "BUG: ConnStateData did not close " << clientConnection);

    if (!flags.swanSang)
        debugs(33, DBG_IMPORTANT, "BUG: ConnStateData was not destroyed properly; " << clientConnection);

    cbdataReferenceDone(port);

    if (bodyPipe != NULL)
        stopProducingFor(bodyPipe, false);

#if USE_OPENSSL
    delete sslServerBump;
#endif
}

/**
 * clientSetKeepaliveFlag() sets request->flags.proxyKeepalive.
 * This is the client-side persistent connection flag.  We need
 * to set this relatively early in the request processing
 * to handle hacks for broken servers and clients.
 */
static void
clientSetKeepaliveFlag(ClientHttpRequest * http)
{
    HttpRequest *request = http->request;

    debugs(33, 3, "clientSetKeepaliveFlag: http_ver = " <<
           request->http_ver.major << "." << request->http_ver.minor);
    debugs(33, 3, "clientSetKeepaliveFlag: method = " <<
           RequestMethodStr(request->method));

    // TODO: move to HttpRequest::hdrCacheInit, just like HttpReply.
    request->flags.proxyKeepalive = request->persistent();
}

static int
clientIsContentLengthValid(HttpRequest * r)
{
    switch (r->method.id()) {

    case Http::METHOD_GET:

    case Http::METHOD_HEAD:
        /* We do not want to see a request entity on GET/HEAD requests */
        return (r->content_length <= 0 || Config.onoff.request_entities);

    default:
        /* For other types of requests we don't care */
        return 1;
    }

    /* NOT REACHED */
}

int
clientIsRequestBodyTooLargeForPolicy(int64_t bodyLength)
{
    if (Config.maxRequestBodySize &&
            bodyLength > Config.maxRequestBodySize)
        return 1;		/* too large */

    return 0;
}

#ifndef PURIFY
bool
connIsUsable(ConnStateData * conn)
{
    if (conn == NULL || !cbdataReferenceValid(conn) || !Comm::IsConnOpen(conn->clientConnection))
        return false;

    return true;
}

#endif

// careful: the "current" context may be gone if we wrote an early response
ClientSocketContext::Pointer
ConnStateData::getCurrentContext() const
{
    assert(this);
    return currentobject;
}

void
ClientSocketContext::deferRecipientForLater(clientStreamNode * node, HttpReply * rep, StoreIOBuffer receivedData)
{
    debugs(33, 2, "clientSocketRecipient: Deferring request " << http->uri);
    assert(flags.deferred == 0);
    flags.deferred = 1;
    deferredparams.node = node;
    deferredparams.rep = rep;
    deferredparams.queuedBuffer = receivedData;
    return;
}

int
responseFinishedOrFailed(HttpReply * rep, StoreIOBuffer const & receivedData)
{
    if (rep == NULL && receivedData.data == NULL && receivedData.length == 0)
        return 1;

    return 0;
}

bool
ClientSocketContext::startOfOutput() const
{
    return http->out.size == 0;
}

size_t
ClientSocketContext::lengthToSend(Range<int64_t> const &available)
{
    /*the size of available range can always fit in a size_t type*/
    size_t maximum = (size_t)available.size();

    if (!http->request->range)
        return maximum;

    assert (canPackMoreRanges());

    if (http->range_iter.debt() == -1)
        return maximum;

    assert (http->range_iter.debt() > 0);

    /* TODO this + the last line could be a range intersection calculation */
    if (available.start < http->range_iter.currentSpec()->offset)
        return 0;

    return min(http->range_iter.debt(), (int64_t)maximum);
}

void
ClientSocketContext::noteSentBodyBytes(size_t bytes)
{
    http->out.offset += bytes;

    if (!http->request->range)
        return;

    if (http->range_iter.debt() != -1) {
        http->range_iter.debt(http->range_iter.debt() - bytes);
        assert (http->range_iter.debt() >= 0);
    }

    /* debt() always stops at -1, below that is a bug */
    assert (http->range_iter.debt() >= -1);
}

bool
ClientHttpRequest::multipartRangeRequest() const
{
    return request->multipartRangeRequest();
}

bool
ClientSocketContext::multipartRangeRequest() const
{
    return http->multipartRangeRequest();
}

void
ClientSocketContext::sendBody(HttpReply * rep, StoreIOBuffer bodyData)
{
    assert(rep == NULL);

    if (!multipartRangeRequest() && !http->request->flags.chunkedReply) {
        size_t length = lengthToSend(bodyData.range());
        noteSentBodyBytes (length);
        AsyncCall::Pointer call = commCbCall(33, 5, "clientWriteBodyComplete",
                                             CommIoCbPtrFun(clientWriteBodyComplete, this));
        Comm::Write(clientConnection, bodyData.data, length, call, NULL);
        return;
    }

    MemBuf mb;
    mb.init();
    if (multipartRangeRequest())
        packRange(bodyData, &mb);
    else
        packChunk(bodyData, mb);

    if (mb.contentSize()) {
        /* write */
        AsyncCall::Pointer call = commCbCall(33, 5, "clientWriteComplete",
                                             CommIoCbPtrFun(clientWriteComplete, this));
        Comm::Write(clientConnection, &mb, call);
    }  else
        writeComplete(clientConnection, NULL, 0, COMM_OK);
}

/**
 * Packs bodyData into mb using chunked encoding. Packs the last-chunk
 * if bodyData is empty.
 */
void
ClientSocketContext::packChunk(const StoreIOBuffer &bodyData, MemBuf &mb)
{
    const uint64_t length =
        static_cast<uint64_t>(lengthToSend(bodyData.range()));
    noteSentBodyBytes(length);

    mb.Printf("%" PRIX64 "\r\n", length);
    mb.append(bodyData.data, length);
    mb.Printf("\r\n");
}

/** put terminating boundary for multiparts */
static void
clientPackTermBound(String boundary, MemBuf * mb)
{
    mb->Printf("\r\n--" SQUIDSTRINGPH "--\r\n", SQUIDSTRINGPRINT(boundary));
    debugs(33, 6, "clientPackTermBound: buf offset: " << mb->size);
}

/** appends a "part" HTTP header (as in a multi-part/range reply) to the buffer */
static void
clientPackRangeHdr(const HttpReply * rep, const HttpHdrRangeSpec * spec, String boundary, MemBuf * mb)
{
    HttpHeader hdr(hoReply);
    Packer p;
    assert(rep);
    assert(spec);

    /* put boundary */
    debugs(33, 5, "clientPackRangeHdr: appending boundary: " << boundary);
    /* rfc2046 requires to _prepend_ boundary with <crlf>! */
    mb->Printf("\r\n--" SQUIDSTRINGPH "\r\n", SQUIDSTRINGPRINT(boundary));

    /* stuff the header with required entries and pack it */

    if (rep->header.has(HDR_CONTENT_TYPE))
        hdr.putStr(HDR_CONTENT_TYPE, rep->header.getStr(HDR_CONTENT_TYPE));

    httpHeaderAddContRange(&hdr, *spec, rep->content_length);

    packerToMemInit(&p, mb);

    hdr.packInto(&p);

    packerClean(&p);

    hdr.clean();

    /* append <crlf> (we packed a header, not a reply) */
    mb->Printf("\r\n");
}

/**
 * extracts a "range" from *buf and appends them to mb, updating
 * all offsets and such.
 */
void
ClientSocketContext::packRange(StoreIOBuffer const &source, MemBuf * mb)
{
    HttpHdrRangeIter * i = &http->range_iter;
    Range<int64_t> available (source.range());
    char const *buf = source.data;

    while (i->currentSpec() && available.size()) {
        const size_t copy_sz = lengthToSend(available);

        if (copy_sz) {
            /*
             * intersection of "have" and "need" ranges must not be empty
             */
            assert(http->out.offset < i->currentSpec()->offset + i->currentSpec()->length);
            assert(http->out.offset + (int64_t)available.size() > i->currentSpec()->offset);

            /*
             * put boundary and headers at the beginning of a range in a
             * multi-range
             */

            if (http->multipartRangeRequest() && i->debt() == i->currentSpec()->length) {
                assert(http->memObject());
                clientPackRangeHdr(
                    http->memObject()->getReply(),	/* original reply */
                    i->currentSpec(),		/* current range */
                    i->boundary,	/* boundary, the same for all */
                    mb);
            }

            /*
             * append content
             */
            debugs(33, 3, "clientPackRange: appending " << copy_sz << " bytes");

            noteSentBodyBytes (copy_sz);

            mb->append(buf, copy_sz);

            /*
             * update offsets
             */
            available.start += copy_sz;

            buf += copy_sz;

        }

        if (!canPackMoreRanges()) {
            debugs(33, 3, "clientPackRange: Returning because !canPackMoreRanges.");

            if (i->debt() == 0)
                /* put terminating boundary for multiparts */
                clientPackTermBound(i->boundary, mb);

            return;
        }

        int64_t nextOffset = getNextRangeOffset();

        assert (nextOffset >= http->out.offset);

        int64_t skip = nextOffset - http->out.offset;

        /* adjust for not to be transmitted bytes */
        http->out.offset = nextOffset;

        if (available.size() <= (uint64_t)skip)
            return;

        available.start += skip;

        buf += skip;

        if (copy_sz == 0)
            return;
    }
}

/** returns expected content length for multi-range replies
 * note: assumes that httpHdrRangeCanonize has already been called
 * warning: assumes that HTTP headers for individual ranges at the
 *          time of the actuall assembly will be exactly the same as
 *          the headers when clientMRangeCLen() is called */
int
ClientHttpRequest::mRangeCLen()
{
    int64_t clen = 0;
    MemBuf mb;

    assert(memObject());

    mb.init();
    HttpHdrRange::iterator pos = request->range->begin();

    while (pos != request->range->end()) {
        /* account for headers for this range */
        mb.reset();
        clientPackRangeHdr(memObject()->getReply(),
                           *pos, range_iter.boundary, &mb);
        clen += mb.size;

        /* account for range content */
        clen += (*pos)->length;

        debugs(33, 6, "clientMRangeCLen: (clen += " << mb.size << " + " << (*pos)->length << ") == " << clen);
        ++pos;
    }

    /* account for the terminating boundary */
    mb.reset();

    clientPackTermBound(range_iter.boundary, &mb);

    clen += mb.size;

    mb.clean();

    return clen;
}

/**
 * returns true if If-Range specs match reply, false otherwise
 */
static int
clientIfRangeMatch(ClientHttpRequest * http, HttpReply * rep)
{
    const TimeOrTag spec = http->request->header.getTimeOrTag(HDR_IF_RANGE);
    /* check for parsing falure */

    if (!spec.valid)
        return 0;

    /* got an ETag? */
    if (spec.tag.str) {
        ETag rep_tag = rep->header.getETag(HDR_ETAG);
        debugs(33, 3, "clientIfRangeMatch: ETags: " << spec.tag.str << " and " <<
               (rep_tag.str ? rep_tag.str : "<none>"));

        if (!rep_tag.str)
            return 0;		/* entity has no etag to compare with! */

        if (spec.tag.weak || rep_tag.weak) {
            debugs(33, DBG_IMPORTANT, "clientIfRangeMatch: Weak ETags are not allowed in If-Range: " << spec.tag.str << " ? " << rep_tag.str);
            return 0;		/* must use strong validator for sub-range requests */
        }

        return etagIsStrongEqual(rep_tag, spec.tag);
    }

    /* got modification time? */
    if (spec.time >= 0) {
        return http->storeEntry()->lastmod <= spec.time;
    }

    assert(0);			/* should not happen */
    return 0;
}

/**
 * generates a "unique" boundary string for multipart responses
 * the caller is responsible for cleaning the string */
String
ClientHttpRequest::rangeBoundaryStr() const
{
    assert(this);
    const char *key;
    String b(APP_FULLNAME);
    b.append(":",1);
    key = storeEntry()->getMD5Text();
    b.append(key, strlen(key));
    return b;
}

/** adds appropriate Range headers if needed */
void
ClientSocketContext::buildRangeHeader(HttpReply * rep)
{
    HttpHeader *hdr = rep ? &rep->header : 0;
    const char *range_err = NULL;
    HttpRequest *request = http->request;
    assert(request->range);
    /* check if we still want to do ranges */

    int64_t roffLimit = request->getRangeOffsetLimit();

    if (!rep)
        range_err = "no [parse-able] reply";
    else if ((rep->sline.status() != Http::scOkay) && (rep->sline.status() != Http::scPartialContent))
        range_err = "wrong status code";
    else if (hdr->has(HDR_CONTENT_RANGE))
        range_err = "origin server does ranges";
    else if (rep->content_length < 0)
        range_err = "unknown length";
    else if (rep->content_length != http->memObject()->getReply()->content_length)
        range_err = "INCONSISTENT length";	/* a bug? */

    /* hits only - upstream CachePeer determines correct behaviour on misses, and client_side_reply determines
     * hits candidates
     */
    else if (logTypeIsATcpHit(http->logType) && http->request->header.has(HDR_IF_RANGE) && !clientIfRangeMatch(http, rep))
        range_err = "If-Range match failed";
    else if (!http->request->range->canonize(rep))
        range_err = "canonization failed";
    else if (http->request->range->isComplex())
        range_err = "too complex range header";
    else if (!logTypeIsATcpHit(http->logType) && http->request->range->offsetLimitExceeded(roffLimit))
        range_err = "range outside range_offset_limit";

    /* get rid of our range specs on error */
    if (range_err) {
        /* XXX We do this here because we need canonisation etc. However, this current
         * code will lead to incorrect store offset requests - the store will have the
         * offset data, but we won't be requesting it.
         * So, we can either re-request, or generate an error
         */
        http->request->ignoreRange(range_err);
    } else {
        /* XXX: TODO: Review, this unconditional set may be wrong. */
        rep->sline.set(rep->sline.version, Http::scPartialContent);
        // web server responded with a valid, but unexpected range.
        // will (try-to) forward as-is.
        //TODO: we should cope with multirange request/responses
        bool replyMatchRequest = rep->content_range != NULL ?
                                 request->range->contains(rep->content_range->spec) :
                                 true;
        const int spec_count = http->request->range->specs.size();
        int64_t actual_clen = -1;

        debugs(33, 3, "clientBuildRangeHeader: range spec count: " <<
               spec_count << " virgin clen: " << rep->content_length);
        assert(spec_count > 0);
        /* append appropriate header(s) */

        if (spec_count == 1) {
            if (!replyMatchRequest) {
                hdr->delById(HDR_CONTENT_RANGE);
                hdr->putContRange(rep->content_range);
                actual_clen = rep->content_length;
                //http->range_iter.pos = rep->content_range->spec.begin();
                (*http->range_iter.pos)->offset = rep->content_range->spec.offset;
                (*http->range_iter.pos)->length = rep->content_range->spec.length;

            } else {
                HttpHdrRange::iterator pos = http->request->range->begin();
                assert(*pos);
                /* append Content-Range */

                if (!hdr->has(HDR_CONTENT_RANGE)) {
                    /* No content range, so this was a full object we are
                     * sending parts of.
                     */
                    httpHeaderAddContRange(hdr, **pos, rep->content_length);
                }

                /* set new Content-Length to the actual number of bytes
                 * transmitted in the message-body */
                actual_clen = (*pos)->length;
            }
        } else {
            /* multipart! */
            /* generate boundary string */
            http->range_iter.boundary = http->rangeBoundaryStr();
            /* delete old Content-Type, add ours */
            hdr->delById(HDR_CONTENT_TYPE);
            httpHeaderPutStrf(hdr, HDR_CONTENT_TYPE,
                              "multipart/byteranges; boundary=\"" SQUIDSTRINGPH "\"",
                              SQUIDSTRINGPRINT(http->range_iter.boundary));
            /* Content-Length is not required in multipart responses
             * but it is always nice to have one */
            actual_clen = http->mRangeCLen();
            /* http->out needs to start where we want data at */
            http->out.offset = http->range_iter.currentSpec()->offset;
        }

        /* replace Content-Length header */
        assert(actual_clen >= 0);

        hdr->delById(HDR_CONTENT_LENGTH);

        hdr->putInt64(HDR_CONTENT_LENGTH, actual_clen);

        debugs(33, 3, "clientBuildRangeHeader: actual content length: " << actual_clen);

        /* And start the range iter off */
        http->range_iter.updateSpec();
    }
}

void
ClientSocketContext::prepareReply(HttpReply * rep)
{
    reply = rep;

    if (http->request->range)
        buildRangeHeader(rep);
}

void
ClientSocketContext::sendStartOfMessage(HttpReply * rep, StoreIOBuffer bodyData)
{
    prepareReply(rep);
    assert (rep);
    MemBuf *mb = rep->pack();

    // dump now, so we dont output any body.
    debugs(11, 2, "HTTP Client " << clientConnection);
    debugs(11, 2, "HTTP Client REPLY:\n---------\n" << mb->buf << "\n----------");

    /* Save length of headers for persistent conn checks */
    http->out.headers_sz = mb->contentSize();
#if HEADERS_LOG

    headersLog(0, 0, http->request->method, rep);
#endif

    if (bodyData.data && bodyData.length) {
        if (multipartRangeRequest())
            packRange(bodyData, mb);
        else if (http->request->flags.chunkedReply) {
            packChunk(bodyData, *mb);
        } else {
            size_t length = lengthToSend(bodyData.range());
            noteSentBodyBytes (length);

            mb->append(bodyData.data, length);
        }
    }

    /* write */
    debugs(33,7, HERE << "sendStartOfMessage schedules clientWriteComplete");
    AsyncCall::Pointer call = commCbCall(33, 5, "clientWriteComplete",
                                         CommIoCbPtrFun(clientWriteComplete, this));
    Comm::Write(clientConnection, mb, call);
    delete mb;
}

/**
 * Write a chunk of data to a client socket. If the reply is present,
 * send the reply headers down the wire too, and clean them up when
 * finished.
 * Pre-condition:
 *   The request is one backed by a connection, not an internal request.
 *   data context is not NULL
 *   There are no more entries in the stream chain.
 */
static void
clientSocketRecipient(clientStreamNode * node, ClientHttpRequest * http,
                      HttpReply * rep, StoreIOBuffer receivedData)
{
    /* Test preconditions */
    assert(node != NULL);
    PROF_start(clientSocketRecipient);
    /* TODO: handle this rather than asserting
     * - it should only ever happen if we cause an abort and
     * the callback chain loops back to here, so we can simply return.
     * However, that itself shouldn't happen, so it stays as an assert for now.
     */
    assert(cbdataReferenceValid(node));
    assert(node->node.next == NULL);
    ClientSocketContext::Pointer context = dynamic_cast<ClientSocketContext *>(node->data.getRaw());
    assert(context != NULL);
    assert(connIsUsable(http->getConn()));

    /* TODO: check offset is what we asked for */

    if (context != http->getConn()->getCurrentContext()) {
        context->deferRecipientForLater(node, rep, receivedData);
        PROF_stop(clientSocketRecipient);
        return;
    }

    // After sending Transfer-Encoding: chunked (at least), always send
    // the last-chunk if there was no error, ignoring responseFinishedOrFailed.
    const bool mustSendLastChunk = http->request->flags.chunkedReply &&
                                   !http->request->flags.streamError && !context->startOfOutput();
    if (responseFinishedOrFailed(rep, receivedData) && !mustSendLastChunk) {
        context->writeComplete(context->clientConnection, NULL, 0, COMM_OK);
        PROF_stop(clientSocketRecipient);
        return;
    }

    if (!context->startOfOutput())
        context->sendBody(rep, receivedData);
    else {
        assert(rep);
        http->al->reply = rep;
        HTTPMSGLOCK(http->al->reply);
        context->sendStartOfMessage(rep, receivedData);
    }

    PROF_stop(clientSocketRecipient);
}

/**
 * Called when a downstream node is no longer interested in
 * our data. As we are a terminal node, this means on aborts
 * only
 */
void
clientSocketDetach(clientStreamNode * node, ClientHttpRequest * http)
{
    /* Test preconditions */
    assert(node != NULL);
    /* TODO: handle this rather than asserting
     * - it should only ever happen if we cause an abort and
     * the callback chain loops back to here, so we can simply return.
     * However, that itself shouldn't happen, so it stays as an assert for now.
     */
    assert(cbdataReferenceValid(node));
    /* Set null by ContextFree */
    assert(node->node.next == NULL);
    /* this is the assert discussed above */
    assert(NULL == dynamic_cast<ClientSocketContext *>(node->data.getRaw()));
    /* We are only called when the client socket shutsdown.
     * Tell the prev pipeline member we're finished
     */
    clientStreamDetach(node, http);
}

static void
clientWriteBodyComplete(const Comm::ConnectionPointer &conn, char *buf, size_t size, comm_err_t errflag, int xerrno, void *data)
{
    debugs(33,7, HERE << "clientWriteBodyComplete schedules clientWriteComplete");
    clientWriteComplete(conn, NULL, size, errflag, xerrno, data);
}

void
ConnStateData::readNextRequest()
{
    debugs(33, 5, HERE << clientConnection << " reading next req");

    fd_note(clientConnection->fd, "Idle client: Waiting for next request");
    /**
     * Set the timeout BEFORE calling readSomeData().
     */
    typedef CommCbMemFunT<ConnStateData, CommTimeoutCbParams> TimeoutDialer;
    AsyncCall::Pointer timeoutCall = JobCallback(33, 5,
                                     TimeoutDialer, this, ConnStateData::requestTimeout);
    commSetConnTimeout(clientConnection, Config.Timeout.clientIdlePconn, timeoutCall);

    readSomeData();
    /** Please don't do anything with the FD past here! */
}

static void
ClientSocketContextPushDeferredIfNeeded(ClientSocketContext::Pointer deferredRequest, ConnStateData * conn)
{
    debugs(33, 2, HERE << conn->clientConnection << " Sending next");

    /** If the client stream is waiting on a socket write to occur, then */

    if (deferredRequest->flags.deferred) {
        /** NO data is allowed to have been sent. */
        assert(deferredRequest->http->out.size == 0);
        /** defer now. */
        clientSocketRecipient(deferredRequest->deferredparams.node,
                              deferredRequest->http,
                              deferredRequest->deferredparams.rep,
                              deferredRequest->deferredparams.queuedBuffer);
    }

    /** otherwise, the request is still active in a callbacksomewhere,
     * and we are done
     */
}

/// called when we have successfully finished writing the response
void
ClientSocketContext::keepaliveNextRequest()
{
    ConnStateData * conn = http->getConn();

    debugs(33, 3, HERE << "ConnnStateData(" << conn->clientConnection << "), Context(" << clientConnection << ")");
    connIsFinished();

    if (conn->pinning.pinned && !Comm::IsConnOpen(conn->pinning.serverConnection)) {
        debugs(33, 2, HERE << conn->clientConnection << " Connection was pinned but server side gone. Terminating client connection");
        conn->clientConnection->close();
        return;
    }

    /** \par
     * We are done with the response, and we are either still receiving request
     * body (early response!) or have already stopped receiving anything.
     *
     * If we are still receiving, then clientParseRequest() below will fail.
     * (XXX: but then we will call readNextRequest() which may succeed and
     * execute a smuggled request as we are not done with the current request).
     *
     * If we stopped because we got everything, then try the next request.
     *
     * If we stopped receiving because of an error, then close now to avoid
     * getting stuck and to prevent accidental request smuggling.
     */

    if (const char *reason = conn->stoppedReceiving()) {
        debugs(33, 3, HERE << "closing for earlier request error: " << reason);
        conn->clientConnection->close();
        return;
    }

    /** \par
     * Attempt to parse a request from the request buffer.
     * If we've been fed a pipelined request it may already
     * be in our read buffer.
     *
     \par
     * This needs to fall through - if we're unlucky and parse the _last_ request
     * from our read buffer we may never re-register for another client read.
     */

    if (conn->clientParseRequests()) {
        debugs(33, 3, HERE << conn->clientConnection << ": parsed next request from buffer");
    }

    /** \par
     * Either we need to kick-start another read or, if we have
     * a half-closed connection, kill it after the last request.
     * This saves waiting for half-closed connections to finished being
     * half-closed _AND_ then, sometimes, spending "Timeout" time in
     * the keepalive "Waiting for next request" state.
     */
    if (commIsHalfClosed(conn->clientConnection->fd) && (conn->getConcurrentRequestCount() == 0)) {
        debugs(33, 3, "ClientSocketContext::keepaliveNextRequest: half-closed client with no pending requests, closing");
        conn->clientConnection->close();
        return;
    }

    ClientSocketContext::Pointer deferredRequest;

    /** \par
     * At this point we either have a parsed request (which we've
     * kicked off the processing for) or not. If we have a deferred
     * request (parsed but deferred for pipeling processing reasons)
     * then look at processing it. If not, simply kickstart
     * another read.
     */

    if ((deferredRequest = conn->getCurrentContext()).getRaw()) {
        debugs(33, 3, HERE << conn->clientConnection << ": calling PushDeferredIfNeeded");
        ClientSocketContextPushDeferredIfNeeded(deferredRequest, conn);
    } else if (conn->flags.readMore) {
        debugs(33, 3, HERE << conn->clientConnection << ": calling conn->readNextRequest()");
        conn->readNextRequest();
    } else {
        // XXX: Can this happen? CONNECT tunnels have deferredRequest set.
        debugs(33, DBG_IMPORTANT, HERE << "abandoning " << conn->clientConnection);
    }
}

void
clientUpdateSocketStats(LogTags logType, size_t size)
{
    if (size == 0)
        return;

    kb_incr(&statCounter.client_http.kbytes_out, size);

    if (logTypeIsATcpHit(logType))
        kb_incr(&statCounter.client_http.hit_kbytes_out, size);
}

/**
 * increments iterator "i"
 * used by clientPackMoreRanges
 *
 \retval true    there is still data available to pack more ranges
 \retval false
 */
bool
ClientSocketContext::canPackMoreRanges() const
{
    /** first update iterator "i" if needed */

    if (!http->range_iter.debt()) {
        debugs(33, 5, HERE << "At end of current range spec for " << clientConnection);

        if (http->range_iter.pos != http->range_iter.end)
            ++http->range_iter.pos;

        http->range_iter.updateSpec();
    }

    assert(!http->range_iter.debt() == !http->range_iter.currentSpec());

    /* paranoid sync condition */
    /* continue condition: need_more_data */
    debugs(33, 5, "ClientSocketContext::canPackMoreRanges: returning " << (http->range_iter.currentSpec() ? true : false));
    return http->range_iter.currentSpec() ? true : false;
}

int64_t
ClientSocketContext::getNextRangeOffset() const
{
    debugs (33, 5, "range: " << http->request->range <<
            "; http offset " << http->out.offset <<
            "; reply " << reply);

    // XXX: This method is called from many places, including pullData() which
    // may be called before prepareReply() [on some Squid-generated errors].
    // Hence, we may not even know yet whether we should honor/do ranges.

    if (http->request->range) {
        /* offset in range specs does not count the prefix of an http msg */
        /* check: reply was parsed and range iterator was initialized */
        assert(http->range_iter.valid);
        /* filter out data according to range specs */
        assert (canPackMoreRanges());
        {
            int64_t start;		/* offset of still missing data */
            assert(http->range_iter.currentSpec());
            start = http->range_iter.currentSpec()->offset + http->range_iter.currentSpec()->length - http->range_iter.debt();
            debugs(33, 3, "clientPackMoreRanges: in:  offset: " << http->out.offset);
            debugs(33, 3, "clientPackMoreRanges: out:"
                   " start: " << start <<
                   " spec[" << http->range_iter.pos - http->request->range->begin() << "]:" <<
                   " [" << http->range_iter.currentSpec()->offset <<
                   ", " << http->range_iter.currentSpec()->offset + http->range_iter.currentSpec()->length << "),"
                   " len: " << http->range_iter.currentSpec()->length <<
                   " debt: " << http->range_iter.debt());
            if (http->range_iter.currentSpec()->length != -1)
                assert(http->out.offset <= start);	/* we did not miss it */

            return start;
        }

    } else if (reply && reply->content_range) {
        /* request does not have ranges, but reply does */
        /** \todo FIXME: should use range_iter_pos on reply, as soon as reply->content_range
         *        becomes HttpHdrRange rather than HttpHdrRangeSpec.
         */
        return http->out.offset + reply->content_range->spec.offset;
    }

    return http->out.offset;
}

void
ClientSocketContext::pullData()
{
    debugs(33, 5, reply << " written " << http->out.size << " into " << clientConnection);

    /* More data will be coming from the stream. */
    StoreIOBuffer readBuffer;
    /* XXX: Next requested byte in the range sequence */
    /* XXX: length = getmaximumrangelenfgth */
    readBuffer.offset = getNextRangeOffset();
    readBuffer.length = HTTP_REQBUF_SZ;
    readBuffer.data = reqbuf;
    /* we may note we have reached the end of the wanted ranges */
    clientStreamRead(getTail(), http, readBuffer);
}

/** Adapt stream status to account for Range cases
 *
 */
clientStream_status_t
ClientSocketContext::socketState()
{
    switch (clientStreamStatus(getTail(), http)) {

    case STREAM_NONE:
        /* check for range support ending */

        if (http->request->range) {
            /* check: reply was parsed and range iterator was initialized */
            assert(http->range_iter.valid);
            /* filter out data according to range specs */

            if (!canPackMoreRanges()) {
                debugs(33, 5, HERE << "Range request at end of returnable " <<
                       "range sequence on " << clientConnection);
                // we got everything we wanted from the store
                return STREAM_COMPLETE;
            }
        } else if (reply && reply->content_range) {
            /* reply has content-range, but Squid is not managing ranges */
            const int64_t &bytesSent = http->out.offset;
            const int64_t &bytesExpected = reply->content_range->spec.length;

            debugs(33, 7, HERE << "body bytes sent vs. expected: " <<
                   bytesSent << " ? " << bytesExpected << " (+" <<
                   reply->content_range->spec.offset << ")");

            // did we get at least what we expected, based on range specs?

            if (bytesSent == bytesExpected) // got everything
                return STREAM_COMPLETE;

            if (bytesSent > bytesExpected) // Error: Sent more than expected
                return STREAM_UNPLANNED_COMPLETE;
        }

        return STREAM_NONE;

    case STREAM_COMPLETE:
        return STREAM_COMPLETE;

    case STREAM_UNPLANNED_COMPLETE:
        return STREAM_UNPLANNED_COMPLETE;

    case STREAM_FAILED:
        return STREAM_FAILED;
    }

    fatal ("unreachable code\n");
    return STREAM_NONE;
}

/**
 * A write has just completed to the client, or we have just realised there is
 * no more data to send.
 */
void
clientWriteComplete(const Comm::ConnectionPointer &conn, char *bufnotused, size_t size, comm_err_t errflag, int xerrno, void *data)
{
    ClientSocketContext *context = (ClientSocketContext *)data;
    context->writeComplete(conn, bufnotused, size, errflag);
}

/// remembers the abnormal connection termination for logging purposes
void
ClientSocketContext::noteIoError(const int xerrno)
{
    if (http) {
        if (xerrno == ETIMEDOUT)
            http->al->http.timedout = true;
        else // even if xerrno is zero (which means read abort/eof)
            http->al->http.aborted = true;
    }
}

void
ClientSocketContext::doClose()
{
    clientConnection->close();
}

/// called when we encounter a response-related error
void
ClientSocketContext::initiateClose(const char *reason)
{
    http->getConn()->stopSending(reason); // closes ASAP
}

void
ConnStateData::stopSending(const char *error)
{
    debugs(33, 4, HERE << "sending error (" << clientConnection << "): " << error <<
           "; old receiving error: " <<
           (stoppedReceiving() ? stoppedReceiving_ : "none"));

    if (const char *oldError = stoppedSending()) {
        debugs(33, 3, HERE << "already stopped sending: " << oldError);
        return; // nothing has changed as far as this connection is concerned
    }
    stoppedSending_ = error;

    if (!stoppedReceiving()) {
        if (const int64_t expecting = mayNeedToReadMoreBody()) {
            debugs(33, 5, HERE << "must still read " << expecting <<
                   " request body bytes with " << in.buf.length() << " unused");
            return; // wait for the request receiver to finish reading
        }
    }

    clientConnection->close();
}

void
ClientSocketContext::writeComplete(const Comm::ConnectionPointer &conn, char *bufnotused, size_t size, comm_err_t errflag)
{
    const StoreEntry *entry = http->storeEntry();
    http->out.size += size;
    debugs(33, 5, HERE << conn << ", sz " << size <<
           ", err " << errflag << ", off " << http->out.size << ", len " <<
           (entry ? entry->objectLen() : 0));
    clientUpdateSocketStats(http->logType, size);

    /* Bail out quickly on COMM_ERR_CLOSING - close handlers will tidy up */

    if (errflag == COMM_ERR_CLOSING || !Comm::IsConnOpen(conn))
        return;

    if (errflag || clientHttpRequestStatus(conn->fd, http)) {
        initiateClose("failure or true request status");
        /* Do we leak here ? */
        return;
    }

    switch (socketState()) {

    case STREAM_NONE:
        pullData();
        break;

    case STREAM_COMPLETE:
        debugs(33, 5, conn << "Stream complete, keepalive is " << http->request->flags.proxyKeepalive);
        if (http->request->flags.proxyKeepalive)
            keepaliveNextRequest();
        else
            initiateClose("STREAM_COMPLETE NOKEEPALIVE");
        return;

    case STREAM_UNPLANNED_COMPLETE:
        initiateClose("STREAM_UNPLANNED_COMPLETE");
        return;

    case STREAM_FAILED:
        initiateClose("STREAM_FAILED");
        return;

    default:
        fatal("Hit unreachable code in clientWriteComplete\n");
    }
}

SQUIDCEXTERN CSR clientGetMoreData;
SQUIDCEXTERN CSS clientReplyStatus;
SQUIDCEXTERN CSD clientReplyDetach;

static ClientSocketContext *
parseHttpRequestAbort(ConnStateData * csd, const char *uri)
{
    ClientHttpRequest *http;
    ClientSocketContext *context;
    StoreIOBuffer tempBuffer;
    http = new ClientHttpRequest(csd);
    http->req_sz = csd->in.buf.length();
    http->uri = xstrdup(uri);
    setLogUri (http, uri);
    context = new ClientSocketContext(csd->clientConnection, http);
    tempBuffer.data = context->reqbuf;
    tempBuffer.length = HTTP_REQBUF_SZ;
    clientStreamInit(&http->client_stream, clientGetMoreData, clientReplyDetach,
                     clientReplyStatus, new clientReplyContext(http), clientSocketRecipient,
                     clientSocketDetach, context, tempBuffer);
    return context;
}

char *
skipLeadingSpace(char *aString)
{
    char *result = aString;

    while (xisspace(*aString))
        ++aString;

    return result;
}

/**
 * 'end' defaults to NULL for backwards compatibility
 * remove default value if we ever get rid of NULL-terminated
 * request buffers.
 */
const char *
findTrailingHTTPVersion(const char *uriAndHTTPVersion, const char *end)
{
    if (NULL == end) {
        end = uriAndHTTPVersion + strcspn(uriAndHTTPVersion, "\r\n");
        assert(end);
    }

    for (; end > uriAndHTTPVersion; --end) {
        if (*end == '\n' || *end == '\r')
            continue;

        if (xisspace(*end)) {
            if (strncasecmp(end + 1, "HTTP/", 5) == 0)
                return end + 1;
            else
                break;
        }
    }

    return NULL;
}

void
setLogUri(ClientHttpRequest * http, char const *uri, bool cleanUrl)
{
    safe_free(http->log_uri);

    if (!cleanUrl)
        // The uri is already clean just dump it.
        http->log_uri = xstrndup(uri, MAX_URL);
    else {
        int flags = 0;
        switch (Config.uri_whitespace) {
        case URI_WHITESPACE_ALLOW:
            flags |= RFC1738_ESCAPE_NOSPACE;

        case URI_WHITESPACE_ENCODE:
            flags |= RFC1738_ESCAPE_UNESCAPED;
            http->log_uri = xstrndup(rfc1738_do_escape(uri, flags), MAX_URL);
            break;

        case URI_WHITESPACE_CHOP: {
            flags |= RFC1738_ESCAPE_NOSPACE;
            flags |= RFC1738_ESCAPE_UNESCAPED;
            http->log_uri = xstrndup(rfc1738_do_escape(uri, flags), MAX_URL);
            int pos = strcspn(http->log_uri, w_space);
            http->log_uri[pos] = '\0';
        }
        break;

        case URI_WHITESPACE_DENY:
        case URI_WHITESPACE_STRIP:
        default: {
            const char *t;
            char *tmp_uri = static_cast<char*>(xmalloc(strlen(uri) + 1));
            char *q = tmp_uri;
            t = uri;
            while (*t) {
                if (!xisspace(*t)) {
                    *q = *t;
                    ++q;
                }
                ++t;
            }
            *q = '\0';
            http->log_uri = xstrndup(rfc1738_escape_unescaped(tmp_uri), MAX_URL);
            xfree(tmp_uri);
        }
        break;
        }
    }
}

static void
prepareAcceleratedURL(ConnStateData * conn, ClientHttpRequest *http, Http1::RequestParser &hp)
{
    int vhost = conn->port->vhost;
    int vport = conn->port->vport;
    static char ipbuf[MAX_IPSTRLEN];

    http->flags.accel = true;

    /* BUG: Squid cannot deal with '*' URLs (RFC2616 5.1.2) */

    static const SBuf cache_object("cache_object://");
    if (hp.requestUri().startsWith(cache_object))
        return; /* already in good shape */

    const char *url = SBuf(hp.requestUri()).c_str(); // XXX: performance regression. convert to SBuf parse
    if (*url != '/') {
        if (conn->port->vhost)
            return; /* already in good shape */

        /* else we need to ignore the host name */
        url = strstr(url, "//");

#if SHOULD_REJECT_UNKNOWN_URLS

        if (!url) {
            hp.request_parse_status = Http::scBadRequest;
            return parseHttpRequestAbort(conn, "error:invalid-request");
        }
#endif

        if (url)
            url = strchr(url + 2, '/');

        if (!url)
            url = (char *) "/";
    }

    if (vport < 0)
        vport = http->getConn()->clientConnection->local.port();

    const bool switchedToHttps = conn->switchedToHttps();
    const bool tryHostHeader = vhost || switchedToHttps;
    char *host = NULL;
    if (tryHostHeader && (host = hp.getHeaderField("Host"))) {
        debugs(33, 5, "ACCEL VHOST REWRITE: vhost=" << host << " + vport=" << vport);
        char thost[256];
        if (vport > 0) {
            thost[0] = '\0';
            char *t = NULL;
            if (host[strlen(host)] != ']' && (t = strrchr(host,':')) != NULL) {
                strncpy(thost, host, (t-host));
                snprintf(thost+(t-host), sizeof(thost)-(t-host), ":%d", vport);
                host = thost;
            } else if (!t) {
                snprintf(thost, sizeof(thost), "%s:%d",host, vport);
                host = thost;
            }
        } // else nothing to alter port-wise.
        const int url_sz = hp.requestUri().length() + 32 + Config.appendDomainLen +
                     strlen(host);
        http->uri = (char *)xcalloc(url_sz, 1);
        const char *protocol = switchedToHttps ?
                               "https" : AnyP::UriScheme(conn->port->transport.protocol).c_str();
        snprintf(http->uri, url_sz, "%s://%s%s", protocol, host, url);
        debugs(33, 5, "ACCEL VHOST REWRITE: '" << http->uri << "'");
    } else if (conn->port->defaultsite /* && !vhost */) {
        debugs(33, 5, "ACCEL DEFAULTSITE REWRITE: defaultsite=" << conn->port->defaultsite << " + vport=" << vport);
        const int url_sz = hp.requestUri().length() + 32 + Config.appendDomainLen +
                     strlen(conn->port->defaultsite);
        http->uri = (char *)xcalloc(url_sz, 1);
        char vportStr[32];
        vportStr[0] = '\0';
        if (vport > 0) {
            snprintf(vportStr, sizeof(vportStr),":%d",vport);
        }
        snprintf(http->uri, url_sz, "%s://%s%s%s",
                 AnyP::UriScheme(conn->port->transport.protocol).c_str(), conn->port->defaultsite, vportStr, url);
        debugs(33, 5, "ACCEL DEFAULTSITE REWRITE: '" << http->uri <<"'");
    } else if (vport > 0 /* && (!vhost || no Host:) */) {
        debugs(33, 5, "ACCEL VPORT REWRITE: http_port IP + vport=" << vport);
        /* Put the local socket IP address as the hostname, with whatever vport we found  */
        const int url_sz = hp.requestUri().length() + 32 + Config.appendDomainLen;
        http->uri = (char *)xcalloc(url_sz, 1);
        http->getConn()->clientConnection->local.toHostStr(ipbuf,MAX_IPSTRLEN);
        snprintf(http->uri, url_sz, "%s://%s:%d%s",
                 AnyP::UriScheme(conn->port->transport.protocol).c_str(),
                 ipbuf, vport, url);
        debugs(33, 5, "ACCEL VPORT REWRITE: '" << http->uri << "'");
    }
}

static void
prepareTransparentURL(ConnStateData * conn, ClientHttpRequest *http, Http1::RequestParser &hp)
{
    static char ipbuf[MAX_IPSTRLEN];

    // TODO Must() on URI length>0 when the parser supports throw. For now avoid assert().
    if (!hp.requestUri().length() && hp.requestUri()[0] != '/')
        return; /* already in good shape */

    /* BUG: Squid cannot deal with '*' URLs (RFC2616 5.1.2) */

    if (const char *host = hp.getHeaderField("Host")) {
        const int url_sz = hp.requestUri().length() + 32 + Config.appendDomainLen +
                     strlen(host);
        http->uri = (char *)xcalloc(url_sz, 1);
        snprintf(http->uri, url_sz, "%s://%s%s", AnyP::UriScheme(conn->port->transport.protocol).c_str(), host, SBuf(hp.requestUri()).c_str());
        debugs(33, 5, "TRANSPARENT HOST REWRITE: '" << http->uri <<"'");
    } else {
        /* Put the local socket IP address as the hostname.  */
        const int url_sz = hp.requestUri().length() + 32 + Config.appendDomainLen;
        http->uri = (char *)xcalloc(url_sz, 1);
        http->getConn()->clientConnection->local.toHostStr(ipbuf,MAX_IPSTRLEN);
        snprintf(http->uri, url_sz, "%s://%s:%d%s",
                 AnyP::UriScheme(http->getConn()->port->transport.protocol).c_str(),
                 ipbuf, http->getConn()->clientConnection->local.port(), SBuf(hp.requestUri()).c_str());
        debugs(33, 5, "TRANSPARENT REWRITE: '" << http->uri << "'");
    }
}

/** Parse an HTTP request
 *
 *  \note Sets result->flags.parsed_ok to 0 if failed to parse the request,
 *          to 1 if the request was correctly parsed.
 *  \param[in] csd a ConnStateData. The caller must make sure it is not null
 *  \param[in] hp an Http1::RequestParser
 *  \param[out] mehtod_p will be set as a side-effect of the parsing.
 *          Pointed-to value will be set to Http::METHOD_NONE in case of
 *          parsing failure
 *  \param[out] http_ver will be set as a side-effect of the parsing
 *  \return NULL on incomplete requests,
 *          a ClientSocketContext structure on success or failure.
 */
static ClientSocketContext *
parseHttpRequest(ConnStateData *csd, Http1::RequestParser &hp)
{
    /* Attempt to parse the first line; this will define where the method, url, version and header begin */
    {
        const bool parsedOk = hp.parse();

        if (!hp.isDone()) {
            debugs(33, 5, "Incomplete request, waiting for end of request line");
            return NULL;
        }

        if (!parsedOk) {
            if (hp.request_parse_status == Http::scHeaderTooLarge)
                return parseHttpRequestAbort(csd, "error:request-too-large");

            return parseHttpRequestAbort(csd, "error:invalid-request");
        }
    }

    /* We know the whole request is in hp.buf now */

    /* deny CONNECT via accelerated ports */
    if (hp.method() == Http::METHOD_CONNECT && csd->port && csd->port->flags.accelSurrogate) {
        debugs(33, DBG_IMPORTANT, "WARNING: CONNECT method received on " << csd->port->transport.protocol << " Accelerator port " << csd->port->s.port());
        /* XXX need a way to say "this many character length string" */
        debugs(33, DBG_IMPORTANT, "WARNING: for request: " << hp.buf);
        hp.request_parse_status = Http::scMethodNotAllowed;
        return parseHttpRequestAbort(csd, "error:method-not-allowed");
    }

    if (hp.method() == Http::METHOD_NONE) {
        /* XXX need a way to say "this many character length string" */
        debugs(33, DBG_IMPORTANT, "clientParseRequestMethod: Unsupported method in request '" << hp.buf << "'");
        hp.request_parse_status = Http::scMethodNotAllowed;
        return parseHttpRequestAbort(csd, "error:unsupported-request-method");
    }

    /*
     * Process headers after request line
     * TODO: Use httpRequestParse here.
     */
    debugs(33, 3, Raw("req_hdr", hp.rawHeaderBuf(), hp.headerBlockSize()));
    debugs(33, 3, "prefix_sz = " << hp.messageHeaderSize() <<
           ", request-line-size=" << hp.firstLineSize() <<
           ", mime-header-size=" << hp.headerBlockSize());

    /* Ok, all headers are received */
    ClientHttpRequest *http = new ClientHttpRequest(csd);

    http->req_sz = hp.messageHeaderSize();
    ClientSocketContext *result = new ClientSocketContext(csd->clientConnection, http);

    StoreIOBuffer tempBuffer;
    tempBuffer.data = result->reqbuf;
    tempBuffer.length = HTTP_REQBUF_SZ;

    ClientStreamData newServer = new clientReplyContext(http);
    ClientStreamData newClient = result;
    clientStreamInit(&http->client_stream, clientGetMoreData, clientReplyDetach,
                     clientReplyStatus, newServer, clientSocketRecipient,
                     clientSocketDetach, newClient, tempBuffer);

    debugs(33, 5, "parseHttpRequest: Request Header is\n" << hp.rawHeaderBuf());

    /* set url */
    const char *url = SBuf(hp.requestUri()).c_str();

    debugs(33,5, HERE << "repare absolute URL from " <<
           (csd->transparent()?"intercept":(csd->port->flags.accelSurrogate ? "accel":"")));
    /* Rewrite the URL in transparent or accelerator mode */
    /* NP: there are several cases to traverse here:
     *  - standard mode (forward proxy)
     *  - transparent mode (TPROXY)
     *  - transparent mode with failures
     *  - intercept mode (NAT)
     *  - intercept mode with failures
     *  - accelerator mode (reverse proxy)
     *  - internal URL
     *  - mixed combos of the above with internal URL
     */
    if (csd->transparent()) {
        /* intercept or transparent mode, properly working with no failures */
        prepareTransparentURL(csd, http, hp);

    } else if (internalCheck(url)) {
        /* internal URL mode */
        /* prepend our name & port */
        http->uri = xstrdup(internalLocalUri(NULL, url));
        // We just re-wrote the URL. Must replace the Host: header.
        //  But have not parsed there yet!! flag for local-only handling.
        http->flags.internal = true;

    } else if (csd->port->flags.accelSurrogate || csd->switchedToHttps()) {
        /* accelerator mode */
        prepareAcceleratedURL(csd, http, hp);
    }

    if (!http->uri) {
        /* No special rewrites have been applied above, use the
         * requested url. may be rewritten later, so make extra room */
        int url_sz = hp.requestUri().length() + Config.appendDomainLen + 5;
        http->uri = (char *)xcalloc(url_sz, 1);
        strcpy(http->uri, url);
    }

    debugs(33, 5, "parseHttpRequest: Complete request received");

    // XXX: crop this dump at the end of headers. No need for extras
    debugs(11, 2, "HTTP Client " << csd->clientConnection);
    debugs(11, 2, "HTTP Client REQUEST:\n---------\n" <<
           hp.method() << " " << hp.requestUri() << " " << hp.messageProtocol() << "\n" <<
           hp.rawHeaderBuf() <<
           "\n----------");

    result->flags.parsed_ok = 1;
    return result;
}

bool
ConnStateData::In::maybeMakeSpaceAvailable()
{
    if (buf.spaceSize() < 2) {
        const SBuf::size_type haveCapacity = buf.length() + buf.spaceSize();
        if (haveCapacity >= Config.maxRequestBufferSize) {
            debugs(33, 4, "request buffer full: client_request_buffer_max_size=" << Config.maxRequestBufferSize);
            return false;
        }
        const SBuf::size_type wantCapacity = min(static_cast<SBuf::size_type>(Config.maxRequestBufferSize), haveCapacity*2);
        buf.reserveCapacity(wantCapacity);
        debugs(33, 2, "growing request buffer: available=" << buf.spaceSize() << " used=" << buf.length());
    }
    return (buf.spaceSize() >= 2);
}

void
ConnStateData::addContextToQueue(ClientSocketContext * context)
{
    ClientSocketContext::Pointer *S;

    for (S = (ClientSocketContext::Pointer *) & currentobject; S->getRaw();
            S = &(*S)->next);
    *S = context;

    ++nrequests;
}

int
ConnStateData::getConcurrentRequestCount() const
{
    int result = 0;
    ClientSocketContext::Pointer *T;

    for (T = (ClientSocketContext::Pointer *) &currentobject;
            T->getRaw(); T = &(*T)->next, ++result);
    return result;
}

int
ConnStateData::connReadWasError(comm_err_t flag, int size, int xerrno)
{
    if (flag != COMM_OK) {
        debugs(33, 2, "connReadWasError: FD " << clientConnection << ": got flag " << flag);
        return 1;
    }

    if (size < 0) {
        if (!ignoreErrno(xerrno)) {
            debugs(33, 2, "connReadWasError: FD " << clientConnection << ": " << xstrerr(xerrno));
            return 1;
        } else if (in.buf.isEmpty()) {
            debugs(33, 2, "connReadWasError: FD " << clientConnection << ": no data to process (" << xstrerr(xerrno) << ")");
        }
    }

    return 0;
}

int
ConnStateData::connFinishedWithConn(int size)
{
    if (size == 0) {
        if (getConcurrentRequestCount() == 0 && in.buf.isEmpty()) {
            /* no current or pending requests */
            debugs(33, 4, HERE << clientConnection << " closed");
            return 1;
        } else if (!Config.onoff.half_closed_clients) {
            /* admin doesn't want to support half-closed client sockets */
            debugs(33, 3, HERE << clientConnection << " aborted (half_closed_clients disabled)");
            notifyAllContexts(0); // no specific error implies abort
            return 1;
        }
    }

    return 0;
}

void
connNoteUseOfBuffer(ConnStateData* conn, size_t byteCount)
{
    assert(byteCount > 0 && byteCount <= conn->in.buf.length());
    conn->in.buf.consume(byteCount);
    debugs(33, 5, "conn->in.buf has " << conn->in.buf.length() << " bytes unused.");
}

<<<<<<< HEAD
=======
/// respond with ERR_TOO_BIG if request header exceeds request_header_max_size
void
ConnStateData::checkHeaderLimits()
{
    if (in.buf.length() < Config.maxRequestHeaderSize)
        return; // can accumulte more header data

    debugs(33, 3, "Request header is too large (" << in.buf.length() << " > " <<
           Config.maxRequestHeaderSize << " bytes)");

    ClientSocketContext *context = parseHttpRequestAbort(this, "error:request-too-large");
    clientStreamNode *node = context->getClientReplyContext();
    clientReplyContext *repContext = dynamic_cast<clientReplyContext *>(node->data.getRaw());
    assert (repContext);
    repContext->setReplyToError(ERR_TOO_BIG,
                                Http::scBadRequest, Http::METHOD_NONE, NULL,
                                clientConnection->remote, NULL, NULL, NULL);
    context->registerWithConn();
    context->pullData();
}

>>>>>>> c6cdf6b3
void
ConnStateData::clientAfterReadingRequests()
{
    // Were we expecting to read more request body from half-closed connection?
    if (mayNeedToReadMoreBody() && commIsHalfClosed(clientConnection->fd)) {
        debugs(33, 3, HERE << "truncated body: closing half-closed " << clientConnection);
        clientConnection->close();
        return;
    }

    if (flags.readMore)
        readSomeData();
}

void
ConnStateData::quitAfterError(HttpRequest *request)
{
    // From HTTP p.o.v., we do not have to close after every error detected
    // at the client-side, but many such errors do require closure and the
    // client-side code is bad at handling errors so we play it safe.
    if (request)
        request->flags.proxyKeepalive = false;
    flags.readMore = false;
    debugs(33,4, HERE << "Will close after error: " << clientConnection);
}

#if USE_OPENSSL
bool ConnStateData::serveDelayedError(ClientSocketContext *context)
{
    ClientHttpRequest *http = context->http;

    if (!sslServerBump)
        return false;

    assert(sslServerBump->entry);
    // Did we create an error entry while processing CONNECT?
    if (!sslServerBump->entry->isEmpty()) {
        quitAfterError(http->request);

        // Get the saved error entry and send it to the client by replacing the
        // ClientHttpRequest store entry with it.
        clientStreamNode *node = context->getClientReplyContext();
        clientReplyContext *repContext = dynamic_cast<clientReplyContext *>(node->data.getRaw());
        assert(repContext);
        debugs(33, 5, "Responding with delated error for " << http->uri);
        repContext->setReplyToStoreEntry(sslServerBump->entry, "delayed SslBump error");

        // save the original request for logging purposes
        if (!context->http->al->request) {
            context->http->al->request = http->request;
            HTTPMSGLOCK(context->http->al->request);
        }

        // Get error details from the fake certificate-peeking request.
        http->request->detailError(sslServerBump->request->errType, sslServerBump->request->errDetail);
        context->pullData();
        return true;
    }

    // In bump-server-first mode, we have not necessarily seen the intended
    // server name at certificate-peeking time. Check for domain mismatch now,
    // when we can extract the intended name from the bumped HTTP request.
    if (X509 *srvCert = sslServerBump->serverCert.get()) {
        HttpRequest *request = http->request;
        if (!Ssl::checkX509ServerValidity(srvCert, request->GetHost())) {
            debugs(33, 2, "SQUID_X509_V_ERR_DOMAIN_MISMATCH: Certificate " <<
                   "does not match domainname " << request->GetHost());

            bool allowDomainMismatch = false;
            if (Config.ssl_client.cert_error) {
                ACLFilledChecklist check(Config.ssl_client.cert_error, request, dash_str);
                check.sslErrors = new Ssl::CertErrors(Ssl::CertError(SQUID_X509_V_ERR_DOMAIN_MISMATCH, srvCert));
                allowDomainMismatch = (check.fastCheck() == ACCESS_ALLOWED);
                delete check.sslErrors;
                check.sslErrors = NULL;
            }

            if (!allowDomainMismatch) {
                quitAfterError(request);

                clientStreamNode *node = context->getClientReplyContext();
                clientReplyContext *repContext = dynamic_cast<clientReplyContext *>(node->data.getRaw());
                assert (repContext);

                // Fill the server IP and hostname for error page generation.
                HttpRequest::Pointer const & peekerRequest = sslServerBump->request;
                request->hier.note(peekerRequest->hier.tcpServer, request->GetHost());

                // Create an error object and fill it
                ErrorState *err = new ErrorState(ERR_SECURE_CONNECT_FAIL, Http::scServiceUnavailable, request);
                err->src_addr = clientConnection->remote;
                Ssl::ErrorDetail *errDetail = new Ssl::ErrorDetail(
                    SQUID_X509_V_ERR_DOMAIN_MISMATCH,
                    srvCert, NULL);
                err->detail = errDetail;
                // Save the original request for logging purposes.
                if (!context->http->al->request) {
                    context->http->al->request = request;
                    HTTPMSGLOCK(context->http->al->request);
                }
                repContext->setReplyToError(request->method, err);
                assert(context->http->out.offset == 0);
                context->pullData();
                return true;
            }
        }
    }

    return false;
}
#endif // USE_OPENSSL

static void
clientProcessRequest(ConnStateData *conn, Http1::RequestParser &hp, ClientSocketContext *context)
{
    ClientHttpRequest *http = context->http;
    HttpRequest::Pointer request;
    bool chunked = false;
    bool mustReplyToOptions = false;
    bool unsupportedTe = false;
    bool expectBody = false;
    const AnyP::ProtocolVersion &http_ver = hp.messageProtocol();
    const HttpRequestMethod &method = hp.method();

    /* We have an initial client stream in place should it be needed */
    /* setup our private context */
    context->registerWithConn();

    if (context->flags.parsed_ok == 0) {
        clientStreamNode *node = context->getClientReplyContext();
        debugs(33, 2, "Invalid Request");
        conn->quitAfterError(NULL);
        // setLogUri should called before repContext->setReplyToError
        setLogUri(http, http->uri,  true);
        clientReplyContext *repContext = dynamic_cast<clientReplyContext *>(node->data.getRaw());
        assert (repContext);
        switch (hp.request_parse_status) {
        case Http::scHeaderTooLarge:
<<<<<<< HEAD
            repContext->setReplyToError(ERR_TOO_BIG, Http::scBadRequest, method, http->uri,
                                        conn->clientConnection->remote, NULL, conn->in.buf, NULL);
=======
            repContext->setReplyToError(ERR_TOO_BIG, Http::scBadRequest, method, http->uri, conn->clientConnection->remote, NULL, conn->in.buf.c_str(), NULL);
>>>>>>> c6cdf6b3
            break;
        case Http::scMethodNotAllowed:
            repContext->setReplyToError(ERR_UNSUP_REQ, Http::scMethodNotAllowed, method, http->uri,
                                        conn->clientConnection->remote, NULL, conn->in.buf.c_str(), NULL);
            break;
        case Http::scHttpVersionNotSupported:
            repContext->setReplyToError(ERR_UNSUP_HTTPVERSION, Http::scHttpVersionNotSupported, method, http->uri,
                                        conn->clientConnection->remote, NULL, conn->in.buf, NULL);
            break;
        default:
<<<<<<< HEAD
            repContext->setReplyToError(ERR_INVALID_REQ, hp.request_parse_status, method, http->uri,
                                        conn->clientConnection->remote, NULL, conn->in.buf, NULL);
=======
            repContext->setReplyToError(ERR_INVALID_REQ, hp->request_parse_status, method, http->uri,
                                        conn->clientConnection->remote, NULL, conn->in.buf.c_str(), NULL);
>>>>>>> c6cdf6b3
        }
        assert(context->http->out.offset == 0);
        context->pullData();
        goto finish;
    }

    if ((request = HttpRequest::CreateFromUrlAndMethod(http->uri, method)) == NULL) {
        clientStreamNode *node = context->getClientReplyContext();
        debugs(33, 5, "Invalid URL: " << http->uri);
        conn->quitAfterError(request.getRaw());
        // setLogUri should called before repContext->setReplyToError
        setLogUri(http, http->uri,  true);
        clientReplyContext *repContext = dynamic_cast<clientReplyContext *>(node->data.getRaw());
        assert (repContext);
        repContext->setReplyToError(ERR_INVALID_URL, Http::scBadRequest, method, http->uri, conn->clientConnection->remote, NULL, NULL, NULL);
        assert(context->http->out.offset == 0);
        context->pullData();
        goto finish;
    }

    /* compile headers */
    if (http_ver.major >= 1 && !request->parseHeader(hp)) {
        clientStreamNode *node = context->getClientReplyContext();
        debugs(33, 5, "Failed to parse request headers:\n" << hp.rawHeaderBuf());
        conn->quitAfterError(request.getRaw());
        // setLogUri should called before repContext->setReplyToError
        setLogUri(http, http->uri,  true);
        clientReplyContext *repContext = dynamic_cast<clientReplyContext *>(node->data.getRaw());
        assert (repContext);
        repContext->setReplyToError(ERR_INVALID_REQ, Http::scBadRequest, method, http->uri, conn->clientConnection->remote, NULL, NULL, NULL);
        assert(context->http->out.offset == 0);
        context->pullData();
        goto finish;
    }

    request->clientConnectionManager = conn;

    request->flags.accelerated = http->flags.accel;
    request->flags.sslBumped=conn->switchedToHttps();
    request->flags.ignoreCc = conn->port->ignore_cc;
    // TODO: decouple http->flags.accel from request->flags.sslBumped
    request->flags.noDirect = (request->flags.accelerated && !request->flags.sslBumped) ?
                              !conn->port->allow_direct : 0;
#if USE_AUTH
    if (request->flags.sslBumped) {
        if (conn->getAuth() != NULL)
            request->auth_user_request = conn->getAuth();
    }
#endif

    /** \par
     * If transparent or interception mode is working clone the transparent and interception flags
     * from the port settings to the request.
     */
    if (http->clientConnection != NULL) {
        request->flags.intercepted = ((http->clientConnection->flags & COMM_INTERCEPTION) != 0);
        request->flags.interceptTproxy = ((http->clientConnection->flags & COMM_TRANSPARENT) != 0 ) ;
        if (request->flags.interceptTproxy) {
            if (Config.accessList.spoof_client_ip) {
                ACLFilledChecklist *checklist = clientAclChecklistCreate(Config.accessList.spoof_client_ip, http);
                request->flags.spoofClientIp = (checklist->fastCheck() == ACCESS_ALLOWED);
                delete checklist;
            } else
                request->flags.spoofClientIp = true;
        } else
            request->flags.spoofClientIp = false;
    }

    if (internalCheck(request->urlpath.termedBuf())) {
        if (internalHostnameIs(request->GetHost()) &&
                request->port == getMyPort()) {
            http->flags.internal = true;
        } else if (Config.onoff.global_internal_static && internalStaticCheck(request->urlpath.termedBuf())) {
            request->SetHost(internalHostname());
            request->port = getMyPort();
            http->flags.internal = true;
        }
    }

    if (http->flags.internal) {
        request->protocol = AnyP::PROTO_HTTP;
        request->login[0] = '\0';
    }

    request->flags.internal = http->flags.internal;
    setLogUri (http, urlCanonicalClean(request.getRaw()));
    request->client_addr = conn->clientConnection->remote; // XXX: remove reuest->client_addr member.
#if FOLLOW_X_FORWARDED_FOR
    // indirect client gets stored here because it is an HTTP header result (from X-Forwarded-For:)
    // not a details about teh TCP connection itself
    request->indirect_client_addr = conn->clientConnection->remote;
#endif /* FOLLOW_X_FORWARDED_FOR */
    request->my_addr = conn->clientConnection->local;
    request->myportname = conn->port->name;
    // XXX: for non-HTTP messages instantiate a different HttpMsg child type
    // for now Squid only supports HTTP requests
    assert(request->http_ver.protocol == http_ver.protocol);
    request->http_ver.major = http_ver.major;
    request->http_ver.minor = http_ver.minor;

    // Link this HttpRequest to ConnStateData relatively early so the following complex handling can use it
    // TODO: this effectively obsoletes a lot of conn->FOO copying. That needs cleaning up later.
    request->clientConnectionManager = conn;

    if (request->header.chunked()) {
        chunked = true;
    } else if (request->header.has(HDR_TRANSFER_ENCODING)) {
        const String te = request->header.getList(HDR_TRANSFER_ENCODING);
        // HTTP/1.1 requires chunking to be the last encoding if there is one
        unsupportedTe = te.size() && te != "identity";
    } // else implied identity coding

    mustReplyToOptions = (method == Http::METHOD_OPTIONS) &&
                         (request->header.getInt64(HDR_MAX_FORWARDS) == 0);
    if (!urlCheckRequest(request.getRaw()) || mustReplyToOptions || unsupportedTe) {
        clientStreamNode *node = context->getClientReplyContext();
        conn->quitAfterError(request.getRaw());
        clientReplyContext *repContext = dynamic_cast<clientReplyContext *>(node->data.getRaw());
        assert (repContext);
        repContext->setReplyToError(ERR_UNSUP_REQ, Http::scNotImplemented, request->method, NULL,
                                    conn->clientConnection->remote, request.getRaw(), NULL, NULL);
        assert(context->http->out.offset == 0);
        context->pullData();
        goto finish;
    }

    if (!chunked && !clientIsContentLengthValid(request.getRaw())) {
        clientStreamNode *node = context->getClientReplyContext();
        clientReplyContext *repContext = dynamic_cast<clientReplyContext *>(node->data.getRaw());
        assert (repContext);
        conn->quitAfterError(request.getRaw());
        repContext->setReplyToError(ERR_INVALID_REQ,
                                    Http::scLengthRequired, request->method, NULL,
                                    conn->clientConnection->remote, request.getRaw(), NULL, NULL);
        assert(context->http->out.offset == 0);
        context->pullData();
        goto finish;
    }

    if (request->header.has(HDR_EXPECT)) {
        const String expect = request->header.getList(HDR_EXPECT);
        const bool supportedExpect = (expect.caseCmp("100-continue") == 0);
        if (!supportedExpect) {
            clientStreamNode *node = context->getClientReplyContext();
            clientReplyContext *repContext = dynamic_cast<clientReplyContext *>(node->data.getRaw());
            assert (repContext);
            conn->quitAfterError(request.getRaw());
            repContext->setReplyToError(ERR_INVALID_REQ, Http::scExpectationFailed, request->method, http->uri,
                                        conn->clientConnection->remote, request.getRaw(), NULL, NULL);
            assert(context->http->out.offset == 0);
            context->pullData();
            goto finish;
        }
    }

    http->request = request.getRaw();
    HTTPMSGLOCK(http->request);
    clientSetKeepaliveFlag(http);

    // Let tunneling code be fully responsible for CONNECT requests
    if (http->request->method == Http::METHOD_CONNECT) {
        context->mayUseConnection(true);
        conn->flags.readMore = false;
    }

#if USE_OPENSSL
    if (conn->switchedToHttps() && conn->serveDelayedError(context))
        goto finish;
#endif

    /* Do we expect a request-body? */
    expectBody = chunked || request->content_length > 0;
    if (!context->mayUseConnection() && expectBody) {
        request->body_pipe = conn->expectRequestBody(
                                 chunked ? -1 : request->content_length);

        /* Is it too large? */
        if (!chunked && // if chunked, we will check as we accumulate
                clientIsRequestBodyTooLargeForPolicy(request->content_length)) {
            clientStreamNode *node = context->getClientReplyContext();
            clientReplyContext *repContext = dynamic_cast<clientReplyContext *>(node->data.getRaw());
            assert (repContext);
            conn->quitAfterError(request.getRaw());
            repContext->setReplyToError(ERR_TOO_BIG,
                                        Http::scPayloadTooLarge, Http::METHOD_NONE, NULL,
                                        conn->clientConnection->remote, http->request, NULL, NULL);
            assert(context->http->out.offset == 0);
            context->pullData();
            goto finish;
        }

        // We may stop producing, comm_close, and/or call setReplyToError()
        // below, so quit on errors to avoid http->doCallouts()
        if (!conn->handleRequestBodyData())
            goto finish;

        if (!request->body_pipe->productionEnded()) {
            debugs(33, 5, HERE << "need more request body");
            context->mayUseConnection(true);
            assert(conn->flags.readMore);
        }
    }

    http->calloutContext = new ClientRequestContext(http);

    http->doCallouts();

finish:
    /*
     * DPW 2007-05-18
     * Moved the TCP_RESET feature from clientReplyContext::sendMoreData
     * to here because calling comm_reset_close() causes http to
     * be freed and the above connNoteUseOfBuffer() would hit an
     * assertion, not to mention that we were accessing freed memory.
     */
    if (request != NULL && request->flags.resetTcp && Comm::IsConnOpen(conn->clientConnection)) {
        debugs(33, 3, HERE << "Sending TCP RST on " << conn->clientConnection);
        conn->flags.readMore = false;
        comm_reset_close(conn->clientConnection);
    }
}

<<<<<<< HEAD
=======
static void
connStripBufferWhitespace (ConnStateData * conn)
{
    // XXX: kill this whole function.
    while (!conn->in.buf.isEmpty() && xisspace(conn->in.buf.at(0))) {
        conn->in.buf.consume(1);
    }
}

>>>>>>> c6cdf6b3
/**
 * Limit the number of concurrent requests.
 * \return true  when there are available position(s) in the pipeline queue for another request.
 * \return false when the pipeline queue is full or disabled.
 */
bool
ConnStateData::concurrentRequestQueueFilled() const
{
    const int existingRequestCount = getConcurrentRequestCount();

    // default to the configured pipeline size.
    // add 1 because the head of pipeline is counted in concurrent requests and not prefetch queue
    const int concurrentRequestLimit = Config.pipeline_max_prefetch + 1;

    // when queue filled already we cant add more.
    if (existingRequestCount >= concurrentRequestLimit) {
        debugs(33, 3, clientConnection << " max concurrent requests reached (" << concurrentRequestLimit << ")");
        debugs(33, 5, clientConnection << " deferring new request until one is done");
        return true;
    }

    return false;
}

/**
 * Attempt to parse one or more requests from the input buffer.
 * If a request is successfully parsed, even if the next request
 * is only partially parsed, it will return TRUE.
 */
bool
ConnStateData::clientParseRequests()
{
    bool parsed_req = false;

    debugs(33, 5, HERE << clientConnection << ": attempting to parse");

    // Loop while we have read bytes that are not needed for producing the body
    // On errors, bodyPipe may become nil, but readMore will be cleared
<<<<<<< HEAD
    while (in.notYetUsed > 0 && !bodyPipe && flags.readMore) {
=======
    while (!in.buf.isEmpty() && !bodyPipe && flags.readMore) {
        connStripBufferWhitespace(this);
>>>>>>> c6cdf6b3

        /* Don't try to parse if the buffer is empty */
        if (in.buf.isEmpty())
            break;

        /* Limit the number of concurrent requests */
        if (concurrentRequestQueueFilled())
            break;

        /* Begin the parsing */
        PROF_start(parseHttpRequest);
<<<<<<< HEAD
=======
        HttpParserInit(&parser_, in.buf.c_str(), in.buf.length());
>>>>>>> c6cdf6b3

        // parser is incremental. Generate new parser state if we,
        // a) dont have one already
        // b) have completed the previous request parsing already
        if (!parser_ || parser_->isDone())
            parser_ = new Http1::RequestParser(in.buf, in.notYetUsed);
        else // update the buffer space being parsed
            parser_->bufsiz = in.notYetUsed;

        /* Process request */
        ClientSocketContext *context = parseHttpRequest(this, *parser_);
        if (parser_->doneBytes()) {
            // we are done with some of the buffer. consume it now.
            connNoteUseOfBuffer(this, parser_->doneBytes());
            parser_->noteBufferShift(parser_->doneBytes());
        }
        PROF_stop(parseHttpRequest);

        /* status -1 or 1 */
        if (context) {
            debugs(33, 5, HERE << clientConnection << ": parsed a request");
            AsyncCall::Pointer timeoutCall = commCbCall(5, 4, "clientLifetimeTimeout",
                                             CommTimeoutCbPtrFun(clientLifetimeTimeout, context->http));
            commSetConnTimeout(clientConnection, Config.Timeout.lifetime, timeoutCall);

            clientProcessRequest(this, *parser_, context);

            parsed_req = true; // XXX: do we really need to parse everything right NOW ?

            if (context->mayUseConnection()) {
                debugs(33, 3, HERE << "Not parsing new requests, as this request may need the connection");
                break;
            }
        }
    }

    /* XXX where to 'finish' the parsing pass? */
    return parsed_req;
}

void
ConnStateData::clientReadRequest(const CommIoCbParams &io)
{
    debugs(33,5,HERE << io.conn << " size " << io.size);
    Must(reading());
    reader = NULL;

    /* Bail out quickly on COMM_ERR_CLOSING - close handlers will tidy up */

    if (io.flag == COMM_ERR_CLOSING) {
        debugs(33,5, HERE << io.conn << " closing Bailout.");
        return;
    }

    assert(Comm::IsConnOpen(clientConnection));
    assert(io.conn->fd == clientConnection->fd);

    /*
     * Don't reset the timeout value here.  The timeout value will be
     * set to Config.Timeout.request by httpAccept() and
     * clientWriteComplete(), and should apply to the request as a
     * whole, not individual read() calls.  Plus, it breaks our
     * lame half-close detection
     */
    if (connReadWasError(io.flag, io.size, io.xerrno)) {
        notifyAllContexts(io.xerrno);
        io.conn->close();
        return;
    }

    if (io.flag == COMM_OK) {
        if (io.size > 0) {
            kb_incr(&(statCounter.client_http.kbytes_in), io.size);

            // may comm_close or setReplyToError
            if (!handleReadData(io.buf2))
                return;

        } else if (io.size == 0) {
            debugs(33, 5, HERE << io.conn << " closed?");

            if (connFinishedWithConn(io.size)) {
                clientConnection->close();
                return;
            }

            /* It might be half-closed, we can't tell */
            fd_table[io.conn->fd].flags.socket_eof = true;

            commMarkHalfClosed(io.conn->fd);

            fd_note(io.conn->fd, "half-closed");

            /* There is one more close check at the end, to detect aborted
             * (partial) requests. At this point we can't tell if the request
             * is partial.
             */
            /* Continue to process previously read data */
        }
    }

    /* Process next request */
    if (getConcurrentRequestCount() == 0)
        fd_note(io.fd, "Reading next request");

    if (!clientParseRequests()) {
        if (!isOpen())
            return;
        /*
         * If the client here is half closed and we failed
         * to parse a request, close the connection.
         * The above check with connFinishedWithConn() only
         * succeeds _if_ the buffer is empty which it won't
         * be if we have an incomplete request.
         * XXX: This duplicates ClientSocketContext::keepaliveNextRequest
         */
        if (getConcurrentRequestCount() == 0 && commIsHalfClosed(io.fd)) {
            debugs(33, 5, HERE << io.conn << ": half-closed connection, no completed request parsed, connection closing.");
            clientConnection->close();
            return;
        }
    }

    if (!isOpen())
        return;

    clientAfterReadingRequests();
}

/**
 * called when new request data has been read from the socket
 *
 * \retval false called comm_close or setReplyToError (the caller should bail)
 * \retval true  we did not call comm_close or setReplyToError
 */
bool
ConnStateData::handleReadData(SBuf *buf)
{
    assert(buf == &in.buf); // XXX: make this abort the transaction if this fails

    // if we are reading a body, stuff data into the body pipe
    if (bodyPipe != NULL)
        return handleRequestBodyData();
    return true;
}

/**
 * called when new request body data has been buffered in in.buf
 * may close the connection if we were closing and piped everything out
 *
 * \retval false called comm_close or setReplyToError (the caller should bail)
 * \retval true  we did not call comm_close or setReplyToError
 */
bool
ConnStateData::handleRequestBodyData()
{
    assert(bodyPipe != NULL);

    size_t putSize = 0;

    if (in.bodyParser) { // chunked encoding
        if (const err_type error = handleChunkedRequestBody(putSize)) {
            abortChunkedRequestBody(error);
            return false;
        }
    } else { // identity encoding
        debugs(33,5, HERE << "handling plain request body for " << clientConnection);
        putSize = bodyPipe->putMoreData(in.buf.c_str(), in.buf.length());
        if (!bodyPipe->mayNeedMoreData()) {
            // BodyPipe will clear us automagically when we produced everything
            bodyPipe = NULL;
        }
    }

    if (putSize > 0)
        connNoteUseOfBuffer(this, putSize);

    if (!bodyPipe) {
        debugs(33,5, HERE << "produced entire request body for " << clientConnection);

        if (const char *reason = stoppedSending()) {
            /* we've finished reading like good clients,
             * now do the close that initiateClose initiated.
             */
            debugs(33, 3, HERE << "closing for earlier sending error: " << reason);
            clientConnection->close();
            return false;
        }
    }

    return true;
}

/// parses available chunked encoded body bytes, checks size, returns errors
err_type
ConnStateData::handleChunkedRequestBody(size_t &putSize)
{
    debugs(33, 7, "chunked from " << clientConnection << ": " << in.buf.length());

    try { // the parser will throw on errors

        if (in.buf.isEmpty()) // nothing to do
            return ERR_NONE;

        MemBuf raw; // ChunkedCodingParser only works with MemBufs
        // add one because MemBuf will assert if it cannot 0-terminate
        raw.init(in.buf.length(), in.buf.length()+1);
        raw.append(in.buf.c_str(), in.buf.length());

        const mb_size_t wasContentSize = raw.contentSize();
        BodyPipeCheckout bpc(*bodyPipe);
        const bool parsed = in.bodyParser->parse(&raw, &bpc.buf);
        bpc.checkIn();
        putSize = wasContentSize - raw.contentSize();

        // dechunk then check: the size limit applies to _dechunked_ content
        if (clientIsRequestBodyTooLargeForPolicy(bodyPipe->producedSize()))
            return ERR_TOO_BIG;

        if (parsed) {
            finishDechunkingRequest(true);
            Must(!bodyPipe);
            return ERR_NONE; // nil bodyPipe implies body end for the caller
        }

        // if chunk parser needs data, then the body pipe must need it too
        Must(!in.bodyParser->needsMoreData() || bodyPipe->mayNeedMoreData());

        // if parser needs more space and we can consume nothing, we will stall
        Must(!in.bodyParser->needsMoreSpace() || bodyPipe->buf().hasContent());
    } catch (...) { // TODO: be more specific
        debugs(33, 3, HERE << "malformed chunks" << bodyPipe->status());
        return ERR_INVALID_REQ;
    }

    debugs(33, 7, HERE << "need more chunked data" << *bodyPipe->status());
    return ERR_NONE;
}

/// quit on errors related to chunked request body handling
void
ConnStateData::abortChunkedRequestBody(const err_type error)
{
    finishDechunkingRequest(false);

    // XXX: The code below works if we fail during initial request parsing,
    // but if we fail when the server-side works already, the server may send
    // us its response too, causing various assertions. How to prevent that?
#if WE_KNOW_HOW_TO_SEND_ERRORS
    ClientSocketContext::Pointer context = getCurrentContext();
    if (context != NULL && !context->http->out.offset) { // output nothing yet
        clientStreamNode *node = context->getClientReplyContext();
        clientReplyContext *repContext = dynamic_cast<clientReplyContext*>(node->data.getRaw());
        assert(repContext);
        const Http::StatusCode scode = (error == ERR_TOO_BIG) ?
                                       Http::scPayloadTooLarge : HTTP_BAD_REQUEST;
        repContext->setReplyToError(error, scode,
                                    repContext->http->request->method,
                                    repContext->http->uri,
                                    CachePeer,
                                    repContext->http->request,
                                    in.buf, NULL);
        context->pullData();
    } else {
        // close or otherwise we may get stuck as nobody will notice the error?
        comm_reset_close(clientConnection);
    }
#else
    debugs(33, 3, HERE << "aborting chunked request without error " << error);
    comm_reset_close(clientConnection);
#endif
    flags.readMore = false;
}

void
ConnStateData::noteMoreBodySpaceAvailable(BodyPipe::Pointer )
{
    if (!handleRequestBodyData())
        return;

    // too late to read more body
    if (!isOpen() || stoppedReceiving())
        return;

    readSomeData();
}

void
ConnStateData::noteBodyConsumerAborted(BodyPipe::Pointer )
{
    // request reader may get stuck waiting for space if nobody consumes body
    if (bodyPipe != NULL)
        bodyPipe->enableAutoConsumption();

    stopReceiving("virgin request body consumer aborted"); // closes ASAP
}

/** general lifetime handler for HTTP requests */
void
ConnStateData::requestTimeout(const CommTimeoutCbParams &io)
{
    /*
    * Just close the connection to not confuse browsers
    * using persistent connections. Some browsers open
    * a connection and then do not use it until much
    * later (presumeably because the request triggering
    * the open has already been completed on another
    * connection)
    */
    debugs(33, 3, "requestTimeout: FD " << io.fd << ": lifetime is expired.");
    io.conn->close();
}

static void
clientLifetimeTimeout(const CommTimeoutCbParams &io)
{
    ClientHttpRequest *http = static_cast<ClientHttpRequest *>(io.data);
    debugs(33, DBG_IMPORTANT, "WARNING: Closing client connection due to lifetime timeout");
    debugs(33, DBG_IMPORTANT, "\t" << http->uri);
    http->al->http.timedout = true;
    if (Comm::IsConnOpen(io.conn))
        io.conn->close();
}

ConnStateData::ConnStateData(const MasterXaction::Pointer &xact) :
        AsyncJob("ConnStateData"),
#if USE_OPENSSL
        sslBumpMode(Ssl::bumpEnd),
        switchedToHttps_(false),
        sslServerBump(NULL),
#endif
        stoppedSending_(NULL),
        stoppedReceiving_(NULL)
{
    pinning.host = NULL;
    pinning.port = -1;
    pinning.pinned = false;
    pinning.auth = false;
    pinning.zeroReply = false;
    pinning.peer = NULL;

    // store the details required for creating more MasterXaction objects as new requests come in
    clientConnection = xact->tcpClient;
    port = cbdataReference(xact->squidPort.get());
    log_addr = xact->tcpClient->remote;
    log_addr.applyMask(Config.Addrs.client_netmask);

    in.buf.reserveCapacity(CLIENT_REQ_BUF_SZ);

    if (port->disable_pmtu_discovery != DISABLE_PMTU_OFF &&
            (transparent() || port->disable_pmtu_discovery == DISABLE_PMTU_ALWAYS)) {
#if defined(IP_MTU_DISCOVER) && defined(IP_PMTUDISC_DONT)
        int i = IP_PMTUDISC_DONT;
        if (setsockopt(clientConnection->fd, SOL_IP, IP_MTU_DISCOVER, &i, sizeof(i)) < 0)
            debugs(33, 2, "WARNING: Path MTU discovery disabling failed on " << clientConnection << " : " << xstrerror());
#else
        static bool reported = false;

        if (!reported) {
            debugs(33, DBG_IMPORTANT, "NOTICE: Path MTU discovery disabling is not supported on your platform.");
            reported = true;
        }
#endif
    }

    typedef CommCbMemFunT<ConnStateData, CommCloseCbParams> Dialer;
    AsyncCall::Pointer call = JobCallback(33, 5, Dialer, this, ConnStateData::connStateClosed);
    comm_add_close_handler(clientConnection->fd, call);

    if (Config.onoff.log_fqdn)
        fqdncache_gethostbyaddr(clientConnection->remote, FQDN_LOOKUP_IF_MISS);

#if USE_IDENT
    if (Ident::TheConfig.identLookup) {
        ACLFilledChecklist identChecklist(Ident::TheConfig.identLookup, NULL, NULL);
        identChecklist.src_addr = xact->tcpClient->remote;
        identChecklist.my_addr = xact->tcpClient->local;
        if (identChecklist.fastCheck() == ACCESS_ALLOWED)
            Ident::Start(xact->tcpClient, clientIdentDone, this);
    }
#endif

    clientdbEstablished(clientConnection->remote, 1);

    flags.readMore = true;
}

/** Handle a new connection on HTTP socket. */
void
httpAccept(const CommAcceptCbParams &params)
{
    MasterXaction::Pointer xact = params.xaction;
    AnyP::PortCfgPointer s = xact->squidPort;

    if (!s.valid()) {
        // it is possible the call or accept() was still queued when the port was reconfigured
        debugs(33, 2, "HTTP accept failure: port reconfigured.");
        return;
    }

    if (params.flag != COMM_OK) {
        // Its possible the call was still queued when the client disconnected
        debugs(33, 2, "httpAccept: " << s->listenConn << ": accept failure: " << xstrerr(params.xerrno));
        return;
    }

    debugs(33, 4, HERE << params.conn << ": accepted");
    fd_note(params.conn->fd, "client http connect");

    if (s->tcp_keepalive.enabled) {
        commSetTcpKeepalive(params.conn->fd, s->tcp_keepalive.idle, s->tcp_keepalive.interval, s->tcp_keepalive.timeout);
    }

    ++ incoming_sockets_accepted;

    // Socket is ready, setup the connection manager to start using it
    ConnStateData *connState = new ConnStateData(xact);

    typedef CommCbMemFunT<ConnStateData, CommTimeoutCbParams> TimeoutDialer;
    AsyncCall::Pointer timeoutCall =  JobCallback(33, 5,
                                      TimeoutDialer, connState, ConnStateData::requestTimeout);
    commSetConnTimeout(params.conn, Config.Timeout.request, timeoutCall);

    connState->readSomeData();

#if USE_DELAY_POOLS
    fd_table[params.conn->fd].clientInfo = NULL;

    if (Config.onoff.client_db) {
        /* it was said several times that client write limiter does not work if client_db is disabled */

        ClientDelayPools& pools(Config.ClientDelay.pools);
        ACLFilledChecklist ch(NULL, NULL, NULL);

        // TODO: we check early to limit error response bandwith but we
        // should recheck when we can honor delay_pool_uses_indirect
        // TODO: we should also pass the port details for myportname here.
        ch.src_addr = params.conn->remote;
        ch.my_addr = params.conn->local;

        for (unsigned int pool = 0; pool < pools.size(); ++pool) {

            /* pools require explicit 'allow' to assign a client into them */
            if (pools[pool].access) {
                ch.accessList = pools[pool].access;
                allow_t answer = ch.fastCheck();
                if (answer == ACCESS_ALLOWED) {

                    /*  request client information from db after we did all checks
                        this will save hash lookup if client failed checks */
                    ClientInfo * cli = clientdbGetInfo(params.conn->remote);
                    assert(cli);

                    /* put client info in FDE */
                    fd_table[params.conn->fd].clientInfo = cli;

                    /* setup write limiter for this request */
                    const double burst = floor(0.5 +
                                               (pools[pool].highwatermark * Config.ClientDelay.initial)/100.0);
                    cli->setWriteLimiter(pools[pool].rate, burst, pools[pool].highwatermark);
                    break;
                } else {
                    debugs(83, 4, HERE << "Delay pool " << pool << " skipped because ACL " << answer);
                }
            }
        }
    }
#endif
}

#if USE_OPENSSL

/** Create SSL connection structure and update fd_table */
static SSL *
httpsCreate(const Comm::ConnectionPointer &conn, SSL_CTX *sslContext)
{
    SSL *ssl = SSL_new(sslContext);

    if (!ssl) {
        const int ssl_error = ERR_get_error();
        debugs(83, DBG_IMPORTANT, "ERROR: httpsAccept: Error allocating handle: " << ERR_error_string(ssl_error, NULL)  );
        conn->close();
        return NULL;
    }

    SSL_set_fd(ssl, conn->fd);
    fd_table[conn->fd].ssl = ssl;
    fd_table[conn->fd].read_method = &ssl_read_method;
    fd_table[conn->fd].write_method = &ssl_write_method;

    debugs(33, 5, "httpsCreate: will negotate SSL on " << conn);
    fd_note(conn->fd, "client https start");

    return ssl;
}

/** negotiate an SSL connection */
static void
clientNegotiateSSL(int fd, void *data)
{
    ConnStateData *conn = (ConnStateData *)data;
    X509 *client_cert;
    SSL *ssl = fd_table[fd].ssl;
    int ret;

    if ((ret = SSL_accept(ssl)) <= 0) {
        int ssl_error = SSL_get_error(ssl, ret);

        switch (ssl_error) {

        case SSL_ERROR_WANT_READ:
            Comm::SetSelect(fd, COMM_SELECT_READ, clientNegotiateSSL, conn, 0);
            return;

        case SSL_ERROR_WANT_WRITE:
            Comm::SetSelect(fd, COMM_SELECT_WRITE, clientNegotiateSSL, conn, 0);
            return;

        case SSL_ERROR_SYSCALL:

            if (ret == 0) {
                debugs(83, 2, "clientNegotiateSSL: Error negotiating SSL connection on FD " << fd << ": Aborted by client");
                comm_close(fd);
                return;
            } else {
                int hard = 1;

                if (errno == ECONNRESET)
                    hard = 0;

                debugs(83, hard ? 1 : 2, "clientNegotiateSSL: Error negotiating SSL connection on FD " <<
                       fd << ": " << strerror(errno) << " (" << errno << ")");

                comm_close(fd);

                return;
            }

        case SSL_ERROR_ZERO_RETURN:
            debugs(83, DBG_IMPORTANT, "clientNegotiateSSL: Error negotiating SSL connection on FD " << fd << ": Closed by client");
            comm_close(fd);
            return;

        default:
            debugs(83, DBG_IMPORTANT, "clientNegotiateSSL: Error negotiating SSL connection on FD " <<
                   fd << ": " << ERR_error_string(ERR_get_error(), NULL) <<
                   " (" << ssl_error << "/" << ret << ")");
            comm_close(fd);
            return;
        }

        /* NOTREACHED */
    }

    if (SSL_session_reused(ssl)) {
        debugs(83, 2, "clientNegotiateSSL: Session " << SSL_get_session(ssl) <<
               " reused on FD " << fd << " (" << fd_table[fd].ipaddr << ":" << (int)fd_table[fd].remote_port << ")");
    } else {
        if (do_debug(83, 4)) {
            /* Write out the SSL session details.. actually the call below, but
             * OpenSSL headers do strange typecasts confusing GCC.. */
            /* PEM_write_SSL_SESSION(debug_log, SSL_get_session(ssl)); */
#if defined(OPENSSL_VERSION_NUMBER) && OPENSSL_VERSION_NUMBER >= 0x00908000L
            PEM_ASN1_write((i2d_of_void *)i2d_SSL_SESSION, PEM_STRING_SSL_SESSION, debug_log, (char *)SSL_get_session(ssl), NULL,NULL,0,NULL,NULL);

#elif (ALLOW_ALWAYS_SSL_SESSION_DETAIL == 1)

            /* When using gcc 3.3.x and OpenSSL 0.9.7x sometimes a compile error can occur here.
            * This is caused by an unpredicatble gcc behaviour on a cast of the first argument
            * of PEM_ASN1_write(). For this reason this code section is disabled. To enable it,
            * define ALLOW_ALWAYS_SSL_SESSION_DETAIL=1.
            * Because there are two possible usable cast, if you get an error here, try the other
            * commented line. */

            PEM_ASN1_write((int(*)())i2d_SSL_SESSION, PEM_STRING_SSL_SESSION, debug_log, (char *)SSL_get_session(ssl), NULL,NULL,0,NULL,NULL);
            /* PEM_ASN1_write((int(*)(...))i2d_SSL_SESSION, PEM_STRING_SSL_SESSION, debug_log, (char *)SSL_get_session(ssl), NULL,NULL,0,NULL,NULL); */

#else

            debugs(83, 4, "With " OPENSSL_VERSION_TEXT ", session details are available only defining ALLOW_ALWAYS_SSL_SESSION_DETAIL=1 in the source." );

#endif
            /* Note: This does not automatically fflush the log file.. */
        }

        debugs(83, 2, "clientNegotiateSSL: New session " <<
               SSL_get_session(ssl) << " on FD " << fd << " (" <<
               fd_table[fd].ipaddr << ":" << (int)fd_table[fd].remote_port <<
               ")");
    }

    debugs(83, 3, "clientNegotiateSSL: FD " << fd << " negotiated cipher " <<
           SSL_get_cipher(ssl));

    client_cert = SSL_get_peer_certificate(ssl);

    if (client_cert != NULL) {
        debugs(83, 3, "clientNegotiateSSL: FD " << fd <<
               " client certificate: subject: " <<
               X509_NAME_oneline(X509_get_subject_name(client_cert), 0, 0));

        debugs(83, 3, "clientNegotiateSSL: FD " << fd <<
               " client certificate: issuer: " <<
               X509_NAME_oneline(X509_get_issuer_name(client_cert), 0, 0));

        X509_free(client_cert);
    } else {
        debugs(83, 5, "clientNegotiateSSL: FD " << fd <<
               " has no certificate.");
    }

    conn->readSomeData();
}

/**
 * If SSL_CTX is given, starts reading the SSL handshake.
 * Otherwise, calls switchToHttps to generate a dynamic SSL_CTX.
 */
static void
httpsEstablish(ConnStateData *connState,  SSL_CTX *sslContext, Ssl::BumpMode bumpMode)
{
    SSL *ssl = NULL;
    assert(connState);
    const Comm::ConnectionPointer &details = connState->clientConnection;

    if (sslContext && !(ssl = httpsCreate(details, sslContext)))
        return;

    typedef CommCbMemFunT<ConnStateData, CommTimeoutCbParams> TimeoutDialer;
    AsyncCall::Pointer timeoutCall = JobCallback(33, 5, TimeoutDialer,
                                     connState, ConnStateData::requestTimeout);
    commSetConnTimeout(details, Config.Timeout.request, timeoutCall);

    if (ssl)
        Comm::SetSelect(details->fd, COMM_SELECT_READ, clientNegotiateSSL, connState, 0);
    else {
        char buf[MAX_IPSTRLEN];
        assert(bumpMode != Ssl::bumpNone && bumpMode != Ssl::bumpEnd);
        HttpRequest::Pointer fakeRequest(new HttpRequest);
        fakeRequest->SetHost(details->local.toStr(buf, sizeof(buf)));
        fakeRequest->port = details->local.port();
        fakeRequest->clientConnectionManager = connState;
        fakeRequest->client_addr = connState->clientConnection->remote;
#if FOLLOW_X_FORWARDED_FOR
        fakeRequest->indirect_client_addr = connState->clientConnection->remote;
#endif
        fakeRequest->my_addr = connState->clientConnection->local;
        fakeRequest->flags.interceptTproxy = ((connState->clientConnection->flags & COMM_TRANSPARENT) != 0 ) ;
        fakeRequest->flags.intercepted = ((connState->clientConnection->flags & COMM_INTERCEPTION) != 0);
        fakeRequest->myportname = connState->port->name;
        if (fakeRequest->flags.interceptTproxy) {
            if (Config.accessList.spoof_client_ip) {
                ACLFilledChecklist checklist(Config.accessList.spoof_client_ip, fakeRequest.getRaw(), NULL);
                fakeRequest->flags.spoofClientIp = (checklist.fastCheck() == ACCESS_ALLOWED);
            } else
                fakeRequest->flags.spoofClientIp = true;
        } else
            fakeRequest->flags.spoofClientIp = false;
        debugs(33, 4, HERE << details << " try to generate a Dynamic SSL CTX");
        connState->switchToHttps(fakeRequest.getRaw(), bumpMode);
    }
}

/**
 * A callback function to use with the ACLFilledChecklist callback.
 * In the case of ACCESS_ALLOWED answer initializes a bumped SSL connection,
 * else reverts the connection to tunnel mode.
 */
static void
httpsSslBumpAccessCheckDone(allow_t answer, void *data)
{
    ConnStateData *connState = (ConnStateData *) data;

    // if the connection is closed or closing, just return.
    if (!connState->isOpen())
        return;

    // Require both a match and a positive bump mode to work around exceptional
    // cases where ACL code may return ACCESS_ALLOWED with zero answer.kind.
    if (answer == ACCESS_ALLOWED && answer.kind != Ssl::bumpNone) {
        debugs(33, 2, HERE << "sslBump needed for " << connState->clientConnection);
        connState->sslBumpMode = static_cast<Ssl::BumpMode>(answer.kind);
        httpsEstablish(connState, NULL, (Ssl::BumpMode)answer.kind);
    } else {
        debugs(33, 2, HERE << "sslBump not needed for " << connState->clientConnection);
        connState->sslBumpMode = Ssl::bumpNone;

        // fake a CONNECT request to force connState to tunnel
        static char ip[MAX_IPSTRLEN];
        connState->clientConnection->local.toUrl(ip, sizeof(ip));
        SBuf reqStr;
        reqStr.append("CONNECT ").append(ip).append(" HTTP/1.1\r\nHost: ").append(ip).append("\r\n\r\n");
        bool ret = connState->handleReadData(&reqStr);
        if (ret)
            ret = connState->clientParseRequests();

        if (!ret) {
            debugs(33, 2, HERE << "Failed to start fake CONNECT request for ssl bumped connection: " << connState->clientConnection);
            connState->clientConnection->close();
        }
    }
}

/** handle a new HTTPS connection */
static void
httpsAccept(const CommAcceptCbParams &params)
{
    MasterXaction::Pointer xact = params.xaction;
    const AnyP::PortCfgPointer s = xact->squidPort;

    if (!s.valid()) {
        // it is possible the call or accept() was still queued when the port was reconfigured
        debugs(33, 2, "HTTPS accept failure: port reconfigured.");
        return;
    }

    if (params.flag != COMM_OK) {
        // Its possible the call was still queued when the client disconnected
        debugs(33, 2, "httpsAccept: " << s->listenConn << ": accept failure: " << xstrerr(params.xerrno));
        return;
    }

    debugs(33, 4, HERE << params.conn << " accepted, starting SSL negotiation.");
    fd_note(params.conn->fd, "client https connect");

    if (s->tcp_keepalive.enabled) {
        commSetTcpKeepalive(params.conn->fd, s->tcp_keepalive.idle, s->tcp_keepalive.interval, s->tcp_keepalive.timeout);
    }

    ++incoming_sockets_accepted;

    // Socket is ready, setup the connection manager to start using it
    ConnStateData *connState = new ConnStateData(xact);

    if (s->flags.tunnelSslBumping) {
        debugs(33, 5, "httpsAccept: accept transparent connection: " << params.conn);

        if (!Config.accessList.ssl_bump) {
            httpsSslBumpAccessCheckDone(ACCESS_DENIED, connState);
            return;
        }

        // Create a fake HTTP request for ssl_bump ACL check,
        // using tproxy/intercept provided destination IP and port.
        HttpRequest *request = new HttpRequest();
        static char ip[MAX_IPSTRLEN];
        assert(params.conn->flags & (COMM_TRANSPARENT | COMM_INTERCEPTION));
        request->SetHost(params.conn->local.toStr(ip, sizeof(ip)));
        request->port = params.conn->local.port();
        request->myportname = s->name;

        ACLFilledChecklist *acl_checklist = new ACLFilledChecklist(Config.accessList.ssl_bump, request, NULL);
        acl_checklist->src_addr = params.conn->remote;
        acl_checklist->my_addr = s->s;
        acl_checklist->nonBlockingCheck(httpsSslBumpAccessCheckDone, connState);
        return;
    } else {
        SSL_CTX *sslContext = s->staticSslContext.get();
        httpsEstablish(connState, sslContext, Ssl::bumpNone);
    }
}

void
ConnStateData::sslCrtdHandleReplyWrapper(void *data, const HelperReply &reply)
{
    ConnStateData * state_data = (ConnStateData *)(data);
    state_data->sslCrtdHandleReply(reply);
}

void
ConnStateData::sslCrtdHandleReply(const HelperReply &reply)
{
    if (reply.result == HelperReply::BrokenHelper) {
        debugs(33, 5, HERE << "Certificate for " << sslConnectHostOrIp << " cannot be generated. ssl_crtd response: " << reply);
    } else if (!reply.other().hasContent()) {
        debugs(1, DBG_IMPORTANT, HERE << "\"ssl_crtd\" helper returned <NULL> reply.");
    } else {
        Ssl::CrtdMessage reply_message(Ssl::CrtdMessage::REPLY);
        if (reply_message.parse(reply.other().content(), reply.other().contentSize()) != Ssl::CrtdMessage::OK) {
            debugs(33, 5, HERE << "Reply from ssl_crtd for " << sslConnectHostOrIp << " is incorrect");
        } else {
            if (reply.result != HelperReply::Okay) {
                debugs(33, 5, HERE << "Certificate for " << sslConnectHostOrIp << " cannot be generated. ssl_crtd response: " << reply_message.getBody());
            } else {
                debugs(33, 5, HERE << "Certificate for " << sslConnectHostOrIp << " was successfully recieved from ssl_crtd");
                SSL_CTX *ctx = Ssl::generateSslContextUsingPkeyAndCertFromMemory(reply_message.getBody().c_str(), *port);
                getSslContextDone(ctx, true);
                return;
            }
        }
    }
    getSslContextDone(NULL);
}

void ConnStateData::buildSslCertGenerationParams(Ssl::CertificateProperties &certProperties)
{
    certProperties.commonName =  sslCommonName.size() > 0 ? sslCommonName.termedBuf() : sslConnectHostOrIp.termedBuf();

    // fake certificate adaptation requires bump-server-first mode
    if (!sslServerBump) {
        assert(port->signingCert.get());
        certProperties.signWithX509.resetAndLock(port->signingCert.get());
        if (port->signPkey.get())
            certProperties.signWithPkey.resetAndLock(port->signPkey.get());
        certProperties.signAlgorithm = Ssl::algSignTrusted;
        return;
    }

    // In case of an error while connecting to the secure server, use a fake
    // trusted certificate, with no mimicked fields and no adaptation
    // algorithms. There is nothing we can mimic so we want to minimize the
    // number of warnings the user will have to see to get to the error page.
    assert(sslServerBump->entry);
    if (sslServerBump->entry->isEmpty()) {
        if (X509 *mimicCert = sslServerBump->serverCert.get())
            certProperties.mimicCert.resetAndLock(mimicCert);

        ACLFilledChecklist checklist(NULL, sslServerBump->request.getRaw(),
                                     clientConnection != NULL ? clientConnection->rfc931 : dash_str);
        checklist.sslErrors = cbdataReference(sslServerBump->sslErrors);

        for (sslproxy_cert_adapt *ca = Config.ssl_client.cert_adapt; ca != NULL; ca = ca->next) {
            // If the algorithm already set, then ignore it.
            if ((ca->alg == Ssl::algSetCommonName && certProperties.setCommonName) ||
                    (ca->alg == Ssl::algSetValidAfter && certProperties.setValidAfter) ||
                    (ca->alg == Ssl::algSetValidBefore && certProperties.setValidBefore) )
                continue;

            if (ca->aclList && checklist.fastCheck(ca->aclList) == ACCESS_ALLOWED) {
                const char *alg = Ssl::CertAdaptAlgorithmStr[ca->alg];
                const char *param = ca->param;

                // For parameterless CN adaptation, use hostname from the
                // CONNECT request.
                if (ca->alg == Ssl::algSetCommonName) {
                    if (!param)
                        param = sslConnectHostOrIp.termedBuf();
                    certProperties.commonName = param;
                    certProperties.setCommonName = true;
                } else if (ca->alg == Ssl::algSetValidAfter)
                    certProperties.setValidAfter = true;
                else if (ca->alg == Ssl::algSetValidBefore)
                    certProperties.setValidBefore = true;

                debugs(33, 5, HERE << "Matches certificate adaptation aglorithm: " <<
                       alg << " param: " << (param ? param : "-"));
            }
        }

        certProperties.signAlgorithm = Ssl::algSignEnd;
        for (sslproxy_cert_sign *sg = Config.ssl_client.cert_sign; sg != NULL; sg = sg->next) {
            if (sg->aclList && checklist.fastCheck(sg->aclList) == ACCESS_ALLOWED) {
                certProperties.signAlgorithm = (Ssl::CertSignAlgorithm)sg->alg;
                break;
            }
        }
    } else {// if (!sslServerBump->entry->isEmpty())
        // Use trusted certificate for a Squid-generated error
        // or the user would have to add a security exception
        // just to see the error page. We will close the connection
        // so that the trust is not extended to non-Squid content.
        certProperties.signAlgorithm = Ssl::algSignTrusted;
    }

    assert(certProperties.signAlgorithm != Ssl::algSignEnd);

    if (certProperties.signAlgorithm == Ssl::algSignUntrusted) {
        assert(port->untrustedSigningCert.get());
        certProperties.signWithX509.resetAndLock(port->untrustedSigningCert.get());
        certProperties.signWithPkey.resetAndLock(port->untrustedSignPkey.get());
    } else {
        assert(port->signingCert.get());
        certProperties.signWithX509.resetAndLock(port->signingCert.get());

        if (port->signPkey.get())
            certProperties.signWithPkey.resetAndLock(port->signPkey.get());
    }
    signAlgorithm = certProperties.signAlgorithm;
}

void
ConnStateData::getSslContextStart()
{
    assert(areAllContextsForThisConnection());
    freeAllContexts();
    /* careful: freeAllContexts() above frees request, host, etc. */

    if (port->generateHostCertificates) {
        Ssl::CertificateProperties certProperties;
        buildSslCertGenerationParams(certProperties);
        sslBumpCertKey = certProperties.dbKey().c_str();
        assert(sslBumpCertKey.size() > 0 && sslBumpCertKey[0] != '\0');

        debugs(33, 5, HERE << "Finding SSL certificate for " << sslBumpCertKey << " in cache");
        Ssl::LocalContextStorage *ssl_ctx_cache = Ssl::TheGlobalContextStorage.getLocalStorage(port->s);
        SSL_CTX * dynCtx = NULL;
        Ssl::SSL_CTX_Pointer *cachedCtx = ssl_ctx_cache ? ssl_ctx_cache->get(sslBumpCertKey.termedBuf()) : NULL;
        if (cachedCtx && (dynCtx = cachedCtx->get())) {
            debugs(33, 5, HERE << "SSL certificate for " << sslBumpCertKey << " have found in cache");
            if (Ssl::verifySslCertificate(dynCtx, certProperties)) {
                debugs(33, 5, HERE << "Cached SSL certificate for " << sslBumpCertKey << " is valid");
                getSslContextDone(dynCtx);
                return;
            } else {
                debugs(33, 5, HERE << "Cached SSL certificate for " << sslBumpCertKey << " is out of date. Delete this certificate from cache");
                if (ssl_ctx_cache)
                    ssl_ctx_cache->del(sslBumpCertKey.termedBuf());
            }
        } else {
            debugs(33, 5, HERE << "SSL certificate for " << sslBumpCertKey << " haven't found in cache");
        }

#if USE_SSL_CRTD
        try {
            debugs(33, 5, HERE << "Generating SSL certificate for " << certProperties.commonName << " using ssl_crtd.");
            Ssl::CrtdMessage request_message(Ssl::CrtdMessage::REQUEST);
            request_message.setCode(Ssl::CrtdMessage::code_new_certificate);
            request_message.composeRequest(certProperties);
            debugs(33, 5, HERE << "SSL crtd request: " << request_message.compose().c_str());
            Ssl::Helper::GetInstance()->sslSubmit(request_message, sslCrtdHandleReplyWrapper, this);
            return;
        } catch (const std::exception &e) {
            debugs(33, DBG_IMPORTANT, "ERROR: Failed to compose ssl_crtd " <<
                   "request for " << certProperties.commonName <<
                   " certificate: " << e.what() << "; will now block to " <<
                   "generate that certificate.");
            // fall through to do blocking in-process generation.
        }
#endif // USE_SSL_CRTD

        debugs(33, 5, HERE << "Generating SSL certificate for " << certProperties.commonName);
        dynCtx = Ssl::generateSslContext(certProperties, *port);
        getSslContextDone(dynCtx, true);
        return;
    }
    getSslContextDone(NULL);
}

void
ConnStateData::getSslContextDone(SSL_CTX * sslContext, bool isNew)
{
    // Try to add generated ssl context to storage.
    if (port->generateHostCertificates && isNew) {

        if (signAlgorithm == Ssl::algSignTrusted) {
            // Add signing certificate to the certificates chain
            X509 *cert = port->signingCert.get();
            if (SSL_CTX_add_extra_chain_cert(sslContext, cert)) {
                // increase the certificate lock
                CRYPTO_add(&(cert->references),1,CRYPTO_LOCK_X509);
            } else {
                const int ssl_error = ERR_get_error();
                debugs(33, DBG_IMPORTANT, "WARNING: can not add signing certificate to SSL context chain: " << ERR_error_string(ssl_error, NULL));
            }
            Ssl::addChainToSslContext(sslContext, port->certsToChain.get());
        }
        //else it is self-signed or untrusted do not attrach any certificate

        Ssl::LocalContextStorage *ssl_ctx_cache = Ssl::TheGlobalContextStorage.getLocalStorage(port->s);
        assert(sslBumpCertKey.size() > 0 && sslBumpCertKey[0] != '\0');
        if (sslContext) {
            if (!ssl_ctx_cache || !ssl_ctx_cache->add(sslBumpCertKey.termedBuf(), new Ssl::SSL_CTX_Pointer(sslContext))) {
                // If it is not in storage delete after using. Else storage deleted it.
                fd_table[clientConnection->fd].dynamicSslContext = sslContext;
            }
        } else {
            debugs(33, 2, HERE << "Failed to generate SSL cert for " << sslConnectHostOrIp);
        }
    }

    // If generated ssl context = NULL, try to use static ssl context.
    if (!sslContext) {
        if (!port->staticSslContext) {
            debugs(83, DBG_IMPORTANT, "Closing SSL " << clientConnection->remote << " as lacking SSL context");
            clientConnection->close();
            return;
        } else {
            debugs(33, 5, HERE << "Using static ssl context.");
            sslContext = port->staticSslContext.get();
        }
    }

    if (!httpsCreate(clientConnection, sslContext))
        return;

    // commSetConnTimeout() was called for this request before we switched.

    // Disable the client read handler until CachePeer selection is complete
    Comm::SetSelect(clientConnection->fd, COMM_SELECT_READ, NULL, NULL, 0);
    Comm::SetSelect(clientConnection->fd, COMM_SELECT_READ, clientNegotiateSSL, this, 0);
    switchedToHttps_ = true;
}

void
ConnStateData::switchToHttps(HttpRequest *request, Ssl::BumpMode bumpServerMode)
{
    assert(!switchedToHttps_);

    sslConnectHostOrIp = request->GetHost();
    sslCommonName = request->GetHost();

    // We are going to read new request
    flags.readMore = true;
    debugs(33, 5, HERE << "converting " << clientConnection << " to SSL");

    // If sslServerBump is set, then we have decided to deny CONNECT
    // and now want to switch to SSL to send the error to the client
    // without even peeking at the origin server certificate.
    if (bumpServerMode == Ssl::bumpServerFirst && !sslServerBump) {
        request->flags.sslPeek = true;
        sslServerBump = new Ssl::ServerBump(request);

        // will call httpsPeeked() with certificate and connection, eventually
        FwdState::fwdStart(clientConnection, sslServerBump->entry, sslServerBump->request.getRaw());
        return;
    }

    // otherwise, use sslConnectHostOrIp
    getSslContextStart();
}

void
ConnStateData::httpsPeeked(Comm::ConnectionPointer serverConnection)
{
    Must(sslServerBump != NULL);

    if (Comm::IsConnOpen(serverConnection)) {
        SSL *ssl = fd_table[serverConnection->fd].ssl;
        assert(ssl);
        Ssl::X509_Pointer serverCert(SSL_get_peer_certificate(ssl));
        assert(serverCert.get() != NULL);
        sslCommonName = Ssl::CommonHostName(serverCert.get());
        debugs(33, 5, HERE << "HTTPS server CN: " << sslCommonName <<
               " bumped: " << *serverConnection);

        pinConnection(serverConnection, NULL, NULL, false);

        debugs(33, 5, HERE << "bumped HTTPS server: " << sslConnectHostOrIp);
    } else {
        debugs(33, 5, HERE << "Error while bumping: " << sslConnectHostOrIp);
        Ip::Address intendedDest;
        intendedDest = sslConnectHostOrIp.termedBuf();
        const bool isConnectRequest = !port->flags.isIntercepted();

        // Squid serves its own error page and closes, so we want
        // a CN that causes no additional browser errors. Possible
        // only when bumping CONNECT with a user-typed address.
        if (intendedDest.isAnyAddr() || isConnectRequest)
            sslCommonName = sslConnectHostOrIp;
        else if (sslServerBump->serverCert.get())
            sslCommonName = Ssl::CommonHostName(sslServerBump->serverCert.get());

        //  copy error detail from bump-server-first request to CONNECT request
        if (currentobject != NULL && currentobject->http != NULL && currentobject->http->request)
            currentobject->http->request->detailError(sslServerBump->request->errType, sslServerBump->request->errDetail);
    }

    getSslContextStart();
}

#endif /* USE_OPENSSL */

/// check FD after clientHttp[s]ConnectionOpened, adjust HttpSockets as needed
static bool
OpenedHttpSocket(const Comm::ConnectionPointer &c, const Ipc::FdNoteId portType)
{
    if (!Comm::IsConnOpen(c)) {
        Must(NHttpSockets > 0); // we tried to open some
        --NHttpSockets; // there will be fewer sockets than planned
        Must(HttpSockets[NHttpSockets] < 0); // no extra fds received

        if (!NHttpSockets) // we could not open any listen sockets at all
            fatalf("Unable to open %s",FdNote(portType));

        return false;
    }
    return true;
}

/// find any unused HttpSockets[] slot and store fd there or return false
static bool
AddOpenedHttpSocket(const Comm::ConnectionPointer &conn)
{
    bool found = false;
    for (int i = 0; i < NHttpSockets && !found; ++i) {
        if ((found = HttpSockets[i] < 0))
            HttpSockets[i] = conn->fd;
    }
    return found;
}

static void
clientHttpConnectionsOpen(void)
{
    AnyP::PortCfg *s = NULL;

    for (s = Config.Sockaddr.http; s; s = s->next) {
        if (MAXTCPLISTENPORTS == NHttpSockets) {
            debugs(1, DBG_IMPORTANT, "WARNING: You have too many 'http_port' lines.");
            debugs(1, DBG_IMPORTANT, "         The limit is " << MAXTCPLISTENPORTS << " HTTP ports.");
            continue;
        }

#if USE_OPENSSL
        if (s->flags.tunnelSslBumping && !Config.accessList.ssl_bump) {
            debugs(33, DBG_IMPORTANT, "WARNING: No ssl_bump configured. Disabling ssl-bump on " << AnyP::UriScheme(s->transport.protocol) << "_port " << s->s);
            s->flags.tunnelSslBumping = false;
        }

        if (s->flags.tunnelSslBumping &&
                !s->staticSslContext &&
                !s->generateHostCertificates) {
            debugs(1, DBG_IMPORTANT, "Will not bump SSL at http_port " << s->s << " due to SSL initialization failure.");
            s->flags.tunnelSslBumping = false;
        }
        if (s->flags.tunnelSslBumping) {
            // Create ssl_ctx cache for this port.
            Ssl::TheGlobalContextStorage.addLocalStorage(s->s, s->dynamicCertMemCacheSize == std::numeric_limits<size_t>::max() ? 4194304 : s->dynamicCertMemCacheSize);
        }
#endif

        // Fill out a Comm::Connection which IPC will open as a listener for us
        //  then pass back when active so we can start a TcpAcceptor subscription.
        s->listenConn = new Comm::Connection;
        s->listenConn->local = s->s;
        s->listenConn->flags = COMM_NONBLOCKING | (s->flags.tproxyIntercept ? COMM_TRANSPARENT : 0) | (s->flags.natIntercept ? COMM_INTERCEPTION : 0);

        // setup the subscriptions such that new connections accepted by listenConn are handled by HTTP
        typedef CommCbFunPtrCallT<CommAcceptCbPtrFun> AcceptCall;
        RefCount<AcceptCall> subCall = commCbCall(5, 5, "httpAccept", CommAcceptCbPtrFun(httpAccept, s));
        Subscription::Pointer sub = new CallSubscription<AcceptCall>(subCall);

        AsyncCall::Pointer listenCall = asyncCall(33,2, "clientListenerConnectionOpened",
                                        ListeningStartedDialer(&clientListenerConnectionOpened, s, Ipc::fdnHttpSocket, sub));
        Ipc::StartListening(SOCK_STREAM, IPPROTO_TCP, s->listenConn, Ipc::fdnHttpSocket, listenCall);

        HttpSockets[NHttpSockets] = -1; // set in clientListenerConnectionOpened
        ++NHttpSockets;
    }
}

#if USE_OPENSSL
static void
clientHttpsConnectionsOpen(void)
{
    AnyP::PortCfg *s;

    for (s = Config.Sockaddr.https; s; s = s->next) {
        if (MAXTCPLISTENPORTS == NHttpSockets) {
            debugs(1, DBG_IMPORTANT, "Ignoring 'https_port' lines exceeding the limit.");
            debugs(1, DBG_IMPORTANT, "The limit is " << MAXTCPLISTENPORTS << " HTTPS ports.");
            continue;
        }

        if (!s->staticSslContext) {
            debugs(1, DBG_IMPORTANT, "Ignoring https_port " << s->s <<
                   " due to SSL initialization failure.");
            continue;
        }

        // TODO: merge with similar code in clientHttpConnectionsOpen()
        if (s->flags.tunnelSslBumping && !Config.accessList.ssl_bump) {
            debugs(33, DBG_IMPORTANT, "WARNING: No ssl_bump configured. Disabling ssl-bump on " << AnyP::UriScheme(s->transport.protocol) << "_port " << s->s);
            s->flags.tunnelSslBumping = false;
        }

        if (s->flags.tunnelSslBumping && !s->staticSslContext && !s->generateHostCertificates) {
            debugs(1, DBG_IMPORTANT, "Will not bump SSL at http_port " << s->s << " due to SSL initialization failure.");
            s->flags.tunnelSslBumping = false;
        }

        if (s->flags.tunnelSslBumping) {
            // Create ssl_ctx cache for this port.
            Ssl::TheGlobalContextStorage.addLocalStorage(s->s, s->dynamicCertMemCacheSize == std::numeric_limits<size_t>::max() ? 4194304 : s->dynamicCertMemCacheSize);
        }

        // Fill out a Comm::Connection which IPC will open as a listener for us
        s->listenConn = new Comm::Connection;
        s->listenConn->local = s->s;
        s->listenConn->flags = COMM_NONBLOCKING | (s->flags.tproxyIntercept ? COMM_TRANSPARENT : 0) |
                               (s->flags.natIntercept ? COMM_INTERCEPTION : 0);

        // setup the subscriptions such that new connections accepted by listenConn are handled by HTTPS
        typedef CommCbFunPtrCallT<CommAcceptCbPtrFun> AcceptCall;
        RefCount<AcceptCall> subCall = commCbCall(5, 5, "httpsAccept", CommAcceptCbPtrFun(httpsAccept, s));
        Subscription::Pointer sub = new CallSubscription<AcceptCall>(subCall);

        AsyncCall::Pointer listenCall = asyncCall(33, 2, "clientListenerConnectionOpened",
                                        ListeningStartedDialer(&clientListenerConnectionOpened,
                                                               s, Ipc::fdnHttpsSocket, sub));
        Ipc::StartListening(SOCK_STREAM, IPPROTO_TCP, s->listenConn, Ipc::fdnHttpsSocket, listenCall);
        HttpSockets[NHttpSockets] = -1;
        ++NHttpSockets;
    }
}
#endif

/// process clientHttpConnectionsOpen result
static void
clientListenerConnectionOpened(AnyP::PortCfg *s, const Ipc::FdNoteId portTypeNote, const Subscription::Pointer &sub)
{
    if (!OpenedHttpSocket(s->listenConn, portTypeNote))
        return;

    Must(s);
    Must(Comm::IsConnOpen(s->listenConn));

    // TCP: setup a job to handle accept() with subscribed handler
    AsyncJob::Start(new Comm::TcpAcceptor(s->listenConn, FdNote(portTypeNote), sub));

    debugs(1, DBG_IMPORTANT, "Accepting " <<
           (s->flags.natIntercept ? "NAT intercepted " : "") <<
           (s->flags.tproxyIntercept ? "TPROXY intercepted " : "") <<
           (s->flags.tunnelSslBumping ? "SSL bumped " : "") <<
           (s->flags.accelSurrogate ? "reverse-proxy " : "")
           << FdNote(portTypeNote) << " connections at "
           << s->listenConn);

    Must(AddOpenedHttpSocket(s->listenConn)); // otherwise, we have received a fd we did not ask for
}

void
clientOpenListenSockets(void)
{
    clientHttpConnectionsOpen();
#if USE_OPENSSL
    clientHttpsConnectionsOpen();
#endif

    if (NHttpSockets < 1)
        fatal("No HTTP or HTTPS ports configured");
}

void
clientHttpConnectionsClose(void)
{
    for (AnyP::PortCfg *s = Config.Sockaddr.http; s; s = s->next) {
        if (s->listenConn != NULL) {
            debugs(1, DBG_IMPORTANT, "Closing HTTP port " << s->listenConn->local);
            s->listenConn->close();
            s->listenConn = NULL;
        }
    }

#if USE_OPENSSL
    for (AnyP::PortCfg *s = Config.Sockaddr.https; s; s = s->next) {
        if (s->listenConn != NULL) {
            debugs(1, DBG_IMPORTANT, "Closing HTTPS port " << s->listenConn->local);
            s->listenConn->close();
            s->listenConn = NULL;
        }
    }
#endif

    // TODO see if we can drop HttpSockets array entirely */
    for (int i = 0; i < NHttpSockets; ++i) {
        HttpSockets[i] = -1;
    }

    NHttpSockets = 0;
}

int
varyEvaluateMatch(StoreEntry * entry, HttpRequest * request)
{
    const char *vary = request->vary_headers;
    int has_vary = entry->getReply()->header.has(HDR_VARY);
#if X_ACCELERATOR_VARY

    has_vary |=
        entry->getReply()->header.has(HDR_X_ACCELERATOR_VARY);
#endif

    if (!has_vary || !entry->mem_obj->vary_headers) {
        if (vary) {
            /* Oops... something odd is going on here.. */
            debugs(33, DBG_IMPORTANT, "varyEvaluateMatch: Oops. Not a Vary object on second attempt, '" <<
                   entry->mem_obj->urlXXX() << "' '" << vary << "'");
            safe_free(request->vary_headers);
            return VARY_CANCEL;
        }

        if (!has_vary) {
            /* This is not a varying object */
            return VARY_NONE;
        }

        /* virtual "vary" object found. Calculate the vary key and
         * continue the search
         */
        vary = httpMakeVaryMark(request, entry->getReply());

        if (vary) {
            request->vary_headers = xstrdup(vary);
            return VARY_OTHER;
        } else {
            /* Ouch.. we cannot handle this kind of variance */
            /* XXX This cannot really happen, but just to be complete */
            return VARY_CANCEL;
        }
    } else {
        if (!vary) {
            vary = httpMakeVaryMark(request, entry->getReply());

            if (vary)
                request->vary_headers = xstrdup(vary);
        }

        if (!vary) {
            /* Ouch.. we cannot handle this kind of variance */
            /* XXX This cannot really happen, but just to be complete */
            return VARY_CANCEL;
        } else if (strcmp(vary, entry->mem_obj->vary_headers) == 0) {
            return VARY_MATCH;
        } else {
            /* Oops.. we have already been here and still haven't
             * found the requested variant. Bail out
             */
            debugs(33, DBG_IMPORTANT, "varyEvaluateMatch: Oops. Not a Vary match on second attempt, '" <<
                   entry->mem_obj->urlXXX() << "' '" << vary << "'");
            return VARY_CANCEL;
        }
    }
}

ACLFilledChecklist *
clientAclChecklistCreate(const acl_access * acl, ClientHttpRequest * http)
{
    ConnStateData * conn = http->getConn();
    ACLFilledChecklist *ch = new ACLFilledChecklist(acl, http->request,
            cbdataReferenceValid(conn) && conn != NULL && conn->clientConnection != NULL ? conn->clientConnection->rfc931 : dash_str);
    ch->al = http->al;
    /*
     * hack for ident ACL. It needs to get full addresses, and a place to store
     * the ident result on persistent connections...
     */
    /* connection oriented auth also needs these two lines for it's operation. */
    return ch;
}

CBDATA_CLASS_INIT(ConnStateData);

bool
ConnStateData::transparent() const
{
    return clientConnection != NULL && (clientConnection->flags & (COMM_TRANSPARENT|COMM_INTERCEPTION));
}

bool
ConnStateData::reading() const
{
    return reader != NULL;
}

void
ConnStateData::stopReading()
{
    if (reading()) {
        comm_read_cancel(clientConnection->fd, reader);
        reader = NULL;
    }
}

BodyPipe::Pointer
ConnStateData::expectRequestBody(int64_t size)
{
    bodyPipe = new BodyPipe(this);
    if (size >= 0)
        bodyPipe->setBodySize(size);
    else
        startDechunkingRequest();
    return bodyPipe;
}

int64_t
ConnStateData::mayNeedToReadMoreBody() const
{
    if (!bodyPipe)
        return 0; // request without a body or read/produced all body bytes

    if (!bodyPipe->bodySizeKnown())
        return -1; // probably need to read more, but we cannot be sure

    const int64_t needToProduce = bodyPipe->unproducedSize();
    const int64_t haveAvailable = static_cast<int64_t>(in.buf.length());

    if (needToProduce <= haveAvailable)
        return 0; // we have read what we need (but are waiting for pipe space)

    return needToProduce - haveAvailable;
}

void
ConnStateData::stopReceiving(const char *error)
{
    debugs(33, 4, HERE << "receiving error (" << clientConnection << "): " << error <<
           "; old sending error: " <<
           (stoppedSending() ? stoppedSending_ : "none"));

    if (const char *oldError = stoppedReceiving()) {
        debugs(33, 3, HERE << "already stopped receiving: " << oldError);
        return; // nothing has changed as far as this connection is concerned
    }

    stoppedReceiving_ = error;

    if (const char *sendError = stoppedSending()) {
        debugs(33, 3, HERE << "closing because also stopped sending: " << sendError);
        clientConnection->close();
    }
}

void
ConnStateData::expectNoForwarding()
{
    if (bodyPipe != NULL) {
        debugs(33, 4, HERE << "no consumer for virgin body " << bodyPipe->status());
        bodyPipe->expectNoConsumption();
    }
}

/// initialize dechunking state
void
ConnStateData::startDechunkingRequest()
{
    Must(bodyPipe != NULL);
    debugs(33, 5, HERE << "start dechunking" << bodyPipe->status());
    assert(!in.bodyParser);
    in.bodyParser = new ChunkedCodingParser;
}

/// put parsed content into input buffer and clean up
void
ConnStateData::finishDechunkingRequest(bool withSuccess)
{
    debugs(33, 5, HERE << "finish dechunking: " << withSuccess);

    if (bodyPipe != NULL) {
        debugs(33, 7, HERE << "dechunked tail: " << bodyPipe->status());
        BodyPipe::Pointer myPipe = bodyPipe;
        stopProducingFor(bodyPipe, withSuccess); // sets bodyPipe->bodySize()
        Must(!bodyPipe); // we rely on it being nil after we are done with body
        if (withSuccess) {
            Must(myPipe->bodySizeKnown());
            ClientSocketContext::Pointer context = getCurrentContext();
            if (context != NULL && context->http && context->http->request)
                context->http->request->setContentLength(myPipe->bodySize());
        }
    }

    delete in.bodyParser;
    in.bodyParser = NULL;
}

ConnStateData::In::In() :
        bodyParser(NULL),
        buf()
{}

ConnStateData::In::~In()
{
    delete bodyParser; // TODO: pool
}

void
ConnStateData::sendControlMsg(HttpControlMsg msg)
{
    if (!isOpen()) {
        debugs(33, 3, HERE << "ignoring 1xx due to earlier closure");
        return;
    }

    ClientSocketContext::Pointer context = getCurrentContext();
    if (context != NULL) {
        context->writeControlMsg(msg); // will call msg.cbSuccess
        return;
    }

    debugs(33, 3, HERE << " closing due to missing context for 1xx");
    clientConnection->close();
}

/// Our close handler called by Comm when the pinned connection is closed
void
ConnStateData::clientPinnedConnectionClosed(const CommCloseCbParams &io)
{
    // FwdState might repin a failed connection sooner than this close
    // callback is called for the failed connection.
    assert(pinning.serverConnection == io.conn);
    pinning.closeHandler = NULL; // Comm unregisters handlers before calling
    const bool sawZeroReply = pinning.zeroReply; // reset when unpinning
    unpinConnection();
    if (sawZeroReply && clientConnection != NULL) {
        debugs(33, 3, "Closing client connection on pinned zero reply.");
        clientConnection->close();
    }
}

void
ConnStateData::pinConnection(const Comm::ConnectionPointer &pinServer, HttpRequest *request, CachePeer *aPeer, bool auth)
{
    char desc[FD_DESC_SZ];

    if (Comm::IsConnOpen(pinning.serverConnection)) {
        if (pinning.serverConnection->fd == pinServer->fd) {
            startPinnedConnectionMonitoring();
            return;
        }
    }

    unpinConnection(); // closes pinned connection, if any, and resets fields

    pinning.serverConnection = pinServer;

    debugs(33, 3, HERE << pinning.serverConnection);

    // when pinning an SSL bumped connection, the request may be NULL
    const char *pinnedHost = "[unknown]";
    if (request) {
        pinning.host = xstrdup(request->GetHost());
        pinning.port = request->port;
        pinnedHost = pinning.host;
    } else {
        pinning.port = pinServer->remote.port();
    }
    pinning.pinned = true;
    if (aPeer)
        pinning.peer = cbdataReference(aPeer);
    pinning.auth = auth;
    char stmp[MAX_IPSTRLEN];
    snprintf(desc, FD_DESC_SZ, "%s pinned connection for %s (%d)",
             (auth || !aPeer) ? pinnedHost : aPeer->name,
             clientConnection->remote.toUrl(stmp,MAX_IPSTRLEN),
             clientConnection->fd);
    fd_note(pinning.serverConnection->fd, desc);

    typedef CommCbMemFunT<ConnStateData, CommCloseCbParams> Dialer;
    pinning.closeHandler = JobCallback(33, 5,
                                       Dialer, this, ConnStateData::clientPinnedConnectionClosed);
    // remember the pinned connection so that cb does not unpin a fresher one
    typedef CommCloseCbParams Params;
    Params &params = GetCommParams<Params>(pinning.closeHandler);
    params.conn = pinning.serverConnection;
    comm_add_close_handler(pinning.serverConnection->fd, pinning.closeHandler);

    startPinnedConnectionMonitoring();
}

/// Assign a read handler to an idle pinned connection so that we can detect connection closures.
void
ConnStateData::startPinnedConnectionMonitoring()
{
    if (pinning.readHandler != NULL)
        return; // already monitoring

    typedef CommCbMemFunT<ConnStateData, CommIoCbParams> Dialer;
    pinning.readHandler = JobCallback(33, 3,
                                      Dialer, this, ConnStateData::clientPinnedConnectionRead);
    static char unusedBuf[8];
    comm_read(pinning.serverConnection, unusedBuf, sizeof(unusedBuf), pinning.readHandler);
}

void
ConnStateData::stopPinnedConnectionMonitoring()
{
    if (pinning.readHandler != NULL) {
        comm_read_cancel(pinning.serverConnection->fd, pinning.readHandler);
        pinning.readHandler = NULL;
    }
}

/// Our read handler called by Comm when the server either closes an idle pinned connection or
/// perhaps unexpectedly sends something on that idle (from Squid p.o.v.) connection.
void
ConnStateData::clientPinnedConnectionRead(const CommIoCbParams &io)
{
    pinning.readHandler = NULL; // Comm unregisters handlers before calling

    if (io.flag == COMM_ERR_CLOSING)
        return; // close handler will clean up

    // We could use getConcurrentRequestCount(), but this may be faster.
    const bool clientIsIdle = !getCurrentContext();

    debugs(33, 3, "idle pinned " << pinning.serverConnection << " read " <<
           io.size << (clientIsIdle ? " with idle client" : ""));

    assert(pinning.serverConnection == io.conn);
    pinning.serverConnection->close();

    // If we are still sending data to the client, do not close now. When we are done sending,
    // ClientSocketContext::keepaliveNextRequest() checks pinning.serverConnection and will close.
    // However, if we are idle, then we must close to inform the idle client and minimize races.
    if (clientIsIdle && clientConnection != NULL)
        clientConnection->close();
}

const Comm::ConnectionPointer
ConnStateData::validatePinnedConnection(HttpRequest *request, const CachePeer *aPeer)
{
    debugs(33, 7, HERE << pinning.serverConnection);

    bool valid = true;
    if (!Comm::IsConnOpen(pinning.serverConnection))
        valid = false;
    else if (pinning.auth && pinning.host && request && strcasecmp(pinning.host, request->GetHost()) != 0)
        valid = false;
    else if (request && pinning.port != request->port)
        valid = false;
    else if (pinning.peer && !cbdataReferenceValid(pinning.peer))
        valid = false;
    else if (aPeer != pinning.peer)
        valid = false;

    if (!valid) {
        /* The pinning info is not safe, remove any pinning info */
        unpinConnection();
    }

    return pinning.serverConnection;
}

void
ConnStateData::unpinConnection()
{
    debugs(33, 3, HERE << pinning.serverConnection);

    if (pinning.peer)
        cbdataReferenceDone(pinning.peer);

    if (Comm::IsConnOpen(pinning.serverConnection)) {
        if (pinning.closeHandler != NULL) {
            comm_remove_close_handler(pinning.serverConnection->fd, pinning.closeHandler);
            pinning.closeHandler = NULL;
        }
        /// also close the server side socket, we should not use it for any future requests...
        // TODO: do not close if called from our close handler?
        pinning.serverConnection->close();
    }

    safe_free(pinning.host);

    pinning.zeroReply = false;

    /* NOTE: pinning.pinned should be kept. This combined with fd == -1 at the end of a request indicates that the host
     * connection has gone away */
}<|MERGE_RESOLUTION|>--- conflicted
+++ resolved
@@ -2398,30 +2398,6 @@
     debugs(33, 5, "conn->in.buf has " << conn->in.buf.length() << " bytes unused.");
 }
 
-<<<<<<< HEAD
-=======
-/// respond with ERR_TOO_BIG if request header exceeds request_header_max_size
-void
-ConnStateData::checkHeaderLimits()
-{
-    if (in.buf.length() < Config.maxRequestHeaderSize)
-        return; // can accumulte more header data
-
-    debugs(33, 3, "Request header is too large (" << in.buf.length() << " > " <<
-           Config.maxRequestHeaderSize << " bytes)");
-
-    ClientSocketContext *context = parseHttpRequestAbort(this, "error:request-too-large");
-    clientStreamNode *node = context->getClientReplyContext();
-    clientReplyContext *repContext = dynamic_cast<clientReplyContext *>(node->data.getRaw());
-    assert (repContext);
-    repContext->setReplyToError(ERR_TOO_BIG,
-                                Http::scBadRequest, Http::METHOD_NONE, NULL,
-                                clientConnection->remote, NULL, NULL, NULL);
-    context->registerWithConn();
-    context->pullData();
-}
-
->>>>>>> c6cdf6b3
 void
 ConnStateData::clientAfterReadingRequests()
 {
@@ -2560,12 +2536,7 @@
         assert (repContext);
         switch (hp.request_parse_status) {
         case Http::scHeaderTooLarge:
-<<<<<<< HEAD
-            repContext->setReplyToError(ERR_TOO_BIG, Http::scBadRequest, method, http->uri,
-                                        conn->clientConnection->remote, NULL, conn->in.buf, NULL);
-=======
             repContext->setReplyToError(ERR_TOO_BIG, Http::scBadRequest, method, http->uri, conn->clientConnection->remote, NULL, conn->in.buf.c_str(), NULL);
->>>>>>> c6cdf6b3
             break;
         case Http::scMethodNotAllowed:
             repContext->setReplyToError(ERR_UNSUP_REQ, Http::scMethodNotAllowed, method, http->uri,
@@ -2576,13 +2547,8 @@
                                         conn->clientConnection->remote, NULL, conn->in.buf, NULL);
             break;
         default:
-<<<<<<< HEAD
-            repContext->setReplyToError(ERR_INVALID_REQ, hp.request_parse_status, method, http->uri,
-                                        conn->clientConnection->remote, NULL, conn->in.buf, NULL);
-=======
             repContext->setReplyToError(ERR_INVALID_REQ, hp->request_parse_status, method, http->uri,
                                         conn->clientConnection->remote, NULL, conn->in.buf.c_str(), NULL);
->>>>>>> c6cdf6b3
         }
         assert(context->http->out.offset == 0);
         context->pullData();
@@ -2805,18 +2771,6 @@
     }
 }
 
-<<<<<<< HEAD
-=======
-static void
-connStripBufferWhitespace (ConnStateData * conn)
-{
-    // XXX: kill this whole function.
-    while (!conn->in.buf.isEmpty() && xisspace(conn->in.buf.at(0))) {
-        conn->in.buf.consume(1);
-    }
-}
-
->>>>>>> c6cdf6b3
 /**
  * Limit the number of concurrent requests.
  * \return true  when there are available position(s) in the pipeline queue for another request.
@@ -2855,12 +2809,7 @@
 
     // Loop while we have read bytes that are not needed for producing the body
     // On errors, bodyPipe may become nil, but readMore will be cleared
-<<<<<<< HEAD
-    while (in.notYetUsed > 0 && !bodyPipe && flags.readMore) {
-=======
     while (!in.buf.isEmpty() && !bodyPipe && flags.readMore) {
-        connStripBufferWhitespace(this);
->>>>>>> c6cdf6b3
 
         /* Don't try to parse if the buffer is empty */
         if (in.buf.isEmpty())
@@ -2872,18 +2821,14 @@
 
         /* Begin the parsing */
         PROF_start(parseHttpRequest);
-<<<<<<< HEAD
-=======
-        HttpParserInit(&parser_, in.buf.c_str(), in.buf.length());
->>>>>>> c6cdf6b3
 
         // parser is incremental. Generate new parser state if we,
         // a) dont have one already
         // b) have completed the previous request parsing already
         if (!parser_ || parser_->isDone())
-            parser_ = new Http1::RequestParser(in.buf, in.notYetUsed);
+            parser_ = new Http1::RequestParser(in.buf.c_str(), in.buf.length());
         else // update the buffer space being parsed
-            parser_->bufsiz = in.notYetUsed;
+            parser_->bufsiz = in.buf.length();
 
         /* Process request */
         ClientSocketContext *context = parseHttpRequest(this, *parser_);
