--- conflicted
+++ resolved
@@ -3303,13 +3303,9 @@
 static void
 clientHttpConnectionsOpen(void)
 {
-<<<<<<< HEAD
     const auto savedContext = CodeContext::Current();
-    for (AnyP::PortCfgPointer s = HttpPortList; s != NULL; s = s->next) {
+    for (AnyP::PortCfgPointer s = HttpPortList; s != nullptr; s = s->next) {
         CodeContext::Reset(s);
-=======
-    for (AnyP::PortCfgPointer s = HttpPortList; s != nullptr; s = s->next) {
->>>>>>> 9dc39e0e
         const SBuf &scheme = AnyP::UriScheme(s->transport.protocol).image();
 
         if (MAXTCPLISTENPORTS == NHttpSockets) {
@@ -3431,15 +3427,10 @@
 void
 clientConnectionsClose()
 {
-<<<<<<< HEAD
     const auto savedContext = CodeContext::Current();
-    for (AnyP::PortCfgPointer s = HttpPortList; s != NULL; s = s->next) {
+    for (AnyP::PortCfgPointer s = HttpPortList; s != nullptr; s = s->next) {
         CodeContext::Reset(s);
-        if (s->listenConn != NULL) {
-=======
-    for (AnyP::PortCfgPointer s = HttpPortList; s != nullptr; s = s->next) {
         if (s->listenConn != nullptr) {
->>>>>>> 9dc39e0e
             debugs(1, Important(14), "Closing HTTP(S) port " << s->listenConn->local);
             s->listenConn->close();
             s->listenConn = nullptr;
