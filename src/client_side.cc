/*
 * $Id$
 *
 * DEBUG: section 33    Client-side Routines
 * AUTHOR: Duane Wessels
 *
 * SQUID Web Proxy Cache          http://www.squid-cache.org/
 * ----------------------------------------------------------
 *
 *  Squid is the result of efforts by numerous individuals from
 *  the Internet community; see the CONTRIBUTORS file for full
 *  details.   Many organizations have provided support for Squid's
 *  development; see the SPONSORS file for full details.  Squid is
 *  Copyrighted (C) 2001 by the Regents of the University of
 *  California; see the COPYRIGHT file for full details.  Squid
 *  incorporates software developed and/or copyrighted by other
 *  sources; see the CREDITS file for full details.
 *
 *  This program is free software; you can redistribute it and/or modify
 *  it under the terms of the GNU General Public License as published by
 *  the Free Software Foundation; either version 2 of the License, or
 *  (at your option) any later version.
 *
 *  This program is distributed in the hope that it will be useful,
 *  but WITHOUT ANY WARRANTY; without even the implied warranty of
 *  MERCHANTABILITY or FITNESS FOR A PARTICULAR PURPOSE.  See the
 *  GNU General Public License for more details.
 *
 *  You should have received a copy of the GNU General Public License
 *  along with this program; if not, write to the Free Software
 *  Foundation, Inc., 59 Temple Place, Suite 330, Boston, MA 02111, USA.
 *
 */

/**
 \defgroup ClientSide Client-Side Logics
 *
 \section cserrors Errors and client side
 *
 \par Problem the first:
 * the store entry is no longer authoritative on the
 * reply status. EBITTEST (E_ABORT) is no longer a valid test outside
 * of client_side_reply.c.
 * Problem the second: resources are wasted if we delay in cleaning up.
 * Problem the third we can't depend on a connection close to clean up.
 *
 \par Nice thing the first:
 * Any step in the stream can callback with data
 * representing an error.
 * Nice thing the second: once you stop requesting reads from upstream,
 * upstream can be stopped too.
 *
 \par Solution #1:
 * Error has a callback mechanism to hand over a membuf
 * with the error content. The failing node pushes that back as the
 * reply. Can this be generalised to reduce duplicate efforts?
 * A: Possibly. For now, only one location uses this.
 * How to deal with pre-stream errors?
 * Tell client_side_reply that we *want* an error page before any
 * stream calls occur. Then we simply read as normal.
 *
 *
 \section pconn_logic Persistent connection logic:
 *
 \par
 * requests (httpClientRequest structs) get added to the connection
 * list, with the current one being chr
 *
 \par
 * The request is *immediately* kicked off, and data flows through
 * to clientSocketRecipient.
 *
 \par
 * If the data that arrives at clientSocketRecipient is not for the current
 * request, clientSocketRecipient simply returns, without requesting more
 * data, or sending it.
 *
 \par
 * ClientKeepAliveNextRequest will then detect the presence of data in
 * the next ClientHttpRequest, and will send it, restablishing the
 * data flow.
 */

#include "squid.h"

#include "acl/FilledChecklist.h"
#include "auth/UserRequest.h"
#include "base/Subscription.h"
#include "base/TextException.h"
#include "ChunkedCodingParser.h"
#include "client_side.h"
#include "client_side_reply.h"
#include "client_side_request.h"
#include "ClientRequestContext.h"
#include "clientStream.h"
#include "comm.h"
#include "comm/Connection.h"
#include "comm/ConnAcceptor.h"
#include "eui/Config.h"
#include "fde.h"
#include "HttpHdrContRange.h"
#include "HttpReply.h"
#include "HttpRequest.h"
#include "ident/Config.h"
#include "ident/Ident.h"
#include "ip/Intercept.h"
#include "ipc/StartListening.h"
#include "MemBuf.h"
#include "MemObject.h"
#include "ProtoPort.h"
#include "rfc1738.h"
#include "SquidTime.h"
#include "Store.h"

#if LINGERING_CLOSE
#define comm_close comm_lingering_close
#endif

/// dials clientHttpConnectionOpened or clientHttpsConnectionOpened call
class ListeningStartedDialer: public CallDialer, public Ipc::StartListeningCb
{
public:
    typedef void (*Handler)(int fd, int errNo, http_port_list *portCfg);
    ListeningStartedDialer(Handler aHandler, http_port_list *aPortCfg):
            handler(aHandler), portCfg(aPortCfg) {}

    virtual void print(std::ostream &os) const {
        startPrint(os) <<
        ", port=" << (void*)portCfg << ')';
    }

    virtual bool canDial(AsyncCall &) const { return true; }
    virtual void dial(AsyncCall &) { (handler)(fd, errNo, portCfg); }

public:
    Handler handler;

private:
    http_port_list *portCfg; ///< from Config.Sockaddr.http
};


static void clientHttpConnectionOpened(int fd, int errNo, http_port_list *s);
#if USE_SSL
static void clientHttpsConnectionOpened(int fd, int errNo, http_port_list *s);
#endif

/* our socket-related context */


CBDATA_CLASS_INIT(ClientSocketContext);

void *
ClientSocketContext::operator new (size_t byteCount)
{
    /* derived classes with different sizes must implement their own new */
    assert (byteCount == sizeof (ClientSocketContext));
    CBDATA_INIT_TYPE(ClientSocketContext);
    return cbdataAlloc(ClientSocketContext);
}

void
ClientSocketContext::operator delete (void *address)
{
    cbdataFree (address);
}

/* Local functions */
/* ClientSocketContext */
static ClientSocketContext *ClientSocketContextNew(ClientHttpRequest *);
/* other */
static IOCB clientWriteComplete;
static IOCB clientWriteBodyComplete;
static bool clientParseRequest(ConnStateData * conn, bool &do_next_read);
static PF clientLifetimeTimeout;
static ClientSocketContext *parseHttpRequestAbort(ConnStateData * conn, const char *uri);
static ClientSocketContext *parseHttpRequest(ConnStateData *, HttpParser *, HttpRequestMethod *, HttpVersion *);
#if USE_IDENT
static IDCB clientIdentDone;
#endif
static CSCB clientSocketRecipient;
static CSD clientSocketDetach;
static void clientSetKeepaliveFlag(ClientHttpRequest *);
static int clientIsContentLengthValid(HttpRequest * r);
static int clientIsRequestBodyTooLargeForPolicy(int64_t bodyLength);

static void clientUpdateStatHistCounters(log_type logType, int svc_time);
static void clientUpdateStatCounters(log_type logType);
static void clientUpdateHierCounters(HierarchyLogEntry *);
static bool clientPingHasFinished(ping_data const *aPing);
void prepareLogWithRequestDetails(HttpRequest *, AccessLogEntry *);
#ifndef PURIFY
static bool connIsUsable(ConnStateData * conn);
#endif
static int responseFinishedOrFailed(HttpReply * rep, StoreIOBuffer const &receivedData);
static void ClientSocketContextPushDeferredIfNeeded(ClientSocketContext::Pointer deferredRequest, ConnStateData * conn);
static void clientUpdateSocketStats(log_type logType, size_t size);

char *skipLeadingSpace(char *aString);
static void connNoteUseOfBuffer(ConnStateData* conn, size_t byteCount);

static ConnStateData *connStateCreate(const Comm::ConnectionPointer &details, http_port_list *port);


// TODO make this return the conn for use instead.
int
ClientSocketContext::fd() const
{
    assert (http);
    assert (http->getConn() != NULL);
    assert (http->getConn()->clientConn != NULL);
    return http->getConn()->clientConn->fd;
}

clientStreamNode *
ClientSocketContext::getTail() const
{
    if (http->client_stream.tail)
        return (clientStreamNode *)http->client_stream.tail->data;

    return NULL;
}

clientStreamNode *
ClientSocketContext::getClientReplyContext() const
{
    return (clientStreamNode *)http->client_stream.tail->prev->data;
}

/**
 * This routine should be called to grow the inbuf and then
 * call comm_read().
 */
void
ConnStateData::readSomeData()
{
    if (reading())
        return;

    debugs(33, 4, "clientReadSomeData: FD " << clientConn->fd << ": reading request...");

    makeSpaceAvailable();

    typedef CommCbMemFunT<ConnStateData, CommIoCbParams> Dialer;
    reader = JobCallback(33, 5, Dialer, this, ConnStateData::clientReadRequest);
    comm_read(clientConn->fd, in.addressToReadInto(), getAvailableBufferLength(), reader);
}


void
ClientSocketContext::removeFromConnectionList(ConnStateData * conn)
{
    ClientSocketContext::Pointer *tempContextPointer;
    assert(conn != NULL && cbdataReferenceValid(conn));
    assert(conn->getCurrentContext() != NULL);
    /* Unlink us from the connection request list */
    tempContextPointer = & conn->currentobject;

    while (tempContextPointer->getRaw()) {
        if (*tempContextPointer == this)
            break;

        tempContextPointer = &(*tempContextPointer)->next;
    }

    assert(tempContextPointer->getRaw() != NULL);
    *tempContextPointer = next;
    next = NULL;
}

ClientSocketContext::~ClientSocketContext()
{
    clientStreamNode *node = getTail();

    if (node) {
        ClientSocketContext *streamContext = dynamic_cast<ClientSocketContext *> (node->data.getRaw());

        if (streamContext) {
            /* We are *always* the tail - prevent recursive free */
            assert(this == streamContext);
            node->data = NULL;
        }
    }

    if (connRegistered_)
        deRegisterWithConn();

    httpRequestFree(http);

    /* clean up connection links to us */
    assert(this != next.getRaw());
}

void
ClientSocketContext::registerWithConn()
{
    assert (!connRegistered_);
    assert (http);
    assert (http->getConn() != NULL);
    connRegistered_ = true;
    http->getConn()->addContextToQueue(this);
}

void
ClientSocketContext::deRegisterWithConn()
{
    assert (connRegistered_);
    removeFromConnectionList(http->getConn());
    connRegistered_ = false;
}

void
ClientSocketContext::connIsFinished()
{
    assert (http);
    assert (http->getConn() != NULL);
    deRegisterWithConn();
    /* we can't handle any more stream data - detach */
    clientStreamDetach(getTail(), http);
}

ClientSocketContext::ClientSocketContext() : http(NULL), reply(NULL), next(NULL),
        writtenToSocket(0),
        mayUseConnection_ (false),
        connRegistered_ (false)
{
    memset (reqbuf, '\0', sizeof (reqbuf));
    flags.deferred = 0;
    flags.parsed_ok = 0;
    deferredparams.node = NULL;
    deferredparams.rep = NULL;
}

ClientSocketContext *
ClientSocketContextNew(ClientHttpRequest * http)
{
    ClientSocketContext *newContext;
    assert(http != NULL);
    newContext = new ClientSocketContext;
    newContext->http = http;
    return newContext;
}

void
ClientSocketContext::writeControlMsg(HttpControlMsg &msg)
{
    HttpReply *rep = msg.reply;
    Must(rep);

    // apply selected clientReplyContext::buildReplyHeader() mods
    // it is not clear what headers are required for control messages
    rep->header.removeHopByHopEntries();
    rep->header.putStr(HDR_CONNECTION, "keep-alive");
    httpHdrMangleList(&rep->header, http->request, ROR_REPLY);

    // remember the callback
    cbControlMsgSent = msg.cbSuccess;

    MemBuf *mb = rep->pack();

    AsyncCall::Pointer call = commCbCall(33, 5, "ClientSocketContext::wroteControlMsg",
                                         CommIoCbPtrFun(&WroteControlMsg, this));
    comm_write_mbuf(fd(), mb, call);

    delete mb;
}

/// called when we wrote the 1xx response
void
ClientSocketContext::wroteControlMsg(int fd, char *, size_t, comm_err_t errflag, int xerrno)
{
    if (errflag == COMM_ERR_CLOSING)
        return;

    if (errflag == COMM_OK) {
        ScheduleCallHere(cbControlMsgSent);
        return;
    }

    debugs(33, 3, HERE << "1xx writing failed: " << xstrerr(xerrno));
    // no error notification: see HttpControlMsg.h for rationale and
    // note that some errors are detected elsewhere (e.g., close handler)

    // close on 1xx errors to be conservative and to simplify the code
    // (if we do not close, we must notify the source of a failure!)
    comm_close(fd);
}

/// wroteControlMsg() wrapper: ClientSocketContext is not an AsyncJob
void
ClientSocketContext::WroteControlMsg(int fd, char *bufnotused, size_t size, comm_err_t errflag, int xerrno, void *data)
{
    ClientSocketContext *context = static_cast<ClientSocketContext*>(data);
    context->wroteControlMsg(fd, bufnotused, size, errflag, xerrno);
}

#if USE_IDENT
static void
clientIdentDone(const char *ident, void *data)
{
    ConnStateData *conn = (ConnStateData *)data;
    xstrncpy(conn->rfc931, ident ? ident : dash_str, USER_IDENT_SZ);
}
#endif

void
clientUpdateStatCounters(log_type logType)
{
    statCounter.client_http.requests++;

    if (logTypeIsATcpHit(logType))
        statCounter.client_http.hits++;

    if (logType == LOG_TCP_HIT)
        statCounter.client_http.disk_hits++;
    else if (logType == LOG_TCP_MEM_HIT)
        statCounter.client_http.mem_hits++;
}

void
clientUpdateStatHistCounters(log_type logType, int svc_time)
{
    statHistCount(&statCounter.client_http.all_svc_time, svc_time);
    /**
     * The idea here is not to be complete, but to get service times
     * for only well-defined types.  For example, we don't include
     * LOG_TCP_REFRESH_FAIL because its not really a cache hit
     * (we *tried* to validate it, but failed).
     */

    switch (logType) {

    case LOG_TCP_REFRESH_UNMODIFIED:
        statHistCount(&statCounter.client_http.nh_svc_time, svc_time);
        break;

    case LOG_TCP_IMS_HIT:
        statHistCount(&statCounter.client_http.nm_svc_time, svc_time);
        break;

    case LOG_TCP_HIT:

    case LOG_TCP_MEM_HIT:

    case LOG_TCP_OFFLINE_HIT:
        statHistCount(&statCounter.client_http.hit_svc_time, svc_time);
        break;

    case LOG_TCP_MISS:

    case LOG_TCP_CLIENT_REFRESH_MISS:
        statHistCount(&statCounter.client_http.miss_svc_time, svc_time);
        break;

    default:
        /* make compiler warnings go away */
        break;
    }
}

bool
clientPingHasFinished(ping_data const *aPing)
{
    if (0 != aPing->stop.tv_sec && 0 != aPing->start.tv_sec)
        return true;

    return false;
}

void
clientUpdateHierCounters(HierarchyLogEntry * someEntry)
{
    ping_data *i;

    switch (someEntry->code) {
#if USE_CACHE_DIGESTS

    case CD_PARENT_HIT:

    case CD_SIBLING_HIT:
        statCounter.cd.times_used++;
        break;
#endif

    case SIBLING_HIT:

    case PARENT_HIT:

    case FIRST_PARENT_MISS:

    case CLOSEST_PARENT_MISS:
        statCounter.icp.times_used++;
        i = &someEntry->ping;

        if (clientPingHasFinished(i))
            statHistCount(&statCounter.icp.query_svc_time,
                          tvSubUsec(i->start, i->stop));

        if (i->timeout)
            statCounter.icp.query_timeouts++;

        break;

    case CLOSEST_PARENT:

    case CLOSEST_DIRECT:
        statCounter.netdb.times_used++;

        break;

    default:
        break;
    }
}

void
ClientHttpRequest::updateCounters()
{
    clientUpdateStatCounters(logType);

    if (request->errType != ERR_NONE)
        statCounter.client_http.errors++;

    clientUpdateStatHistCounters(logType,
                                 tvSubMsec(start_time, current_time));

    clientUpdateHierCounters(&request->hier);
}

void
prepareLogWithRequestDetails(HttpRequest * request, AccessLogEntry * aLogEntry)
{
    assert(request);
    assert(aLogEntry);

#if ICAP_CLIENT
    Adaptation::Icap::History::Pointer ih = request->icapHistory();
#endif
    if (Config.onoff.log_mime_hdrs) {
        Packer p;
        MemBuf mb;
        mb.init();
        packerToMemInit(&p, &mb);
        request->header.packInto(&p);
        //This is the request after adaptation or redirection
        aLogEntry->headers.adapted_request = xstrdup(mb.buf);

        // the virgin request is saved to aLogEntry->request
        if (aLogEntry->request) {
            packerClean(&p);
            mb.reset();
            packerToMemInit(&p, &mb);
            aLogEntry->request->header.packInto(&p);
            aLogEntry->headers.request = xstrdup(mb.buf);
        }

#if ICAP_CLIENT
        packerClean(&p);
        mb.reset();
        packerToMemInit(&p, &mb);

        if (ih != NULL)
            ih->lastIcapHeader.packInto(&p);
        aLogEntry->headers.icap = xstrdup(mb.buf);
#endif

        packerClean(&p);
        mb.clean();
    }

#if ICAP_CLIENT
    if (ih != NULL)
        aLogEntry->icap.processingTime = ih->processingTime();
#endif

    aLogEntry->http.method = request->method;
    aLogEntry->http.version = request->http_ver;
    aLogEntry->hier = request->hier;
    if (request->content_length > 0) // negative when no body or unknown length
        aLogEntry->cache.requestSize += request->content_length;
    aLogEntry->cache.extuser = request->extacl_user.termedBuf();

    if (request->auth_user_request != NULL) {

        if (request->auth_user_request->username())
            aLogEntry->cache.authuser = xstrdup(request->auth_user_request->username());

// WTF??        request->auth_user_request = NULL;
    }
}

void
ClientHttpRequest::logRequest()
{
    if (out.size || logType) {
        al.icp.opcode = ICP_INVALID;
        al.url = log_uri;
        debugs(33, 9, "clientLogRequest: al.url='" << al.url << "'");

        if (al.reply) {
            al.http.code = al.reply->sline.status;
            al.http.content_type = al.reply->content_type.termedBuf();
        } else if (loggingEntry() && loggingEntry()->mem_obj) {
            al.http.code = loggingEntry()->mem_obj->getReply()->sline.status;
            al.http.content_type = loggingEntry()->mem_obj->getReply()->content_type.termedBuf();
        }

        debugs(33, 9, "clientLogRequest: http.code='" << al.http.code << "'");

        if (loggingEntry() && loggingEntry()->mem_obj)
            al.cache.objectSize = loggingEntry()->contentLen();

        al.cache.caddr.SetNoAddr();

        if (getConn() != NULL) al.cache.caddr = getConn()->log_addr;

        al.cache.requestSize = req_sz;
        al.cache.requestHeadersSize = req_sz;

        al.cache.replySize = out.size;
        al.cache.replyHeadersSize = out.headers_sz;

        al.cache.highOffset = out.offset;

        al.cache.code = logType;

        al.cache.msec = tvSubMsec(start_time, current_time);

        if (request)
            prepareLogWithRequestDetails(request, &al);

        if (getConn() != NULL && getConn()->rfc931[0])
            al.cache.rfc931 = getConn()->rfc931;

#if USE_SSL && 0

        /* This is broken. Fails if the connection has been closed. Needs
         * to snarf the ssl details some place earlier..
         */
        if (getConn() != NULL)
            al.cache.ssluser = sslGetUserEmail(fd_table[getConn()->fd].ssl);

#endif

        ACLFilledChecklist *checklist = clientAclChecklistCreate(Config.accessList.log, this);

        if (al.reply)
            checklist->reply = HTTPMSGLOCK(al.reply);

        if (!Config.accessList.log || checklist->fastCheck()) {
            if (request)
                al.adapted_request = HTTPMSGLOCK(request);
            accessLogLog(&al, checklist);
            updateCounters();

            if (getConn() != NULL)
                clientdbUpdate(getConn()->peer, logType, PROTO_HTTP, out.size);
        }

        delete checklist;
    }

    accessLogFreeMemory(&al);
}

void
ClientHttpRequest::freeResources()
{
    safe_free(uri);
    safe_free(log_uri);
    safe_free(redirect.location);
    range_iter.boundary.clean();
    HTTPMSGUNLOCK(request);

    if (client_stream.tail)
        clientStreamAbort((clientStreamNode *)client_stream.tail->data, this);
}

void
httpRequestFree(void *data)
{
    ClientHttpRequest *http = (ClientHttpRequest *)data;
    assert(http != NULL);
    delete http;
}

bool
ConnStateData::areAllContextsForThisConnection() const
{
    assert(this != NULL);
    ClientSocketContext::Pointer context = getCurrentContext();

    while (context.getRaw()) {
        if (context->http->getConn() != this)
            return false;

        context = context->next;
    }

    return true;
}

void
ConnStateData::freeAllContexts()
{
    ClientSocketContext::Pointer context;

    while ((context = getCurrentContext()).getRaw() != NULL) {
        assert(getCurrentContext() !=
               getCurrentContext()->next);
        context->connIsFinished();
        assert (context != currentobject);
    }
}

/// propagates abort event to all contexts
void
ConnStateData::notifyAllContexts(int xerrno)
{
    typedef ClientSocketContext::Pointer CSCP;
    for (CSCP c = getCurrentContext(); c.getRaw(); c = c->next)
        c->noteIoError(xerrno);
}

/* This is a handler normally called by comm_close() */
void ConnStateData::connStateClosed(const CommCloseCbParams &io)
{
    deleteThis("ConnStateData::connStateClosed");
}

// cleans up before destructor is called
void
ConnStateData::swanSong()
{
    debugs(33, 2, "ConnStateData::swanSong: FD " << (clientConn!=NULL?clientConn->fd:-1));
    clientConn = NULL;
    flags.readMoreRequests = false;
    clientdbEstablished(peer, -1);	/* decrement */
    assert(areAllContextsForThisConnection());
    freeAllContexts();

    if (auth_user_request != NULL) {
        debugs(33, 4, "ConnStateData::swanSong: freeing auth_user_request '" << auth_user_request << "' (this is '" << this << "')");
        auth_user_request->onConnectionClose(this);
    }

    if (pinning.fd >= 0)
        comm_close(pinning.fd);

    BodyProducer::swanSong();
    flags.swanSang = true;
}

bool
ConnStateData::isOpen() const
{
    return cbdataReferenceValid(this) && // XXX: checking "this" in a method
           Comm::IsConnOpen(clientConn) &&
           !fd_table[clientConn->fd].closing();
}

ConnStateData::~ConnStateData()
{
    assert(this != NULL);
    debugs(33, 3, "ConnStateData::~ConnStateData: FD " << (clientConn!=NULL?clientConn->fd:-1) );

    if (isOpen())
        debugs(33, 1, "BUG: ConnStateData did not close FD " << clientConn->fd);

    if (!flags.swanSang)
        debugs(33, 1, "BUG: ConnStateData was not destroyed properly; FD " << (clientConn!=NULL?clientConn->fd:-1));

    cbdataReferenceDone(port);

    if (bodyPipe != NULL)
        stopProducingFor(bodyPipe, false);
}

/**
 * clientSetKeepaliveFlag() sets request->flags.proxy_keepalive.
 * This is the client-side persistent connection flag.  We need
 * to set this relatively early in the request processing
 * to handle hacks for broken servers and clients.
 */
static void
clientSetKeepaliveFlag(ClientHttpRequest * http)
{
    HttpRequest *request = http->request;

    debugs(33, 3, "clientSetKeepaliveFlag: http_ver = " <<
           request->http_ver.major << "." << request->http_ver.minor);
    debugs(33, 3, "clientSetKeepaliveFlag: method = " <<
           RequestMethodStr(request->method));

    // TODO: move to HttpRequest::hdrCacheInit, just like HttpReply.
    request->flags.proxy_keepalive = request->persistent() ? 1 : 0;
}

static int
clientIsContentLengthValid(HttpRequest * r)
{
    switch (r->method.id()) {

    case METHOD_PUT:

    case METHOD_POST:
        /* PUT/POST requires a request entity */
        return (r->content_length >= 0);

    case METHOD_GET:

    case METHOD_HEAD:
        /* We do not want to see a request entity on GET/HEAD requests */
        return (r->content_length <= 0 || Config.onoff.request_entities);

    default:
        /* For other types of requests we don't care */
        return 1;
    }

    /* NOT REACHED */
}

int
clientIsRequestBodyTooLargeForPolicy(int64_t bodyLength)
{
    if (Config.maxRequestBodySize &&
            bodyLength > Config.maxRequestBodySize)
        return 1;		/* too large */

    return 0;
}

#ifndef PURIFY
bool
connIsUsable(ConnStateData * conn)
{
    if (conn == NULL || !cbdataReferenceValid(conn) || !Comm::IsConnOpen(conn->clientConn))
        return false;

    return true;
}

#endif

// careful: the "current" context may be gone if we wrote an early response
ClientSocketContext::Pointer
ConnStateData::getCurrentContext() const
{
    assert(this);
    return currentobject;
}

void
ClientSocketContext::deferRecipientForLater(clientStreamNode * node, HttpReply * rep, StoreIOBuffer receivedData)
{
    debugs(33, 2, "clientSocketRecipient: Deferring request " << http->uri);
    assert(flags.deferred == 0);
    flags.deferred = 1;
    deferredparams.node = node;
    deferredparams.rep = rep;
    deferredparams.queuedBuffer = receivedData;
    return;
}

int
responseFinishedOrFailed(HttpReply * rep, StoreIOBuffer const & receivedData)
{
    if (rep == NULL && receivedData.data == NULL && receivedData.length == 0)
        return 1;

    return 0;
}

bool
ClientSocketContext::startOfOutput() const
{
    return http->out.size == 0;
}

size_t
ClientSocketContext::lengthToSend(Range<int64_t> const &available)
{
    /*the size of available range can always fit in a size_t type*/
    size_t maximum = (size_t)available.size();

    if (!http->request->range)
        return maximum;

    assert (canPackMoreRanges());

    if (http->range_iter.debt() == -1)
        return maximum;

    assert (http->range_iter.debt() > 0);

    /* TODO this + the last line could be a range intersection calculation */
    if (available.start < http->range_iter.currentSpec()->offset)
        return 0;

    return min(http->range_iter.debt(), (int64_t)maximum);
}

void
ClientSocketContext::noteSentBodyBytes(size_t bytes)
{
    http->out.offset += bytes;

    if (!http->request->range)
        return;

    if (http->range_iter.debt() != -1) {
        http->range_iter.debt(http->range_iter.debt() - bytes);
        assert (http->range_iter.debt() >= 0);
    }

    /* debt() always stops at -1, below that is a bug */
    assert (http->range_iter.debt() >= -1);
}

bool
ClientHttpRequest::multipartRangeRequest() const
{
    return request->multipartRangeRequest();
}

bool
ClientSocketContext::multipartRangeRequest() const
{
    return http->multipartRangeRequest();
}

void
ClientSocketContext::sendBody(HttpReply * rep, StoreIOBuffer bodyData)
{
    assert(rep == NULL);

    if (!multipartRangeRequest() && !http->request->flags.chunked_reply) {
        size_t length = lengthToSend(bodyData.range());
        noteSentBodyBytes (length);
        AsyncCall::Pointer call = commCbCall(33, 5, "clientWriteBodyComplete",
                                             CommIoCbPtrFun(clientWriteBodyComplete, this));
        comm_write(fd(), bodyData.data, length, call );
        return;
    }

    MemBuf mb;
    mb.init();
    if (multipartRangeRequest())
        packRange(bodyData, &mb);
    else
        packChunk(bodyData, mb);

    if (mb.contentSize()) {
        /* write */
        AsyncCall::Pointer call = commCbCall(33, 5, "clientWriteComplete",
                                             CommIoCbPtrFun(clientWriteComplete, this));
        comm_write_mbuf(fd(), &mb, call);
    }  else
        writeComplete(fd(), NULL, 0, COMM_OK);
}

/**
 * Packs bodyData into mb using chunked encoding. Packs the last-chunk
 * if bodyData is empty.
 */
void
ClientSocketContext::packChunk(const StoreIOBuffer &bodyData, MemBuf &mb)
{
    const uint64_t length =
        static_cast<uint64_t>(lengthToSend(bodyData.range()));
    noteSentBodyBytes(length);

    mb.Printf("%"PRIX64"\r\n", length);
    mb.append(bodyData.data, length);
    mb.Printf("\r\n");
}

/** put terminating boundary for multiparts */
static void
clientPackTermBound(String boundary, MemBuf * mb)
{
    mb->Printf("\r\n--" SQUIDSTRINGPH "--\r\n", SQUIDSTRINGPRINT(boundary));
    debugs(33, 6, "clientPackTermBound: buf offset: " << mb->size);
}

/** appends a "part" HTTP header (as in a multi-part/range reply) to the buffer */
static void
clientPackRangeHdr(const HttpReply * rep, const HttpHdrRangeSpec * spec, String boundary, MemBuf * mb)
{
    HttpHeader hdr(hoReply);
    Packer p;
    assert(rep);
    assert(spec);

    /* put boundary */
    debugs(33, 5, "clientPackRangeHdr: appending boundary: " << boundary);
    /* rfc2046 requires to _prepend_ boundary with <crlf>! */
    mb->Printf("\r\n--" SQUIDSTRINGPH "\r\n", SQUIDSTRINGPRINT(boundary));

    /* stuff the header with required entries and pack it */

    if (rep->header.has(HDR_CONTENT_TYPE))
        hdr.putStr(HDR_CONTENT_TYPE, rep->header.getStr(HDR_CONTENT_TYPE));

    httpHeaderAddContRange(&hdr, *spec, rep->content_length);

    packerToMemInit(&p, mb);

    hdr.packInto(&p);

    packerClean(&p);

    hdr.clean();

    /* append <crlf> (we packed a header, not a reply) */
    mb->Printf("\r\n");
}

/**
 * extracts a "range" from *buf and appends them to mb, updating
 * all offsets and such.
 */
void
ClientSocketContext::packRange(StoreIOBuffer const &source, MemBuf * mb)
{
    HttpHdrRangeIter * i = &http->range_iter;
    Range<int64_t> available (source.range());
    char const *buf = source.data;

    while (i->currentSpec() && available.size()) {
        const size_t copy_sz = lengthToSend(available);

        if (copy_sz) {
            /*
             * intersection of "have" and "need" ranges must not be empty
             */
            assert(http->out.offset < i->currentSpec()->offset + i->currentSpec()->length);
            assert(http->out.offset + available.size() > i->currentSpec()->offset);

            /*
             * put boundary and headers at the beginning of a range in a
             * multi-range
             */

            if (http->multipartRangeRequest() && i->debt() == i->currentSpec()->length) {
                assert(http->memObject());
                clientPackRangeHdr(
                    http->memObject()->getReply(),	/* original reply */
                    i->currentSpec(),		/* current range */
                    i->boundary,	/* boundary, the same for all */
                    mb);
            }

            /*
             * append content
             */
            debugs(33, 3, "clientPackRange: appending " << copy_sz << " bytes");

            noteSentBodyBytes (copy_sz);

            mb->append(buf, copy_sz);

            /*
             * update offsets
             */
            available.start += copy_sz;

            buf += copy_sz;

        }

        /*
         * paranoid check
         */
        assert((available.size() >= 0 && i->debt() >= 0) || i->debt() == -1);

        if (!canPackMoreRanges()) {
            debugs(33, 3, "clientPackRange: Returning because !canPackMoreRanges.");

            if (i->debt() == 0)
                /* put terminating boundary for multiparts */
                clientPackTermBound(i->boundary, mb);

            return;
        }

        int64_t nextOffset = getNextRangeOffset();

        assert (nextOffset >= http->out.offset);

        int64_t skip = nextOffset - http->out.offset;

        /* adjust for not to be transmitted bytes */
        http->out.offset = nextOffset;

        if (available.size() <= skip)
            return;

        available.start += skip;

        buf += skip;

        if (copy_sz == 0)
            return;
    }
}

/** returns expected content length for multi-range replies
 * note: assumes that httpHdrRangeCanonize has already been called
 * warning: assumes that HTTP headers for individual ranges at the
 *          time of the actuall assembly will be exactly the same as
 *          the headers when clientMRangeCLen() is called */
int
ClientHttpRequest::mRangeCLen()
{
    int64_t clen = 0;
    MemBuf mb;

    assert(memObject());

    mb.init();
    HttpHdrRange::iterator pos = request->range->begin();

    while (pos != request->range->end()) {
        /* account for headers for this range */
        mb.reset();
        clientPackRangeHdr(memObject()->getReply(),
                           *pos, range_iter.boundary, &mb);
        clen += mb.size;

        /* account for range content */
        clen += (*pos)->length;

        debugs(33, 6, "clientMRangeCLen: (clen += " << mb.size << " + " << (*pos)->length << ") == " << clen);
        ++pos;
    }

    /* account for the terminating boundary */
    mb.reset();

    clientPackTermBound(range_iter.boundary, &mb);

    clen += mb.size;

    mb.clean();

    return clen;
}

/**
 * returns true if If-Range specs match reply, false otherwise
 */
static int
clientIfRangeMatch(ClientHttpRequest * http, HttpReply * rep)
{
    const TimeOrTag spec = http->request->header.getTimeOrTag(HDR_IF_RANGE);
    /* check for parsing falure */

    if (!spec.valid)
        return 0;

    /* got an ETag? */
    if (spec.tag.str) {
        ETag rep_tag = rep->header.getETag(HDR_ETAG);
        debugs(33, 3, "clientIfRangeMatch: ETags: " << spec.tag.str << " and " <<
               (rep_tag.str ? rep_tag.str : "<none>"));

        if (!rep_tag.str)
            return 0;		/* entity has no etag to compare with! */

        if (spec.tag.weak || rep_tag.weak) {
            debugs(33, 1, "clientIfRangeMatch: Weak ETags are not allowed in If-Range: " << spec.tag.str << " ? " << rep_tag.str);
            return 0;		/* must use strong validator for sub-range requests */
        }

        return etagIsEqual(&rep_tag, &spec.tag);
    }

    /* got modification time? */
    if (spec.time >= 0) {
        return http->storeEntry()->lastmod <= spec.time;
    }

    assert(0);			/* should not happen */
    return 0;
}

/**
 * generates a "unique" boundary string for multipart responses
 * the caller is responsible for cleaning the string */
String
ClientHttpRequest::rangeBoundaryStr() const
{
    assert(this);
    const char *key;
    String b(APP_FULLNAME);
    b.append(":",1);
    key = storeEntry()->getMD5Text();
    b.append(key, strlen(key));
    return b;
}

/** adds appropriate Range headers if needed */
void
ClientSocketContext::buildRangeHeader(HttpReply * rep)
{
    HttpHeader *hdr = rep ? &rep->header : 0;
    const char *range_err = NULL;
    HttpRequest *request = http->request;
    assert(request->range);
    /* check if we still want to do ranges */

    int64_t roffLimit = request->getRangeOffsetLimit();

    if (!rep)
        range_err = "no [parse-able] reply";
    else if ((rep->sline.status != HTTP_OK) && (rep->sline.status != HTTP_PARTIAL_CONTENT))
        range_err = "wrong status code";
    else if (hdr->has(HDR_CONTENT_RANGE))
        range_err = "origin server does ranges";
    else if (rep->content_length < 0)
        range_err = "unknown length";
    else if (rep->content_length != http->memObject()->getReply()->content_length)
        range_err = "INCONSISTENT length";	/* a bug? */

    /* hits only - upstream peer determines correct behaviour on misses, and client_side_reply determines
     * hits candidates
     */
    else if (logTypeIsATcpHit(http->logType) && http->request->header.has(HDR_IF_RANGE) && !clientIfRangeMatch(http, rep))
        range_err = "If-Range match failed";
    else if (!http->request->range->canonize(rep))
        range_err = "canonization failed";
    else if (http->request->range->isComplex())
        range_err = "too complex range header";
    else if (!logTypeIsATcpHit(http->logType) && http->request->range->offsetLimitExceeded(roffLimit))
        range_err = "range outside range_offset_limit";

    /* get rid of our range specs on error */
    if (range_err) {
        /* XXX We do this here because we need canonisation etc. However, this current
         * code will lead to incorrect store offset requests - the store will have the
         * offset data, but we won't be requesting it.
         * So, we can either re-request, or generate an error
         */
        debugs(33, 3, "clientBuildRangeHeader: will not do ranges: " << range_err << ".");
        delete http->request->range;
        http->request->range = NULL;
    } else {
        /* XXX: TODO: Review, this unconditional set may be wrong. - TODO: review. */
        httpStatusLineSet(&rep->sline, rep->sline.version,
                          HTTP_PARTIAL_CONTENT, NULL);
        // web server responded with a valid, but unexpected range.
        // will (try-to) forward as-is.
        //TODO: we should cope with multirange request/responses
        bool replyMatchRequest = rep->content_range != NULL ?
                                 request->range->contains(rep->content_range->spec) :
                                 true;
        const int spec_count = http->request->range->specs.count;
        int64_t actual_clen = -1;

        debugs(33, 3, "clientBuildRangeHeader: range spec count: " <<
               spec_count << " virgin clen: " << rep->content_length);
        assert(spec_count > 0);
        /* ETags should not be returned with Partial Content replies? */
        hdr->delById(HDR_ETAG);
        /* append appropriate header(s) */

        if (spec_count == 1) {
            if (!replyMatchRequest) {
                hdr->delById(HDR_CONTENT_RANGE);
                hdr->putContRange(rep->content_range);
                actual_clen = rep->content_length;
                //http->range_iter.pos = rep->content_range->spec.begin();
                (*http->range_iter.pos)->offset = rep->content_range->spec.offset;
                (*http->range_iter.pos)->length = rep->content_range->spec.length;

            } else {
                HttpHdrRange::iterator pos = http->request->range->begin();
                assert(*pos);
                /* append Content-Range */

                if (!hdr->has(HDR_CONTENT_RANGE)) {
                    /* No content range, so this was a full object we are
                     * sending parts of.
                     */
                    httpHeaderAddContRange(hdr, **pos, rep->content_length);
                }

                /* set new Content-Length to the actual number of bytes
                 * transmitted in the message-body */
                actual_clen = (*pos)->length;
            }
        } else {
            /* multipart! */
            /* generate boundary string */
            http->range_iter.boundary = http->rangeBoundaryStr();
            /* delete old Content-Type, add ours */
            hdr->delById(HDR_CONTENT_TYPE);
            httpHeaderPutStrf(hdr, HDR_CONTENT_TYPE,
                              "multipart/byteranges; boundary=\"" SQUIDSTRINGPH "\"",
                              SQUIDSTRINGPRINT(http->range_iter.boundary));
            /* Content-Length is not required in multipart responses
             * but it is always nice to have one */
            actual_clen = http->mRangeCLen();
            /* http->out needs to start where we want data at */
            http->out.offset = http->range_iter.currentSpec()->offset;
        }

        /* replace Content-Length header */
        assert(actual_clen >= 0);

        hdr->delById(HDR_CONTENT_LENGTH);

        hdr->putInt64(HDR_CONTENT_LENGTH, actual_clen);

        debugs(33, 3, "clientBuildRangeHeader: actual content length: " << actual_clen);

        /* And start the range iter off */
        http->range_iter.updateSpec();
    }
}

void
ClientSocketContext::prepareReply(HttpReply * rep)
{
    reply = rep;

    if (http->request->range)
        buildRangeHeader(rep);
}

void
ClientSocketContext::sendStartOfMessage(HttpReply * rep, StoreIOBuffer bodyData)
{
    prepareReply(rep);
    assert (rep);
    MemBuf *mb = rep->pack();
    /* Save length of headers for persistent conn checks */
    http->out.headers_sz = mb->contentSize();
#if HEADERS_LOG

    headersLog(0, 0, http->request->method, rep);
#endif

    if (bodyData.data && bodyData.length) {
        if (multipartRangeRequest())
            packRange(bodyData, mb);
        else if (http->request->flags.chunked_reply) {
            packChunk(bodyData, *mb);
        } else {
            size_t length = lengthToSend(bodyData.range());
            noteSentBodyBytes (length);

            mb->append(bodyData.data, length);
        }
    }

    /* write */
    debugs(33,7, HERE << "sendStartOfMessage schedules clientWriteComplete");
    AsyncCall::Pointer call = commCbCall(33, 5, "clientWriteComplete",
                                         CommIoCbPtrFun(clientWriteComplete, this));
    comm_write_mbuf(fd(), mb, call);

    delete mb;
}

/**
 * Write a chunk of data to a client socket. If the reply is present,
 * send the reply headers down the wire too, and clean them up when
 * finished.
 * Pre-condition:
 *   The request is one backed by a connection, not an internal request.
 *   data context is not NULL
 *   There are no more entries in the stream chain.
 */
static void
clientSocketRecipient(clientStreamNode * node, ClientHttpRequest * http,
                      HttpReply * rep, StoreIOBuffer receivedData)
{
    /* Test preconditions */
    assert(node != NULL);
    PROF_start(clientSocketRecipient);
    /* TODO: handle this rather than asserting
     * - it should only ever happen if we cause an abort and
     * the callback chain loops back to here, so we can simply return.
     * However, that itself shouldn't happen, so it stays as an assert for now.
     */
    assert(cbdataReferenceValid(node));
    assert(node->node.next == NULL);
    ClientSocketContext::Pointer context = dynamic_cast<ClientSocketContext *>(node->data.getRaw());
    assert(context != NULL);
    assert(connIsUsable(http->getConn()));
    int fd = http->getConn()->clientConn->fd;

    /* TODO: check offset is what we asked for */

    if (context != http->getConn()->getCurrentContext()) {
        context->deferRecipientForLater(node, rep, receivedData);
        PROF_stop(clientSocketRecipient);
        return;
    }

    // After sending Transfer-Encoding: chunked (at least), always send
    // the last-chunk if there was no error, ignoring responseFinishedOrFailed.
    const bool mustSendLastChunk = http->request->flags.chunked_reply &&
                                   !http->request->flags.stream_error && !context->startOfOutput();
    if (responseFinishedOrFailed(rep, receivedData) && !mustSendLastChunk) {
        context->writeComplete(fd, NULL, 0, COMM_OK);
        PROF_stop(clientSocketRecipient);
        return;
    }

    if (!context->startOfOutput())
        context->sendBody(rep, receivedData);
    else {
        assert(rep);
        http->al.reply = HTTPMSGLOCK(rep);
        context->sendStartOfMessage(rep, receivedData);
    }

    PROF_stop(clientSocketRecipient);
}

/**
 * Called when a downstream node is no longer interested in
 * our data. As we are a terminal node, this means on aborts
 * only
 */
void
clientSocketDetach(clientStreamNode * node, ClientHttpRequest * http)
{
    /* Test preconditions */
    assert(node != NULL);
    /* TODO: handle this rather than asserting
     * - it should only ever happen if we cause an abort and
     * the callback chain loops back to here, so we can simply return.
     * However, that itself shouldn't happen, so it stays as an assert for now.
     */
    assert(cbdataReferenceValid(node));
    /* Set null by ContextFree */
    assert(node->node.next == NULL);
    /* this is the assert discussed above */
    assert(NULL == dynamic_cast<ClientSocketContext *>(node->data.getRaw()));
    /* We are only called when the client socket shutsdown.
     * Tell the prev pipeline member we're finished
     */
    clientStreamDetach(node, http);
}

static void
clientWriteBodyComplete(int fd, char *buf, size_t size, comm_err_t errflag, int xerrno, void *data)
{
    debugs(33,7, HERE << "clientWriteBodyComplete schedules clientWriteComplete");
    clientWriteComplete(fd, NULL, size, errflag, xerrno, data);
}

void
ConnStateData::readNextRequest()
{
    debugs(33, 5, "ConnStateData::readNextRequest: FD " << clientConn->fd << " reading next req");

    fd_note(clientConn->fd, "Waiting for next request");
    /**
     * Set the timeout BEFORE calling clientReadRequest().
     */
    typedef CommCbMemFunT<ConnStateData, CommTimeoutCbParams> TimeoutDialer;
    AsyncCall::Pointer timeoutCall = JobCallback(33, 5,
                                     TimeoutDialer, this, ConnStateData::requestTimeout);
    commSetTimeout(clientConn->fd, Config.Timeout.persistent_request, timeoutCall);

    readSomeData();
    /** Please don't do anything with the FD past here! */
}

static void
ClientSocketContextPushDeferredIfNeeded(ClientSocketContext::Pointer deferredRequest, ConnStateData * conn)
{
    debugs(33, 2, HERE << conn->clientConn << " Sending next");

    /** If the client stream is waiting on a socket write to occur, then */

    if (deferredRequest->flags.deferred) {
        /** NO data is allowed to have been sent. */
        assert(deferredRequest->http->out.size == 0);
        /** defer now. */
        clientSocketRecipient(deferredRequest->deferredparams.node,
                              deferredRequest->http,
                              deferredRequest->deferredparams.rep,
                              deferredRequest->deferredparams.queuedBuffer);
    }

    /** otherwise, the request is still active in a callbacksomewhere,
     * and we are done
     */
}

void
ClientSocketContext::keepaliveNextRequest()
{
    ConnStateData * conn = http->getConn();
    bool do_next_read = false;

    debugs(33, 3, HERE << conn->clientConn);
    connIsFinished();

    if (conn->pinning.pinned && conn->pinning.fd == -1) {
        debugs(33, 2, HERE << conn->clientConn << " Connection was pinned but server side gone. Terminating client connection");
        conn->clientConn->close();
        return;
    }

    /** \par
     * Attempt to parse a request from the request buffer.
     * If we've been fed a pipelined request it may already
     * be in our read buffer.
     *
     \par
     * This needs to fall through - if we're unlucky and parse the _last_ request
     * from our read buffer we may never re-register for another client read.
     */

    if (clientParseRequest(conn, do_next_read)) {
        debugs(33, 3, HERE << conn->clientConn << ": parsed next request from buffer");
    }

    /** \par
     * Either we need to kick-start another read or, if we have
     * a half-closed connection, kill it after the last request.
     * This saves waiting for half-closed connections to finished being
     * half-closed _AND_ then, sometimes, spending "Timeout" time in
     * the keepalive "Waiting for next request" state.
     */
    if (commIsHalfClosed(conn->clientConn->fd) && (conn->getConcurrentRequestCount() == 0)) {
        debugs(33, 3, "ClientSocketContext::keepaliveNextRequest: half-closed client with no pending requests, closing");
        conn->clientConn->close();
        return;
    }

    ClientSocketContext::Pointer deferredRequest;

    /** \par
     * At this point we either have a parsed request (which we've
     * kicked off the processing for) or not. If we have a deferred
     * request (parsed but deferred for pipeling processing reasons)
     * then look at processing it. If not, simply kickstart
     * another read.
     */

    if ((deferredRequest = conn->getCurrentContext()).getRaw()) {
        debugs(33, 3, HERE << conn->clientConn << ": calling PushDeferredIfNeeded");
        ClientSocketContextPushDeferredIfNeeded(deferredRequest, conn);
    } else {
        debugs(33, 3, HERE << conn->clientConn << ": calling conn->readNextRequest()");
        conn->readNextRequest();
    }
}

void
clientUpdateSocketStats(log_type logType, size_t size)
{
    if (size == 0)
        return;

    kb_incr(&statCounter.client_http.kbytes_out, size);

    if (logTypeIsATcpHit(logType))
        kb_incr(&statCounter.client_http.hit_kbytes_out, size);
}

/**
 * increments iterator "i"
 * used by clientPackMoreRanges
 *
 \retval true    there is still data available to pack more ranges
 \retval false
 */
bool
ClientSocketContext::canPackMoreRanges() const
{
    /** first update iterator "i" if needed */

    if (!http->range_iter.debt()) {
        debugs(33, 5, "ClientSocketContext::canPackMoreRanges: At end of current range spec for FD " << fd());

        if (http->range_iter.pos.incrementable())
            ++http->range_iter.pos;

        http->range_iter.updateSpec();
    }

    assert(!http->range_iter.debt() == !http->range_iter.currentSpec());

    /* paranoid sync condition */
    /* continue condition: need_more_data */
    debugs(33, 5, "ClientSocketContext::canPackMoreRanges: returning " << (http->range_iter.currentSpec() ? true : false));
    return http->range_iter.currentSpec() ? true : false;
}

int64_t
ClientSocketContext::getNextRangeOffset() const
{
    if (http->request->range) {
        /* offset in range specs does not count the prefix of an http msg */
        debugs (33, 5, "ClientSocketContext::getNextRangeOffset: http offset " << http->out.offset);
        /* check: reply was parsed and range iterator was initialized */
        assert(http->range_iter.valid);
        /* filter out data according to range specs */
        assert (canPackMoreRanges());
        {
            int64_t start;		/* offset of still missing data */
            assert(http->range_iter.currentSpec());
            start = http->range_iter.currentSpec()->offset + http->range_iter.currentSpec()->length - http->range_iter.debt();
            debugs(33, 3, "clientPackMoreRanges: in:  offset: " << http->out.offset);
            debugs(33, 3, "clientPackMoreRanges: out:"
                   " start: " << start <<
                   " spec[" << http->range_iter.pos - http->request->range->begin() << "]:" <<
                   " [" << http->range_iter.currentSpec()->offset <<
                   ", " << http->range_iter.currentSpec()->offset + http->range_iter.currentSpec()->length << "),"
                   " len: " << http->range_iter.currentSpec()->length <<
                   " debt: " << http->range_iter.debt());
            if (http->range_iter.currentSpec()->length != -1)
                assert(http->out.offset <= start);	/* we did not miss it */

            return start;
        }

    } else if (reply && reply->content_range) {
        /* request does not have ranges, but reply does */
        /** \todo FIXME: should use range_iter_pos on reply, as soon as reply->content_range
         *        becomes HttpHdrRange rather than HttpHdrRangeSpec.
         */
        return http->out.offset + reply->content_range->spec.offset;
    }

    return http->out.offset;
}

void
ClientSocketContext::pullData()
{
    debugs(33, 5, "ClientSocketContext::pullData: FD " << fd() <<
           " attempting to pull upstream data");

    /* More data will be coming from the stream. */
    StoreIOBuffer readBuffer;
    /* XXX: Next requested byte in the range sequence */
    /* XXX: length = getmaximumrangelenfgth */
    readBuffer.offset = getNextRangeOffset();
    readBuffer.length = HTTP_REQBUF_SZ;
    readBuffer.data = reqbuf;
    /* we may note we have reached the end of the wanted ranges */
    clientStreamRead(getTail(), http, readBuffer);
}

clientStream_status_t
ClientSocketContext::socketState()
{
    switch (clientStreamStatus(getTail(), http)) {

    case STREAM_NONE:
        /* check for range support ending */

        if (http->request->range) {
            /* check: reply was parsed and range iterator was initialized */
            assert(http->range_iter.valid);
            /* filter out data according to range specs */

            if (!canPackMoreRanges()) {
                debugs(33, 5, HERE << "Range request at end of returnable " <<
                       "range sequence on FD " << fd());

                if (http->request->flags.proxy_keepalive)
                    return STREAM_COMPLETE;
                else
                    return STREAM_UNPLANNED_COMPLETE;
            }
        } else if (reply && reply->content_range) {
            /* reply has content-range, but Squid is not managing ranges */
            const int64_t &bytesSent = http->out.offset;
            const int64_t &bytesExpected = reply->content_range->spec.length;

            debugs(33, 7, HERE << "body bytes sent vs. expected: " <<
                   bytesSent << " ? " << bytesExpected << " (+" <<
                   reply->content_range->spec.offset << ")");

            // did we get at least what we expected, based on range specs?

            if (bytesSent == bytesExpected) { // got everything
                if (http->request->flags.proxy_keepalive)
                    return STREAM_COMPLETE;
                else
                    return STREAM_UNPLANNED_COMPLETE;
            }

            // The logic below is not clear: If we got more than we
            // expected why would persistency matter? Should not this
            // always be an error?
            if (bytesSent > bytesExpected) { // got extra
                if (http->request->flags.proxy_keepalive)
                    return STREAM_COMPLETE;
                else
                    return STREAM_UNPLANNED_COMPLETE;
            }

            // did not get enough yet, expecting more
        }

        return STREAM_NONE;

    case STREAM_COMPLETE:
        return STREAM_COMPLETE;

    case STREAM_UNPLANNED_COMPLETE:
        return STREAM_UNPLANNED_COMPLETE;

    case STREAM_FAILED:
        return STREAM_FAILED;
    }

    fatal ("unreachable code\n");
    return STREAM_NONE;
}

/**
 * A write has just completed to the client, or we have just realised there is
 * no more data to send.
 */
void
clientWriteComplete(int fd, char *bufnotused, size_t size, comm_err_t errflag, int xerrno, void *data)
{
    ClientSocketContext *context = (ClientSocketContext *)data;
    context->writeComplete (fd, bufnotused, size, errflag);
}

/// remembers the abnormal connection termination for logging purposes
void
ClientSocketContext::noteIoError(const int xerrno)
{
    if (http) {
        if (xerrno == ETIMEDOUT)
            http->al.http.timedout = true;
        else // even if xerrno is zero (which means read abort/eof)
            http->al.http.aborted = true;
    }
}


void
ClientSocketContext::doClose()
{
    comm_close(fd());
}

/** Called to initiate (and possibly complete) closing of the context.
 * The underlying socket may be already closed */
void
ClientSocketContext::initiateClose(const char *reason)
{
    debugs(33, 5, HERE << "initiateClose: closing for " << reason);

    if (http != NULL) {
        ConnStateData * conn = http->getConn();

        if (conn != NULL) {
            if (const int64_t expecting = conn->mayNeedToReadMoreBody()) {
                debugs(33, 5, HERE << "ClientSocketContext::initiateClose: " <<
                       "closing, but first " << conn << " needs to read " <<
                       expecting << " request body bytes with " <<
                       conn->in.notYetUsed << " notYetUsed");

                if (conn->closing()) {
                    debugs(33, 2, HERE << "avoiding double-closing " << conn);
                    return;
                }

                /*
                * XXX We assume the reply fits in the TCP transmit
                * window.  If not the connection may stall while sending
                * the reply (before reaching here) if the client does not
                * try to read the response while sending the request body.
                * As of yet we have not received any complaints indicating
                * this may be an issue.
                */
                conn->startClosing(reason);

                return;
            }
        }
    }

    doClose();
}

void
ClientSocketContext::writeComplete(int aFileDescriptor, char *bufnotused, size_t size, comm_err_t errflag)
{
    StoreEntry *entry = http->storeEntry();
    http->out.size += size;
    assert(aFileDescriptor > -1);
    debugs(33, 5, "clientWriteComplete: FD " << aFileDescriptor << ", sz " << size <<
           ", err " << errflag << ", off " << http->out.size << ", len " <<
           entry ? entry->objectLen() : 0);
    clientUpdateSocketStats(http->logType, size);

    /* Bail out quickly on COMM_ERR_CLOSING - close handlers will tidy up */

    if (errflag == COMM_ERR_CLOSING)
        return;

    assert (Comm::IsConnOpen(http->getConn()->clientConn) && this->fd() == aFileDescriptor);

    if (errflag || clientHttpRequestStatus(aFileDescriptor, http)) {
        initiateClose("failure or true request status");
        /* Do we leak here ? */
        return;
    }

    switch (socketState()) {

    case STREAM_NONE:
        pullData();
        break;

    case STREAM_COMPLETE:
        debugs(33, 5, "clientWriteComplete: FD " << aFileDescriptor << " Keeping Alive");
        keepaliveNextRequest();
        return;

    case STREAM_UNPLANNED_COMPLETE:
        initiateClose("STREAM_UNPLANNED_COMPLETE");
        return;

    case STREAM_FAILED:
        initiateClose("STREAM_FAILED");
        return;

    default:
        fatal("Hit unreachable code in clientWriteComplete\n");
    }
}

extern "C" CSR clientGetMoreData;
extern "C" CSS clientReplyStatus;
extern "C" CSD clientReplyDetach;

static ClientSocketContext *
parseHttpRequestAbort(ConnStateData * conn, const char *uri)
{
    ClientHttpRequest *http;
    ClientSocketContext *context;
    StoreIOBuffer tempBuffer;
    http = new ClientHttpRequest(conn);
    http->req_sz = conn->in.notYetUsed;
    http->uri = xstrdup(uri);
    setLogUri (http, uri);
    context = ClientSocketContextNew(http);
    tempBuffer.data = context->reqbuf;
    tempBuffer.length = HTTP_REQBUF_SZ;
    clientStreamInit(&http->client_stream, clientGetMoreData, clientReplyDetach,
                     clientReplyStatus, new clientReplyContext(http), clientSocketRecipient,
                     clientSocketDetach, context, tempBuffer);
    return context;
}

char *
skipLeadingSpace(char *aString)
{
    char *result = aString;

    while (xisspace(*aString))
        ++aString;

    return result;
}

/**
 * 'end' defaults to NULL for backwards compatibility
 * remove default value if we ever get rid of NULL-terminated
 * request buffers.
 */
const char *
findTrailingHTTPVersion(const char *uriAndHTTPVersion, const char *end)
{
    if (NULL == end) {
        end = uriAndHTTPVersion + strcspn(uriAndHTTPVersion, "\r\n");
        assert(end);
    }

    for (; end > uriAndHTTPVersion; end--) {
        if (*end == '\n' || *end == '\r')
            continue;

        if (xisspace(*end)) {
            if (strncasecmp(end + 1, "HTTP/", 5) == 0)
                return end + 1;
            else
                break;
        }
    }

    return NULL;
}

void
setLogUri(ClientHttpRequest * http, char const *uri)
{
    safe_free(http->log_uri);

    if (!stringHasCntl(uri))
        http->log_uri = xstrndup(uri, MAX_URL);
    else
        http->log_uri = xstrndup(rfc1738_escape_unescaped(uri), MAX_URL);
}

static void
prepareAcceleratedURL(ConnStateData * conn, ClientHttpRequest *http, char *url, const char *req_hdr)
{
    int vhost = conn->port->vhost;
    int vport = conn->port->vport;
    char *host;
    char ntoabuf[MAX_IPSTRLEN];

    http->flags.accel = 1;

    /* BUG: Squid cannot deal with '*' URLs (RFC2616 5.1.2) */

    if (strncasecmp(url, "cache_object://", 15) == 0)
        return; /* already in good shape */

    if (*url != '/') {
        if (conn->port->vhost)
            return; /* already in good shape */

        /* else we need to ignore the host name */
        url = strstr(url, "//");

#if SHOULD_REJECT_UNKNOWN_URLS

        if (!url) {
            hp->request_parse_status = HTTP_BAD_REQUEST;
            return parseHttpRequestAbort(conn, "error:invalid-request");
        }
#endif

        if (url)
            url = strchr(url + 2, '/');

        if (!url)
            url = (char *) "/";
    }

    if (internalCheck(url)) {
        /* prepend our name & port */
        http->uri = xstrdup(internalLocalUri(NULL, url));
        return;
    }

    const bool switchedToHttps = conn->switchedToHttps();
    const bool tryHostHeader = vhost || switchedToHttps;
    if (tryHostHeader && (host = mime_get_header(req_hdr, "Host")) != NULL) {
        int url_sz = strlen(url) + 32 + Config.appendDomainLen +
                     strlen(host);
        http->uri = (char *)xcalloc(url_sz, 1);
        const char *protocol = switchedToHttps ?
                               "https" : conn->port->protocol;
        snprintf(http->uri, url_sz, "%s://%s%s", protocol, host, url);
        debugs(33, 5, "ACCEL VHOST REWRITE: '" << http->uri << "'");
    } else if (conn->port->defaultsite) {
        int url_sz = strlen(url) + 32 + Config.appendDomainLen +
                     strlen(conn->port->defaultsite);
        http->uri = (char *)xcalloc(url_sz, 1);
        snprintf(http->uri, url_sz, "%s://%s%s",
                 conn->port->protocol, conn->port->defaultsite, url);
        debugs(33, 5, "ACCEL DEFAULTSITE REWRITE: '" << http->uri <<"'");
    } else if (vport == -1) {
        /* Put the local socket IP address as the hostname.  */
        int url_sz = strlen(url) + 32 + Config.appendDomainLen;
        http->uri = (char *)xcalloc(url_sz, 1);
        snprintf(http->uri, url_sz, "%s://%s:%d%s",
                 http->getConn()->port->protocol,
                 http->getConn()->me.NtoA(ntoabuf,MAX_IPSTRLEN),
                 http->getConn()->me.GetPort(), url);
        debugs(33, 5, "ACCEL VPORT REWRITE: '" << http->uri << "'");
    } else if (vport > 0) {
        /* Put the local socket IP address as the hostname, but static port  */
        int url_sz = strlen(url) + 32 + Config.appendDomainLen;
        http->uri = (char *)xcalloc(url_sz, 1);
        snprintf(http->uri, url_sz, "%s://%s:%d%s",
                 http->getConn()->port->protocol,
                 http->getConn()->me.NtoA(ntoabuf,MAX_IPSTRLEN),
                 vport, url);
        debugs(33, 5, "ACCEL VPORT REWRITE: '" << http->uri << "'");
    }
}

static void
prepareTransparentURL(ConnStateData * conn, ClientHttpRequest *http, char *url, const char *req_hdr)
{
    char *host;
    char ntoabuf[MAX_IPSTRLEN];

    if (*url != '/')
        return; /* already in good shape */

    /* BUG: Squid cannot deal with '*' URLs (RFC2616 5.1.2) */

    if ((host = mime_get_header(req_hdr, "Host")) != NULL) {
        int url_sz = strlen(url) + 32 + Config.appendDomainLen +
                     strlen(host);
        http->uri = (char *)xcalloc(url_sz, 1);
        snprintf(http->uri, url_sz, "%s://%s%s",
                 conn->port->protocol, host, url);
        debugs(33, 5, "TRANSPARENT HOST REWRITE: '" << http->uri <<"'");
    } else {
        /* Put the local socket IP address as the hostname.  */
        int url_sz = strlen(url) + 32 + Config.appendDomainLen;
        http->uri = (char *)xcalloc(url_sz, 1);
        snprintf(http->uri, url_sz, "%s://%s:%d%s",
                 http->getConn()->port->protocol,
                 http->getConn()->me.NtoA(ntoabuf,MAX_IPSTRLEN),
                 http->getConn()->me.GetPort(), url);
        debugs(33, 5, "TRANSPARENT REWRITE: '" << http->uri << "'");
    }
}

/**
 *  parseHttpRequest()
 *
 *  Returns
 *  NULL on incomplete requests
 *  a ClientSocketContext structure on success or failure.
 *  Sets result->flags.parsed_ok to 0 if failed to parse the request.
 *  Sets result->flags.parsed_ok to 1 if we have a good request.
 */
static ClientSocketContext *
parseHttpRequest(ConnStateData *conn, HttpParser *hp, HttpRequestMethod * method_p, HttpVersion *http_ver)
{
    char *req_hdr = NULL;
    char *end;
    size_t req_sz;
    ClientHttpRequest *http;
    ClientSocketContext *result;
    StoreIOBuffer tempBuffer;
    int r;

    /* pre-set these values to make aborting simpler */
    *method_p = METHOD_NONE;

    /* NP: don't be tempted to move this down or remove again.
     * It's the only DDoS protection old-String has against long URL */
    if ( hp->bufsiz <= 0) {
        debugs(33, 5, "Incomplete request, waiting for end of request line");
        return NULL;
    } else if ( (size_t)hp->bufsiz >= Config.maxRequestHeaderSize && headersEnd(hp->buf, Config.maxRequestHeaderSize) == 0) {
        debugs(33, 5, "parseHttpRequest: Too large request");
        hp->request_parse_status = HTTP_HEADER_TOO_LARGE;
        return parseHttpRequestAbort(conn, "error:request-too-large");
    }

    /* Attempt to parse the first line; this'll define the method, url, version and header begin */
    r = HttpParserParseReqLine(hp);

    if (r == 0) {
        debugs(33, 5, "Incomplete request, waiting for end of request line");
        return NULL;
    }

    if (r == -1) {
        return parseHttpRequestAbort(conn, "error:invalid-request");
    }

    /* Request line is valid here .. */
    *http_ver = HttpVersion(hp->v_maj, hp->v_min);

    /* This call scans the entire request, not just the headers */
    if (hp->v_maj > 0) {
        if ((req_sz = headersEnd(hp->buf, hp->bufsiz)) == 0) {
            debugs(33, 5, "Incomplete request, waiting for end of headers");
            return NULL;
        }
    } else {
        debugs(33, 3, "parseHttpRequest: Missing HTTP identifier");
        req_sz = HttpParserReqSz(hp);
    }

    /* We know the whole request is in hp->buf now */

    assert(req_sz <= (size_t) hp->bufsiz);

    /* Will the following be true with HTTP/0.9 requests? probably not .. */
    /* So the rest of the code will need to deal with '0'-byte headers (ie, none, so don't try parsing em) */
    assert(req_sz > 0);

    hp->hdr_end = req_sz - 1;

    hp->hdr_start = hp->req_end + 1;

    /* Enforce max_request_size */
    if (req_sz >= Config.maxRequestHeaderSize) {
        debugs(33, 5, "parseHttpRequest: Too large request");
        hp->request_parse_status = HTTP_HEADER_TOO_LARGE;
        return parseHttpRequestAbort(conn, "error:request-too-large");
    }

    /* Set method_p */
    *method_p = HttpRequestMethod(&hp->buf[hp->m_start], &hp->buf[hp->m_end]+1);

    /* deny CONNECT via accelerated ports */
    if (*method_p == METHOD_CONNECT && conn && conn->port && conn->port->accel) {
        debugs(33, DBG_IMPORTANT, "WARNING: CONNECT method received on " << conn->port->protocol << " Accelerator port " << conn->port->s.GetPort() );
        /* XXX need a way to say "this many character length string" */
        debugs(33, DBG_IMPORTANT, "WARNING: for request: " << hp->buf);
        hp->request_parse_status = HTTP_METHOD_NOT_ALLOWED;
        return parseHttpRequestAbort(conn, "error:method-not-allowed");
    }

    if (*method_p == METHOD_NONE) {
        /* XXX need a way to say "this many character length string" */
        debugs(33, 1, "clientParseRequestMethod: Unsupported method in request '" << hp->buf << "'");
        hp->request_parse_status = HTTP_METHOD_NOT_ALLOWED;
        return parseHttpRequestAbort(conn, "error:unsupported-request-method");
    }

    /*
     * Process headers after request line
     * TODO: Use httpRequestParse here.
     */
    /* XXX this code should be modified to take a const char * later! */
    req_hdr = (char *) hp->buf + hp->req_end + 1;

    debugs(33, 3, "parseHttpRequest: req_hdr = {" << req_hdr << "}");

    end = (char *) hp->buf + hp->hdr_end;

    debugs(33, 3, "parseHttpRequest: end = {" << end << "}");

    debugs(33, 3, "parseHttpRequest: prefix_sz = " <<
           (int) HttpParserRequestLen(hp) << ", req_line_sz = " <<
           HttpParserReqSz(hp));

    /* Ok, all headers are received */
    http = new ClientHttpRequest(conn);

    http->req_sz = HttpParserRequestLen(hp);
    result = ClientSocketContextNew(http);
    tempBuffer.data = result->reqbuf;
    tempBuffer.length = HTTP_REQBUF_SZ;

    ClientStreamData newServer = new clientReplyContext(http);
    ClientStreamData newClient = result;
    clientStreamInit(&http->client_stream, clientGetMoreData, clientReplyDetach,
                     clientReplyStatus, newServer, clientSocketRecipient,
                     clientSocketDetach, newClient, tempBuffer);

    debugs(33, 5, "parseHttpRequest: Request Header is\n" <<(hp->buf) + hp->hdr_start);

    /* set url */
    /*
     * XXX this should eventually not use a malloc'ed buffer; the transformation code
     * below needs to be modified to not expect a mutable nul-terminated string.
     */
    char *url = (char *)xmalloc(hp->u_end - hp->u_start + 16);

    memcpy(url, hp->buf + hp->u_start, hp->u_end - hp->u_start + 1);

    url[hp->u_end - hp->u_start + 1] = '\0';

#if THIS_VIOLATES_HTTP_SPECS_ON_URL_TRANSFORMATION

    if ((t = strchr(url, '#')))	/* remove HTML anchors */
        *t = '\0';

#endif

    /* Rewrite the URL in transparent or accelerator mode */
    /* NP: there are several cases to traverse here:
     *  - standard mode (forward proxy)
     *  - transparent mode (TPROXY)
     *  - transparent mode with failures
     *  - intercept mode (NAT)
     *  - intercept mode with failures
     *  - accelerator mode (reverse proxy)
     *  - internal URL
     *  - mixed combos of the above with internal URL
     */
    if (conn->transparent()) {
        /* intercept or transparent mode, properly working with no failures */
        http->flags.intercepted = conn->port->intercepted;
        http->flags.spoof_client_ip = conn->port->spoof_client_ip;
        prepareTransparentURL(conn, http, url, req_hdr);

    } else if (conn->port->intercepted || conn->port->spoof_client_ip) {
        /* transparent or intercept mode with failures */
        prepareTransparentURL(conn, http, url, req_hdr);

    } else if (conn->port->accel || conn->switchedToHttps()) {
        /* accelerator mode */
        prepareAcceleratedURL(conn, http, url, req_hdr);

    } else if (internalCheck(url)) {
        /* internal URL mode */
        /* prepend our name & port */
        http->uri = xstrdup(internalLocalUri(NULL, url));
        http->flags.accel = 1;
    }

    if (!http->uri) {
        /* No special rewrites have been applied above, use the
         * requested url. may be rewritten later, so make extra room */
        int url_sz = strlen(url) + Config.appendDomainLen + 5;
        http->uri = (char *)xcalloc(url_sz, 1);
        strcpy(http->uri, url);
    }

    setLogUri(http, http->uri);
    debugs(33, 5, "parseHttpRequest: Complete request received");
    result->flags.parsed_ok = 1;
    xfree(url);
    return result;
}

int
ConnStateData::getAvailableBufferLength() const
{
    int result = in.allocatedSize - in.notYetUsed - 1;
    assert (result >= 0);
    return result;
}

void
ConnStateData::makeSpaceAvailable()
{
    if (getAvailableBufferLength() < 2) {
        in.buf = (char *)memReallocBuf(in.buf, in.allocatedSize * 2, &in.allocatedSize);
        debugs(33, 2, "growing request buffer: notYetUsed=" << in.notYetUsed << " size=" << in.allocatedSize);
    }
}

void
ConnStateData::addContextToQueue(ClientSocketContext * context)
{
    ClientSocketContext::Pointer *S;

    for (S = (ClientSocketContext::Pointer *) & currentobject; S->getRaw();
            S = &(*S)->next);
    *S = context;

    ++nrequests;
}

int
ConnStateData::getConcurrentRequestCount() const
{
    int result = 0;
    ClientSocketContext::Pointer *T;

    for (T = (ClientSocketContext::Pointer *) &currentobject;
            T->getRaw(); T = &(*T)->next, ++result);
    return result;
}

int
ConnStateData::connReadWasError(comm_err_t flag, int size, int xerrno)
{
    if (flag != COMM_OK) {
        debugs(33, 2, "connReadWasError: FD " << (clientConn!=NULL?clientConn->fd:-1) << ": got flag " << flag);
        return 1;
    }

    if (size < 0) {
        if (!ignoreErrno(xerrno)) {
            debugs(33, 2, "connReadWasError: FD " << clientConn->fd << ": " << xstrerr(xerrno));
            return 1;
        } else if (in.notYetUsed == 0) {
            debugs(33, 2, "connReadWasError: FD " << clientConn->fd << ": no data to process (" << xstrerr(xerrno) << ")");
        }
    }

    return 0;
}

int
ConnStateData::connFinishedWithConn(int size)
{
    if (size == 0) {
        if (getConcurrentRequestCount() == 0 && in.notYetUsed == 0) {
            /* no current or pending requests */
            debugs(33, 4, "connFinishedWithConn: FD " << clientConn->fd << " closed");
            return 1;
        } else if (!Config.onoff.half_closed_clients) {
            /* admin doesn't want to support half-closed client sockets */
            debugs(33, 3, "connFinishedWithConn: FD " << clientConn->fd << " aborted (half_closed_clients disabled)");
            notifyAllContexts(0); // no specific error implies abort
            return 1;
        }
    }

    return 0;
}

void
connNoteUseOfBuffer(ConnStateData* conn, size_t byteCount)
{
    assert(byteCount > 0 && byteCount <= conn->in.notYetUsed);
    conn->in.notYetUsed -= byteCount;
    debugs(33, 5, HERE << "conn->in.notYetUsed = " << conn->in.notYetUsed);
    /*
     * If there is still data that will be used,
     * move it to the beginning.
     */

    if (conn->in.notYetUsed > 0)
        xmemmove(conn->in.buf, conn->in.buf + byteCount,
                 conn->in.notYetUsed);
}

/// respond with ERR_TOO_BIG if request header exceeds request_header_max_size
void
ConnStateData::checkHeaderLimits()
{
    if (in.notYetUsed < Config.maxRequestHeaderSize)
        return; // can accumulte more header data

    debugs(33, 3, "Request header is too large (" << in.notYetUsed << " > " <<
           Config.maxRequestHeaderSize << " bytes)");

    ClientSocketContext *context = parseHttpRequestAbort(this, "error:request-too-large");
    clientStreamNode *node = context->getClientReplyContext();
    clientReplyContext *repContext = dynamic_cast<clientReplyContext *>(node->data.getRaw());
    assert (repContext);
    repContext->setReplyToError(ERR_TOO_BIG,
                                HTTP_BAD_REQUEST, METHOD_NONE, NULL,
                                peer, NULL, NULL, NULL);
    context->registerWithConn();
    context->pullData();
}

void
ConnStateData::clientMaybeReadData(int do_next_read)
{
    if (do_next_read) {
        flags.readMoreRequests = true;
        readSomeData();
    }
}

void
ConnStateData::clientAfterReadingRequests(int do_next_read)
{
<<<<<<< HEAD
    /*
     * If (1) we are reading a message body, (2) and the connection
     * is half-closed, and (3) we didn't get the entire HTTP request
     * yet, then close this connection.
     */

    if (fd_table[clientConn->fd].flags.socket_eof) {
        if ((int64_t)in.notYetUsed < bodySizeLeft()) {
            /* Partial request received. Abort client connection! */
            debugs(33, 3, "clientAfterReadingRequests: FD " << clientConn->fd << " aborted, partial request");
            clientConn->close();
            return;
        }
=======
    // Were we expecting to read more request body from half-closed connection?
    if (mayNeedToReadMoreBody() && commIsHalfClosed(fd)) {
        debugs(33, 3, HERE << "truncated body: closing half-closed FD " << fd);
        comm_close(fd);
        return;
>>>>>>> eedd4182
    }

    clientMaybeReadData (do_next_read);
}

static void
clientProcessRequest(ConnStateData *conn, HttpParser *hp, ClientSocketContext *context, const HttpRequestMethod& method, HttpVersion http_ver)
{
    ClientHttpRequest *http = context->http;
    HttpRequest *request = NULL;
    bool notedUseOfBuffer = false;
    bool chunked = false;
    bool mustReplyToOptions = false;
    bool unsupportedTe = false;
    bool expectBody = false;

    /* We have an initial client stream in place should it be needed */
    /* setup our private context */
    context->registerWithConn();

    if (context->flags.parsed_ok == 0) {
        clientStreamNode *node = context->getClientReplyContext();
        debugs(33, 1, "clientProcessRequest: Invalid Request");
        clientReplyContext *repContext = dynamic_cast<clientReplyContext *>(node->data.getRaw());
        assert (repContext);
        switch (hp->request_parse_status) {
        case HTTP_HEADER_TOO_LARGE:
            repContext->setReplyToError(ERR_TOO_BIG, HTTP_BAD_REQUEST, method, http->uri, conn->peer, NULL, conn->in.buf, NULL);
            break;
        case HTTP_METHOD_NOT_ALLOWED:
            repContext->setReplyToError(ERR_UNSUP_REQ, HTTP_METHOD_NOT_ALLOWED, method, http->uri, conn->peer, NULL, conn->in.buf, NULL);
            break;
        default:
            repContext->setReplyToError(ERR_INVALID_REQ, HTTP_BAD_REQUEST, method, http->uri, conn->peer, NULL, conn->in.buf, NULL);
        }
        assert(context->http->out.offset == 0);
        context->pullData();
        conn->flags.readMoreRequests = false;
        goto finish;
    }

    if ((request = HttpRequest::CreateFromUrlAndMethod(http->uri, method)) == NULL) {
        clientStreamNode *node = context->getClientReplyContext();
        debugs(33, 5, "Invalid URL: " << http->uri);
        clientReplyContext *repContext = dynamic_cast<clientReplyContext *>(node->data.getRaw());
        assert (repContext);
        repContext->setReplyToError(ERR_INVALID_URL, HTTP_BAD_REQUEST, method, http->uri, conn->peer, NULL, NULL, NULL);
        assert(context->http->out.offset == 0);
        context->pullData();
        conn->flags.readMoreRequests = false;
        goto finish;
    }

    /* RFC 2616 section 10.5.6 : handle unsupported HTTP versions cleanly. */
    /* We currently only accept 0.9, 1.0, 1.1 */
    if ( (http_ver.major == 0 && http_ver.minor != 9) ||
            (http_ver.major == 1 && http_ver.minor > 1 ) ||
            (http_ver.major > 1) ) {

        clientStreamNode *node = context->getClientReplyContext();
        debugs(33, 5, "Unsupported HTTP version discovered. :\n" << HttpParserHdrBuf(hp));
        clientReplyContext *repContext = dynamic_cast<clientReplyContext *>(node->data.getRaw());
        assert (repContext);
        repContext->setReplyToError(ERR_UNSUP_HTTPVERSION, HTTP_HTTP_VERSION_NOT_SUPPORTED, method, http->uri, conn->peer, NULL, HttpParserHdrBuf(hp), NULL);
        assert(context->http->out.offset == 0);
        context->pullData();
        conn->flags.readMoreRequests = false;
        goto finish;
    }

    /* compile headers */
    /* we should skip request line! */
    /* XXX should actually know the damned buffer size here */
    if (http_ver.major >= 1 && !request->parseHeader(HttpParserHdrBuf(hp), HttpParserHdrSz(hp))) {
        clientStreamNode *node = context->getClientReplyContext();
        debugs(33, 5, "Failed to parse request headers:\n" << HttpParserHdrBuf(hp));
        clientReplyContext *repContext = dynamic_cast<clientReplyContext *>(node->data.getRaw());
        assert (repContext);
        repContext->setReplyToError(ERR_INVALID_REQ, HTTP_BAD_REQUEST, method, http->uri, conn->peer, NULL, NULL, NULL);
        assert(context->http->out.offset == 0);
        context->pullData();
        conn->flags.readMoreRequests = false;
        goto finish;
    }

    request->flags.accelerated = http->flags.accel;
    request->flags.ignore_cc = conn->port->ignore_cc;
    request->flags.no_direct = request->flags.accelerated ? !conn->port->allow_direct : 0;

    /** \par
     * If transparent or interception mode is working clone the transparent and interception flags
     * from the port settings to the request.
     */
    if (Ip::Interceptor.InterceptActive()) {
        request->flags.intercepted = http->flags.intercepted;
    }
    if (Ip::Interceptor.TransparentActive()) {
        request->flags.spoof_client_ip = conn->port->spoof_client_ip;
    }

    if (internalCheck(request->urlpath.termedBuf())) {
        if (internalHostnameIs(request->GetHost()) &&
                request->port == getMyPort()) {
            http->flags.internal = 1;
        } else if (Config.onoff.global_internal_static && internalStaticCheck(request->urlpath.termedBuf())) {
            request->SetHost(internalHostname());
            request->port = getMyPort();
            http->flags.internal = 1;
        }
    }

    if (http->flags.internal) {
        request->protocol = PROTO_HTTP;
        request->login[0] = '\0';
    }

    request->flags.internal = http->flags.internal;
    setLogUri (http, urlCanonicalClean(request));
    request->client_addr = conn->peer;
#if USE_SQUID_EUI
    request->client_eui48 = conn->peer_eui48;
    request->client_eui64 = conn->peer_eui64;
#endif
#if FOLLOW_X_FORWARDED_FOR
    request->indirect_client_addr = conn->peer;
#endif /* FOLLOW_X_FORWARDED_FOR */
    request->my_addr = conn->me;
    request->http_ver = http_ver;

    if (request->header.chunked()) {
        chunked = true;
    } else if (request->header.has(HDR_TRANSFER_ENCODING)) {
        const String te = request->header.getList(HDR_TRANSFER_ENCODING);
        // HTTP/1.1 requires chunking to be the last encoding if there is one
        unsupportedTe = te.size() && te != "identity";
    } // else implied identity coding

    if (method == METHOD_TRACE || method == METHOD_OPTIONS)
        request->max_forwards = request->header.getInt64(HDR_MAX_FORWARDS);

    mustReplyToOptions = (method == METHOD_OPTIONS) && (request->max_forwards == 0);
    if (!urlCheckRequest(request) || mustReplyToOptions || unsupportedTe) {
        clientStreamNode *node = context->getClientReplyContext();
        clientReplyContext *repContext = dynamic_cast<clientReplyContext *>(node->data.getRaw());
        assert (repContext);
        repContext->setReplyToError(ERR_UNSUP_REQ,
                                    HTTP_NOT_IMPLEMENTED, request->method, NULL,
                                    conn->peer, request, NULL, NULL);
        assert(context->http->out.offset == 0);
        context->pullData();
        conn->flags.readMoreRequests = false;
        goto finish;
    }


    if (!chunked && !clientIsContentLengthValid(request)) {
        clientStreamNode *node = context->getClientReplyContext();
        clientReplyContext *repContext = dynamic_cast<clientReplyContext *>(node->data.getRaw());
        assert (repContext);
        repContext->setReplyToError(ERR_INVALID_REQ,
                                    HTTP_LENGTH_REQUIRED, request->method, NULL,
                                    conn->peer, request, NULL, NULL);
        assert(context->http->out.offset == 0);
        context->pullData();
        conn->flags.readMoreRequests = false;
        goto finish;
    }

    if (request->header.has(HDR_EXPECT)) {
        const String expect = request->header.getList(HDR_EXPECT);
        const bool supportedExpect = (expect.caseCmp("100-continue") == 0);
        if (!supportedExpect) {
            clientStreamNode *node = context->getClientReplyContext();
            clientReplyContext *repContext = dynamic_cast<clientReplyContext *>(node->data.getRaw());
            assert (repContext);
            repContext->setReplyToError(ERR_INVALID_REQ, HTTP_EXPECTATION_FAILED, request->method, http->uri, conn->peer, request, NULL, NULL);
            assert(context->http->out.offset == 0);
            context->pullData();
            goto finish;
        }
    }

    http->request = HTTPMSGLOCK(request);
    clientSetKeepaliveFlag(http);

    /* If this is a CONNECT, don't schedule a read - ssl.c will handle it */
    if (http->request->method == METHOD_CONNECT)
        context->mayUseConnection(true);

    /* Do we expect a request-body? */
    expectBody = chunked || request->content_length > 0;
    if (!context->mayUseConnection() && expectBody) {
        request->body_pipe = conn->expectRequestBody(
                                 chunked ? -1 : request->content_length);

        // consume header early so that body pipe gets just the body
        connNoteUseOfBuffer(conn, http->req_sz);
        notedUseOfBuffer = true;

        /* Is it too large? */
        if (!chunked && // if chunked, we will check as we accumulate
                clientIsRequestBodyTooLargeForPolicy(request->content_length)) {
            clientStreamNode *node = context->getClientReplyContext();
            clientReplyContext *repContext = dynamic_cast<clientReplyContext *>(node->data.getRaw());
            assert (repContext);
            repContext->setReplyToError(ERR_TOO_BIG,
                                        HTTP_REQUEST_ENTITY_TOO_LARGE, METHOD_NONE, NULL,
                                        conn->peer, http->request, NULL, NULL);
            assert(context->http->out.offset == 0);
            context->pullData();
            goto finish;
        }

        // We may stop producing, comm_close, and/or call setReplyToError()
        // below, so quit on errors to avoid http->doCallouts()
        if (!conn->handleRequestBodyData())
            goto finish;

        if (!request->body_pipe->productionEnded())
            conn->readSomeData();

        context->mayUseConnection(!request->body_pipe->productionEnded());
    }

    http->calloutContext = new ClientRequestContext(http);

    http->doCallouts();

finish:
    if (!notedUseOfBuffer)
        connNoteUseOfBuffer(conn, http->req_sz);

    /*
     * DPW 2007-05-18
     * Moved the TCP_RESET feature from clientReplyContext::sendMoreData
     * to here because calling comm_reset_close() causes http to
     * be freed and the above connNoteUseOfBuffer() would hit an
     * assertion, not to mention that we were accessing freed memory.
     */
    if (http->request->flags.resetTCP() && Comm::IsConnOpen(conn->clientConn)) {
        debugs(33, 3, HERE << "Sending TCP RST on " << conn->clientConn);
        conn->flags.readMoreRequests = false;
        comm_reset_close(conn->clientConn);
        return;
    }
}

static void
connStripBufferWhitespace (ConnStateData * conn)
{
    while (conn->in.notYetUsed > 0 && xisspace(conn->in.buf[0])) {
        xmemmove(conn->in.buf, conn->in.buf + 1, conn->in.notYetUsed - 1);
        --conn->in.notYetUsed;
    }
}

static int
connOkToAddRequest(ConnStateData * conn)
{
    int result = conn->getConcurrentRequestCount() < (Config.onoff.pipeline_prefetch ? 2 : 1);

    if (!result) {
        debugs(33, 3, HERE << conn->clientConn << " max concurrent requests reached");
        debugs(33, 5, HERE << conn->clientConn << " defering new request until one is done");
    }

    return result;
}

/**
 * Attempt to parse one or more requests from the input buffer.
 * If a request is successfully parsed, even if the next request
 * is only partially parsed, it will return TRUE.
 * do_next_read is updated to indicate whether a read should be
 * scheduled.
 */
static bool
clientParseRequest(ConnStateData * conn, bool &do_next_read)
{
    HttpRequestMethod method;
    ClientSocketContext *context;
    bool parsed_req = false;
    HttpVersion http_ver;
    HttpParser hp;

    debugs(33, 5, HERE << conn->clientConn << ": attempting to parse");

    // Loop while we have read bytes that are not needed for producing the body
    // On errors, bodyPipe may become nil, but readMoreRequests will be cleared
    while (conn->in.notYetUsed > 0 && !conn->bodyPipe &&
            conn->flags.readMoreRequests) {
        connStripBufferWhitespace (conn);

        /* Don't try to parse if the buffer is empty */

        if (conn->in.notYetUsed == 0)
            break;

        /* Limit the number of concurrent requests to 2 */

        if (!connOkToAddRequest(conn)) {
            break;
        }

        /* Should not be needed anymore */
        /* Terminate the string */
        conn->in.buf[conn->in.notYetUsed] = '\0';

        /* Begin the parsing */
        HttpParserInit(&hp, conn->in.buf, conn->in.notYetUsed);

        /* Process request */
        PROF_start(parseHttpRequest);

        context = parseHttpRequest(conn, &hp, &method, &http_ver);

        PROF_stop(parseHttpRequest);

        /* partial or incomplete request */
        if (!context) {
            // TODO: why parseHttpRequest can just return parseHttpRequestAbort
            // (which becomes context) but checkHeaderLimits cannot?
            conn->checkHeaderLimits();
            break;
        }

        /* status -1 or 1 */
        if (context) {
            debugs(33, 5, HERE << conn->clientConn << ": parsed a request");
            commSetTimeout(conn->clientConn->fd, Config.Timeout.lifetime, clientLifetimeTimeout,
                           context->http);

            clientProcessRequest(conn, &hp, context, method, http_ver);

            parsed_req = true;

            if (context->mayUseConnection()) {
                debugs(33, 3, "clientParseRequest: Not reading, as this request may need the connection");
                do_next_read = 0;
                break;
            }
        }
    }

    /* XXX where to 'finish' the parsing pass? */

    return parsed_req;
}

void
ConnStateData::clientReadRequest(const CommIoCbParams &io)
{
    debugs(33,5,HERE << "clientReadRequest FD " << io.fd << " size " << io.size);
    Must(reading());
    reader = NULL;
    bool do_next_read = 1; /* the default _is_ to read data! - adrian */

    /* Bail out quickly on COMM_ERR_CLOSING - close handlers will tidy up */

    if (io.flag == COMM_ERR_CLOSING) {
        debugs(33,5, HERE  << " FD " << io.fd << " closing Bailout.");
        return;
    }

    assert(Comm::IsConnOpen(clientConn));
    assert(io.fd == clientConn->fd);

    /*
     * Don't reset the timeout value here.  The timeout value will be
     * set to Config.Timeout.request by httpAccept() and
     * clientWriteComplete(), and should apply to the request as a
     * whole, not individual read() calls.  Plus, it breaks our
     * lame half-close detection
     */
    if (connReadWasError(io.flag, io.size, io.xerrno)) {
        notifyAllContexts(io.xerrno);
        clientConn->close();
        return;
    }

    if (io.flag == COMM_OK) {
        if (io.size > 0) {
            kb_incr(&statCounter.client_http.kbytes_in, io.size);

            // may comm_close or setReplyToError
            if (!handleReadData(io.buf, io.size))
                return;

        } else if (io.size == 0) {
            debugs(33, 5, "clientReadRequest: FD " << io.fd << " closed?");

            if (connFinishedWithConn(io.size)) {
                clientConn->close();
                return;
            }

            /* It might be half-closed, we can't tell */
            fd_table[io.fd].flags.socket_eof = 1;

            commMarkHalfClosed(io.fd);

            do_next_read = 0;

            fd_note(io.fd, "half-closed");

            /* There is one more close check at the end, to detect aborted
             * (partial) requests. At this point we can't tell if the request
             * is partial.
             */
            /* Continue to process previously read data */
        }
    }

    /* Process next request */
    if (getConcurrentRequestCount() == 0)
        fd_note(io.fd, "Reading next request");

    if (! clientParseRequest(this, do_next_read)) {
        if (!isOpen())
            return;
        /*
         * If the client here is half closed and we failed
         * to parse a request, close the connection.
         * The above check with connFinishedWithConn() only
         * succeeds _if_ the buffer is empty which it won't
         * be if we have an incomplete request.
         * XXX: This duplicates ClientSocketContext::keepaliveNextRequest
         */
        if (getConcurrentRequestCount() == 0 && commIsHalfClosed(io.fd)) {
            debugs(33, 5, "clientReadRequest: FD " << io.fd << ": half-closed connection, no completed request parsed, connection closing.");
            clientConn->close();
            return;
        }
    }

    if (!isOpen())
        return;

    clientAfterReadingRequests(do_next_read);
}

/**
 * called when new request data has been read from the socket
 *
 * \retval false called comm_close or setReplyToError (the caller should bail)
 * \retval true  we did not call comm_close or setReplyToError
 */
bool
ConnStateData::handleReadData(char *buf, size_t size)
{
    char *current_buf = in.addressToReadInto();

    if (buf != current_buf)
        xmemmove(current_buf, buf, size);

    in.notYetUsed += size;

    in.buf[in.notYetUsed] = '\0'; /* Terminate the string */

    // if we are reading a body, stuff data into the body pipe
    if (bodyPipe != NULL)
        return handleRequestBodyData();
    return true;
}

/**
 * called when new request body data has been buffered in in.buf
 * may close the connection if we were closing and piped everything out
 *
 * \retval false called comm_close or setReplyToError (the caller should bail)
 * \retval true  we did not call comm_close or setReplyToError
 */
bool
ConnStateData::handleRequestBodyData()
{
    assert(bodyPipe != NULL);

    size_t putSize = 0;

<<<<<<< HEAD
#if FUTURE_CODE_TO_SUPPORT_CHUNKED_REQUESTS
    // The code below works, in principle, but we cannot do dechunking
    // on-the-fly because that would mean sending chunked requests to
    // the next hop. Squid lacks logic to determine which servers can
    // receive chunk requests. Squid v3.0 code cannot even handle chunked
    // responses which we may encourage by sending chunked requests.
    // The error generation code probably needs more work.
    if (in.bodyParser) { // chunked body
        debugs(33,5, HERE << "handling chunked request body for FD " << clientConn->fd);
        bool malformedChunks = false;

        MemBuf raw; // ChunkedCodingParser only works with MemBufs
        raw.init(in.notYetUsed, in.notYetUsed);
        raw.append(in.buf, in.notYetUsed);
        try { // the parser will throw on errors
            const mb_size_t wasContentSize = raw.contentSize();
            BodyPipeCheckout bpc(*bodyPipe);
            const bool parsed = in.bodyParser->parse(&raw, &bpc.buf);
            bpc.checkIn();
            putSize = wasContentSize - raw.contentSize();

            if (parsed) {
                stopProducingFor(bodyPipe, true); // this makes bodySize known
            } else {
                // parser needy state must imply body pipe needy state
                if (in.bodyParser->needsMoreData() &&
                        !bodyPipe->mayNeedMoreData())
                    malformedChunks = true;
                // XXX: if bodyParser->needsMoreSpace, how can we guarantee it?
            }
        } catch (...) { // XXX: be more specific
            malformedChunks = true;
        }

        if (malformedChunks) {
            if (bodyPipe != NULL)
                stopProducingFor(bodyPipe, false);

            ClientSocketContext::Pointer context = getCurrentContext();
            if (!context->http->out.offset) {
                clientStreamNode *node = context->getClientReplyContext();
                clientReplyContext *repContext = dynamic_cast<clientReplyContext *>(node->data.getRaw());
                assert (repContext);
                repContext->setReplyToError(ERR_INVALID_REQ, HTTP_BAD_REQUEST,
                                            METHOD_NONE, NULL, &peer.sin_addr,
                                            NULL, NULL, NULL);
                context->pullData();
            }
            flags.readMoreRequests = false;
            return; // XXX: is that sufficient to generate an error?
        }
    } else // identity encoding
#endif
    {
        debugs(33,5, HERE << "handling plain request body for FD " << clientConn->fd);
=======
    if (in.bodyParser) { // chunked encoding
        if (const err_type error = handleChunkedRequestBody(putSize)) {
            abortChunkedRequestBody(error);
            return false;
        }
    } else { // identity encoding
        debugs(33,5, HERE << "handling plain request body for FD " << fd);
>>>>>>> eedd4182
        putSize = bodyPipe->putMoreData(in.buf, in.notYetUsed);
        if (!bodyPipe->mayNeedMoreData()) {
            // BodyPipe will clear us automagically when we produced everything
            bodyPipe = NULL;
        }
    }

    if (putSize > 0)
        connNoteUseOfBuffer(this, putSize);

    if (!bodyPipe) {
        debugs(33,5, HERE << "produced entire request body for FD " << clientConn->fd);

        if (closing()) {
            /* we've finished reading like good clients,
             * now do the close that initiateClose initiated.
             */
<<<<<<< HEAD
            clientConn->close();
=======
            comm_close(fd);
            return false;
>>>>>>> eedd4182
        }
    }

    return true;
}

/// parses available chunked encoded body bytes, checks size, returns errors
err_type
ConnStateData::handleChunkedRequestBody(size_t &putSize)
{
    debugs(33,7, HERE << "chunked from FD " << fd << ": " << in.notYetUsed);

    try { // the parser will throw on errors

        if (!in.notYetUsed) // nothing to do (MemBuf::init requires this check)
            return ERR_NONE;

        MemBuf raw; // ChunkedCodingParser only works with MemBufs
        // add one because MemBuf will assert if it cannot 0-terminate
        raw.init(in.notYetUsed, in.notYetUsed+1);
        raw.append(in.buf, in.notYetUsed);

        const mb_size_t wasContentSize = raw.contentSize();
        BodyPipeCheckout bpc(*bodyPipe);
        const bool parsed = in.bodyParser->parse(&raw, &bpc.buf);
        bpc.checkIn();
        putSize = wasContentSize - raw.contentSize();

        // dechunk then check: the size limit applies to _dechunked_ content
        if (clientIsRequestBodyTooLargeForPolicy(bodyPipe->producedSize()))
            return ERR_TOO_BIG;

        if (parsed) {
            finishDechunkingRequest(true);
            Must(!bodyPipe);
            return ERR_NONE; // nil bodyPipe implies body end for the caller
        }

        // if chunk parser needs data, then the body pipe must need it too
        Must(!in.bodyParser->needsMoreData() || bodyPipe->mayNeedMoreData());

        // if parser needs more space and we can consume nothing, we will stall
        Must(!in.bodyParser->needsMoreSpace() || bodyPipe->buf().hasContent());
    } catch (...) { // TODO: be more specific
        debugs(33, 3, HERE << "malformed chunks" << bodyPipe->status());
        return ERR_INVALID_REQ;
    }

    debugs(33, 7, HERE << "need more chunked data" << *bodyPipe->status());
    return ERR_NONE;
}

/// quit on errors related to chunked request body handling
void
ConnStateData::abortChunkedRequestBody(const err_type error)
{
    finishDechunkingRequest(false);

    // XXX: The code below works if we fail during initial request parsing,
    // but if we fail when the server-side works already, the server may send
    // us its response too, causing various assertions. How to prevent that?
#if WE_KNOW_HOW_TO_SEND_ERRORS
    ClientSocketContext::Pointer context = getCurrentContext();
    if (context != NULL && !context->http->out.offset) { // output nothing yet
        clientStreamNode *node = context->getClientReplyContext();
        clientReplyContext *repContext = dynamic_cast<clientReplyContext*>(node->data.getRaw());
        assert(repContext);
        const http_status scode = (error == ERR_TOO_BIG) ?
                                  HTTP_REQUEST_ENTITY_TOO_LARGE : HTTP_BAD_REQUEST;
        repContext->setReplyToError(error, scode,
                                    repContext->http->request->method,
                                    repContext->http->uri,
                                    peer,
                                    repContext->http->request,
                                    in.buf, NULL);
        context->pullData();
    } else {
        // close or otherwise we may get stuck as nobody will notice the error?
        comm_reset_close(fd);
    }
#else
    debugs(33, 3, HERE << "aborting chunked request without error " << error);
    comm_reset_close(fd);
#endif
    flags.readMoreRequests = false;
}

void
ConnStateData::noteMoreBodySpaceAvailable(BodyPipe::Pointer )
{
    handleRequestBodyData();
}

void
ConnStateData::noteBodyConsumerAborted(BodyPipe::Pointer )
{
    if (!closing())
        startClosing("body consumer aborted");
}

/** general lifetime handler for HTTP requests */
void
ConnStateData::requestTimeout(const CommTimeoutCbParams &io)
{
#if THIS_CONFUSES_PERSISTENT_CONNECTION_AWARE_BROWSERS_AND_USERS
    debugs(33, 3, "requestTimeout: FD " << io.fd << ": lifetime is expired.");

    if (COMMIO_FD_WRITECB(io.fd)->active) {
        /* FIXME: If this code is reinstated, check the conn counters,
         * not the fd table state
         */
        /*
         * Some data has been sent to the client, just close the FD
         */
        clientConn->close();
    } else if (nrequests) {
        /*
         * assume its a persistent connection; just close it
         */
        clientConn->close();
    } else {
        /*
         * Generate an error
         */
        ClientHttpRequest **H;
        clientStreamNode *node;
        ClientHttpRequest *http = parseHttpRequestAbort(this, "error:Connection%20lifetime%20expired");
        node = http->client_stream.tail->prev->data;
        clientReplyContext *repContext = dynamic_cast<clientReplyContext *>(node->data.getRaw());
        assert (repContext);
        repContext->setReplyToError(ERR_LIFETIME_EXP,
                                    HTTP_REQUEST_TIMEOUT, METHOD_NONE, "N/A", &peer.sin_addr,
                                    NULL, NULL, NULL);
        /* No requests can be outstanded */
        assert(chr == NULL);
        /* add to the client request queue */

        for (H = &chr; *H; H = &(*H)->next);
        *H = http;

        clientStreamRead(http->client_stream.tail->data, http, 0,
                         HTTP_REQBUF_SZ, context->reqbuf);

        /*
         * if we don't close() here, we still need a timeout handler!
         */
        typedef CommCbMemFunT<ConnStateData, CommTimeoutCbParams> TimeoutDialer;
        AsyncCall::Pointer timeoutCall =  JobCallback(33, 5,
                                          TimeoutDialer, this, ConnStateData::requestTimeout);
        commSetTimeout(io.fd, 30, timeoutCall);

        /*
         * Aha, but we don't want a read handler!
         */
        commSetSelect(io.fd, COMM_SELECT_READ, NULL, NULL, 0);
    }

#else
    /*
    * Just close the connection to not confuse browsers
    * using persistent connections. Some browsers opens
    * an connection and then does not use it until much
    * later (presumeably because the request triggering
    * the open has already been completed on another
    * connection)
    */
    debugs(33, 3, "requestTimeout: FD " << io.fd << ": lifetime is expired.");

    clientConn->close();

#endif
}

static void
clientLifetimeTimeout(int fd, void *data)
{
    ClientHttpRequest *http = (ClientHttpRequest *)data;
    debugs(33, 1, "WARNING: Closing client " << " connection due to lifetime timeout");
    debugs(33, 1, "\t" << http->uri);
    http->al.http.timedout = true;
    comm_close(fd);
}

ConnStateData *
connStateCreate(const Comm::ConnectionPointer &conn, http_port_list *port)
{
    ConnStateData *result = new ConnStateData;

    result->peer = conn->remote;
    result->log_addr = conn->remote;
    result->log_addr.ApplyMask(Config.Addrs.client_netmask);
    result->me = conn->local;
    result->clientConn = conn;
    result->in.buf = (char *)memAllocBuf(CLIENT_REQ_BUF_SZ, &result->in.allocatedSize);
    result->port = cbdataReference(port);

    if (port->intercepted || port->spoof_client_ip) {
        Ip::Address client, dst;

        if (Ip::Interceptor.NatLookup(conn->fd, conn->local, conn->remote, client, dst) == 0) {
            result->me = client;
            result->peer = dst;
            result->transparent(true);
        }
    }

    if (port->disable_pmtu_discovery != DISABLE_PMTU_OFF &&
            (result->transparent() || port->disable_pmtu_discovery == DISABLE_PMTU_ALWAYS)) {
#if defined(IP_MTU_DISCOVER) && defined(IP_PMTUDISC_DONT)
        int i = IP_PMTUDISC_DONT;
        setsockopt(conn->fd, SOL_IP, IP_MTU_DISCOVER, &i, sizeof i);

#else

        static int reported = 0;

        if (!reported) {
            debugs(33, 1, "Notice: httpd_accel_no_pmtu_disc not supported on your platform");
            reported = 1;
        }

#endif

    }

    result->flags.readMoreRequests = true;
    return result;
}

/** Handle a new connection on HTTP socket. */
void
httpAccept(int sock, const Comm::ConnectionPointer &details, comm_err_t flag, int xerrno, void *data)
{
    http_port_list *s = (http_port_list *)data;
    ConnStateData *connState = NULL;

    if (flag != COMM_OK) {
        debugs(33, 1, "httpAccept: FD " << sock << ": accept failure: " << xstrerr(xerrno));
        return;
    }

    debugs(33, 4, HERE << details << ": accepted");
    fd_note(details->fd, "client http connect");
    connState = connStateCreate(details, s);

    typedef CommCbMemFunT<ConnStateData, CommCloseCbParams> Dialer;
    AsyncCall::Pointer call = JobCallback(33, 5, Dialer, connState, ConnStateData::connStateClosed);
    comm_add_close_handler(details->fd, call);

    if (Config.onoff.log_fqdn)
        fqdncache_gethostbyaddr(details->remote, FQDN_LOOKUP_IF_MISS);

    typedef CommCbMemFunT<ConnStateData, CommTimeoutCbParams> TimeoutDialer;
    AsyncCall::Pointer timeoutCall =  JobCallback(33, 5,
                                      TimeoutDialer, connState, ConnStateData::requestTimeout);
    commSetTimeout(details->fd, Config.Timeout.read, timeoutCall);

#if USE_IDENT
    if (Ident::TheConfig.identLookup) {
        ACLFilledChecklist identChecklist(Ident::TheConfig.identLookup, NULL, NULL);
        identChecklist.src_addr = details->remote;
        identChecklist.my_addr = details->local;
        if (identChecklist.fastCheck())
            Ident::Start(details, clientIdentDone, connState);
    }
#endif

#if USE_SQUID_EUI
    if (Eui::TheConfig.euiLookup) {
        if (details->remote.IsIPv4()) {
            connState->peer_eui48.lookup(details->remote);
        } else if (details->remote.IsIPv6()) {
            connState->peer_eui64.lookup(details->remote);
        }
    }
#endif

    if (s->tcp_keepalive.enabled) {
        commSetTcpKeepalive(details->fd, s->tcp_keepalive.idle, s->tcp_keepalive.interval, s->tcp_keepalive.timeout);
    }

    connState->readSomeData();

    clientdbEstablished(details->remote, 1);

    incoming_sockets_accepted++;
}

#if USE_SSL

/** Create SSL connection structure and update fd_table */
static SSL *
httpsCreate(const Comm::ConnectionPointer &details, SSL_CTX *sslContext)
{
    SSL *ssl = SSL_new(sslContext);

    if (!ssl) {
        const int ssl_error = ERR_get_error();
        debugs(83, 1, "httpsAccept: Error allocating handle: " << ERR_error_string(ssl_error, NULL)  );
        Comm::ConnectionPointer nonConst = details;
        nonConst->close();
        return NULL;
    }

    SSL_set_fd(ssl, details->fd);
    fd_table[details->fd].ssl = ssl;
    fd_table[details->fd].read_method = &ssl_read_method;
    fd_table[details->fd].write_method = &ssl_write_method;

    debugs(33, 5, "httpsCreate: will negotate SSL on " << details);
    fd_note(details->fd, "client https start");

    return ssl;
}

/** negotiate an SSL connection */
static void
clientNegotiateSSL(int fd, void *data)
{
    ConnStateData *conn = (ConnStateData *)data;
    X509 *client_cert;
    SSL *ssl = fd_table[fd].ssl;
    int ret;

    if ((ret = SSL_accept(ssl)) <= 0) {
        int ssl_error = SSL_get_error(ssl, ret);

        switch (ssl_error) {

        case SSL_ERROR_WANT_READ:
            commSetSelect(fd, COMM_SELECT_READ, clientNegotiateSSL, conn, 0);
            return;

        case SSL_ERROR_WANT_WRITE:
            commSetSelect(fd, COMM_SELECT_WRITE, clientNegotiateSSL, conn, 0);
            return;

        case SSL_ERROR_SYSCALL:

            if (ret == 0) {
                debugs(83, 2, "clientNegotiateSSL: Error negotiating SSL connection on FD " << fd << ": Aborted by client");
                comm_close(fd);
                return;
            } else {
                int hard = 1;

                if (errno == ECONNRESET)
                    hard = 0;

                debugs(83, hard ? 1 : 2, "clientNegotiateSSL: Error negotiating SSL connection on FD " <<
                       fd << ": " << strerror(errno) << " (" << errno << ")");

                comm_close(fd);

                return;
            }

        case SSL_ERROR_ZERO_RETURN:
            debugs(83, 1, "clientNegotiateSSL: Error negotiating SSL connection on FD " << fd << ": Closed by client");
            comm_close(fd);
            return;

        default:
            debugs(83, 1, "clientNegotiateSSL: Error negotiating SSL connection on FD " <<
                   fd << ": " << ERR_error_string(ERR_get_error(), NULL) <<
                   " (" << ssl_error << "/" << ret << ")");
            comm_close(fd);
            return;
        }

        /* NOTREACHED */
    }

    if (SSL_session_reused(ssl)) {
        debugs(83, 2, "clientNegotiateSSL: Session " << SSL_get_session(ssl) <<
               " reused on FD " << fd << " (" << fd_table[fd].ipaddr << ":" << (int)fd_table[fd].remote_port << ")");
    } else {
        if (do_debug(83, 4)) {
            /* Write out the SSL session details.. actually the call below, but
             * OpenSSL headers do strange typecasts confusing GCC.. */
            /* PEM_write_SSL_SESSION(debug_log, SSL_get_session(ssl)); */
#if defined(OPENSSL_VERSION_NUMBER) && OPENSSL_VERSION_NUMBER >= 0x00908000L
            PEM_ASN1_write((i2d_of_void *)i2d_SSL_SESSION, PEM_STRING_SSL_SESSION, debug_log, (char *)SSL_get_session(ssl), NULL,NULL,0,NULL,NULL);

#elif (ALLOW_ALWAYS_SSL_SESSION_DETAIL == 1)

            /* When using gcc 3.3.x and OpenSSL 0.9.7x sometimes a compile error can occur here.
            * This is caused by an unpredicatble gcc behaviour on a cast of the first argument
            * of PEM_ASN1_write(). For this reason this code section is disabled. To enable it,
            * define ALLOW_ALWAYS_SSL_SESSION_DETAIL=1.
            * Because there are two possible usable cast, if you get an error here, try the other
            * commented line. */

            PEM_ASN1_write((int(*)())i2d_SSL_SESSION, PEM_STRING_SSL_SESSION, debug_log, (char *)SSL_get_session(ssl), NULL,NULL,0,NULL,NULL);
            /* PEM_ASN1_write((int(*)(...))i2d_SSL_SESSION, PEM_STRING_SSL_SESSION, debug_log, (char *)SSL_get_session(ssl), NULL,NULL,0,NULL,NULL); */

#else

            debugs(83, 4, "With " OPENSSL_VERSION_TEXT ", session details are available only defining ALLOW_ALWAYS_SSL_SESSION_DETAIL=1 in the source." );

#endif
            /* Note: This does not automatically fflush the log file.. */
        }

        debugs(83, 2, "clientNegotiateSSL: New session " <<
               SSL_get_session(ssl) << " on FD " << fd << " (" <<
               fd_table[fd].ipaddr << ":" << (int)fd_table[fd].remote_port <<
               ")");
    }

    debugs(83, 3, "clientNegotiateSSL: FD " << fd << " negotiated cipher " <<
           SSL_get_cipher(ssl));

    client_cert = SSL_get_peer_certificate(ssl);

    if (client_cert != NULL) {
        debugs(83, 3, "clientNegotiateSSL: FD " << fd <<
               " client certificate: subject: " <<
               X509_NAME_oneline(X509_get_subject_name(client_cert), 0, 0));

        debugs(83, 3, "clientNegotiateSSL: FD " << fd <<
               " client certificate: issuer: " <<
               X509_NAME_oneline(X509_get_issuer_name(client_cert), 0, 0));


        X509_free(client_cert);
    } else {
        debugs(83, 5, "clientNegotiateSSL: FD " << fd <<
               " has no certificate.");
    }

    conn->readSomeData();
}

/** handle a new HTTPS connection */
static void
httpsAccept(int sock, const Comm::ConnectionPointer& details, comm_err_t flag, int xerrno, void *data)
{
    https_port_list *s = (https_port_list *)data;
    SSL_CTX *sslContext = s->sslContext;

    if (flag != COMM_OK) {
        errno = xerrno;
        debugs(33, 1, "httpsAccept: FD " << sock << ": accept failure: " << xstrerr(xerrno));
        return;
    }

    SSL *ssl = NULL;
    if (!(ssl = httpsCreate(details, sslContext)))
        return;

    debugs(33, 5, HERE << details << " accepted, starting SSL negotiation.");
    fd_note(details->fd, "client https connect");
    ConnStateData *connState = connStateCreate(details, &s->http);
    typedef CommCbMemFunT<ConnStateData, CommCloseCbParams> Dialer;
    AsyncCall::Pointer call = JobCallback(33, 5, Dialer, connState, ConnStateData::connStateClosed);
    comm_add_close_handler(details->fd, call);

    if (Config.onoff.log_fqdn)
        fqdncache_gethostbyaddr(details->remote, FQDN_LOOKUP_IF_MISS);

    typedef CommCbMemFunT<ConnStateData, CommTimeoutCbParams> TimeoutDialer;
    AsyncCall::Pointer timeoutCall =  JobCallback(33, 5,
                                      TimeoutDialer, connState, ConnStateData::requestTimeout);
    commSetTimeout(details->fd, Config.Timeout.request, timeoutCall);

#if USE_IDENT
    if (Ident::TheConfig.identLookup) {
        ACLFilledChecklist identChecklist(Ident::TheConfig.identLookup, NULL, NULL);
        identChecklist.src_addr = details->remote;
        identChecklist.my_addr = details->local;
        if (identChecklist.fastCheck())
            Ident::Start(details, clientIdentDone, connState);
    }
#endif

    if (s->http.tcp_keepalive.enabled) {
        commSetTcpKeepalive(details->fd, s->http.tcp_keepalive.idle, s->http.tcp_keepalive.interval, s->http.tcp_keepalive.timeout);
    }

    commSetSelect(details->fd, COMM_SELECT_READ, clientNegotiateSSL, connState, 0);

    clientdbEstablished(details->remote, 1);

    incoming_sockets_accepted++;
}

bool
ConnStateData::switchToHttps()
{
    assert(!switchedToHttps_);

    //HTTPMSGLOCK(currentobject->http->request);
    assert(areAllContextsForThisConnection());
    freeAllContexts();
    //currentobject->connIsFinished();

    debugs(33, 5, HERE << "converting " << clientConn << " to SSL");

#if 0 // use the actual clientConn now that we have it.
    // fake a Comm::Connection object; XXX: make ConnState a Comm::Connection?
    Comm::Connection detail;
    detail.local = me;
    detail.remote = peer;
#endif

    SSL_CTX *sslContext = port->sslContext;
    SSL *ssl = NULL;
    if (!(ssl = httpsCreate(clientConn, sslContext)))
        return false;

    // commSetTimeout() was called for this request before we switched.

    // Disable the client read handler until peer selection is complete
    commSetSelect(clientConn->fd, COMM_SELECT_READ, NULL, NULL, 0);

    commSetSelect(clientConn->fd, COMM_SELECT_READ, clientNegotiateSSL, this, 0);

    switchedToHttps_ = true;
    return true;
}

#endif /* USE_SSL */

/// check FD after clientHttp[s]ConnectionOpened, adjust HttpSockets as needed
static bool
OpenedHttpSocket(int fd, const char *msgIfFail)
{
    if (fd < 0) {
        Must(NHttpSockets > 0); // we tried to open some
        --NHttpSockets; // there will be fewer sockets than planned
        Must(HttpSockets[NHttpSockets] < 0); // no extra fds received

        if (!NHttpSockets) // we could not open any listen sockets at all
            fatal(msgIfFail);

        return false;
    }
    return true;
}

/// find any unused HttpSockets[] slot and store fd there or return false
static bool
AddOpenedHttpSocket(int fd)
{
    bool found = false;
    for (int i = 0; i < NHttpSockets && !found; i++) {
        if ((found = HttpSockets[i] < 0))
            HttpSockets[i] = fd;
    }
    return found;
}

static void
clientHttpConnectionsOpen(void)
{
    http_port_list *s = NULL;
#if USE_SSL
    int bumpCount = 0; // counts http_ports with sslBump option
#endif

    for (s = Config.Sockaddr.http; s; s = s->next) {
        if (MAXHTTPPORTS == NHttpSockets) {
            debugs(1, 1, "WARNING: You have too many 'http_port' lines.");
            debugs(1, 1, "         The limit is " << MAXHTTPPORTS);
            continue;
        }

#if USE_SSL
        if (s->sslBump && s->sslContext == NULL) {
            debugs(1, 1, "Will not bump SSL at http_port " <<
                   s->http.s << " due to SSL initialization failure.");
            s->sslBump = 0;
        }
        if (s->sslBump)
            ++bumpCount;
#endif

        /* AYJ: 2009-12-27: bit bumpy. new ConnAcceptor(...) should be doing all the Comm:: stuff ... */

        const int openFlags = COMM_NONBLOCKING |
                              (s->spoof_client_ip ? COMM_TRANSPARENT : 0);

        AsyncCall::Pointer callback = asyncCall(33,2,
                                                "clientHttpConnectionOpened",
                                                ListeningStartedDialer(&clientHttpConnectionOpened, s));
        Ipc::StartListening(SOCK_STREAM, IPPROTO_TCP, s->s, openFlags,
                            Ipc::fdnHttpSocket, callback);

        HttpSockets[NHttpSockets++] = -1; // set in clientHttpConnectionOpened
    }

#if USE_SSL
    if (bumpCount && !Config.accessList.ssl_bump)
        debugs(33, 1, "WARNING: http_port(s) with SslBump found, but no " <<
               std::endl << "\tssl_bump ACL configured. No requests will be " <<
               "bumped.");
#endif
}

/// process clientHttpConnectionsOpen result
static void
clientHttpConnectionOpened(int fd, int, http_port_list *s)
{
    if (!OpenedHttpSocket(fd, "Cannot open HTTP Port"))
        return;

    Must(s);

    s->listenConn = new Comm::Connection();
    s->listenConn->local = s->s;
    s->listenConn->fd = fd;

    // TODO: hide most of this subscription stuff away.
    typedef CommCbFunPtrCallT<CommAcceptCbPtrFun> AcceptCall;
    RefCount<AcceptCall> call = commCbCall(5, 5, "httpAccept", CommAcceptCbPtrFun(httpAccept, s));
    Subscription::Pointer sub = new CallSubscription<AcceptCall>(call);
    AsyncJob::Start(new Comm::ConnAcceptor(s->listenConn, "HTTP Listener", sub));

    debugs(1, 1, "Accepting" <<
           (s->intercepted ? " intercepted" : "") <<
           (s->spoof_client_ip ? " spoofing" : "") <<
           (s->sslBump ? " bumpy" : "") <<
           (s->accel ? " accelerated" : "")
           << " HTTP connections at " << s->s << ", FD " << fd << ".");

    Must(AddOpenedHttpSocket(fd)); // otherwise, we have received a fd we did not ask for
}

#if USE_SSL
static void
clientHttpsConnectionsOpen(void)
{
    https_port_list *s;

    for (s = Config.Sockaddr.https; s; s = (https_port_list *)s->http.next) {
        if (MAXHTTPPORTS == NHttpSockets) {
            debugs(1, 1, "Ignoring 'https_port' lines exceeding the limit.");
            debugs(1, 1, "The limit is " << MAXHTTPPORTS << " HTTPS ports.");
            continue;
        }

        if (s->sslContext == NULL) {
            debugs(1, 1, "Ignoring https_port " << s->http.s <<
                   " due to SSL initialization failure.");
            continue;
        }

        AsyncCall::Pointer call = asyncCall(33, 2, "clientHttpsConnectionOpened",
                                            ListeningStartedDialer(&clientHttpsConnectionOpened, &s->http));

        Ipc::StartListening(SOCK_STREAM, IPPROTO_TCP, s->http.s, COMM_NONBLOCKING,
                            Ipc::fdnHttpsSocket, call);

        HttpSockets[NHttpSockets++] = -1;
    }
}

/// process clientHttpsConnectionsOpen result
static void
clientHttpsConnectionOpened(int fd, int, http_port_list *s)
{
    if (!OpenedHttpSocket(fd, "Cannot open HTTPS Port"))
        return;

    Must(s);

    s->listenConn = new Comm::Connection();
    s->listenConn->local = s->s;
    s->listenConn->fd = fd;

    // TODO: hide most of this subscription stuff away.
    typedef CommCbFunPtrCallT<CommAcceptCbPtrFun> AcceptCall;
    RefCount<AcceptCall> call = commCbCall(5, 5, "httpsAccept", CommAcceptCbPtrFun(httpsAccept, s));
    Subscription::Pointer sub = new CallSubscription<AcceptCall>(call);
    AsyncJob::Start(new Comm::ConnAcceptor(s->listenConn, "HTTPS Listener", sub));

    debugs(1, 1, "Accepting HTTPS connections at " << s->s << ", FD " << fd << ".");

    Must(AddOpenedHttpSocket(fd)); // otherwise, we have received a fd we did not ask for
}

#endif

void
clientOpenListenSockets(void)
{
    clientHttpConnectionsOpen();
#if USE_SSL
    clientHttpsConnectionsOpen();
#endif

    if (NHttpSockets < 1)
        fatal("No HTTP or HTTPS ports configured");
}

void
clientHttpConnectionsClose(void)
{
    for (http_port_list *s = Config.Sockaddr.http; s; s = s->next) {
        if (s->listenConn != NULL) {
            debugs(1, 1, "Closing HTTP port " << s->s);
            s->listenConn->close();
            s->listenConn = NULL;
        }
    }

#if USE_SSL
    for (http_port_list *s = Config.Sockaddr.https; s; s = s->next) {
        if (s->listenConn != NULL) {
            debugs(1, 1, "Closing HTTPS port " << s->s);
            s->listenConn->close();
            s->listenConn = NULL;
        }
    }
#endif

    // TODO see if we can drop HttpSockets array entirely */
    for (int i = 0; i < NHttpSockets; i++) {
        HttpSockets[i] = -1;
    }

    NHttpSockets = 0;
}

int
varyEvaluateMatch(StoreEntry * entry, HttpRequest * request)
{
    const char *vary = request->vary_headers;
    int has_vary = entry->getReply()->header.has(HDR_VARY);
#if X_ACCELERATOR_VARY

    has_vary |=
        entry->getReply()->header.has(HDR_X_ACCELERATOR_VARY);
#endif

    if (!has_vary || !entry->mem_obj->vary_headers) {
        if (vary) {
            /* Oops... something odd is going on here.. */
            debugs(33, 1, "varyEvaluateMatch: Oops. Not a Vary object on second attempt, '" <<
                   entry->mem_obj->url << "' '" << vary << "'");
            safe_free(request->vary_headers);
            return VARY_CANCEL;
        }

        if (!has_vary) {
            /* This is not a varying object */
            return VARY_NONE;
        }

        /* virtual "vary" object found. Calculate the vary key and
         * continue the search
         */
        vary = httpMakeVaryMark(request, entry->getReply());

        if (vary) {
            request->vary_headers = xstrdup(vary);
            return VARY_OTHER;
        } else {
            /* Ouch.. we cannot handle this kind of variance */
            /* XXX This cannot really happen, but just to be complete */
            return VARY_CANCEL;
        }
    } else {
        if (!vary) {
            vary = httpMakeVaryMark(request, entry->getReply());

            if (vary)
                request->vary_headers = xstrdup(vary);
        }

        if (!vary) {
            /* Ouch.. we cannot handle this kind of variance */
            /* XXX This cannot really happen, but just to be complete */
            return VARY_CANCEL;
        } else if (strcmp(vary, entry->mem_obj->vary_headers) == 0) {
            return VARY_MATCH;
        } else {
            /* Oops.. we have already been here and still haven't
             * found the requested variant. Bail out
             */
            debugs(33, 1, "varyEvaluateMatch: Oops. Not a Vary match on second attempt, '" <<
                   entry->mem_obj->url << "' '" << vary << "'");
            return VARY_CANCEL;
        }
    }
}

ACLFilledChecklist *
clientAclChecklistCreate(const acl_access * acl, ClientHttpRequest * http)
{
    ConnStateData * conn = http->getConn();
    ACLFilledChecklist *ch = new ACLFilledChecklist(acl, http->request,
            cbdataReferenceValid(conn) && conn != NULL ? conn->rfc931 : dash_str);

    /*
     * hack for ident ACL. It needs to get full addresses, and a place to store
     * the ident result on persistent connections...
     */
    /* connection oriented auth also needs these two lines for it's operation. */
    /*
     * Internal requests do not have a connection reference, because: A) their
     * byte count may be transformed before being applied to an outbound
     * connection B) they are internal - any limiting on them should be done on
     * the server end.
     */

    if (conn != NULL)
        ch->conn(conn);	/* unreferenced in FilledCheckList.cc */

    return ch;
}

CBDATA_CLASS_INIT(ConnStateData);

ConnStateData::ConnStateData() :
        AsyncJob("ConnStateData"),
        transparent_(false),
        closing_(false)
{
    pinning.fd = -1;
    pinning.pinned = false;
    pinning.auth = false;
}

bool
ConnStateData::transparent() const
{
    return transparent_;
}

void
ConnStateData::transparent(bool const anInt)
{
    transparent_ = anInt;
}

bool
ConnStateData::reading() const
{
    return reader != NULL;
}

void
ConnStateData::stopReading()
{
    if (reading()) {
        comm_read_cancel(clientConn->fd, reader);
        reader = NULL;
    }
}


BodyPipe::Pointer
ConnStateData::expectRequestBody(int64_t size)
{
    bodyPipe = new BodyPipe(this);
    if (size >= 0)
        bodyPipe->setBodySize(size);
    else
        startDechunkingRequest();
    return bodyPipe;
}

int64_t
ConnStateData::mayNeedToReadMoreBody() const
{
    if (!bodyPipe)
        return 0; // request without a body or read/produced all body bytes

    if (!bodyPipe->bodySizeKnown())
        return -1; // probably need to read more, but we cannot be sure

    const int64_t needToProduce = bodyPipe->unproducedSize();
    const int64_t haveAvailable = static_cast<int64_t>(in.notYetUsed);

    if (needToProduce <= haveAvailable)
        return 0; // we have read what we need (but are waiting for pipe space)

    return needToProduce - haveAvailable;
}

bool
ConnStateData::closing() const
{
    return closing_;
}

/**
 * Called by ClientSocketContext to give the connection a chance to read
 * the entire body before closing the socket.
 */
void
ConnStateData::startClosing(const char *reason)
{
    debugs(33, 5, HERE << "startClosing " << this << " for " << reason);
    assert(!closing());
    closing_ = true;

    assert(bodyPipe != NULL);

    // We do not have to abort the body pipeline because we are going to
    // read the entire body anyway.
    // Perhaps an ICAP server wants to log the complete request.

    // If a consumer abort have caused this closing, we may get stuck
    // as nobody is consuming our data. Allow auto-consumption.
    bodyPipe->enableAutoConsumption();
}

/// initialize dechunking state
void
ConnStateData::startDechunkingRequest()
{
    Must(bodyPipe != NULL);
    debugs(33, 5, HERE << "start dechunking" << bodyPipe->status());
    assert(!in.bodyParser);
    in.bodyParser = new ChunkedCodingParser;
}

/// put parsed content into input buffer and clean up
void
ConnStateData::finishDechunkingRequest(bool withSuccess)
{
    debugs(33, 5, HERE << "finish dechunking: " << withSuccess);

    if (bodyPipe != NULL) {
        debugs(33, 7, HERE << "dechunked tail: " << bodyPipe->status());
        BodyPipe::Pointer myPipe = bodyPipe;
        stopProducingFor(bodyPipe, withSuccess); // sets bodyPipe->bodySize()
        Must(!bodyPipe); // we rely on it being nil after we are done with body
        if (withSuccess) {
            Must(myPipe->bodySizeKnown());
            ClientSocketContext::Pointer context = getCurrentContext();
            if (context != NULL && context->http && context->http->request)
                context->http->request->setContentLength(myPipe->bodySize());
        }
    }

    delete in.bodyParser;
    in.bodyParser = NULL;
}

char *
ConnStateData::In::addressToReadInto() const
{
    return buf + notYetUsed;
}

ConnStateData::In::In() : bodyParser(NULL),
        buf (NULL), notYetUsed (0), allocatedSize (0)
{}

ConnStateData::In::~In()
{
    if (allocatedSize)
        memFreeBuf(allocatedSize, buf);
    delete bodyParser; // TODO: pool
}

void
ConnStateData::sendControlMsg(HttpControlMsg msg)
{
    if (!isOpen()) {
        debugs(33, 3, HERE << "ignoring 1xx due to earlier closure");
        return;
    }

    ClientSocketContext::Pointer context = getCurrentContext();
    if (context != NULL) {
        context->writeControlMsg(msg); // will call msg.cbSuccess
        return;
    }

    debugs(33, 3, HERE << " closing due to missing context for 1xx");
    comm_close(fd);
}

/* This is a comm call normally scheduled by comm_close() */
void
ConnStateData::clientPinnedConnectionClosed(const CommCloseCbParams &io)
{
    pinning.fd = -1;
    if (pinning.peer) {
        cbdataReferenceDone(pinning.peer);
    }
    safe_free(pinning.host);
    /* NOTE: pinning.pinned should be kept. This combined with fd == -1 at the end of a request indicates that the host
     * connection has gone away */
}

void ConnStateData::pinConnection(int pinning_fd, HttpRequest *request, struct peer *aPeer, bool auth)
{
    char desc[FD_DESC_SZ];

    if (pinning.fd == pinning_fd)
        return;
    else if (pinning.fd != -1)
        comm_close(pinning.fd);

    if (pinning.host)
        safe_free(pinning.host);

    pinning.fd = pinning_fd;
    pinning.host = xstrdup(request->GetHost());
    pinning.port = request->port;
    pinning.pinned = true;
    if (pinning.peer)
        cbdataReferenceDone(pinning.peer);
    if (aPeer)
        pinning.peer = cbdataReference(aPeer);
    pinning.auth = auth;
    snprintf(desc, FD_DESC_SZ, "%s pinned connection for %s:%d (%d)",
             (auth || !aPeer) ? request->GetHost() : aPeer->name, fd_table[clientConn->fd].ipaddr,
             clientConn->remote.GetPort(), clientConn->fd);
    fd_note(pinning_fd, desc);

    typedef CommCbMemFunT<ConnStateData, CommCloseCbParams> Dialer;
    pinning.closeHandler = JobCallback(33, 5,
                                       Dialer, this, ConnStateData::clientPinnedConnectionClosed);
    comm_add_close_handler(pinning_fd, pinning.closeHandler);

}

int ConnStateData::validatePinnedConnection(HttpRequest *request, const struct peer *aPeer)
{
    bool valid = true;
    if (pinning.fd < 0)
        return -1;

    if (pinning.auth && request && strcasecmp(pinning.host, request->GetHost()) != 0) {
        valid = false;
    }
    if (request && pinning.port != request->port) {
        valid = false;
    }
    if (pinning.peer && !cbdataReferenceValid(pinning.peer)) {
        valid = false;
    }
    if (aPeer != pinning.peer) {
        valid = false;
    }

    if (!valid) {
        int pinning_fd=pinning.fd;
        /* The pinning info is not safe, remove any pinning info*/
        unpinConnection();

        /* also close the server side socket, we should not use it for invalid/unauthenticated
           requests...
         */
        comm_close(pinning_fd);
        return -1;
    }

    return pinning.fd;
}

void ConnStateData::unpinConnection()
{
    if (pinning.peer)
        cbdataReferenceDone(pinning.peer);

    if (pinning.closeHandler != NULL) {
        comm_remove_close_handler(pinning.fd, pinning.closeHandler);
        pinning.closeHandler = NULL;
    }
    pinning.fd = -1;
    safe_free(pinning.host);
}<|MERGE_RESOLUTION|>--- conflicted
+++ resolved
@@ -2348,27 +2348,11 @@
 void
 ConnStateData::clientAfterReadingRequests(int do_next_read)
 {
-<<<<<<< HEAD
-    /*
-     * If (1) we are reading a message body, (2) and the connection
-     * is half-closed, and (3) we didn't get the entire HTTP request
-     * yet, then close this connection.
-     */
-
-    if (fd_table[clientConn->fd].flags.socket_eof) {
-        if ((int64_t)in.notYetUsed < bodySizeLeft()) {
-            /* Partial request received. Abort client connection! */
-            debugs(33, 3, "clientAfterReadingRequests: FD " << clientConn->fd << " aborted, partial request");
-            clientConn->close();
-            return;
-        }
-=======
     // Were we expecting to read more request body from half-closed connection?
     if (mayNeedToReadMoreBody() && commIsHalfClosed(fd)) {
-        debugs(33, 3, HERE << "truncated body: closing half-closed FD " << fd);
-        comm_close(fd);
+        debugs(33, 3, HERE << "truncated body: closing half-closed FD " << clientConn);
+        clientConn->close();
         return;
->>>>>>> eedd4182
     }
 
     clientMaybeReadData (do_next_read);
@@ -2848,71 +2832,13 @@
 
     size_t putSize = 0;
 
-<<<<<<< HEAD
-#if FUTURE_CODE_TO_SUPPORT_CHUNKED_REQUESTS
-    // The code below works, in principle, but we cannot do dechunking
-    // on-the-fly because that would mean sending chunked requests to
-    // the next hop. Squid lacks logic to determine which servers can
-    // receive chunk requests. Squid v3.0 code cannot even handle chunked
-    // responses which we may encourage by sending chunked requests.
-    // The error generation code probably needs more work.
-    if (in.bodyParser) { // chunked body
-        debugs(33,5, HERE << "handling chunked request body for FD " << clientConn->fd);
-        bool malformedChunks = false;
-
-        MemBuf raw; // ChunkedCodingParser only works with MemBufs
-        raw.init(in.notYetUsed, in.notYetUsed);
-        raw.append(in.buf, in.notYetUsed);
-        try { // the parser will throw on errors
-            const mb_size_t wasContentSize = raw.contentSize();
-            BodyPipeCheckout bpc(*bodyPipe);
-            const bool parsed = in.bodyParser->parse(&raw, &bpc.buf);
-            bpc.checkIn();
-            putSize = wasContentSize - raw.contentSize();
-
-            if (parsed) {
-                stopProducingFor(bodyPipe, true); // this makes bodySize known
-            } else {
-                // parser needy state must imply body pipe needy state
-                if (in.bodyParser->needsMoreData() &&
-                        !bodyPipe->mayNeedMoreData())
-                    malformedChunks = true;
-                // XXX: if bodyParser->needsMoreSpace, how can we guarantee it?
-            }
-        } catch (...) { // XXX: be more specific
-            malformedChunks = true;
-        }
-
-        if (malformedChunks) {
-            if (bodyPipe != NULL)
-                stopProducingFor(bodyPipe, false);
-
-            ClientSocketContext::Pointer context = getCurrentContext();
-            if (!context->http->out.offset) {
-                clientStreamNode *node = context->getClientReplyContext();
-                clientReplyContext *repContext = dynamic_cast<clientReplyContext *>(node->data.getRaw());
-                assert (repContext);
-                repContext->setReplyToError(ERR_INVALID_REQ, HTTP_BAD_REQUEST,
-                                            METHOD_NONE, NULL, &peer.sin_addr,
-                                            NULL, NULL, NULL);
-                context->pullData();
-            }
-            flags.readMoreRequests = false;
-            return; // XXX: is that sufficient to generate an error?
-        }
-    } else // identity encoding
-#endif
-    {
-        debugs(33,5, HERE << "handling plain request body for FD " << clientConn->fd);
-=======
     if (in.bodyParser) { // chunked encoding
         if (const err_type error = handleChunkedRequestBody(putSize)) {
             abortChunkedRequestBody(error);
             return false;
         }
     } else { // identity encoding
-        debugs(33,5, HERE << "handling plain request body for FD " << fd);
->>>>>>> eedd4182
+        debugs(33,5, HERE << "handling plain request body for " << clientConn);
         putSize = bodyPipe->putMoreData(in.buf, in.notYetUsed);
         if (!bodyPipe->mayNeedMoreData()) {
             // BodyPipe will clear us automagically when we produced everything
@@ -2924,18 +2850,14 @@
         connNoteUseOfBuffer(this, putSize);
 
     if (!bodyPipe) {
-        debugs(33,5, HERE << "produced entire request body for FD " << clientConn->fd);
+        debugs(33,5, HERE << "produced entire request body for " << clientConn);
 
         if (closing()) {
             /* we've finished reading like good clients,
              * now do the close that initiateClose initiated.
              */
-<<<<<<< HEAD
             clientConn->close();
-=======
-            comm_close(fd);
             return false;
->>>>>>> eedd4182
         }
     }
 
@@ -2946,7 +2868,7 @@
 err_type
 ConnStateData::handleChunkedRequestBody(size_t &putSize)
 {
-    debugs(33,7, HERE << "chunked from FD " << fd << ": " << in.notYetUsed);
+    debugs(33,7, HERE << "chunked from " << clientConn << ": " << in.notYetUsed);
 
     try { // the parser will throw on errors
 
@@ -3014,11 +2936,11 @@
         context->pullData();
     } else {
         // close or otherwise we may get stuck as nobody will notice the error?
-        comm_reset_close(fd);
+        comm_reset_close(clientConn);
     }
 #else
     debugs(33, 3, HERE << "aborting chunked request without error " << error);
-    comm_reset_close(fd);
+    comm_reset_close(clientConn);
 #endif
     flags.readMoreRequests = false;
 }
@@ -3116,7 +3038,7 @@
     debugs(33, 1, "WARNING: Closing client " << " connection due to lifetime timeout");
     debugs(33, 1, "\t" << http->uri);
     http->al.http.timedout = true;
-    comm_close(fd);
+    comm_close(fd); // XXX: this breaks ConnStateData::clientConn.
 }
 
 ConnStateData *
