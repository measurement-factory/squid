/*
 * Copyright (C) 1996-2022 The Squid Software Foundation and contributors
 *
 * Squid software is distributed under GPLv2+ license and includes
 * contributions from numerous individuals and organizations.
 * Please see the COPYING and CONTRIBUTORS files for details.
 */

/* DEBUG: section 33    Client-side Routines */

/**
 \defgroup ClientSide Client-Side Logics
 *
 \section cserrors Errors and client side
 *
 \par Problem the first:
 * the store entry is no longer authoritative on the
 * reply status. EBITTEST (E_ABORT) is no longer a valid test outside
 * of client_side_reply.c.
 * Problem the second: resources are wasted if we delay in cleaning up.
 * Problem the third we can't depend on a connection close to clean up.
 *
 \par Nice thing the first:
 * Any step in the stream can callback with data
 * representing an error.
 * Nice thing the second: once you stop requesting reads from upstream,
 * upstream can be stopped too.
 *
 \par Solution #1:
 * Error has a callback mechanism to hand over a membuf
 * with the error content. The failing node pushes that back as the
 * reply. Can this be generalised to reduce duplicate efforts?
 * A: Possibly. For now, only one location uses this.
 * How to deal with pre-stream errors?
 * Tell client_side_reply that we *want* an error page before any
 * stream calls occur. Then we simply read as normal.
 *
 *
 \section pconn_logic Persistent connection logic:
 *
 \par
 * requests (httpClientRequest structs) get added to the connection
 * list, with the current one being chr
 *
 \par
 * The request is *immediately* kicked off, and data flows through
 * to clientSocketRecipient.
 *
 \par
 * If the data that arrives at clientSocketRecipient is not for the current
 * request, clientSocketRecipient simply returns, without requesting more
 * data, or sending it.
 *
 \par
 * ConnStateData::kick() will then detect the presence of data in
 * the next ClientHttpRequest, and will send it, restablishing the
 * data flow.
 */

#include "squid.h"
#include "acl/FilledChecklist.h"
#include "anyp/PortCfg.h"
#include "base/Subscription.h"
#include "base/TextException.h"
#include "CachePeer.h"
#include "client_db.h"
#include "client_side.h"
#include "client_side_reply.h"
#include "client_side_request.h"
#include "ClientRequestContext.h"
#include "clientStream.h"
#include "comm.h"
#include "comm/Connection.h"
#include "comm/Loops.h"
#include "comm/Read.h"
#include "comm/TcpAcceptor.h"
#include "comm/Write.h"
#include "CommCalls.h"
#include "DebugMessages.h"
#include "error/ExceptionErrorDetail.h"
#include "errorpage.h"
#include "fd.h"
#include "fde.h"
#include "fqdncache.h"
#include "FwdState.h"
#include "globals.h"
#include "helper.h"
#include "helper/Reply.h"
#include "http.h"
#include "http/one/RequestParser.h"
#include "http/one/TeChunkedParser.h"
#include "http/Stream.h"
#include "HttpHdrContRange.h"
#include "HttpHeaderTools.h"
#include "HttpReply.h"
#include "HttpRequest.h"
#include "ident/Config.h"
#include "ident/Ident.h"
#include "internal.h"
#include "ipc/FdNotes.h"
#include "ipc/StartListening.h"
#include "log/access_log.h"
#include "MemBuf.h"
#include "MemObject.h"
#include "mime_header.h"
#include "parser/Tokenizer.h"
#include "proxyp/Header.h"
#include "proxyp/Parser.h"
#include "sbuf/Stream.h"
#include "security/CommunicationSecrets.h"
#include "security/Io.h"
#include "security/KeyLog.h"
#include "security/NegotiationHistory.h"
#include "servers/forward.h"
#include "SquidConfig.h"
#include "SquidTime.h"
#include "StatCounters.h"
#include "StatHist.h"
#include "Store.h"
#include "TimeOrTag.h"
#include "tools.h"

#if USE_AUTH
#include "auth/UserRequest.h"
#endif
#if USE_DELAY_POOLS
#include "ClientInfo.h"
#include "MessageDelayPools.h"
#endif
#if USE_OPENSSL
#include "ssl/bio.h"
#include "ssl/context_storage.h"
#include "ssl/gadgets.h"
#include "ssl/helper.h"
#include "ssl/ProxyCerts.h"
#include "ssl/ServerBump.h"
#include "ssl/support.h"
#endif

// for tvSubUsec() which should be in SquidTime.h
#include "util.h"

#include <climits>
#include <cmath>
#include <limits>

#if HAVE_SYSTEMD_SD_DAEMON_H
#include <systemd/sd-daemon.h>
#endif

/// dials clientListenerConnectionOpened call
class ListeningStartedDialer: public CallDialer, public Ipc::StartListeningCb
{
public:
    typedef void (*Handler)(AnyP::PortCfgPointer &portCfg, const Ipc::FdNoteId note, const Subscription::Pointer &sub);
    ListeningStartedDialer(Handler aHandler, AnyP::PortCfgPointer &aPortCfg, const Ipc::FdNoteId note, const Subscription::Pointer &aSub):
        handler(aHandler), portCfg(aPortCfg), portTypeNote(note), sub(aSub) {}

    virtual void print(std::ostream &os) const {
        startPrint(os) <<
                       ", " << FdNote(portTypeNote) << " port=" << (void*)&portCfg << ')';
    }

    virtual bool canDial(AsyncCall &) const { return true; }
    virtual void dial(AsyncCall &) { (handler)(portCfg, portTypeNote, sub); }

public:
    Handler handler;

private:
    AnyP::PortCfgPointer portCfg;   ///< from HttpPortList
    Ipc::FdNoteId portTypeNote;    ///< Type of IPC socket being opened
    Subscription::Pointer sub; ///< The handler to be subscribed for this connection listener
};

static void clientListenerConnectionOpened(AnyP::PortCfgPointer &s, const Ipc::FdNoteId portTypeNote, const Subscription::Pointer &sub);

static IOACB httpAccept;
#if USE_IDENT
static IDCB clientIdentDone;
#endif
static int clientIsRequestBodyTooLargeForPolicy(int64_t bodyLength);

static void clientUpdateStatHistCounters(const LogTags &logType, int svc_time);
static void clientUpdateStatCounters(const LogTags &logType);
static void clientUpdateHierCounters(HierarchyLogEntry *);
static bool clientPingHasFinished(ping_data const *aPing);
void prepareLogWithRequestDetails(HttpRequest *, const AccessLogEntryPointer &);
static void ClientSocketContextPushDeferredIfNeeded(Http::StreamPointer deferredRequest, ConnStateData * conn);

char *skipLeadingSpace(char *aString);

#if USE_IDENT
static void
clientIdentDone(const char *ident, void *data)
{
    ConnStateData *conn = (ConnStateData *)data;
    xstrncpy(conn->clientConnection->rfc931, ident ? ident : dash_str, USER_IDENT_SZ);
}
#endif

void
clientUpdateStatCounters(const LogTags &logType)
{
    ++statCounter.client_http.requests;

    if (logType.isTcpHit())
        ++statCounter.client_http.hits;

    if (logType.oldType == LOG_TCP_HIT)
        ++statCounter.client_http.disk_hits;
    else if (logType.oldType == LOG_TCP_MEM_HIT)
        ++statCounter.client_http.mem_hits;
}

void
clientUpdateStatHistCounters(const LogTags &logType, int svc_time)
{
    statCounter.client_http.allSvcTime.count(svc_time);
    /**
     * The idea here is not to be complete, but to get service times
     * for only well-defined types.  For example, we don't include
     * LOG_TCP_REFRESH_FAIL because its not really a cache hit
     * (we *tried* to validate it, but failed).
     */

    switch (logType.oldType) {

    case LOG_TCP_REFRESH_UNMODIFIED:
        statCounter.client_http.nearHitSvcTime.count(svc_time);
        break;

    case LOG_TCP_INM_HIT:
    case LOG_TCP_IMS_HIT:
        statCounter.client_http.nearMissSvcTime.count(svc_time);
        break;

    case LOG_TCP_HIT:

    case LOG_TCP_MEM_HIT:

    case LOG_TCP_OFFLINE_HIT:
        statCounter.client_http.hitSvcTime.count(svc_time);
        break;

    case LOG_TCP_MISS:

    case LOG_TCP_CLIENT_REFRESH_MISS:
        statCounter.client_http.missSvcTime.count(svc_time);
        break;

    default:
        /* make compiler warnings go away */
        break;
    }
}

bool
clientPingHasFinished(ping_data const *aPing)
{
    if (0 != aPing->stop.tv_sec && 0 != aPing->start.tv_sec)
        return true;

    return false;
}

void
clientUpdateHierCounters(HierarchyLogEntry * someEntry)
{
    ping_data *i;

    switch (someEntry->code) {
#if USE_CACHE_DIGESTS

    case CD_PARENT_HIT:

    case CD_SIBLING_HIT:
        ++ statCounter.cd.times_used;
        break;
#endif

    case SIBLING_HIT:

    case PARENT_HIT:

    case FIRST_PARENT_MISS:

    case CLOSEST_PARENT_MISS:
        ++ statCounter.icp.times_used;
        i = &someEntry->ping;

        if (clientPingHasFinished(i))
            statCounter.icp.querySvcTime.count(tvSubUsec(i->start, i->stop));

        if (i->timeout)
            ++ statCounter.icp.query_timeouts;

        break;

    case CLOSEST_PARENT:

    case CLOSEST_DIRECT:
        ++ statCounter.netdb.times_used;

        break;

    default:
        break;
    }
}

void
ClientHttpRequest::updateCounters()
{
    clientUpdateStatCounters(loggingTags());

    if (request->error)
        ++ statCounter.client_http.errors;

    clientUpdateStatHistCounters(loggingTags(),
                                 tvSubMsec(al->cache.start_time, current_time));

    clientUpdateHierCounters(&request->hier);
}

void
prepareLogWithRequestDetails(HttpRequest *request, const AccessLogEntryPointer &aLogEntry)
{
    assert(request);
    assert(aLogEntry != NULL);

    if (Config.onoff.log_mime_hdrs) {
        MemBuf mb;
        mb.init();
        request->header.packInto(&mb);
        //This is the request after adaptation or redirection
        aLogEntry->headers.adapted_request = xstrdup(mb.buf);

        // the virgin request is saved to aLogEntry->request
        if (aLogEntry->request) {
            mb.reset();
            aLogEntry->request->header.packInto(&mb);
            aLogEntry->headers.request = xstrdup(mb.buf);
        }

#if USE_ADAPTATION
        const Adaptation::History::Pointer ah = request->adaptLogHistory();
        if (ah != NULL) {
            mb.reset();
            ah->lastMeta.packInto(&mb);
            aLogEntry->adapt.last_meta = xstrdup(mb.buf);
        }
#endif

        mb.clean();
    }

#if ICAP_CLIENT
    const Adaptation::Icap::History::Pointer ih = request->icapHistory();
    if (ih != NULL)
        ih->processingTime(aLogEntry->icap.processingTime);
#endif

    aLogEntry->http.method = request->method;
    aLogEntry->http.version = request->http_ver;
    aLogEntry->hier = request->hier;
    aLogEntry->cache.extuser = request->extacl_user.termedBuf();

    // Adapted request, if any, inherits and then collects all the stats, but
    // the virgin request gets logged instead; copy the stats to log them.
    // TODO: avoid losses by keeping these stats in a shared history object?
    if (aLogEntry->request) {
        aLogEntry->request->dnsWait = request->dnsWait;
        aLogEntry->request->error = request->error;
    }
}

void
ClientHttpRequest::logRequest()
{
    if (!out.size && loggingTags().oldType == LOG_TAG_NONE)
        debugs(33, 5, "logging half-baked transaction: " << log_uri);

    al->icp.opcode = ICP_INVALID;
    al->url = log_uri;
    debugs(33, 9, "clientLogRequest: al.url='" << al->url << "'");

    const auto findReply = [this]() -> const HttpReply * {
        if (al->reply)
            return al->reply.getRaw();
        if (const auto le = loggingEntry())
            return le->hasFreshestReply();
        return nullptr;
    };
    if (const auto reply = findReply()) {
        al->http.code = reply->sline.status();
        al->http.content_type = reply->content_type.termedBuf();
    }

    debugs(33, 9, "clientLogRequest: http.code='" << al->http.code << "'");

    if (loggingEntry() && loggingEntry()->mem_obj && loggingEntry()->objectLen() >= 0)
        al->cache.objectSize = loggingEntry()->contentLen(); // payload duplicate ?? with or without TE ?

    al->http.clientRequestSz.header = req_sz;
    // the virgin request is saved to al->request
    if (al->request && al->request->body_pipe)
        al->http.clientRequestSz.payloadData = al->request->body_pipe->producedSize();
    al->http.clientReplySz.header = out.headers_sz;
    // XXX: calculate without payload encoding or headers !!
    al->http.clientReplySz.payloadData = out.size - out.headers_sz; // pretend its all un-encoded data for now.

    al->cache.highOffset = out.offset;

    tvSub(al->cache.trTime, al->cache.start_time, current_time);

    if (request)
        prepareLogWithRequestDetails(request, al);

#if USE_OPENSSL && 0

    /* This is broken. Fails if the connection has been closed. Needs
     * to snarf the ssl details some place earlier..
     */
    if (getConn() != NULL)
        al->cache.ssluser = sslGetUserEmail(fd_table[getConn()->fd].ssl);

#endif

    /* Add notes (if we have a request to annotate) */
    if (request) {
        SBuf matched;
        for (auto h: Config.notes) {
            if (h->match(request, al->reply.getRaw(), al, matched)) {
                request->notes()->add(h->key(), matched);
                debugs(33, 3, h->key() << " " << matched);
            }
        }
        // The al->notes and request->notes must point to the same object.
        al->syncNotes(request);
    }

    ACLFilledChecklist checklist(NULL, request, NULL);
    if (al->reply) {
        checklist.reply = al->reply.getRaw();
        HTTPMSGLOCK(checklist.reply);
    }

    if (request) {
        HTTPMSGUNLOCK(al->adapted_request);
        al->adapted_request = request;
        HTTPMSGLOCK(al->adapted_request);
    }
    // no need checklist.syncAle(): already synced
    checklist.al = al;
    accessLogLog(al, &checklist);

    bool updatePerformanceCounters = true;
    if (Config.accessList.stats_collection) {
        ACLFilledChecklist statsCheck(Config.accessList.stats_collection, request, NULL);
        statsCheck.al = al;
        if (al->reply) {
            statsCheck.reply = al->reply.getRaw();
            HTTPMSGLOCK(statsCheck.reply);
        }
        updatePerformanceCounters = statsCheck.fastCheck().allowed();
    }

    if (updatePerformanceCounters) {
        if (request)
            updateCounters();

        if (getConn() != NULL && getConn()->clientConnection != NULL)
            clientdbUpdate(getConn()->clientConnection->remote, loggingTags(), AnyP::PROTO_HTTP, out.size);
    }
}

void
ClientHttpRequest::freeResources()
{
    safe_free(uri);
    safe_free(redirect.location);
    range_iter.boundary.clean();
    clearRequest();

    if (client_stream.tail)
        clientStreamAbort((clientStreamNode *)client_stream.tail->data, this);
}

void
httpRequestFree(void *data)
{
    ClientHttpRequest *http = (ClientHttpRequest *)data;
    assert(http != NULL);
    delete http;
}

/* This is a handler normally called by comm_close() */
void ConnStateData::connStateClosed(const CommCloseCbParams &)
{
    if (clientConnection) {
        clientConnection->noteClosure();
        // keep closed clientConnection for logging, clientdb cleanup, etc.
    }
    deleteThis("ConnStateData::connStateClosed");
}

#if USE_AUTH
void
ConnStateData::setAuth(const Auth::UserRequest::Pointer &aur, const char *by)
{
    if (auth_ == NULL) {
        if (aur != NULL) {
            debugs(33, 2, "Adding connection-auth to " << clientConnection << " from " << by);
            auth_ = aur;
        }
        return;
    }

    // clobered with self-pointer
    // NP: something nasty is going on in Squid, but harmless.
    if (aur == auth_) {
        debugs(33, 2, "WARNING: Ignoring duplicate connection-auth for " << clientConnection << " from " << by);
        return;
    }

    /*
     * Connection-auth relies on a single set of credentials being preserved
     * for all requests on a connection once they have been setup.
     * There are several things which need to happen to preserve security
     * when connection-auth credentials change unexpectedly or are unset.
     *
     * 1) auth helper released from any active state
     *
     * They can only be reserved by a handshake process which this
     * connection can now never complete.
     * This prevents helpers hanging when their connections close.
     *
     * 2) pinning is expected to be removed and server conn closed
     *
     * The upstream link is authenticated with the same credentials.
     * Expecting the same level of consistency we should have received.
     * This prevents upstream being faced with multiple or missing
     * credentials after authentication.
     * NP: un-pin is left to the cleanup in ConnStateData::swanSong()
     *     we just trigger that cleanup here via comm_reset_close() or
     *     ConnStateData::stopReceiving()
     *
     * 3) the connection needs to close.
     *
     * This prevents attackers injecting requests into a connection,
     * or gateways wrongly multiplexing users into a single connection.
     *
     * When credentials are missing closure needs to follow an auth
     * challenge for best recovery by the client.
     *
     * When credentials change there is nothing we can do but abort as
     * fast as possible. Sending TCP RST instead of an HTTP response
     * is the best-case action.
     */

    // clobbered with nul-pointer
    if (aur == NULL) {
        debugs(33, 2, "WARNING: Graceful closure on " << clientConnection << " due to connection-auth erase from " << by);
        auth_->releaseAuthServer();
        auth_ = NULL;
        // XXX: need to test whether the connection re-auth challenge is sent. If not, how to trigger it from here.
        // NP: the current situation seems to fix challenge loops in Safari without visible issues in others.
        // we stop receiving more traffic but can leave the Job running to terminate after the error or challenge is delivered.
        stopReceiving("connection-auth removed");
        return;
    }

    // clobbered with alternative credentials
    if (aur != auth_) {
        debugs(33, 2, "ERROR: Closing " << clientConnection << " due to change of connection-auth from " << by);
        auth_->releaseAuthServer();
        auth_ = NULL;
        // this is a fatal type of problem.
        // Close the connection immediately with TCP RST to abort all traffic flow
        comm_reset_close(clientConnection);
        return;
    }

    /* NOT REACHABLE */
}
#endif

void
ConnStateData::resetReadTimeout(const time_t timeout)
{
    typedef CommCbMemFunT<ConnStateData, CommTimeoutCbParams> TimeoutDialer;
    AsyncCall::Pointer callback = JobCallback(33, 5, TimeoutDialer, this, ConnStateData::requestTimeout);
    commSetConnTimeout(clientConnection, timeout, callback);
}

void
ConnStateData::extendLifetime()
{
    typedef CommCbMemFunT<ConnStateData, CommTimeoutCbParams> TimeoutDialer;
    AsyncCall::Pointer callback = JobCallback(5, 4, TimeoutDialer, this, ConnStateData::lifetimeTimeout);
    commSetConnTimeout(clientConnection, Config.Timeout.lifetime, callback);
}

// cleans up before destructor is called
void
ConnStateData::swanSong()
{
    debugs(33, 2, clientConnection);

    flags.readMore = false;
    clientdbEstablished(clientConnection->remote, -1);  /* decrement */

    terminateAll(ERR_NONE, LogTagsErrors());
    checkLogging();

    // XXX: Closing pinned conn is too harsh: The Client may want to continue!
    unpinConnection(true);

    Server::swanSong();

#if USE_AUTH
    // NP: do this bit after closing the connections to avoid side effects from unwanted TCP RST
    setAuth(NULL, "ConnStateData::SwanSong cleanup");
#endif

    flags.swanSang = true;
}

void
ConnStateData::callException(const std::exception &ex)
{
    Server::callException(ex); // logs ex and stops the job

    ErrorDetail::Pointer errorDetail;
    if (const auto tex = dynamic_cast<const TextException*>(&ex))
        errorDetail = new ExceptionErrorDetail(tex->id());
    else
        errorDetail = new ExceptionErrorDetail(Here().id());
    updateError(ERR_GATEWAY_FAILURE, errorDetail);
}

void
ConnStateData::updateError(const Error &error)
{
    if (const auto context = pipeline.front()) {
        const auto http = context->http;
        assert(http);
        http->updateError(error);
    } else {
        bareError.update(error);
    }
}

bool
ConnStateData::isOpen() const
{
    return cbdataReferenceValid(this) && // XXX: checking "this" in a method
           Comm::IsConnOpen(clientConnection) &&
           !fd_table[clientConnection->fd].closing();
}

ConnStateData::~ConnStateData()
{
    debugs(33, 3, clientConnection);

    if (isOpen())
        debugs(33, DBG_IMPORTANT, "ERROR: Squid BUG: ConnStateData did not close " << clientConnection);

    if (!flags.swanSang)
        debugs(33, DBG_IMPORTANT, "ERROR: Squid BUG: ConnStateData was not destroyed properly; " << clientConnection);

    if (bodyPipe != NULL)
        stopProducingFor(bodyPipe, false);

    delete bodyParser; // TODO: pool

#if USE_OPENSSL
    delete sslServerBump;
#endif
}

/**
 * clientSetKeepaliveFlag() sets request->flags.proxyKeepalive.
 * This is the client-side persistent connection flag.  We need
 * to set this relatively early in the request processing
 * to handle hacks for broken servers and clients.
 */
void
clientSetKeepaliveFlag(ClientHttpRequest * http)
{
    HttpRequest *request = http->request;

    debugs(33, 3, "http_ver = " << request->http_ver);
    debugs(33, 3, "method = " << request->method);

    // TODO: move to HttpRequest::hdrCacheInit, just like HttpReply.
    request->flags.proxyKeepalive = request->persistent();
}

int
clientIsRequestBodyTooLargeForPolicy(int64_t bodyLength)
{
    if (Config.maxRequestBodySize &&
            bodyLength > Config.maxRequestBodySize)
        return 1;       /* too large */

    return 0;
}

bool
ClientHttpRequest::multipartRangeRequest() const
{
    return request->multipartRangeRequest();
}

void
clientPackTermBound(String boundary, MemBuf *mb)
{
    mb->appendf("\r\n--" SQUIDSTRINGPH "--\r\n", SQUIDSTRINGPRINT(boundary));
    debugs(33, 6, "buf offset: " << mb->size);
}

void
clientPackRangeHdr(const HttpReplyPointer &rep, const HttpHdrRangeSpec * spec, String boundary, MemBuf * mb)
{
    HttpHeader hdr(hoReply);
    assert(rep);
    assert(spec);

    /* put boundary */
    debugs(33, 5, "appending boundary: " << boundary);
    /* rfc2046 requires to _prepend_ boundary with <crlf>! */
    mb->appendf("\r\n--" SQUIDSTRINGPH "\r\n", SQUIDSTRINGPRINT(boundary));

    /* stuff the header with required entries and pack it */

    if (rep->header.has(Http::HdrType::CONTENT_TYPE))
        hdr.putStr(Http::HdrType::CONTENT_TYPE, rep->header.getStr(Http::HdrType::CONTENT_TYPE));

    httpHeaderAddContRange(&hdr, *spec, rep->content_length);

    hdr.packInto(mb);
    hdr.clean();

    /* append <crlf> (we packed a header, not a reply) */
    mb->append("\r\n", 2);
}

/** returns expected content length for multi-range replies
 * note: assumes that httpHdrRangeCanonize has already been called
 * warning: assumes that HTTP headers for individual ranges at the
 *          time of the actuall assembly will be exactly the same as
 *          the headers when clientMRangeCLen() is called */
int64_t
ClientHttpRequest::mRangeCLen() const
{
    int64_t clen = 0;
    MemBuf mb;

    assert(memObject());

    mb.init();
    HttpHdrRange::iterator pos = request->range->begin();

    while (pos != request->range->end()) {
        /* account for headers for this range */
        mb.reset();
        clientPackRangeHdr(&storeEntry()->mem().freshestReply(),
                           *pos, range_iter.boundary, &mb);
        clen += mb.size;

        /* account for range content */
        clen += (*pos)->length;

        debugs(33, 6, "clientMRangeCLen: (clen += " << mb.size << " + " << (*pos)->length << ") == " << clen);
        ++pos;
    }

    /* account for the terminating boundary */
    mb.reset();

    clientPackTermBound(range_iter.boundary, &mb);

    clen += mb.size;

    mb.clean();

    return clen;
}

/**
 * generates a "unique" boundary string for multipart responses
 * the caller is responsible for cleaning the string */
String
ClientHttpRequest::rangeBoundaryStr() const
{
    const char *key;
    String b(APP_FULLNAME);
    b.append(":",1);
    key = storeEntry()->getMD5Text();
    b.append(key, strlen(key));
    return b;
}

/**
 * Write a chunk of data to a client socket. If the reply is present,
 * send the reply headers down the wire too, and clean them up when
 * finished.
 * Pre-condition:
 *   The request is one backed by a connection, not an internal request.
 *   data context is not NULL
 *   There are no more entries in the stream chain.
 */
void
clientSocketRecipient(clientStreamNode * node, ClientHttpRequest * http,
                      HttpReply * rep, StoreIOBuffer receivedData)
{
    // do not try to deliver if client already ABORTED
    if (!http->getConn() || !cbdataReferenceValid(http->getConn()) || !Comm::IsConnOpen(http->getConn()->clientConnection))
        return;

    /* Test preconditions */
    assert(node != NULL);
    /* TODO: handle this rather than asserting
     * - it should only ever happen if we cause an abort and
     * the callback chain loops back to here, so we can simply return.
     * However, that itself shouldn't happen, so it stays as an assert for now.
     */
    assert(cbdataReferenceValid(node));
    assert(node->node.next == NULL);
    Http::StreamPointer context = dynamic_cast<Http::Stream *>(node->data.getRaw());
    assert(context != NULL);

    /* TODO: check offset is what we asked for */

    // TODO: enforces HTTP/1 MUST on pipeline order, but is irrelevant to HTTP/2
    if (context != http->getConn()->pipeline.front())
        context->deferRecipientForLater(node, rep, receivedData);
    else if (http->getConn()->cbControlMsgSent) // 1xx to the user is pending
        context->deferRecipientForLater(node, rep, receivedData);
    else
        http->getConn()->handleReply(rep, receivedData);
}

/**
 * Called when a downstream node is no longer interested in
 * our data. As we are a terminal node, this means on aborts
 * only
 */
void
clientSocketDetach(clientStreamNode * node, ClientHttpRequest * http)
{
    /* Test preconditions */
    assert(node != NULL);
    /* TODO: handle this rather than asserting
     * - it should only ever happen if we cause an abort and
     * the callback chain loops back to here, so we can simply return.
     * However, that itself shouldn't happen, so it stays as an assert for now.
     */
    assert(cbdataReferenceValid(node));
    /* Set null by ContextFree */
    assert(node->node.next == NULL);
    /* this is the assert discussed above */
    assert(NULL == dynamic_cast<Http::Stream *>(node->data.getRaw()));
    /* We are only called when the client socket shutsdown.
     * Tell the prev pipeline member we're finished
     */
    clientStreamDetach(node, http);
}

void
ConnStateData::readNextRequest()
{
    debugs(33, 5, clientConnection << " reading next req");

    fd_note(clientConnection->fd, "Idle client: Waiting for next request");
    /**
     * Set the timeout BEFORE calling readSomeData().
     */
    resetReadTimeout(clientConnection->timeLeft(idleTimeout()));

    readSomeData();
    /** Please don't do anything with the FD past here! */
}

static void
ClientSocketContextPushDeferredIfNeeded(Http::StreamPointer deferredRequest, ConnStateData * conn)
{
    debugs(33, 2, conn->clientConnection << " Sending next");

    /** If the client stream is waiting on a socket write to occur, then */

    if (deferredRequest->flags.deferred) {
        /** NO data is allowed to have been sent. */
        assert(deferredRequest->http->out.size == 0);
        /** defer now. */
        clientSocketRecipient(deferredRequest->deferredparams.node,
                              deferredRequest->http,
                              deferredRequest->deferredparams.rep,
                              deferredRequest->deferredparams.queuedBuffer);
    }

    /** otherwise, the request is still active in a callbacksomewhere,
     * and we are done
     */
}

void
ConnStateData::kick()
{
    if (!Comm::IsConnOpen(clientConnection)) {
        debugs(33, 2, clientConnection << " Connection was closed");
        return;
    }

    if (pinning.pinned && !Comm::IsConnOpen(pinning.serverConnection)) {
        debugs(33, 2, clientConnection << " Connection was pinned but server side gone. Terminating client connection");
        clientConnection->close();
        return;
    }

    /** \par
     * We are done with the response, and we are either still receiving request
     * body (early response!) or have already stopped receiving anything.
     *
     * If we are still receiving, then clientParseRequest() below will fail.
     * (XXX: but then we will call readNextRequest() which may succeed and
     * execute a smuggled request as we are not done with the current request).
     *
     * If we stopped because we got everything, then try the next request.
     *
     * If we stopped receiving because of an error, then close now to avoid
     * getting stuck and to prevent accidental request smuggling.
     */

    if (const char *reason = stoppedReceiving()) {
        debugs(33, 3, "closing for earlier request error: " << reason);
        clientConnection->close();
        return;
    }

    /** \par
     * Attempt to parse a request from the request buffer.
     * If we've been fed a pipelined request it may already
     * be in our read buffer.
     *
     \par
     * This needs to fall through - if we're unlucky and parse the _last_ request
     * from our read buffer we may never re-register for another client read.
     */

    if (clientParseRequests()) {
        debugs(33, 3, clientConnection << ": parsed next request from buffer");
    }

    /** \par
     * Either we need to kick-start another read or, if we have
     * a half-closed connection, kill it after the last request.
     * This saves waiting for half-closed connections to finished being
     * half-closed _AND_ then, sometimes, spending "Timeout" time in
     * the keepalive "Waiting for next request" state.
     */
    if (commIsHalfClosed(clientConnection->fd) && pipeline.empty()) {
        debugs(33, 3, "half-closed client with no pending requests, closing");
        clientConnection->close();
        return;
    }

    /** \par
     * At this point we either have a parsed request (which we've
     * kicked off the processing for) or not. If we have a deferred
     * request (parsed but deferred for pipeling processing reasons)
     * then look at processing it. If not, simply kickstart
     * another read.
     */
    Http::StreamPointer deferredRequest = pipeline.front();
    if (deferredRequest != nullptr) {
        debugs(33, 3, clientConnection << ": calling PushDeferredIfNeeded");
        ClientSocketContextPushDeferredIfNeeded(deferredRequest, this);
    } else if (flags.readMore) {
        debugs(33, 3, clientConnection << ": calling readNextRequest()");
        readNextRequest();
    } else {
        // XXX: Can this happen? CONNECT tunnels have deferredRequest set.
        debugs(33, DBG_IMPORTANT, MYNAME << "abandoning " << clientConnection);
    }
}

void
ConnStateData::stopSending(const char *error)
{
    debugs(33, 4, "sending error (" << clientConnection << "): " << error <<
           "; old receiving error: " <<
           (stoppedReceiving() ? stoppedReceiving_ : "none"));

    if (const char *oldError = stoppedSending()) {
        debugs(33, 3, "already stopped sending: " << oldError);
        return; // nothing has changed as far as this connection is concerned
    }
    stoppedSending_ = error;

    if (!stoppedReceiving()) {
        if (const int64_t expecting = mayNeedToReadMoreBody()) {
            debugs(33, 5, "must still read " << expecting <<
                   " request body bytes with " << inBuf.length() << " unused");
            return; // wait for the request receiver to finish reading
        }
    }

    clientConnection->close();
}

void
ConnStateData::afterClientWrite(size_t size)
{
    if (pipeline.empty())
        return;

    auto ctx = pipeline.front();
    if (size) {
        statCounter.client_http.kbytes_out += size;
        if (ctx->http->loggingTags().isTcpHit())
            statCounter.client_http.hit_kbytes_out += size;
    }
    ctx->writeComplete(size);
}

Http::Stream *
ConnStateData::abortRequestParsing(const char *const uri)
{
    ClientHttpRequest *http = new ClientHttpRequest(this);
    http->req_sz = inBuf.length();
    http->setErrorUri(uri);
    auto *context = new Http::Stream(clientConnection, http);
    StoreIOBuffer tempBuffer;
    tempBuffer.data = context->reqbuf;
    tempBuffer.length = HTTP_REQBUF_SZ;
    clientStreamInit(&http->client_stream, clientGetMoreData, clientReplyDetach,
                     clientReplyStatus, new clientReplyContext(http), clientSocketRecipient,
                     clientSocketDetach, context, tempBuffer);
    return context;
}

void
ConnStateData::startShutdown()
{
    // RegisteredRunner API callback - Squid has been shut down

    // if connection is idle terminate it now,
    // otherwise wait for grace period to end
    if (pipeline.empty())
        endingShutdown();
}

void
ConnStateData::endingShutdown()
{
    // RegisteredRunner API callback - Squid shutdown grace period is over

    // force the client connection to close immediately
    // swanSong() in the close handler will cleanup.
    if (Comm::IsConnOpen(clientConnection))
        clientConnection->close();
}

char *
skipLeadingSpace(char *aString)
{
    char *result = aString;

    while (xisspace(*aString))
        ++aString;

    return result;
}

/**
 * 'end' defaults to NULL for backwards compatibility
 * remove default value if we ever get rid of NULL-terminated
 * request buffers.
 */
const char *
findTrailingHTTPVersion(const char *uriAndHTTPVersion, const char *end)
{
    if (NULL == end) {
        end = uriAndHTTPVersion + strcspn(uriAndHTTPVersion, "\r\n");
        assert(end);
    }

    for (; end > uriAndHTTPVersion; --end) {
        if (*end == '\n' || *end == '\r')
            continue;

        if (xisspace(*end)) {
            if (strncasecmp(end + 1, "HTTP/", 5) == 0)
                return end + 1;
            else
                break;
        }
    }

    return NULL;
}

static char *
prepareAcceleratedURL(ConnStateData * conn, const Http1::RequestParserPointer &hp)
{
    int vhost = conn->port->vhost;
    int vport = conn->port->vport;
    static char ipbuf[MAX_IPSTRLEN];

    /* BUG: Squid cannot deal with '*' URLs (RFC2616 5.1.2) */

    static const SBuf cache_object("cache_object://");
    if (hp->requestUri().startsWith(cache_object))
        return nullptr; /* already in good shape */

    // XXX: re-use proper URL parser for this
    SBuf url = hp->requestUri(); // use full provided URI if we abort
    do { // use a loop so we can break out of it
        ::Parser::Tokenizer tok(url);
        if (tok.skip('/')) // origin-form URL already.
            break;

        if (conn->port->vhost)
            return nullptr; /* already in good shape */

        // skip the URI scheme
        static const CharacterSet uriScheme = CharacterSet("URI-scheme","+-.") + CharacterSet::ALPHA + CharacterSet::DIGIT;
        static const SBuf uriSchemeEnd("://");
        if (!tok.skipAll(uriScheme) || !tok.skip(uriSchemeEnd))
            break;

        // skip the authority segment
        // RFC 3986 complex nested ABNF for "authority" boils down to this:
        static const CharacterSet authority = CharacterSet("authority","-._~%:@[]!$&'()*+,;=") +
                                              CharacterSet::HEXDIG + CharacterSet::ALPHA + CharacterSet::DIGIT;
        if (!tok.skipAll(authority))
            break;

        static const SBuf slashUri("/");
        const SBuf t = tok.remaining();
        if (t.isEmpty())
            url = slashUri;
        else if (t[0]=='/') // looks like path
            url = t;
        else if (t[0]=='?' || t[0]=='#') { // looks like query or fragment. fix '/'
            url = slashUri;
            url.append(t);
        } // else do nothing. invalid path

    } while(false);

#if SHOULD_REJECT_UNKNOWN_URLS
    // reject URI which are not well-formed even after the processing above
    if (url.isEmpty() || url[0] != '/') {
        hp->parseStatusCode = Http::scBadRequest;
        return conn->abortRequestParsing("error:invalid-request");
    }
#endif

    if (vport < 0)
        vport = conn->clientConnection->local.port();

    char *receivedHost = nullptr;
    if (vhost && (receivedHost = hp->getHostHeaderField())) {
        SBuf host(receivedHost);
        debugs(33, 5, "ACCEL VHOST REWRITE: vhost=" << host << " + vport=" << vport);
        if (vport > 0) {
            // remove existing :port (if any), cope with IPv6+ without port
            const auto lastColonPos = host.rfind(':');
            if (lastColonPos != SBuf::npos && *host.rbegin() != ']') {
                host.chop(0, lastColonPos); // truncate until the last colon
            }
            host.appendf(":%d", vport);
        } // else nothing to alter port-wise.
        const SBuf &scheme = AnyP::UriScheme(conn->transferProtocol.protocol).image();
        const auto url_sz = scheme.length() + host.length() + url.length() + 32;
        char *uri = static_cast<char *>(xcalloc(url_sz, 1));
        snprintf(uri, url_sz, SQUIDSBUFPH "://" SQUIDSBUFPH SQUIDSBUFPH, SQUIDSBUFPRINT(scheme), SQUIDSBUFPRINT(host), SQUIDSBUFPRINT(url));
        debugs(33, 5, "ACCEL VHOST REWRITE: " << uri);
        return uri;
    } else if (conn->port->defaultsite /* && !vhost */) {
        debugs(33, 5, "ACCEL DEFAULTSITE REWRITE: defaultsite=" << conn->port->defaultsite << " + vport=" << vport);
        char vportStr[32];
        vportStr[0] = '\0';
        if (vport > 0) {
            snprintf(vportStr, sizeof(vportStr),":%d",vport);
        }
        const SBuf &scheme = AnyP::UriScheme(conn->transferProtocol.protocol).image();
        const int url_sz = scheme.length() + strlen(conn->port->defaultsite) + sizeof(vportStr) + url.length() + 32;
        char *uri = static_cast<char *>(xcalloc(url_sz, 1));
        snprintf(uri, url_sz, SQUIDSBUFPH "://%s%s" SQUIDSBUFPH,
                 SQUIDSBUFPRINT(scheme), conn->port->defaultsite, vportStr, SQUIDSBUFPRINT(url));
        debugs(33, 5, "ACCEL DEFAULTSITE REWRITE: " << uri);
        return uri;
    } else if (vport > 0 /* && (!vhost || no Host:) */) {
        debugs(33, 5, "ACCEL VPORT REWRITE: *_port IP + vport=" << vport);
        /* Put the local socket IP address as the hostname, with whatever vport we found  */
        conn->clientConnection->local.toHostStr(ipbuf,MAX_IPSTRLEN);
        const SBuf &scheme = AnyP::UriScheme(conn->transferProtocol.protocol).image();
        const int url_sz = scheme.length() + sizeof(ipbuf) + url.length() + 32;
        char *uri = static_cast<char *>(xcalloc(url_sz, 1));
        snprintf(uri, url_sz, SQUIDSBUFPH "://%s:%d" SQUIDSBUFPH,
                 SQUIDSBUFPRINT(scheme), ipbuf, vport, SQUIDSBUFPRINT(url));
        debugs(33, 5, "ACCEL VPORT REWRITE: " << uri);
        return uri;
    }

    return nullptr;
}

static char *
buildUrlFromHost(ConnStateData * conn, const Http1::RequestParserPointer &hp)
{
    char *uri = nullptr;
    /* BUG: Squid cannot deal with '*' URLs (RFC2616 5.1.2) */
    if (const char *host = hp->getHostHeaderField()) {
        const SBuf &scheme = AnyP::UriScheme(conn->transferProtocol.protocol).image();
        const int url_sz = scheme.length() + strlen(host) + hp->requestUri().length() + 32;
        uri = static_cast<char *>(xcalloc(url_sz, 1));
        snprintf(uri, url_sz, SQUIDSBUFPH "://%s" SQUIDSBUFPH,
                 SQUIDSBUFPRINT(scheme),
                 host,
                 SQUIDSBUFPRINT(hp->requestUri()));
    }
    return uri;
}

char *
ConnStateData::prepareTlsSwitchingURL(const Http1::RequestParserPointer &hp)
{
    Must(switchedToHttps());

    if (!hp->requestUri().isEmpty() && hp->requestUri()[0] != '/')
        return nullptr; /* already in good shape */

    char *uri = buildUrlFromHost(this, hp);
#if USE_OPENSSL
    if (!uri) {
        Must(tlsConnectPort);
        Must(!tlsConnectHostOrIp.isEmpty());
        SBuf useHost;
        if (!tlsClientSni().isEmpty())
            useHost = tlsClientSni();
        else
            useHost = tlsConnectHostOrIp;

        const SBuf &scheme = AnyP::UriScheme(transferProtocol.protocol).image();
        const int url_sz = scheme.length() + useHost.length() + hp->requestUri().length() + 32;
        uri = static_cast<char *>(xcalloc(url_sz, 1));
        snprintf(uri, url_sz, SQUIDSBUFPH "://" SQUIDSBUFPH ":%d" SQUIDSBUFPH,
                 SQUIDSBUFPRINT(scheme),
                 SQUIDSBUFPRINT(useHost),
                 tlsConnectPort,
                 SQUIDSBUFPRINT(hp->requestUri()));
    }
#endif
    if (uri)
        debugs(33, 5, "TLS switching host rewrite: " << uri);
    return uri;
}

static char *
prepareTransparentURL(ConnStateData * conn, const Http1::RequestParserPointer &hp)
{
    // TODO Must() on URI !empty when the parser supports throw. For now avoid assert().
    if (!hp->requestUri().isEmpty() && hp->requestUri()[0] != '/')
        return nullptr; /* already in good shape */

    char *uri = buildUrlFromHost(conn, hp);
    if (!uri) {
        /* Put the local socket IP address as the hostname.  */
        static char ipbuf[MAX_IPSTRLEN];
        conn->clientConnection->local.toHostStr(ipbuf,MAX_IPSTRLEN);
        const SBuf &scheme = AnyP::UriScheme(conn->transferProtocol.protocol).image();
        const int url_sz = sizeof(ipbuf) + hp->requestUri().length() + 32;
        uri = static_cast<char *>(xcalloc(url_sz, 1));
        snprintf(uri, url_sz, SQUIDSBUFPH "://%s:%d" SQUIDSBUFPH,
                 SQUIDSBUFPRINT(scheme),
                 ipbuf, conn->clientConnection->local.port(), SQUIDSBUFPRINT(hp->requestUri()));
    }

    if (uri)
        debugs(33, 5, "TRANSPARENT REWRITE: " << uri);
    return uri;
}

Http::Stream *
ConnStateData::parseHttpRequest(const Http1::RequestParserPointer &hp)
{
    /* Attempt to parse the first line; this will define where the method, url, version and header begin */
    {
        Must(hp);

        if (preservingClientData_)
            preservedClientData = inBuf;

        const bool parsedOk = hp->parse(inBuf);

        // sync the buffers after parsing.
        inBuf = hp->remaining();

        if (hp->needsMoreData()) {
            debugs(33, 5, "Incomplete request, waiting for end of request line");
            return NULL;
        }

        if (!parsedOk) {
            const bool tooBig =
                hp->parseStatusCode == Http::scRequestHeaderFieldsTooLarge ||
                hp->parseStatusCode == Http::scUriTooLong;
            auto result = abortRequestParsing(
                              tooBig ? "error:request-too-large" : "error:invalid-request");
            // assume that remaining leftovers belong to this bad request
            if (!inBuf.isEmpty())
                consumeInput(inBuf.length());
            return result;
        }
    }

    /* We know the whole request is in parser now */
    debugs(11, 2, "HTTP Client " << clientConnection);
    debugs(11, 2, "HTTP Client REQUEST:\n---------\n" <<
           hp->method() << " " << hp->requestUri() << " " << hp->messageProtocol() << "\n" <<
           hp->mimeHeader() <<
           "\n----------");

    /* deny CONNECT via accelerated ports */
    if (hp->method() == Http::METHOD_CONNECT && port && port->flags.accelSurrogate()) {
        debugs(33, DBG_IMPORTANT, "WARNING: CONNECT method received on " << transferProtocol << " Accelerator port " << port->s.port());
        debugs(33, DBG_IMPORTANT, "WARNING: for request: " << hp->method() << " " << hp->requestUri() << " " << hp->messageProtocol());
        hp->parseStatusCode = Http::scMethodNotAllowed;
        return abortRequestParsing("error:method-not-allowed");
    }

    /* RFC 7540 section 11.6 registers the method PRI as HTTP/2 specific
     * Deny "PRI" method if used in HTTP/1.x or 0.9 versions.
     * If seen it signals a broken client or proxy has corrupted the traffic.
     */
    if (hp->method() == Http::METHOD_PRI && hp->messageProtocol() < Http::ProtocolVersion(2,0)) {
        debugs(33, DBG_IMPORTANT, "WARNING: PRI method received on " << transferProtocol << " port " << port->s.port());
        debugs(33, DBG_IMPORTANT, "WARNING: for request: " << hp->method() << " " << hp->requestUri() << " " << hp->messageProtocol());
        hp->parseStatusCode = Http::scMethodNotAllowed;
        return abortRequestParsing("error:method-not-allowed");
    }

    if (hp->method() == Http::METHOD_NONE) {
        debugs(33, DBG_IMPORTANT, "WARNING: Unsupported method: " << hp->method() << " " << hp->requestUri() << " " << hp->messageProtocol());
        hp->parseStatusCode = Http::scMethodNotAllowed;
        return abortRequestParsing("error:unsupported-request-method");
    }

    // Process headers after request line
    debugs(33, 3, "complete request received. " <<
           "prefix_sz = " << hp->messageHeaderSize() <<
           ", request-line-size=" << hp->firstLineSize() <<
           ", mime-header-size=" << hp->headerBlockSize() <<
           ", mime header block:\n" << hp->mimeHeader() << "\n----------");

    /* Ok, all headers are received */
    ClientHttpRequest *http = new ClientHttpRequest(this);

    http->req_sz = hp->messageHeaderSize();
    Http::Stream *result = new Http::Stream(clientConnection, http);

    StoreIOBuffer tempBuffer;
    tempBuffer.data = result->reqbuf;
    tempBuffer.length = HTTP_REQBUF_SZ;

    ClientStreamData newServer = new clientReplyContext(http);
    ClientStreamData newClient = result;
    clientStreamInit(&http->client_stream, clientGetMoreData, clientReplyDetach,
                     clientReplyStatus, newServer, clientSocketRecipient,
                     clientSocketDetach, newClient, tempBuffer);

    /* set url */

    /* Rewrite the URL in transparent or accelerator mode */
    /* NP: there are several cases to traverse here:
     *  - standard mode (forward proxy)
     *  - transparent mode (TPROXY)
     *  - transparent mode with failures
     *  - intercept mode (NAT)
     *  - intercept mode with failures
     *  - accelerator mode (reverse proxy)
     *  - internal relative-URL
     *  - mixed combos of the above with internal URL
     *  - remote interception with PROXY protocol
     *  - remote reverse-proxy with PROXY protocol
     */
    if (switchedToHttps()) {
        http->uri = prepareTlsSwitchingURL(hp);
    } else if (transparent()) {
        /* intercept or transparent mode, properly working with no failures */
        http->uri = prepareTransparentURL(this, hp);

    } else if (internalCheck(hp->requestUri())) { // NP: only matches relative-URI
        /* internal URL mode */
        /* prepend our name & port */
        http->uri = xstrdup(internalLocalUri(NULL, hp->requestUri()));
        // We just re-wrote the URL. Must replace the Host: header.
        //  But have not parsed there yet!! flag for local-only handling.
        http->flags.internal = true;

    } else if (port->flags.accelSurrogate()) {
        /* accelerator mode */
        http->uri = prepareAcceleratedURL(this, hp);
        http->flags.accel = true;
    }

    if (!http->uri) {
        /* No special rewrites have been applied above, use the
         * requested url. may be rewritten later, so make extra room */
        int url_sz = hp->requestUri().length() + Config.appendDomainLen + 5;
        http->uri = (char *)xcalloc(url_sz, 1);
        SBufToCstring(http->uri, hp->requestUri());
    }

    result->flags.parsed_ok = 1;
    return result;
}

bool
ConnStateData::shouldCloseOnEof() const
{
    if (pipeline.empty() && inBuf.isEmpty()) {
        debugs(33, 4, "yes, without active requests and unparsed input");
        return true;
    }

    if (!Config.onoff.half_closed_clients) {
        debugs(33, 3, "yes, without half_closed_clients");
        return true;
    }

    // Squid currently tries to parse (possibly again) a partially received
    // request after an EOF with half_closed_clients. To give that last parse in
    // afterClientRead() a chance, we ignore partially parsed requests here.
    debugs(33, 3, "no, honoring half_closed_clients");
    return false;
}

void
ConnStateData::consumeInput(const size_t byteCount)
{
    assert(byteCount > 0 && byteCount <= inBuf.length());
    inBuf.consume(byteCount);
    debugs(33, 5, "inBuf has " << inBuf.length() << " unused bytes");
}

void
ConnStateData::clientAfterReadingRequests()
{
    // Were we expecting to read more request body from half-closed connection?
    if (mayNeedToReadMoreBody() && commIsHalfClosed(clientConnection->fd)) {
        debugs(33, 3, "truncated body: closing half-closed " << clientConnection);
        clientConnection->close();
        return;
    }

    if (flags.readMore)
        readSomeData();
}

void
ConnStateData::quitAfterError(HttpRequest *request)
{
    // From HTTP p.o.v., we do not have to close after every error detected
    // at the client-side, but many such errors do require closure and the
    // client-side code is bad at handling errors so we play it safe.
    if (request)
        request->flags.proxyKeepalive = false;
    flags.readMore = false;
    debugs(33,4, "Will close after error: " << clientConnection);
}

#if USE_OPENSSL
bool ConnStateData::serveDelayedError(Http::Stream *context)
{
    ClientHttpRequest *http = context->http;

    if (!sslServerBump)
        return false;

    assert(sslServerBump->entry);
    // Did we create an error entry while processing CONNECT?
    if (!sslServerBump->entry->isEmpty()) {
        quitAfterError(http->request);

        // Get the saved error entry and send it to the client by replacing the
        // ClientHttpRequest store entry with it.
        clientStreamNode *node = context->getClientReplyContext();
        clientReplyContext *repContext = dynamic_cast<clientReplyContext *>(node->data.getRaw());
        assert(repContext);
        debugs(33, 5, "Responding with delated error for " << http->uri);
        repContext->setReplyToStoreEntry(sslServerBump->entry, "delayed SslBump error");

        // Get error details from the fake certificate-peeking request.
        http->request->error.update(sslServerBump->request->error);
        context->pullData();
        return true;
    }

    // In bump-server-first mode, we have not necessarily seen the intended
    // server name at certificate-peeking time. Check for domain mismatch now,
    // when we can extract the intended name from the bumped HTTP request.
    if (const Security::CertPointer &srvCert = sslServerBump->serverCert) {
        HttpRequest *request = http->request;
        if (!Ssl::checkX509ServerValidity(srvCert.get(), request->url.host())) {
            debugs(33, 2, "SQUID_X509_V_ERR_DOMAIN_MISMATCH: Certificate " <<
                   "does not match domainname " << request->url.host());

            bool allowDomainMismatch = false;
            if (Config.ssl_client.cert_error) {
                ACLFilledChecklist check(Config.ssl_client.cert_error, nullptr);
                check.sslErrors = new Security::CertErrors(Security::CertError(SQUID_X509_V_ERR_DOMAIN_MISMATCH, srvCert));
                clientAclChecklistFill(check, http);
                allowDomainMismatch = check.fastCheck().allowed();
                delete check.sslErrors;
                check.sslErrors = NULL;
            }

            if (!allowDomainMismatch) {
                quitAfterError(request);

                clientStreamNode *node = context->getClientReplyContext();
                clientReplyContext *repContext = dynamic_cast<clientReplyContext *>(node->data.getRaw());
                assert (repContext);

                request->hier = sslServerBump->request->hier;

                // Create an error object and fill it
                const auto err = new ErrorState(ERR_SECURE_CONNECT_FAIL, Http::scServiceUnavailable, request, http->al);
                err->src_addr = clientConnection->remote;
                const Security::ErrorDetail::Pointer errDetail = new Security::ErrorDetail(
                    SQUID_X509_V_ERR_DOMAIN_MISMATCH,
                    srvCert, nullptr);
                updateError(ERR_SECURE_CONNECT_FAIL, errDetail);
                repContext->setReplyToError(request->method, err);
                assert(context->http->out.offset == 0);
                context->pullData();
                return true;
            }
        }
    }

    return false;
}
#endif // USE_OPENSSL

/// initiate tunneling if possible or return false otherwise
bool
ConnStateData::tunnelOnError(const err_type requestError)
{
    if (!Config.accessList.on_unsupported_protocol) {
        debugs(33, 5, "disabled; send error: " << requestError);
        return false;
    }

    if (!preservingClientData_) {
        debugs(33, 3, "may have forgotten client data; send error: " << requestError);
        return false;
    }

    ACLFilledChecklist checklist(Config.accessList.on_unsupported_protocol, nullptr);
    checklist.requestErrorType = requestError;
    fillChecklist(checklist);
    auto answer = checklist.fastCheck();
    if (answer.allowed() && answer.kind == 1) {
        debugs(33, 3, "Request will be tunneled to server");
        const auto context = pipeline.front();
        const auto http = context ? context->http : nullptr;
        const auto request = http ? http->request : nullptr;
        if (context)
            context->finished(); // Will remove from pipeline queue
        Comm::SetSelect(clientConnection->fd, COMM_SELECT_READ, NULL, NULL, 0);
        return initiateTunneledRequest(request, "unknown-protocol", preservedClientData);
    }
    debugs(33, 3, "denied; send error: " << requestError);
    return false;
}

void
clientProcessRequestFinished(ConnStateData *conn, const HttpRequest::Pointer &request)
{
    /*
     * DPW 2007-05-18
     * Moved the TCP_RESET feature from clientReplyContext::sendMoreData
     * to here because calling comm_reset_close() causes http to
     * be freed before accessing.
     */
    if (request != NULL && request->flags.resetTcp && Comm::IsConnOpen(conn->clientConnection)) {
        debugs(33, 3, "Sending TCP RST on " << conn->clientConnection);
        conn->flags.readMore = false;
        comm_reset_close(conn->clientConnection);
    }
}

void
clientProcessRequest(ConnStateData *conn, const Http1::RequestParserPointer &hp, Http::Stream *context)
{
    ClientHttpRequest *http = context->http;
    bool mustReplyToOptions = false;
    bool expectBody = false;

    // We already have the request parsed and checked, so we
    // only need to go through the final body/conn setup to doCallouts().
    assert(http->request);
    HttpRequest::Pointer request = http->request;

    // temporary hack to avoid splitting this huge function with sensitive code
    const bool isFtp = !hp;

    // Some blobs below are still HTTP-specific, but we would have to rewrite
    // this entire function to remove them from the FTP code path. Connection
    // setup and body_pipe preparation blobs are needed for FTP.

    request->manager(conn, http->al);

    request->flags.accelerated = http->flags.accel;
    request->flags.sslBumped=conn->switchedToHttps();
    // TODO: decouple http->flags.accel from request->flags.sslBumped
    request->flags.noDirect = (request->flags.accelerated && !request->flags.sslBumped) ?
                              !conn->port->allow_direct : 0;
    request->sources |= isFtp ? Http::Message::srcFtp :
                        ((request->flags.sslBumped || conn->port->transport.protocol == AnyP::PROTO_HTTPS) ? Http::Message::srcHttps : Http::Message::srcHttp);
#if USE_AUTH
    if (request->flags.sslBumped) {
        if (conn->getAuth() != NULL)
            request->auth_user_request = conn->getAuth();
    }
#endif

    if (internalCheck(request->url.path())) {
        if (internalHostnameIs(request->url.host()) && request->url.port() == getMyPort()) {
            debugs(33, 2, "internal URL found: " << request->url.getScheme() << "://" << request->url.authority(true));
            http->flags.internal = true;
        } else if (Config.onoff.global_internal_static && internalStaticCheck(request->url.path())) {
            debugs(33, 2, "internal URL found: " << request->url.getScheme() << "://" << request->url.authority(true) << " (global_internal_static on)");
            request->url.setScheme(AnyP::PROTO_HTTP, "http");
            request->url.host(internalHostname());
            request->url.port(getMyPort());
            http->flags.internal = true;
            http->setLogUriToRequestUri();
        } else
            debugs(33, 2, "internal URL found: " << request->url.getScheme() << "://" << request->url.authority(true) << " (not this proxy)");
    }

    request->flags.internal = http->flags.internal;

    if (!isFtp) {
        // XXX: for non-HTTP messages instantiate a different Http::Message child type
        // for now Squid only supports HTTP requests
        const AnyP::ProtocolVersion &http_ver = hp->messageProtocol();
        assert(request->http_ver.protocol == http_ver.protocol);
        request->http_ver.major = http_ver.major;
        request->http_ver.minor = http_ver.minor;
    }

    mustReplyToOptions = (request->method == Http::METHOD_OPTIONS) &&
                         (request->header.getInt64(Http::HdrType::MAX_FORWARDS) == 0);
    if (!urlCheckRequest(request.getRaw()) || mustReplyToOptions) {
        clientStreamNode *node = context->getClientReplyContext();
        conn->quitAfterError(request.getRaw());
        clientReplyContext *repContext = dynamic_cast<clientReplyContext *>(node->data.getRaw());
        assert (repContext);
        repContext->setReplyToError(ERR_UNSUP_REQ, Http::scNotImplemented, nullptr,
                                    conn, request.getRaw(), nullptr, nullptr);
        assert(context->http->out.offset == 0);
        context->pullData();
        clientProcessRequestFinished(conn, request);
        return;
    }

    const auto frameStatus = request->checkEntityFraming();
    if (frameStatus != Http::scNone) {
        clientStreamNode *node = context->getClientReplyContext();
        clientReplyContext *repContext = dynamic_cast<clientReplyContext *>(node->data.getRaw());
        assert (repContext);
        conn->quitAfterError(request.getRaw());
        repContext->setReplyToError(ERR_INVALID_REQ, frameStatus, nullptr, conn, request.getRaw(), nullptr, nullptr);
        assert(context->http->out.offset == 0);
        context->pullData();
        clientProcessRequestFinished(conn, request);
        return;
    }

    clientSetKeepaliveFlag(http);
    // Let tunneling code be fully responsible for CONNECT requests
    if (http->request->method == Http::METHOD_CONNECT) {
        context->mayUseConnection(true);
        conn->flags.readMore = false;
    }

#if USE_OPENSSL
    if (conn->switchedToHttps() && conn->serveDelayedError(context)) {
        clientProcessRequestFinished(conn, request);
        return;
    }
#endif

    /* Do we expect a request-body? */
    const auto chunked = request->header.chunked();
    expectBody = chunked || request->content_length > 0;
    if (!context->mayUseConnection() && expectBody) {
        request->body_pipe = conn->expectRequestBody(
                                 chunked ? -1 : request->content_length);

        /* Is it too large? */
        if (!chunked && // if chunked, we will check as we accumulate
                clientIsRequestBodyTooLargeForPolicy(request->content_length)) {
            clientStreamNode *node = context->getClientReplyContext();
            clientReplyContext *repContext = dynamic_cast<clientReplyContext *>(node->data.getRaw());
            assert (repContext);
            conn->quitAfterError(request.getRaw());
            repContext->setReplyToError(ERR_TOO_BIG,
                                        Http::scPayloadTooLarge, nullptr,
                                        conn, http->request, nullptr, nullptr);
            assert(context->http->out.offset == 0);
            context->pullData();
            clientProcessRequestFinished(conn, request);
            return;
        }

        if (!isFtp) {
            // We may stop producing, comm_close, and/or call setReplyToError()
            // below, so quit on errors to avoid http->doCallouts()
            if (!conn->handleRequestBodyData()) {
                clientProcessRequestFinished(conn, request);
                return;
            }

            if (!request->body_pipe->productionEnded()) {
                debugs(33, 5, "need more request body");
                context->mayUseConnection(true);
                assert(conn->flags.readMore);
            }
        }
    }

    http->calloutContext = new ClientRequestContext(http);

    http->doCallouts();

    clientProcessRequestFinished(conn, request);
}

void
ConnStateData::add(const Http::StreamPointer &context)
{
    debugs(33, 3, context << " to " << pipeline.count() << '/' << pipeline.nrequests);
    if (bareError) {
        debugs(33, 5, "assigning " << bareError);
        assert(context);
        assert(context->http);
        context->http->updateError(bareError);
        bareError.clear();
    }
    pipeline.add(context);
}

int
ConnStateData::pipelinePrefetchMax() const
{
    // TODO: Support pipelined requests through pinned connections.
    if (pinning.pinned)
        return 0;
    return Config.pipeline_max_prefetch;
}

/**
 * Limit the number of concurrent requests.
 * \return true  when there are available position(s) in the pipeline queue for another request.
 * \return false when the pipeline queue is full or disabled.
 */
bool
ConnStateData::concurrentRequestQueueFilled() const
{
    const int existingRequestCount = pipeline.count();

    // default to the configured pipeline size.
    // add 1 because the head of pipeline is counted in concurrent requests and not prefetch queue
#if USE_OPENSSL
    const int internalRequest = (transparent() && sslBumpMode == Ssl::bumpSplice) ? 1 : 0;
#else
    const int internalRequest = 0;
#endif
    const int concurrentRequestLimit = pipelinePrefetchMax() + 1 + internalRequest;

    // when queue filled already we can't add more.
    if (existingRequestCount >= concurrentRequestLimit) {
        debugs(33, 3, clientConnection << " max concurrent requests reached (" << concurrentRequestLimit << ")");
        debugs(33, 5, clientConnection << " deferring new request until one is done");
        return true;
    }

    return false;
}

/**
 * Perform proxy_protocol_access ACL tests on the client which
 * connected to PROXY protocol port to see if we trust the
 * sender enough to accept their PROXY header claim.
 */
bool
ConnStateData::proxyProtocolValidateClient()
{
    if (!Config.accessList.proxyProtocol)
        return proxyProtocolError("PROXY client not permitted by default ACL");

    ACLFilledChecklist ch(Config.accessList.proxyProtocol, nullptr);
    fillChecklist(ch);
    if (!ch.fastCheck().allowed())
        return proxyProtocolError("PROXY client not permitted by ACLs");

    return true;
}

/**
 * Perform cleanup on PROXY protocol errors.
 * If header parsing hits a fatal error terminate the connection,
 * otherwise wait for more data.
 */
bool
ConnStateData::proxyProtocolError(const char *msg)
{
    if (msg) {
        // This is important to know, but maybe not so much that flooding the log is okay.
#if QUIET_PROXY_PROTOCOL
        // display the first of every 32 occurrences at level 1, the others at level 2.
        static uint8_t hide = 0;
        debugs(33, (hide++ % 32 == 0 ? DBG_IMPORTANT : 2), msg << " from " << clientConnection);
#else
        debugs(33, DBG_IMPORTANT, msg << " from " << clientConnection);
#endif
        mustStop(msg);
    }
    return false;
}

/// Attempts to extract a PROXY protocol header from the input buffer and,
/// upon success, stores the parsed header in proxyProtocolHeader_.
/// \returns true if the header was successfully parsed
/// \returns false if more data is needed to parse the header or on error
bool
ConnStateData::parseProxyProtocolHeader()
{
    try {
        const auto parsed = ProxyProtocol::Parse(inBuf);
        proxyProtocolHeader_ = parsed.header;
        assert(bool(proxyProtocolHeader_));
        inBuf.consume(parsed.size);
        needProxyProtocolHeader_ = false;
        if (proxyProtocolHeader_->hasForwardedAddresses()) {
            clientConnection->local = proxyProtocolHeader_->destinationAddress;
            clientConnection->remote = proxyProtocolHeader_->sourceAddress;
            debugs(33, 5, "PROXY/" << proxyProtocolHeader_->version() << " upgrade: " << clientConnection);
        }
    } catch (const Parser::BinaryTokenizer::InsufficientInput &) {
        debugs(33, 3, "PROXY protocol: waiting for more than " << inBuf.length() << " bytes");
        readSomeData();
        return false;
    } catch (const std::exception &e) {
        return proxyProtocolError(e.what());
    }
    return true;
}

void
ConnStateData::receivedFirstByte()
{
    if (receivedFirstByte_)
        return;

    receivedFirstByte_ = true;
    resetReadTimeout(Config.Timeout.request);
}

/**
 * Attempt to parse one or more requests from the input buffer.
 * Returns true after completing parsing of at least one request [header]. That
 * includes cases where parsing ended with an error (e.g., a huge request).
 */
bool
ConnStateData::clientParseRequests()
{
    bool parsed_req = false;

    debugs(33, 5, clientConnection << ": attempting to parse");

    // Loop while we have read bytes that are not needed for producing the body
    // On errors, bodyPipe may become nil, but readMore will be cleared
    while (!inBuf.isEmpty() && !bodyPipe && flags.readMore) {

        // Prohibit concurrent requests when using a pinned to-server connection
        // because our Client classes do not support request pipelining.
        if (pinning.pinned && !pinning.readHandler) {
            debugs(33, 3, clientConnection << " waits for busy " << pinning.serverConnection);
            break;
        }

        /* Limit the number of concurrent requests */
        if (concurrentRequestQueueFilled())
            break;

        if (Http::StreamPointer context = parseOneRequest()) {
            debugs(33, 5, clientConnection << ": done parsing a request");
            extendLifetime();
            context->registerWithConn();

#if USE_OPENSSL
            if (switchedToHttps())
                parsedBumpedRequestCount++;
#endif

            processParsedRequest(context);

            parsed_req = true; // XXX: do we really need to parse everything right NOW ?

            if (context->mayUseConnection()) {
                debugs(33, 3, "Not parsing new requests, as this request may need the connection");
                break;
            }
        } else {
            debugs(33, 5, clientConnection << ": not enough request data: " <<
                   inBuf.length() << " < " << Config.maxRequestHeaderSize);
            Must(inBuf.length() < Config.maxRequestHeaderSize);
            break;
        }
    }

    /* XXX where to 'finish' the parsing pass? */
    return parsed_req;
}

void
ConnStateData::afterClientRead()
{
    // try to parse the PROXY protocol header magic bytes
    if (needProxyProtocolHeader_) {
        if (!parseProxyProtocolHeader())
            return;

        // we have been waiting for PROXY to provide client-IP
        // for some lookups, ie rDNS and IDENT.
        whenClientIpKnown();

        // Done with PROXY protocol which has cleared preservingClientData_.
        // If the next protocol supports on_unsupported_protocol, then its
        // parseOneRequest() must reset preservingClientData_.
        assert(!preservingClientData_);
    }

#if USE_OPENSSL
    if (parsingTlsHandshake) {
        parseTlsHandshake();
        return;
    }
    if (port->transport.protocol == AnyP::PROTO_HTTPS && !switchedToHttps_ && port->flags.tunnelSslBumping()) {
        httpsSslBumpStep1AccessCheck();
        return;
    }
#endif

    /* Process next request */
    if (pipeline.empty())
        fd_note(clientConnection->fd, "Reading next request");

    if (!clientParseRequests()) {
        if (!isOpen())
            return;
        // We may get here if the client half-closed after sending a partial
        // request. See doClientRead() and shouldCloseOnEof().
        // XXX: This partially duplicates ConnStateData::kick().
        if (pipeline.empty() && commIsHalfClosed(clientConnection->fd)) {
            debugs(33, 5, clientConnection << ": half-closed connection, no completed request parsed, connection closing.");
            clientConnection->close();
            return;
        }
    }

    if (!isOpen())
        return;

    clientAfterReadingRequests();
}

/**
 * called when new request data has been read from the socket
 *
 * \retval false called comm_close or setReplyToError (the caller should bail)
 * \retval true  we did not call comm_close or setReplyToError
 */
bool
ConnStateData::handleReadData()
{
    // if we are reading a body, stuff data into the body pipe
    if (bodyPipe != NULL)
        return handleRequestBodyData();
    return true;
}

/**
 * called when new request body data has been buffered in inBuf
 * may close the connection if we were closing and piped everything out
 *
 * \retval false called comm_close or setReplyToError (the caller should bail)
 * \retval true  we did not call comm_close or setReplyToError
 */
bool
ConnStateData::handleRequestBodyData()
{
    assert(bodyPipe != NULL);

    if (bodyParser) { // chunked encoding
        if (const err_type error = handleChunkedRequestBody()) {
            abortChunkedRequestBody(error);
            return false;
        }
    } else { // identity encoding
        debugs(33,5, "handling plain request body for " << clientConnection);
        const size_t putSize = bodyPipe->putMoreData(inBuf.c_str(), inBuf.length());
        if (putSize > 0)
            consumeInput(putSize);

        if (!bodyPipe->mayNeedMoreData()) {
            // BodyPipe will clear us automagically when we produced everything
            bodyPipe = NULL;
        }
    }

    if (!bodyPipe) {
        debugs(33,5, "produced entire request body for " << clientConnection);

        if (const char *reason = stoppedSending()) {
            /* we've finished reading like good clients,
             * now do the close that initiateClose initiated.
             */
            debugs(33, 3, "closing for earlier sending error: " << reason);
            clientConnection->close();
            return false;
        }
    }

    return true;
}

/// parses available chunked encoded body bytes, checks size, returns errors
err_type
ConnStateData::handleChunkedRequestBody()
{
    debugs(33, 7, "chunked from " << clientConnection << ": " << inBuf.length());

    try { // the parser will throw on errors

        if (inBuf.isEmpty()) // nothing to do
            return ERR_NONE;

        BodyPipeCheckout bpc(*bodyPipe);
        bodyParser->setPayloadBuffer(&bpc.buf);
        const bool parsed = bodyParser->parse(inBuf);
        inBuf = bodyParser->remaining(); // sync buffers
        bpc.checkIn();

        // dechunk then check: the size limit applies to _dechunked_ content
        if (clientIsRequestBodyTooLargeForPolicy(bodyPipe->producedSize()))
            return ERR_TOO_BIG;

        if (parsed) {
            finishDechunkingRequest(true);
            Must(!bodyPipe);
            return ERR_NONE; // nil bodyPipe implies body end for the caller
        }

        // if chunk parser needs data, then the body pipe must need it too
        Must(!bodyParser->needsMoreData() || bodyPipe->mayNeedMoreData());

        // if parser needs more space and we can consume nothing, we will stall
        Must(!bodyParser->needsMoreSpace() || bodyPipe->buf().hasContent());
    } catch (...) { // TODO: be more specific
        debugs(33, 3, "malformed chunks" << bodyPipe->status());
        return ERR_INVALID_REQ;
    }

    debugs(33, 7, "need more chunked data" << *bodyPipe->status());
    return ERR_NONE;
}

/// quit on errors related to chunked request body handling
void
ConnStateData::abortChunkedRequestBody(const err_type error)
{
    finishDechunkingRequest(false);

    // XXX: The code below works if we fail during initial request parsing,
    // but if we fail when the server connection is used already, the server may send
    // us its response too, causing various assertions. How to prevent that?
#if WE_KNOW_HOW_TO_SEND_ERRORS
    Http::StreamPointer context = pipeline.front();
    if (context != NULL && !context->http->out.offset) { // output nothing yet
        clientStreamNode *node = context->getClientReplyContext();
        clientReplyContext *repContext = dynamic_cast<clientReplyContext*>(node->data.getRaw());
        assert(repContext);
        const Http::StatusCode scode = (error == ERR_TOO_BIG) ?
                                       Http::scPayloadTooLarge : HTTP_BAD_REQUEST;
        repContext->setReplyToError(error, scode,
                                    repContext->http->uri,
                                    CachePeer,
                                    repContext->http->request,
                                    inBuf, NULL);
        context->pullData();
    } else {
        // close or otherwise we may get stuck as nobody will notice the error?
        comm_reset_close(clientConnection);
    }
#else
    debugs(33, 3, "aborting chunked request without error " << error);
    comm_reset_close(clientConnection);
#endif
    flags.readMore = false;
}

void
ConnStateData::noteBodyConsumerAborted(BodyPipe::Pointer )
{
    // request reader may get stuck waiting for space if nobody consumes body
    if (bodyPipe != NULL)
        bodyPipe->enableAutoConsumption();

    // kids extend
}

/** general lifetime handler for HTTP requests */
void
ConnStateData::requestTimeout(const CommTimeoutCbParams &io)
{
    if (!Comm::IsConnOpen(io.conn))
        return;

    const err_type error = receivedFirstByte_ ? ERR_REQUEST_PARSE_TIMEOUT : ERR_REQUEST_START_TIMEOUT;
    updateError(error);
    if (tunnelOnError(error))
        return;

    /*
    * Just close the connection to not confuse browsers
    * using persistent connections. Some browsers open
    * a connection and then do not use it until much
    * later (presumeably because the request triggering
    * the open has already been completed on another
    * connection)
    */
    debugs(33, 3, "requestTimeout: FD " << io.fd << ": lifetime is expired.");
    io.conn->close();
}

void
ConnStateData::lifetimeTimeout(const CommTimeoutCbParams &io)
{
    debugs(33, DBG_IMPORTANT, "WARNING: Closing client connection due to lifetime timeout" <<
           Debug::Extra << "connection: " << io.conn);

    LogTagsErrors lte;
    lte.timedout = true;
    terminateAll(ERR_LIFETIME_EXP, lte);
}

ConnStateData::ConnStateData(const MasterXaction::Pointer &xact) :
    AsyncJob("ConnStateData"), // kids overwrite
    Server(xact)
#if USE_OPENSSL
    , tlsParser(Security::HandshakeParser::fromClient)
#endif
{
    // store the details required for creating more MasterXaction objects as new requests come in
    log_addr = xact->tcpClient->remote;
    log_addr.applyClientMask(Config.Addrs.client_netmask);

    // register to receive notice of Squid signal events
    // which may affect long persisting client connections
    registerRunner();
}

void
ConnStateData::start()
{
    BodyProducer::start();
    HttpControlMsgSink::start();

    if (port->disable_pmtu_discovery != DISABLE_PMTU_OFF &&
            (transparent() || port->disable_pmtu_discovery == DISABLE_PMTU_ALWAYS)) {
#if defined(IP_MTU_DISCOVER) && defined(IP_PMTUDISC_DONT)
        int i = IP_PMTUDISC_DONT;
        if (setsockopt(clientConnection->fd, SOL_IP, IP_MTU_DISCOVER, &i, sizeof(i)) < 0) {
            int xerrno = errno;
            debugs(33, 2, "WARNING: Path MTU discovery disabling failed on " << clientConnection << " : " << xstrerr(xerrno));
        }
#else
        static bool reported = false;

        if (!reported) {
            debugs(33, DBG_IMPORTANT, "WARNING: Path MTU discovery disabling is not supported on your platform.");
            reported = true;
        }
#endif
    }

    typedef CommCbMemFunT<ConnStateData, CommCloseCbParams> Dialer;
    AsyncCall::Pointer call = JobCallback(33, 5, Dialer, this, ConnStateData::connStateClosed);
    comm_add_close_handler(clientConnection->fd, call);

    needProxyProtocolHeader_ = port->flags.proxySurrogate();
    if (needProxyProtocolHeader_) {
        if (!proxyProtocolValidateClient()) // will close the connection on failure
            return;
    } else
        whenClientIpKnown();

    // requires needProxyProtocolHeader_ which is initialized above
    preservingClientData_ = shouldPreserveClientData();
}

void
ConnStateData::whenClientIpKnown()
{
    debugs(33, 7, clientConnection->remote);
    if (Dns::ResolveClientAddressesAsap)
        fqdncache_gethostbyaddr(clientConnection->remote, FQDN_LOOKUP_IF_MISS);

#if USE_IDENT
    if (Ident::TheConfig.identLookup) {
        ACLFilledChecklist identChecklist(Ident::TheConfig.identLookup, NULL, NULL);
        fillChecklist(identChecklist);
        if (identChecklist.fastCheck().allowed())
            Ident::Start(clientConnection, clientIdentDone, this);
    }
#endif

    clientdbEstablished(clientConnection->remote, 1);

#if USE_DELAY_POOLS
    fd_table[clientConnection->fd].clientInfo = NULL;

    if (!Config.onoff.client_db)
        return; // client delay pools require client_db

    const auto &pools = ClientDelayPools::Instance()->pools;
    if (pools.size()) {
        ACLFilledChecklist ch(NULL, NULL, NULL);
        fillChecklist(ch);
        // TODO: we check early to limit error response bandwidth but we
        // should recheck when we can honor delay_pool_uses_indirect
        for (unsigned int pool = 0; pool < pools.size(); ++pool) {

            /* pools require explicit 'allow' to assign a client into them */
            if (pools[pool]->access) {
                ch.changeAcl(pools[pool]->access);
                auto answer = ch.fastCheck();
                if (answer.allowed()) {

                    /*  request client information from db after we did all checks
                        this will save hash lookup if client failed checks */
                    ClientInfo * cli = clientdbGetInfo(clientConnection->remote);
                    assert(cli);

                    /* put client info in FDE */
                    fd_table[clientConnection->fd].clientInfo = cli;

                    /* setup write limiter for this request */
                    const double burst = floor(0.5 +
                                               (pools[pool]->highwatermark * Config.ClientDelay.initial)/100.0);
                    cli->setWriteLimiter(pools[pool]->rate, burst, pools[pool]->highwatermark);
                    break;
                } else {
                    debugs(83, 4, "Delay pool " << pool << " skipped because ACL " << answer);
                }
            }
        }
    }
#endif

    // kids must extend to actually start doing something (e.g., reading)
}

Security::IoResult
ConnStateData::acceptTls()
{
    const auto handshakeResult = Security::Accept(*clientConnection);

#if USE_OPENSSL
    // log ASAP, even if the handshake has not completed (or failed)
    const auto fd = clientConnection->fd;
    assert(fd >= 0);
    keyLogger.checkpoint(*fd_table[fd].ssl, *this);
#else
    // TODO: Support fd_table[fd].ssl dereference in other builds.
#endif

    return handshakeResult;
}

/// a common part for httpAccept() and httpsAccept()
void
httpAcceptCommon(const CommAcceptCbParams &params, const char *fdDesc)
{
    MasterXaction::Pointer xact = params.xaction;
    AnyP::PortCfgPointer s = xact->squidPort;

    // NP: it is possible the port was reconfigured when the call or accept() was queued.

    if (params.flag != Comm::OK) {
        // Its possible the call was still queued when the client disconnected
        debugs(33, 2, s->listenConn << ": accept failure: " << xstrerr(params.xerrno));
        return;
    }

    debugs(33, 4, params.conn << ": accepted");
    fd_note(params.conn->fd, fdDesc);

    // Socket is ready, setup the connection manager to start using it
    auto *srv = Http::NewServer(xact);
    AsyncJob::Start(srv); // usually async-calls readSomeData()
}

/** Handle a new connection on an HTTP socket. */
void
httpAccept(const CommAcceptCbParams &params)
{
    httpAcceptCommon(params, "client http connect");
}

/// Create TLS connection structure and update fd_table
static bool
httpsCreate(const ConnStateData *connState, const Security::ContextPointer &ctx)
{
    const auto conn = connState->clientConnection;
    if (Security::CreateServerSession(ctx, conn, connState->port->secure, "client https start")) {
        debugs(33, 5, "will negotiate TLS on " << conn);
        return true;
    }

    debugs(33, DBG_IMPORTANT, "ERROR: could not create TLS server context for " << conn);
    conn->close();
    return false;
}

/** negotiate an SSL connection */
static void
clientNegotiateSSL(int fd, void *data)
{
    ConnStateData *conn = (ConnStateData *)data;

    const auto handshakeResult = conn->acceptTls();
    switch (handshakeResult.category) {
    case Security::IoResult::ioSuccess:
        break;

    case Security::IoResult::ioWantRead:
        Comm::SetSelect(conn->clientConnection->fd, COMM_SELECT_READ, clientNegotiateSSL, conn, 0);
        return;

    case Security::IoResult::ioWantWrite:
        Comm::SetSelect(conn->clientConnection->fd, COMM_SELECT_WRITE, clientNegotiateSSL, conn, 0);
        return;

    case Security::IoResult::ioError:
        debugs(83, (handshakeResult.important ? Important(62) : 2), "ERROR: " << handshakeResult.errorDescription <<
               " while accepting a TLS connection on " << conn->clientConnection << ": " << handshakeResult.errorDetail);
        // TODO: No ConnStateData::tunnelOnError() on this forward-proxy code
        // path because we cannot know the intended connection target?
        conn->updateError(ERR_SECURE_ACCEPT_FAIL, handshakeResult.errorDetail);
        conn->clientConnection->close();
        return;
    }

    Security::SessionPointer session(fd_table[fd].ssl);

#if USE_OPENSSL
    if (Security::SessionIsResumed(session)) {
        debugs(83, 2, "Session " << SSL_get_session(session.get()) <<
               " reused on FD " << fd << " (" << fd_table[fd].ipaddr <<
               ":" << (int)fd_table[fd].remote_port << ")");
    } else {
        if (Debug::Enabled(83, 4)) {
            /* Write out the SSL session details.. actually the call below, but
             * OpenSSL headers do strange typecasts confusing GCC.. */
            /* PEM_write_SSL_SESSION(debug_log, SSL_get_session(ssl)); */
#if defined(OPENSSL_VERSION_NUMBER) && OPENSSL_VERSION_NUMBER >= 0x00908000L
            PEM_ASN1_write(reinterpret_cast<i2d_of_void *>(i2d_SSL_SESSION),
                           PEM_STRING_SSL_SESSION, debug_log,
                           reinterpret_cast<char *>(SSL_get_session(session.get())),
                           nullptr, nullptr, 0, nullptr, nullptr);

#elif (ALLOW_ALWAYS_SSL_SESSION_DETAIL == 1)

            /* When using gcc 3.3.x and OpenSSL 0.9.7x sometimes a compile error can occur here.
            * This is caused by an unpredicatble gcc behaviour on a cast of the first argument
            * of PEM_ASN1_write(). For this reason this code section is disabled. To enable it,
            * define ALLOW_ALWAYS_SSL_SESSION_DETAIL=1.
            * Because there are two possible usable cast, if you get an error here, try the other
            * commented line. */

            PEM_ASN1_write((int(*)())i2d_SSL_SESSION, PEM_STRING_SSL_SESSION,
                           debug_log,
                           reinterpret_cast<char *>(SSL_get_session(session.get())),
                           nullptr, nullptr, 0, nullptr, nullptr);
            /* PEM_ASN1_write((int(*)(...))i2d_SSL_SESSION, PEM_STRING_SSL_SESSION,
                           debug_log,
                           reinterpret_cast<char *>(SSL_get_session(session.get())),
                           nullptr, nullptr, 0, nullptr, nullptr);
             */
#else
            debugs(83, 4, "With " OPENSSL_VERSION_TEXT ", session details are available only defining ALLOW_ALWAYS_SSL_SESSION_DETAIL=1 in the source.");

#endif
            /* Note: This does not automatically fflush the log file.. */
        }

        debugs(83, 2, "New session " << SSL_get_session(session.get()) <<
               " on FD " << fd << " (" << fd_table[fd].ipaddr << ":" <<
               fd_table[fd].remote_port << ")");
    }
#else
    debugs(83, 2, "TLS session reuse not yet implemented.");
#endif

    // Connection established. Retrieve TLS connection parameters for logging.
    conn->clientConnection->tlsNegotiations()->retrieveNegotiatedInfo(session);

#if USE_OPENSSL
    X509 *client_cert = SSL_get_peer_certificate(session.get());

    if (client_cert) {
        debugs(83, 3, "FD " << fd << " client certificate: subject: " <<
               X509_NAME_oneline(X509_get_subject_name(client_cert), 0, 0));

        debugs(83, 3, "FD " << fd << " client certificate: issuer: " <<
               X509_NAME_oneline(X509_get_issuer_name(client_cert), 0, 0));

        X509_free(client_cert);
    } else {
        debugs(83, 5, "FD " << fd << " has no client certificate.");
    }
#else
    debugs(83, 2, "Client certificate requesting not yet implemented.");
#endif

    // If we are called, then bumped CONNECT has succeeded. Finalize it.
    if (auto xact = conn->pipeline.front()) {
        if (xact->http && xact->http->request && xact->http->request->method == Http::METHOD_CONNECT)
            xact->finished();
        // cannot proceed with encryption if requests wait for plain responses
        Must(conn->pipeline.empty());
    }
    /* careful: finished() above frees request, host, etc. */

    conn->readSomeData();
}

/**
 * If Security::ContextPointer is given, starts reading the TLS handshake.
 * Otherwise, calls switchToHttps to generate a dynamic Security::ContextPointer.
 */
static void
httpsEstablish(ConnStateData *connState, const Security::ContextPointer &ctx)
{
    assert(connState);
    const Comm::ConnectionPointer &details = connState->clientConnection;

    if (!ctx || !httpsCreate(connState, ctx))
        return;

    connState->resetReadTimeout(Config.Timeout.request);

    Comm::SetSelect(details->fd, COMM_SELECT_READ, clientNegotiateSSL, connState, 0);
}

#if USE_OPENSSL
void
HttpsSslBumpStep1AccessCheckDone(Acl::Answer answer, void *data)
{
    auto connState = static_cast<ConnStateData *>(data);
    connState->httpsSslBumpStep1AccessCheckDone(answer);
}

void
ConnStateData::httpsSslBumpStep1AccessCheckDone(const Acl::Answer answer)
{
    // if the connection is closed or closing, just return.
    if (!isOpen())
        return;

    if (answer.allowed()) {
        debugs(33, 2, "sslBump action " << Ssl::bumpMode(answer.kind) << " needed for " << clientConnection);
        sslBumpMode = static_cast<Ssl::BumpMode>(answer.kind);
    } else {
        debugs(33, 3, "sslBump not needed for " << clientConnection);
        sslBumpMode = Ssl::bumpSplice;
    }

    if (sslBumpMode == Ssl::bumpTerminate) {
        clientConnection->close();
        return;
    }

    if (!fakeAConnectRequest("ssl-bump", inBuf))
        clientConnection->close();
}
#endif

/** handle a new HTTPS connection */
static void
httpsAccept(const CommAcceptCbParams &params)
{
<<<<<<< HEAD
    httpAcceptCommon(params, "client https connect");
=======
    MasterXaction::Pointer xact = params.xaction;
    const AnyP::PortCfgPointer s = xact->squidPort;

    // NP: it is possible the port was reconfigured when the call or accept() was queued.

    if (params.flag != Comm::OK) {
        // Its possible the call was still queued when the client disconnected
        debugs(33, 2, "httpsAccept: " << s->listenConn << ": accept failure: " << xstrerr(params.xerrno));
        return;
    }

    debugs(33, 4, params.conn << " accepted, starting SSL negotiation.");
    fd_note(params.conn->fd, "client https connect");

    // Socket is ready, setup the connection manager to start using it
    auto *srv = Https::NewServer(xact);
    AsyncJob::Start(srv); // usually async-calls postHttpsAccept()
>>>>>>> bb1a3319
}

void
ConnStateData::postHttpsAccept()
{
    assert(port->transport.protocol == AnyP::PROTO_HTTPS);
    assert(!port->flags.tunnelSslBumping());
    httpsEstablish(this, port->secure.staticContext);
}

#if USE_OPENSSL
void
ConnStateData::httpsSslBumpStep1AccessCheck()
{
    debugs(33, 5, "accept transparent connection: " << clientConnection);
    assert(port->transport.protocol == AnyP::PROTO_HTTPS);
    assert(port->flags.tunnelSslBumping());
    assert(!switchedToHttps_);
    assert(!needProxyProtocolHeader_); // if we expect a PROXY protocol header, it must have been parsed already

<<<<<<< HEAD
    if (!Config.accessList.ssl_bump) {
        httpsSslBumpStep1AccessCheckDone(ACCESS_DENIED);
=======
        const auto mx = MasterXaction::MakePortful(port);
        mx->tcpClient = clientConnection;
        // Create a fake HTTP request and ALE for the ssl_bump ACL check,
        // using tproxy/intercept provided destination IP and port.
        // XXX: Merge with subsequent fakeAConnectRequest(), buildFakeRequest().
        // XXX: Do this earlier (e.g., in Http[s]::One::Server constructor).
        HttpRequest *request = new HttpRequest(mx);
        static char ip[MAX_IPSTRLEN];
        request->url.host(clientConnection->local.toStr(ip, sizeof(ip)));
        request->url.port(clientConnection->local.port());
        request->myportname = port->name;
        const AccessLogEntry::Pointer connectAle = new AccessLogEntry;
        CodeContext::Reset(connectAle);
        // TODO: Use these request/ALE when waiting for new bumped transactions.

        ACLFilledChecklist *acl_checklist = new ACLFilledChecklist(Config.accessList.ssl_bump, request, NULL);
        fillChecklist(*acl_checklist);
        // Build a local AccessLogEntry to allow requiresAle() acls work
        acl_checklist->al = connectAle;
        acl_checklist->al->cache.start_time = current_time;
        acl_checklist->al->tcpClient = clientConnection;
        acl_checklist->al->cache.port = port;
        acl_checklist->al->cache.caddr = log_addr;
        acl_checklist->al->proxyProtocolHeader = proxyProtocolHeader_;
        acl_checklist->al->updateError(bareError);
        HTTPMSGUNLOCK(acl_checklist->al->request);
        acl_checklist->al->request = request;
        HTTPMSGLOCK(acl_checklist->al->request);
        Http::StreamPointer context = pipeline.front();
        ClientHttpRequest *http = context ? context->http : nullptr;
        const char *log_uri = http ? http->log_uri : nullptr;
        acl_checklist->syncAle(request, log_uri);
        acl_checklist->nonBlockingCheck(httpsSslBumpAccessCheckDone, this);
#else
        fatal("FATAL: SSL-Bump requires --with-openssl");
#endif
>>>>>>> bb1a3319
        return;
    }

    assert(port->flags.interceptedSomewhere());
    MasterXaction::Pointer mx = new MasterXaction(port);
    mx->tcpClient = clientConnection;
    // Create a fake HTTP request and ALE for the ssl_bump ACL check,
    // using tproxy/intercept provided destination IP and port.
    // XXX: Merge with subsequent fakeAConnectRequest(), buildFakeRequest().
    // XXX: Do this earlier (e.g., in Http[s]::One::Server constructor).
    HttpRequest *request = new HttpRequest(mx);
    static char ip[MAX_IPSTRLEN];
    request->url.host(clientConnection->local.toStr(ip, sizeof(ip)));
    request->url.port(clientConnection->local.port());
    request->myportname = port->name;
    const AccessLogEntry::Pointer connectAle = new AccessLogEntry;
    CodeContext::Reset(connectAle);
    // TODO: Use these request/ALE when waiting for new bumped transactions.

    ACLFilledChecklist *acl_checklist = new ACLFilledChecklist(Config.accessList.ssl_bump, request, NULL);
    fillChecklist(*acl_checklist);
    // Build a local AccessLogEntry to allow requiresAle() acls work
    acl_checklist->al = connectAle;
    acl_checklist->al->cache.start_time = current_time;
    acl_checklist->al->tcpClient = clientConnection;
    acl_checklist->al->cache.port = port;
    acl_checklist->al->cache.caddr = log_addr;
    acl_checklist->al->proxyProtocolHeader = proxyProtocolHeader_;
    HTTPMSGUNLOCK(acl_checklist->al->request);
    acl_checklist->al->request = request;
    HTTPMSGLOCK(acl_checklist->al->request);
    Http::StreamPointer context = pipeline.front();
    ClientHttpRequest *http = context ? context->http : nullptr;
    const char *log_uri = http ? http->log_uri : nullptr;
    acl_checklist->syncAle(request, log_uri);
    acl_checklist->nonBlockingCheck(HttpsSslBumpStep1AccessCheckDone, this);
}

void
ConnStateData::sslCrtdHandleReplyWrapper(void *data, const Helper::Reply &reply)
{
    ConnStateData * state_data = (ConnStateData *)(data);
    state_data->sslCrtdHandleReply(reply);
}

void
ConnStateData::sslCrtdHandleReply(const Helper::Reply &reply)
{
    if (!isOpen()) {
        debugs(33, 3, "Connection gone while waiting for ssl_crtd helper reply; helper reply:" << reply);
        return;
    }

    if (reply.result == Helper::BrokenHelper) {
        debugs(33, 5, "Certificate for " << tlsConnectHostOrIp << " cannot be generated. ssl_crtd response: " << reply);
    } else if (!reply.other().hasContent()) {
        debugs(1, DBG_IMPORTANT, "\"ssl_crtd\" helper returned <NULL> reply.");
    } else {
        Ssl::CrtdMessage reply_message(Ssl::CrtdMessage::REPLY);
        if (reply_message.parse(reply.other().content(), reply.other().contentSize()) != Ssl::CrtdMessage::OK) {
            debugs(33, 5, "Reply from ssl_crtd for " << tlsConnectHostOrIp << " is incorrect");
        } else {
            if (reply.result != Helper::Okay) {
                debugs(33, 5, "Certificate for " << tlsConnectHostOrIp << " cannot be generated. ssl_crtd response: " << reply_message.getBody());
            } else {
                debugs(33, 5, "Certificate for " << tlsConnectHostOrIp << " was successfully received from ssl_crtd");
                if (sslServerBump && (sslServerBump->act.step1 == Ssl::bumpPeek || sslServerBump->act.step1 == Ssl::bumpStare)) {
                    doPeekAndSpliceStep();
                    auto ssl = fd_table[clientConnection->fd].ssl.get();
                    bool ret = Ssl::configureSSLUsingPkeyAndCertFromMemory(ssl, reply_message.getBody().c_str(), *port);
                    if (!ret)
                        debugs(33, 5, "Failed to set certificates to ssl object for PeekAndSplice mode");

                    Security::ContextPointer ctx(Security::GetFrom(fd_table[clientConnection->fd].ssl));
                    Ssl::configureUnconfiguredSslContext(ctx, signAlgorithm, *port);
                } else {
                    Security::ContextPointer ctx(Ssl::GenerateSslContextUsingPkeyAndCertFromMemory(reply_message.getBody().c_str(), port->secure, (signAlgorithm == Ssl::algSignTrusted)));
                    if (ctx && !sslBumpCertKey.isEmpty())
                        storeTlsContextToCache(sslBumpCertKey, ctx);
                    getSslContextDone(ctx);
                }
                return;
            }
        }
    }
    Security::ContextPointer nil;
    getSslContextDone(nil);
}

void ConnStateData::buildSslCertGenerationParams(Ssl::CertificateProperties &certProperties)
{
    certProperties.commonName = sslCommonName_.isEmpty() ? tlsConnectHostOrIp.c_str() : sslCommonName_.c_str();

    const bool connectedOk = sslServerBump && sslServerBump->connectedOk();
    if (connectedOk) {
        if (X509 *mimicCert = sslServerBump->serverCert.get())
            certProperties.mimicCert.resetAndLock(mimicCert);

        ACLFilledChecklist checklist(nullptr, sslServerBump->request.getRaw());
        fillChecklist(checklist);

        for (sslproxy_cert_adapt *ca = Config.ssl_client.cert_adapt; ca != NULL; ca = ca->next) {
            // If the algorithm already set, then ignore it.
            if ((ca->alg == Ssl::algSetCommonName && certProperties.setCommonName) ||
                    (ca->alg == Ssl::algSetValidAfter && certProperties.setValidAfter) ||
                    (ca->alg == Ssl::algSetValidBefore && certProperties.setValidBefore) )
                continue;

            if (ca->aclList && checklist.fastCheck(ca->aclList).allowed()) {
                const char *alg = Ssl::CertAdaptAlgorithmStr[ca->alg];
                const char *param = ca->param;

                // For parameterless CN adaptation, use hostname from the
                // CONNECT request.
                if (ca->alg == Ssl::algSetCommonName) {
                    if (!param)
                        param = tlsConnectHostOrIp.c_str();
                    certProperties.commonName = param;
                    certProperties.setCommonName = true;
                } else if (ca->alg == Ssl::algSetValidAfter)
                    certProperties.setValidAfter = true;
                else if (ca->alg == Ssl::algSetValidBefore)
                    certProperties.setValidBefore = true;

                debugs(33, 5, "Matches certificate adaptation aglorithm: " <<
                       alg << " param: " << (param ? param : "-"));
            }
        }

        certProperties.signAlgorithm = Ssl::algSignEnd;
        for (sslproxy_cert_sign *sg = Config.ssl_client.cert_sign; sg != NULL; sg = sg->next) {
            if (sg->aclList && checklist.fastCheck(sg->aclList).allowed()) {
                certProperties.signAlgorithm = (Ssl::CertSignAlgorithm)sg->alg;
                break;
            }
        }
    } else {// did not try to connect (e.g. client-first) or failed to connect
        // In case of an error while connecting to the secure server, use a
        // trusted certificate, with no mimicked fields and no adaptation
        // algorithms. There is nothing we can mimic, so we want to minimize the
        // number of warnings the user will have to see to get to the error page.
        // We will close the connection, so that the trust is not extended to
        // non-Squid content.
        certProperties.signAlgorithm = Ssl::algSignTrusted;
    }

    assert(certProperties.signAlgorithm != Ssl::algSignEnd);

    if (certProperties.signAlgorithm == Ssl::algSignUntrusted) {
        assert(port->secure.untrustedSigningCa.cert);
        certProperties.signWithX509.resetAndLock(port->secure.untrustedSigningCa.cert.get());
        certProperties.signWithPkey.resetAndLock(port->secure.untrustedSigningCa.pkey.get());
    } else {
        assert(port->secure.signingCa.cert.get());
        certProperties.signWithX509.resetAndLock(port->secure.signingCa.cert.get());

        if (port->secure.signingCa.pkey)
            certProperties.signWithPkey.resetAndLock(port->secure.signingCa.pkey.get());
    }
    signAlgorithm = certProperties.signAlgorithm;

    certProperties.signHash = Ssl::DefaultSignHash;
}

Security::ContextPointer
ConnStateData::getTlsContextFromCache(const SBuf &cacheKey, const Ssl::CertificateProperties &certProperties)
{
    debugs(33, 5, "Finding SSL certificate for " << cacheKey << " in cache");
    Ssl::LocalContextStorage * ssl_ctx_cache = Ssl::TheGlobalContextStorage.getLocalStorage(port->s);
    if (const auto ctx = ssl_ctx_cache ? ssl_ctx_cache->get(cacheKey) : nullptr) {
        if (Ssl::verifySslCertificate(*ctx, certProperties)) {
            debugs(33, 5, "Cached SSL certificate for " << certProperties.commonName << " is valid");
            return *ctx;
        } else {
            debugs(33, 5, "Cached SSL certificate for " << certProperties.commonName << " is out of date. Delete this certificate from cache");
            if (ssl_ctx_cache)
                ssl_ctx_cache->del(cacheKey);
        }
    }
    return Security::ContextPointer(nullptr);
}

void
ConnStateData::storeTlsContextToCache(const SBuf &cacheKey, Security::ContextPointer &ctx)
{
    Ssl::LocalContextStorage *ssl_ctx_cache = Ssl::TheGlobalContextStorage.getLocalStorage(port->s);
    if (!ssl_ctx_cache || !ssl_ctx_cache->add(cacheKey, ctx)) {
        // If it is not in storage delete after using. Else storage deleted it.
        fd_table[clientConnection->fd].dynamicTlsContext = ctx;
    }
}

void
ConnStateData::getSslContextStart()
{
    if (port->secure.generateHostCertificates) {
        Ssl::CertificateProperties certProperties;
        buildSslCertGenerationParams(certProperties);

        // Disable caching for bumpPeekAndSplice mode
        if (!(sslServerBump && (sslServerBump->act.step1 == Ssl::bumpPeek || sslServerBump->act.step1 == Ssl::bumpStare))) {
            sslBumpCertKey.clear();
            Ssl::InRamCertificateDbKey(certProperties, sslBumpCertKey);
            assert(!sslBumpCertKey.isEmpty());

            Security::ContextPointer ctx(getTlsContextFromCache(sslBumpCertKey, certProperties));
            if (ctx) {
                getSslContextDone(ctx);
                return;
            }
        }

#if USE_SSL_CRTD
        try {
            debugs(33, 5, "Generating SSL certificate for " << certProperties.commonName << " using ssl_crtd.");
            Ssl::CrtdMessage request_message(Ssl::CrtdMessage::REQUEST);
            request_message.setCode(Ssl::CrtdMessage::code_new_certificate);
            request_message.composeRequest(certProperties);
            debugs(33, 5, "SSL crtd request: " << request_message.compose().c_str());
            Ssl::Helper::Submit(request_message, sslCrtdHandleReplyWrapper, this);
            return;
        } catch (const std::exception &e) {
            debugs(33, DBG_IMPORTANT, "ERROR: Failed to compose ssl_crtd " <<
                   "request for " << certProperties.commonName <<
                   " certificate: " << e.what() << "; will now block to " <<
                   "generate that certificate.");
            // fall through to do blocking in-process generation.
        }
#endif // USE_SSL_CRTD

        debugs(33, 5, "Generating SSL certificate for " << certProperties.commonName);
        if (sslServerBump && (sslServerBump->act.step1 == Ssl::bumpPeek || sslServerBump->act.step1 == Ssl::bumpStare)) {
            doPeekAndSpliceStep();
            auto ssl = fd_table[clientConnection->fd].ssl.get();
            if (!Ssl::configureSSL(ssl, certProperties, *port))
                debugs(33, 5, "Failed to set certificates to ssl object for PeekAndSplice mode");

            Security::ContextPointer ctx(Security::GetFrom(fd_table[clientConnection->fd].ssl));
            Ssl::configureUnconfiguredSslContext(ctx, certProperties.signAlgorithm, *port);
        } else {
            Security::ContextPointer dynCtx(Ssl::GenerateSslContext(certProperties, port->secure, (signAlgorithm == Ssl::algSignTrusted)));
            if (dynCtx && !sslBumpCertKey.isEmpty())
                storeTlsContextToCache(sslBumpCertKey, dynCtx);
            getSslContextDone(dynCtx);
        }
        return;
    }

    Security::ContextPointer nil;
    getSslContextDone(nil);
}

void
ConnStateData::getSslContextDone(Security::ContextPointer &ctx)
{
    if (port->secure.generateHostCertificates && !ctx) {
        debugs(33, 2, "Failed to generate TLS context for " << tlsConnectHostOrIp);
    }

    // If generated ssl context = NULL, try to use static ssl context.
    if (!ctx) {
        if (!port->secure.staticContext) {
            debugs(83, DBG_IMPORTANT, "Closing " << clientConnection->remote << " as lacking TLS context");
            clientConnection->close();
            return;
        } else {
            debugs(33, 5, "Using static TLS context.");
            ctx = port->secure.staticContext;
        }
    }

    if (!httpsCreate(this, ctx))
        return;

    // bumped intercepted conns should already have Config.Timeout.request set
    // but forwarded connections may only have Config.Timeout.lifetime. [Re]set
    // to make sure the connection does not get stuck on non-SSL clients.
    resetReadTimeout(Config.Timeout.request);

    switchedToHttps_ = true;

    auto ssl = fd_table[clientConnection->fd].ssl.get();
    BIO *b = SSL_get_rbio(ssl);
    Ssl::ClientBio *bio = static_cast<Ssl::ClientBio *>(BIO_get_data(b));
    bio->setReadBufData(inBuf);
    inBuf.clear();
    clientNegotiateSSL(clientConnection->fd, this);
}

void
ConnStateData::switchToHttps(ClientHttpRequest *http, Ssl::BumpMode bumpServerMode)
{
    assert(!switchedToHttps_);
    Must(http->request);
    auto &request = http->request;

    // Depending on receivedFirstByte_, we are at the start of either an
    // established CONNECT tunnel with the client or an intercepted TCP (and
    // presumably TLS) connection from the client. Expect TLS Client Hello.
    const auto insideConnectTunnel = receivedFirstByte_;
    debugs(33, 5, (insideConnectTunnel ? "post-CONNECT " : "raw TLS ") << clientConnection);

    tlsConnectHostOrIp = request->url.hostOrIp();
    tlsConnectPort = request->url.port();
    resetSslCommonName(request->url.host());

    // We are going to read new request
    flags.readMore = true;

    // keep version major.minor details the same.
    // but we are now performing the HTTPS handshake traffic
    transferProtocol.protocol = AnyP::PROTO_HTTPS;

    // If sslServerBump is set, then we have decided to deny CONNECT
    // and now want to switch to SSL to send the error to the client
    // without even peeking at the origin server certificate.
    if (bumpServerMode == Ssl::bumpServerFirst && !sslServerBump) {
        request->flags.sslPeek = true;
        sslServerBump = new Ssl::ServerBump(http);
    } else if (bumpServerMode == Ssl::bumpPeek || bumpServerMode == Ssl::bumpStare) {
        request->flags.sslPeek = true;
        sslServerBump = new Ssl::ServerBump(http, nullptr, bumpServerMode);
    }

    // commSetConnTimeout() was called for this request before we switched.
    // Fix timeout to request_start_timeout
    resetReadTimeout(Config.Timeout.request_start_timeout);
    // Also reset receivedFirstByte_ flag to allow this timeout work in the case we have
    // a bumbed "connect" request on non transparent port.
    receivedFirstByte_ = false;
    // Get more data to peek at Tls
    parsingTlsHandshake = true;

    // If the protocol has changed, then reset preservingClientData_.
    // Otherwise, its value initially set in start() is still valid/fresh.
    // shouldPreserveClientData() uses parsingTlsHandshake which is reset above.
    if (insideConnectTunnel)
        preservingClientData_ = shouldPreserveClientData();

    if (inBuf.isEmpty())
        readSomeData();
    else
        parseTlsHandshake();
}

void
ConnStateData::parseTlsHandshake()
{
    Must(parsingTlsHandshake);

    // TODO: Call receivedFirstByte() below at most once per connection.
    // Addressing this correctly may be related to understanding and possibly
    // changing what receivedFirstByte_ truly is and how it is managed.
    if (!inBuf.isEmpty())
        receivedFirstByte();
    // XXX: Call fd_note() below at most once per connection. Its expensive.
    fd_note(clientConnection->fd, "Parsing TLS handshake");

    // stops being nil if we fail to parse the handshake
    ErrorDetail::Pointer parseErrorDetails;

    try {
        if (!tlsParser.parseHello(inBuf)) {
            // need more data to finish parsing
            readSomeData();
            return;
        }
    }
    catch (const TextException &ex) {
        debugs(83, 2, "exception: " << ex);
        parseErrorDetails = new ExceptionErrorDetail(ex.id());
    }
    catch (...) {
        debugs(83, 2, "exception: " << CurrentException);
        static const auto d = MakeNamedErrorDetail("TLS_ACCEPT_PARSE");
        parseErrorDetails = d;
    }

    parsingTlsHandshake = false;

    // client data may be needed for splicing and for
    // tunneling unsupportedProtocol after an error
    preservedClientData = inBuf;

    // Even if the parser failed, each TLS detail should either be set
    // correctly or still be "unknown"; copying unknown detail is a no-op.
    Security::TlsDetails::Pointer const &details = tlsParser.details;
    clientConnection->tlsNegotiations()->retrieveParsedInfo(details);
    if (details && !details->serverName.isEmpty()) {
        resetSslCommonName(details->serverName.c_str());
        tlsClientSni_ = details->serverName;
    }

    // We should disable read/write handlers
    Comm::ResetSelect(clientConnection->fd);

    if (parseErrorDetails) {
        Http::StreamPointer context = pipeline.front();
        Must(context && context->http);
        HttpRequest::Pointer request = context->http->request;
        debugs(83, 5, "Got something other than TLS Client Hello. Cannot SslBump.");
        updateError(ERR_PROTOCOL_UNKNOWN, parseErrorDetails);
        if (!tunnelOnError(ERR_PROTOCOL_UNKNOWN))
            clientConnection->close();
        return;
    }

    if (!sslServerBump || sslServerBump->act.step1 == Ssl::bumpClientFirst) { // Either means client-first.
        getSslContextStart();
        return;
    } else if (sslServerBump->act.step1 == Ssl::bumpServerFirst) {
        debugs(83, 5, "server-first skips step2; start forwarding the request");
        sslServerBump->step = XactionStep::tlsBump3;
        Http::StreamPointer context = pipeline.front();
        ClientHttpRequest *http = context ? context->http : nullptr;
        // will call httpsPeeked() with certificate and connection, eventually
        FwdState::Start(clientConnection, sslServerBump->entry, sslServerBump->request.getRaw(), http ? http->al : nullptr);
    } else {
        Must(sslServerBump->act.step1 == Ssl::bumpPeek || sslServerBump->act.step1 == Ssl::bumpStare);
        startPeekAndSplice();
    }
}

static void
httpsSslBumpStep2AccessCheckDone(Acl::Answer answer, void *data)
{
    ConnStateData *connState = (ConnStateData *) data;

    // if the connection is closed or closing, just return.
    if (!connState->isOpen())
        return;

    debugs(33, 5, "Answer: " << answer << " kind:" << answer.kind);
    assert(connState->serverBump());
    Ssl::BumpMode bumpAction;
    if (answer.allowed()) {
        bumpAction = (Ssl::BumpMode)answer.kind;
    } else
        bumpAction = Ssl::bumpSplice;

    connState->serverBump()->act.step2 = bumpAction;
    connState->sslBumpMode = bumpAction;
    Http::StreamPointer context = connState->pipeline.front();
    if (ClientHttpRequest *http = (context ? context->http : nullptr))
        http->al->ssl.bumpMode = bumpAction;

    if (bumpAction == Ssl::bumpTerminate) {
        connState->clientConnection->close();
    } else if (bumpAction != Ssl::bumpSplice) {
        connState->startPeekAndSplice();
    } else if (!connState->splice())
        connState->clientConnection->close();
}

bool
ConnStateData::splice()
{
    // normally we can splice here, because we just got client hello message

    // fde::ssl/tls_read_method() probably reads from our own inBuf. If so, then
    // we should not lose any raw bytes when switching to raw I/O here.
    if (fd_table[clientConnection->fd].ssl.get())
        fd_table[clientConnection->fd].useDefaultIo();

    // XXX: assuming that there was an HTTP/1.1 CONNECT to begin with...
    // reset the current protocol to HTTP/1.1 (was "HTTPS" for the bumping process)
    transferProtocol = Http::ProtocolVersion();
    assert(!pipeline.empty());
    Http::StreamPointer context = pipeline.front();
    Must(context);
    Must(context->http);
    ClientHttpRequest *http = context->http;
    HttpRequest::Pointer request = http->request;
    context->finished();
    if (transparent()) {
        // For transparent connections, make a new fake CONNECT request, now
        // with SNI as target. doCallout() checks, adaptations may need that.
        return fakeAConnectRequest("splice", preservedClientData);
    } else {
        // For non transparent connections  make a new tunneled CONNECT, which
        // also sets the HttpRequest::flags::forceTunnel flag to avoid
        // respond with "Connection Established" to the client.
        // This fake CONNECT request required to allow use of SNI in
        // doCallout() checks and adaptations.
        return initiateTunneledRequest(request, "splice", preservedClientData);
    }
}

void
ConnStateData::startPeekAndSplice()
{
    // This is the Step2 of the SSL bumping
    assert(sslServerBump);
    Http::StreamPointer context = pipeline.front();
    ClientHttpRequest *http = context ? context->http : nullptr;

    if (sslServerBump->at(XactionStep::tlsBump1)) {
        sslServerBump->step = XactionStep::tlsBump2;
        // Run a accessList check to check if want to splice or continue bumping

        ACLFilledChecklist *acl_checklist = new ACLFilledChecklist(Config.accessList.ssl_bump, sslServerBump->request.getRaw(), nullptr);
        acl_checklist->banAction(Acl::Answer(ACCESS_ALLOWED, Ssl::bumpNone));
        acl_checklist->banAction(Acl::Answer(ACCESS_ALLOWED, Ssl::bumpClientFirst));
        acl_checklist->banAction(Acl::Answer(ACCESS_ALLOWED, Ssl::bumpServerFirst));
        fillChecklist(*acl_checklist);
        acl_checklist->nonBlockingCheck(httpsSslBumpStep2AccessCheckDone, this);
        return;
    }

    // will call httpsPeeked() with certificate and connection, eventually
    Security::ContextPointer unConfiguredCTX(Ssl::createSSLContext(port->secure.signingCa.cert, port->secure.signingCa.pkey, port->secure));
    fd_table[clientConnection->fd].dynamicTlsContext = unConfiguredCTX;

    if (!httpsCreate(this, unConfiguredCTX))
        return;

    switchedToHttps_ = true;

    auto ssl = fd_table[clientConnection->fd].ssl.get();
    BIO *b = SSL_get_rbio(ssl);
    Ssl::ClientBio *bio = static_cast<Ssl::ClientBio *>(BIO_get_data(b));
    bio->setReadBufData(inBuf);
    bio->hold(true);

    // We have successfully parsed client Hello, but our TLS handshake parser is
    // forgiving. Now we use a TLS library to parse the same bytes, so that we
    // can honor on_unsupported_protocol if needed. If there are no errors, we
    // expect Security::Accept() to ask us to write (our) TLS server Hello. We
    // also allow an ioWantRead result in case some fancy TLS extension that
    // Squid does not yet understand requires reading post-Hello client bytes.
    const auto handshakeResult = acceptTls();
    if (!handshakeResult.wantsIo())
        return handleSslBumpHandshakeError(handshakeResult);

    // We need to reset inBuf here, to be used by incoming requests in the case
    // of SSL bump
    inBuf.clear();

    debugs(83, 5, "Peek and splice at step2 done. Start forwarding the request!!! ");
    sslServerBump->step = XactionStep::tlsBump3;
    FwdState::Start(clientConnection, sslServerBump->entry, sslServerBump->request.getRaw(), http ? http->al : NULL);
}

/// process a problematic Security::Accept() result on the SslBump code path
void
ConnStateData::handleSslBumpHandshakeError(const Security::IoResult &handshakeResult)
{
    auto errCategory = ERR_NONE;

    switch (handshakeResult.category) {
    case Security::IoResult::ioSuccess: {
        static const auto d = MakeNamedErrorDetail("TLS_ACCEPT_UNEXPECTED_SUCCESS");
        updateError(errCategory = ERR_GATEWAY_FAILURE, d);
        break;
    }

    case Security::IoResult::ioWantRead: {
        static const auto d = MakeNamedErrorDetail("TLS_ACCEPT_UNEXPECTED_READ");
        updateError(errCategory = ERR_GATEWAY_FAILURE, d);
        break;
    }

    case Security::IoResult::ioWantWrite: {
        static const auto d = MakeNamedErrorDetail("TLS_ACCEPT_UNEXPECTED_WRITE");
        updateError(errCategory = ERR_GATEWAY_FAILURE, d);
        break;
    }

    case Security::IoResult::ioError:
        debugs(83, (handshakeResult.important ? DBG_IMPORTANT : 2), "ERROR: " << handshakeResult.errorDescription <<
               " while SslBump-accepting a TLS connection on " << clientConnection << ": " << handshakeResult.errorDetail);
        updateError(errCategory = ERR_SECURE_ACCEPT_FAIL, handshakeResult.errorDetail);
        break;

    }

    if (!tunnelOnError(errCategory))
        clientConnection->close();
}

void
ConnStateData::doPeekAndSpliceStep()
{
    auto ssl = fd_table[clientConnection->fd].ssl.get();
    BIO *b = SSL_get_rbio(ssl);
    assert(b);
    Ssl::ClientBio *bio = static_cast<Ssl::ClientBio *>(BIO_get_data(b));

    debugs(33, 5, "PeekAndSplice mode, proceed with client negotiation. Current state:" << SSL_state_string_long(ssl));
    bio->hold(false);

    Comm::SetSelect(clientConnection->fd, COMM_SELECT_WRITE, clientNegotiateSSL, this, 0);
    switchedToHttps_ = true;
}

void
ConnStateData::httpsPeeked(PinnedIdleContext pic)
{
    Must(sslServerBump != NULL);
    Must(sslServerBump->request == pic.request);
    Must(pipeline.empty() || pipeline.front()->http == nullptr || pipeline.front()->http->request == pic.request.getRaw());

    if (Comm::IsConnOpen(pic.connection)) {
        notePinnedConnectionBecameIdle(pic);
        debugs(33, 5, "bumped HTTPS server: " << tlsConnectHostOrIp);
    } else
        debugs(33, 5, "Error while bumping: " << tlsConnectHostOrIp);

    getSslContextStart();
}

#endif /* USE_OPENSSL */

bool
ConnStateData::initiateTunneledRequest(HttpRequest::Pointer const &cause, const char *reason, const SBuf &payload)
{
    // fake a CONNECT request to force connState to tunnel
    SBuf connectHost;
    unsigned short connectPort = 0;

    if (pinning.serverConnection != nullptr) {
        static char ip[MAX_IPSTRLEN];
        connectHost = pinning.serverConnection->remote.toStr(ip, sizeof(ip));
        connectPort = pinning.serverConnection->remote.port();
    } else if (cause) {
        connectHost = cause->url.hostOrIp();
        connectPort = cause->url.port();
#if USE_OPENSSL
    } else if (!tlsConnectHostOrIp.isEmpty()) {
        connectHost = tlsConnectHostOrIp;
        connectPort = tlsConnectPort;
#endif
    } else if (transparent()) {
        static char ip[MAX_IPSTRLEN];
        connectHost = clientConnection->local.toStr(ip, sizeof(ip));
        connectPort = clientConnection->local.port();
    } else {
        // Typical cases are malformed HTTP requests on http_port and malformed
        // TLS handshakes on non-bumping https_port. TODO: Discover these
        // problems earlier so that they can be classified/detailed better.
        debugs(33, 2, "Not able to compute URL, abort request tunneling for " << reason);
        // TODO: throw when nonBlockingCheck() callbacks gain job protections
        static const auto d = MakeNamedErrorDetail("TUNNEL_TARGET");
        updateError(ERR_INVALID_REQ, d);
        return false;
    }

    debugs(33, 2, "Request tunneling for " << reason);
    ClientHttpRequest *http = buildFakeRequest(connectHost, connectPort, payload);
    HttpRequest::Pointer request = http->request;
    request->flags.forceTunnel = true;
    http->calloutContext = new ClientRequestContext(http);
    http->doCallouts();
    clientProcessRequestFinished(this, request);
    return true;
}

bool
ConnStateData::fakeAConnectRequest(const char *reason, const SBuf &payload)
{
    debugs(33, 2, "fake a CONNECT request to force connState to tunnel for " << reason);

    SBuf connectHost;
    assert(transparent());
    const unsigned short connectPort = clientConnection->local.port();

#if USE_OPENSSL
    if (!tlsClientSni_.isEmpty())
        connectHost.assign(tlsClientSni_);
    else
#endif
    {
        static char ip[MAX_IPSTRLEN];
        clientConnection->local.toHostStr(ip, sizeof(ip));
        connectHost.assign(ip);
    }

    ClientHttpRequest *http = buildFakeRequest(connectHost, connectPort, payload);

    http->calloutContext = new ClientRequestContext(http);
    HttpRequest::Pointer request = http->request;
    http->doCallouts();
    clientProcessRequestFinished(this, request);
    return true;
}

ClientHttpRequest *
ConnStateData::buildFakeRequest(SBuf &useHost, unsigned short usePort, const SBuf &payload)
{
    ClientHttpRequest *http = new ClientHttpRequest(this);
    Http::Stream *stream = new Http::Stream(clientConnection, http);

    StoreIOBuffer tempBuffer;
    tempBuffer.data = stream->reqbuf;
    tempBuffer.length = HTTP_REQBUF_SZ;

    ClientStreamData newServer = new clientReplyContext(http);
    ClientStreamData newClient = stream;
    clientStreamInit(&http->client_stream, clientGetMoreData, clientReplyDetach,
                     clientReplyStatus, newServer, clientSocketRecipient,
                     clientSocketDetach, newClient, tempBuffer);

    stream->flags.parsed_ok = 1; // Do we need it?
    stream->mayUseConnection(true);
    extendLifetime();
    stream->registerWithConn();

    const auto mx = MasterXaction::MakePortful(port);
    mx->tcpClient = clientConnection;
    // Setup Http::Request object. Maybe should be replaced by a call to (modified)
    // clientProcessRequest
    HttpRequest::Pointer request = new HttpRequest(mx);
    request->url.setScheme(AnyP::PROTO_AUTHORITY_FORM, nullptr);
    request->method = Http::METHOD_CONNECT;
    request->url.host(useHost.c_str());
    request->url.port(usePort);

    http->uri = SBufToCstring(request->effectiveRequestUri());
    http->initRequest(request.getRaw());

    request->manager(this, http->al);

    request->header.putStr(Http::HOST, useHost.c_str());

    request->sources |= ((switchedToHttps() || port->transport.protocol == AnyP::PROTO_HTTPS) ? Http::Message::srcHttps : Http::Message::srcHttp);
#if USE_AUTH
    if (getAuth())
        request->auth_user_request = getAuth();
#endif

    inBuf = payload;
    flags.readMore = false;

    return http;
}

/// check FD after clientHttp[s]ConnectionOpened, adjust HttpSockets as needed
static bool
OpenedHttpSocket(const Comm::ConnectionPointer &c, const Ipc::FdNoteId portType)
{
    if (!Comm::IsConnOpen(c)) {
        Must(NHttpSockets > 0); // we tried to open some
        --NHttpSockets; // there will be fewer sockets than planned
        Must(HttpSockets[NHttpSockets] < 0); // no extra fds received

        if (!NHttpSockets) // we could not open any listen sockets at all
            fatalf("Unable to open %s",FdNote(portType));

        return false;
    }
    return true;
}

/// find any unused HttpSockets[] slot and store fd there or return false
static bool
AddOpenedHttpSocket(const Comm::ConnectionPointer &conn)
{
    bool found = false;
    for (int i = 0; i < NHttpSockets && !found; ++i) {
        if ((found = HttpSockets[i] < 0))
            HttpSockets[i] = conn->fd;
    }
    return found;
}

static void
clientHttpConnectionsOpen(void)
{
    for (AnyP::PortCfgPointer s = HttpPortList; s != NULL; s = s->next) {
        const SBuf &scheme = AnyP::UriScheme(s->transport.protocol).image();

        if (MAXTCPLISTENPORTS == NHttpSockets) {
            debugs(1, DBG_IMPORTANT, "WARNING: You have too many '" << scheme << "_port' lines." <<
                   Debug::Extra << "The limit is " << MAXTCPLISTENPORTS << " HTTP ports.");
            continue;
        }

#if USE_OPENSSL
        if (s->flags.tunnelSslBumping()) {
            // Create ssl_ctx cache for this port.
            Ssl::TheGlobalContextStorage.addLocalStorage(s->s, s->secure.dynamicCertMemCacheSize);
        }
#endif

        if (s->secure.encryptTransport && !s->secure.staticContext) {
            debugs(1, DBG_CRITICAL, "ERROR: Ignoring " << scheme << "_port " << s->s << " due to TLS context initialization failure.");
            continue;
        }

        // Fill out a Comm::Connection which IPC will open as a listener for us
        //  then pass back when active so we can start a TcpAcceptor subscription.
        s->listenConn = new Comm::Connection;
        s->listenConn->local = s->s;

        s->listenConn->flags = COMM_NONBLOCKING | (s->workerQueues ? COMM_REUSEPORT : 0);

        typedef CommCbFunPtrCallT<CommAcceptCbPtrFun> AcceptCall;
        if (s->transport.protocol == AnyP::PROTO_HTTP) {
            // setup the subscriptions such that new connections accepted by listenConn are handled by HTTP
            RefCount<AcceptCall> subCall = commCbCall(5, 5, "httpAccept", CommAcceptCbPtrFun(httpAccept, CommAcceptCbParams(NULL)));
            Subscription::Pointer sub = new CallSubscription<AcceptCall>(subCall);

            AsyncCall::Pointer listenCall = asyncCall(33,2, "clientListenerConnectionOpened",
                                            ListeningStartedDialer(&clientListenerConnectionOpened, s, Ipc::fdnHttpSocket, sub));
            Ipc::StartListening(SOCK_STREAM, IPPROTO_TCP, s->listenConn, Ipc::fdnHttpSocket, listenCall);

        } else if (s->transport.protocol == AnyP::PROTO_HTTPS) {
            // setup the subscriptions such that new connections accepted by listenConn are handled by HTTPS
            RefCount<AcceptCall> subCall = commCbCall(5, 5, "httpsAccept", CommAcceptCbPtrFun(httpsAccept, CommAcceptCbParams(NULL)));
            Subscription::Pointer sub = new CallSubscription<AcceptCall>(subCall);

            AsyncCall::Pointer listenCall = asyncCall(33, 2, "clientListenerConnectionOpened",
                                            ListeningStartedDialer(&clientListenerConnectionOpened,
                                                    s, Ipc::fdnHttpsSocket, sub));
            Ipc::StartListening(SOCK_STREAM, IPPROTO_TCP, s->listenConn, Ipc::fdnHttpsSocket, listenCall);
        }

        HttpSockets[NHttpSockets] = -1; // set in clientListenerConnectionOpened
        ++NHttpSockets;
    }
}

void
clientStartListeningOn(AnyP::PortCfgPointer &port, const RefCount< CommCbFunPtrCallT<CommAcceptCbPtrFun> > &subCall, const Ipc::FdNoteId fdNote)
{
    // Fill out a Comm::Connection which IPC will open as a listener for us
    port->listenConn = new Comm::Connection;
    port->listenConn->local = port->s;
    port->listenConn->flags = COMM_NONBLOCKING;

    // route new connections to subCall
    typedef CommCbFunPtrCallT<CommAcceptCbPtrFun> AcceptCall;
    Subscription::Pointer sub = new CallSubscription<AcceptCall>(subCall);
    AsyncCall::Pointer listenCall =
        asyncCall(33, 2, "clientListenerConnectionOpened",
                  ListeningStartedDialer(&clientListenerConnectionOpened,
                                         port, fdNote, sub));
    Ipc::StartListening(SOCK_STREAM, IPPROTO_TCP, port->listenConn, fdNote, listenCall);

    assert(NHttpSockets < MAXTCPLISTENPORTS);
    HttpSockets[NHttpSockets] = -1;
    ++NHttpSockets;
}

/// process clientHttpConnectionsOpen result
static void
clientListenerConnectionOpened(AnyP::PortCfgPointer &s, const Ipc::FdNoteId portTypeNote, const Subscription::Pointer &sub)
{
    Must(s != NULL);

    if (!OpenedHttpSocket(s->listenConn, portTypeNote))
        return;

    Must(Comm::IsConnOpen(s->listenConn));

    // TCP: setup a job to handle accept() with subscribed handler
    AsyncJob::Start(new Comm::TcpAcceptor(s, FdNote(portTypeNote), sub));

    debugs(1, Important(13), "Accepting" << s->flags << " " <<
           FdNote(portTypeNote) << " connections " <<
           "at " << s->listenConn);

    Must(AddOpenedHttpSocket(s->listenConn)); // otherwise, we have received a fd we did not ask for

#if USE_SYSTEMD
    // When the very first port opens, tell systemd we are able to serve connections.
    // Subsequent sd_notify() calls, including calls during reconfiguration,
    // do nothing because the first call parameter is 1.
    // XXX: Send the notification only after opening all configured ports.
    if (opt_foreground || opt_no_daemon) {
        const auto result = sd_notify(1, "READY=1");
        if (result < 0) {
            debugs(1, DBG_IMPORTANT, "WARNING: failed to send start-up notification to systemd" <<
                   Debug::Extra << "sd_notify() error: " << xstrerr(-result));
        }
    }
#endif
}

void
clientOpenListenSockets(void)
{
    clientHttpConnectionsOpen();
    Ftp::StartListening();

    if (NHttpSockets < 1)
        fatal("No HTTP, HTTPS, or FTP ports configured");
}

void
clientConnectionsClose()
{
    for (AnyP::PortCfgPointer s = HttpPortList; s != NULL; s = s->next) {
        if (s->listenConn != NULL) {
            debugs(1, Important(14), "Closing HTTP(S) port " << s->listenConn->local);
            s->listenConn->close();
            s->listenConn = NULL;
        }
    }

    Ftp::StopListening();

    // TODO see if we can drop HttpSockets array entirely */
    for (int i = 0; i < NHttpSockets; ++i) {
        HttpSockets[i] = -1;
    }

    NHttpSockets = 0;
}

int
varyEvaluateMatch(StoreEntry * entry, HttpRequest * request)
{
    SBuf vary(request->vary_headers);
    const auto &reply = entry->mem().freshestReply();
    auto has_vary = reply.header.has(Http::HdrType::VARY);
#if X_ACCELERATOR_VARY

    has_vary |=
        reply.header.has(Http::HdrType::HDR_X_ACCELERATOR_VARY);
#endif

    if (!has_vary || entry->mem_obj->vary_headers.isEmpty()) {
        if (!vary.isEmpty()) {
            /* Oops... something odd is going on here.. */
            debugs(33, DBG_IMPORTANT, "varyEvaluateMatch: Oops. Not a Vary object on second attempt, '" <<
                   entry->mem_obj->urlXXX() << "' '" << vary << "'");
            request->vary_headers.clear();
            return VARY_CANCEL;
        }

        if (!has_vary) {
            /* This is not a varying object */
            return VARY_NONE;
        }

        /* virtual "vary" object found. Calculate the vary key and
         * continue the search
         */
        vary = httpMakeVaryMark(request, &reply);

        if (!vary.isEmpty()) {
            request->vary_headers = vary;
            return VARY_OTHER;
        } else {
            /* Ouch.. we cannot handle this kind of variance */
            /* XXX This cannot really happen, but just to be complete */
            return VARY_CANCEL;
        }
    } else {
        if (vary.isEmpty()) {
            vary = httpMakeVaryMark(request, &reply);

            if (!vary.isEmpty())
                request->vary_headers = vary;
        }

        if (vary.isEmpty()) {
            /* Ouch.. we cannot handle this kind of variance */
            /* XXX This cannot really happen, but just to be complete */
            return VARY_CANCEL;
        } else if (vary.cmp(entry->mem_obj->vary_headers) == 0) {
            return VARY_MATCH;
        } else {
            /* Oops.. we have already been here and still haven't
             * found the requested variant. Bail out
             */
            debugs(33, DBG_IMPORTANT, "varyEvaluateMatch: Oops. Not a Vary match on second attempt, '" <<
                   entry->mem_obj->urlXXX() << "' '" << vary << "'");
            return VARY_CANCEL;
        }
    }
}

ACLFilledChecklist *
clientAclChecklistCreate(const acl_access * acl, ClientHttpRequest * http)
{
    const auto checklist = new ACLFilledChecklist(acl, nullptr, nullptr);
    clientAclChecklistFill(*checklist, http);
    return checklist;
}

void
clientAclChecklistFill(ACLFilledChecklist &checklist, ClientHttpRequest *http)
{
    assert(http);

    if (!checklist.request && http->request)
        checklist.setRequest(http->request);

    if (!checklist.al && http->al) {
        checklist.al = http->al;
        checklist.syncAle(http->request, http->log_uri);
        if (!checklist.reply && http->al->reply) {
            checklist.reply = http->al->reply.getRaw();
            HTTPMSGLOCK(checklist.reply);
        }
    }

    if (const auto conn = http->getConn())
        checklist.setConn(conn); // may already be set
}

void
ConnStateData::fillChecklist(ACLFilledChecklist &checklist) const
{
    const auto context = pipeline.front();
    if (const auto http = context ? context->http : nullptr)
        return clientAclChecklistFill(checklist, http); // calls checklist.setConn()

    // no requests, but we always have connection-level details
    // TODO: ACL checks should not require a mutable ConnStateData. Adjust the
    // code that accidentally violates that principle to remove this const_cast!
    checklist.setConn(const_cast<ConnStateData*>(this));

    // Set other checklist fields inside our fillConnectionLevelDetails() rather
    // than here because clientAclChecklistFill() code path calls that method
    // (via ACLFilledChecklist::setConn()) rather than calling us directly.
}

void
ConnStateData::fillConnectionLevelDetails(ACLFilledChecklist &checklist) const
{
    assert(checklist.conn() == this);
    assert(clientConnection);

    if (!checklist.request) { // preserve (better) addresses supplied by setRequest()
        checklist.src_addr = clientConnection->remote;
        checklist.my_addr = clientConnection->local; // TODO: or port->s?
    }

#if USE_OPENSSL
    if (!checklist.sslErrors && sslServerBump)
        checklist.sslErrors = cbdataReference(sslServerBump->sslErrors());
#endif

    if (!checklist.rfc931[0]) // checklist creator may have supplied it already
        checklist.setIdent(clientConnection->rfc931);

}

bool
ConnStateData::transparent() const
{
    return port->flags.interceptedSomewhere();
}

BodyPipe::Pointer
ConnStateData::expectRequestBody(int64_t size)
{
    bodyPipe = new BodyPipe(this);
    if (size >= 0)
        bodyPipe->setBodySize(size);
    else
        startDechunkingRequest();
    return bodyPipe;
}

int64_t
ConnStateData::mayNeedToReadMoreBody() const
{
    if (!bodyPipe)
        return 0; // request without a body or read/produced all body bytes

    if (!bodyPipe->bodySizeKnown())
        return -1; // probably need to read more, but we cannot be sure

    const int64_t needToProduce = bodyPipe->unproducedSize();
    const int64_t haveAvailable = static_cast<int64_t>(inBuf.length());

    if (needToProduce <= haveAvailable)
        return 0; // we have read what we need (but are waiting for pipe space)

    return needToProduce - haveAvailable;
}

void
ConnStateData::stopReceiving(const char *error)
{
    debugs(33, 4, "receiving error (" << clientConnection << "): " << error <<
           "; old sending error: " <<
           (stoppedSending() ? stoppedSending_ : "none"));

    if (const char *oldError = stoppedReceiving()) {
        debugs(33, 3, "already stopped receiving: " << oldError);
        return; // nothing has changed as far as this connection is concerned
    }

    stoppedReceiving_ = error;

    if (const char *sendError = stoppedSending()) {
        debugs(33, 3, "closing because also stopped sending: " << sendError);
        clientConnection->close();
    }
}

void
ConnStateData::expectNoForwarding()
{
    if (bodyPipe != NULL) {
        debugs(33, 4, "no consumer for virgin body " << bodyPipe->status());
        bodyPipe->expectNoConsumption();
    }
}

/// initialize dechunking state
void
ConnStateData::startDechunkingRequest()
{
    Must(bodyPipe != NULL);
    debugs(33, 5, "start dechunking" << bodyPipe->status());
    assert(!bodyParser);
    bodyParser = new Http1::TeChunkedParser;
}

/// put parsed content into input buffer and clean up
void
ConnStateData::finishDechunkingRequest(bool withSuccess)
{
    debugs(33, 5, "finish dechunking: " << withSuccess);

    if (bodyPipe != NULL) {
        debugs(33, 7, "dechunked tail: " << bodyPipe->status());
        BodyPipe::Pointer myPipe = bodyPipe;
        stopProducingFor(bodyPipe, withSuccess); // sets bodyPipe->bodySize()
        Must(!bodyPipe); // we rely on it being nil after we are done with body
        if (withSuccess) {
            Must(myPipe->bodySizeKnown());
            Http::StreamPointer context = pipeline.front();
            if (context != NULL && context->http && context->http->request)
                context->http->request->setContentLength(myPipe->bodySize());
        }
    }

    delete bodyParser;
    bodyParser = NULL;
}

// XXX: this is an HTTP/1-only operation
void
ConnStateData::sendControlMsg(HttpControlMsg msg)
{
    if (const auto context = pipeline.front()) {
        if (context->http)
            context->http->al->reply = msg.reply;
    }

    if (!isOpen()) {
        debugs(33, 3, "ignoring 1xx due to earlier closure");
        return;
    }

    // HTTP/1 1xx status messages are only valid when there is a transaction to trigger them
    if (!pipeline.empty()) {
        HttpReply::Pointer rep(msg.reply);
        Must(rep);
        // remember the callback
        cbControlMsgSent = msg.cbSuccess;

        typedef CommCbMemFunT<HttpControlMsgSink, CommIoCbParams> Dialer;
        AsyncCall::Pointer call = JobCallback(33, 5, Dialer, this, HttpControlMsgSink::wroteControlMsg);

        if (!writeControlMsgAndCall(rep.getRaw(), call)) {
            // but still inform the caller (so it may resume its operation)
            doneWithControlMsg();
        }
        return;
    }

    debugs(33, 3, " closing due to missing context for 1xx");
    clientConnection->close();
}

void
ConnStateData::doneWithControlMsg()
{
    HttpControlMsgSink::doneWithControlMsg();

    if (Http::StreamPointer deferredRequest = pipeline.front()) {
        debugs(33, 3, clientConnection << ": calling PushDeferredIfNeeded after control msg wrote");
        ClientSocketContextPushDeferredIfNeeded(deferredRequest, this);
    }
}

/// Our close handler called by Comm when the pinned connection is closed
void
ConnStateData::clientPinnedConnectionClosed(const CommCloseCbParams &io)
{
    // FwdState might repin a failed connection sooner than this close
    // callback is called for the failed connection.
    assert(pinning.serverConnection == io.conn);
    pinning.closeHandler = NULL; // Comm unregisters handlers before calling
    const bool sawZeroReply = pinning.zeroReply; // reset when unpinning
    pinning.serverConnection->noteClosure();
    unpinConnection(false);

    if (sawZeroReply && clientConnection != NULL) {
        debugs(33, 3, "Closing client connection on pinned zero reply.");
        clientConnection->close();
    }

}

void
ConnStateData::pinBusyConnection(const Comm::ConnectionPointer &pinServer, const HttpRequest::Pointer &request)
{
    pinConnection(pinServer, *request);
}

void
ConnStateData::notePinnedConnectionBecameIdle(PinnedIdleContext pic)
{
    Must(pic.connection);
    Must(pic.request);
    pinConnection(pic.connection, *pic.request);

    // monitor pinned server connection for remote-end closures.
    startPinnedConnectionMonitoring();

    if (pipeline.empty())
        kick(); // in case clientParseRequests() was blocked by a busy pic.connection
}

/// Forward future client requests using the given server connection.
void
ConnStateData::pinConnection(const Comm::ConnectionPointer &pinServer, const HttpRequest &request)
{
    if (Comm::IsConnOpen(pinning.serverConnection) &&
            pinning.serverConnection->fd == pinServer->fd) {
        debugs(33, 3, "already pinned" << pinServer);
        return;
    }

    unpinConnection(true); // closes pinned connection, if any, and resets fields

    pinning.serverConnection = pinServer;

    debugs(33, 3, pinning.serverConnection);

    Must(pinning.serverConnection != NULL);

    const char *pinnedHost = "[unknown]";
    pinning.host = xstrdup(request.url.host());
    pinning.port = request.url.port();
    pinnedHost = pinning.host;
    pinning.pinned = true;
    if (CachePeer *aPeer = pinServer->getPeer())
        pinning.peer = cbdataReference(aPeer);
    pinning.auth = request.flags.connectionAuth;
    char stmp[MAX_IPSTRLEN];
    char desc[FD_DESC_SZ];
    snprintf(desc, FD_DESC_SZ, "%s pinned connection for %s (%d)",
             (pinning.auth || !pinning.peer) ? pinnedHost : pinning.peer->name,
             clientConnection->remote.toUrl(stmp,MAX_IPSTRLEN),
             clientConnection->fd);
    fd_note(pinning.serverConnection->fd, desc);

    typedef CommCbMemFunT<ConnStateData, CommCloseCbParams> Dialer;
    pinning.closeHandler = JobCallback(33, 5,
                                       Dialer, this, ConnStateData::clientPinnedConnectionClosed);
    // remember the pinned connection so that cb does not unpin a fresher one
    typedef CommCloseCbParams Params;
    Params &params = GetCommParams<Params>(pinning.closeHandler);
    params.conn = pinning.serverConnection;
    comm_add_close_handler(pinning.serverConnection->fd, pinning.closeHandler);
}

/// [re]start monitoring pinned connection for peer closures so that we can
/// propagate them to an _idle_ client pinned to that peer
void
ConnStateData::startPinnedConnectionMonitoring()
{
    if (pinning.readHandler != NULL)
        return; // already monitoring

    typedef CommCbMemFunT<ConnStateData, CommIoCbParams> Dialer;
    pinning.readHandler = JobCallback(33, 3,
                                      Dialer, this, ConnStateData::clientPinnedConnectionRead);
    Comm::Read(pinning.serverConnection, pinning.readHandler);
}

void
ConnStateData::stopPinnedConnectionMonitoring()
{
    if (pinning.readHandler != NULL) {
        Comm::ReadCancel(pinning.serverConnection->fd, pinning.readHandler);
        pinning.readHandler = NULL;
    }
}

#if USE_OPENSSL
bool
ConnStateData::handleIdleClientPinnedTlsRead()
{
    // A ready-for-reading connection means that the TLS server either closed
    // the connection, sent us some unexpected HTTP data, or started TLS
    // renegotiations. We should close the connection except for the last case.

    Must(pinning.serverConnection != nullptr);
    auto ssl = fd_table[pinning.serverConnection->fd].ssl.get();
    if (!ssl)
        return false;

    char buf[1];
    const int readResult = SSL_read(ssl, buf, sizeof(buf));

    if (readResult > 0 || SSL_pending(ssl) > 0) {
        debugs(83, 2, pinning.serverConnection << " TLS application data read");
        return false;
    }

    switch(const int error = SSL_get_error(ssl, readResult)) {
    case SSL_ERROR_WANT_WRITE:
        debugs(83, DBG_IMPORTANT, pinning.serverConnection << " TLS SSL_ERROR_WANT_WRITE request for idle pinned connection");
    // fall through to restart monitoring, for now
    case SSL_ERROR_NONE:
    case SSL_ERROR_WANT_READ:
        startPinnedConnectionMonitoring();
        return true;

    default:
        debugs(83, 2, pinning.serverConnection << " TLS error: " << error);
        return false;
    }

    // not reached
    return true;
}
#endif

/// Our read handler called by Comm when the server either closes an idle pinned connection or
/// perhaps unexpectedly sends something on that idle (from Squid p.o.v.) connection.
void
ConnStateData::clientPinnedConnectionRead(const CommIoCbParams &io)
{
    pinning.readHandler = NULL; // Comm unregisters handlers before calling

    if (io.flag == Comm::ERR_CLOSING)
        return; // close handler will clean up

    Must(pinning.serverConnection == io.conn);

#if USE_OPENSSL
    if (handleIdleClientPinnedTlsRead())
        return;
#endif

    const bool clientIsIdle = pipeline.empty();

    debugs(33, 3, "idle pinned " << pinning.serverConnection << " read " <<
           io.size << (clientIsIdle ? " with idle client" : ""));

    pinning.serverConnection->close();

    // If we are still sending data to the client, do not close now. When we are done sending,
    // ConnStateData::kick() checks pinning.serverConnection and will close.
    // However, if we are idle, then we must close to inform the idle client and minimize races.
    if (clientIsIdle && clientConnection != NULL)
        clientConnection->close();
}

Comm::ConnectionPointer
ConnStateData::borrowPinnedConnection(HttpRequest *request, const AccessLogEntryPointer &ale)
{
    debugs(33, 7, pinning.serverConnection);
    Must(request);

    const auto pinningError = [&](const err_type type) {
        unpinConnection(true);
        HttpRequestPointer requestPointer = request;
        return ErrorState::NewForwarding(type, requestPointer, ale);
    };

    if (!Comm::IsConnOpen(pinning.serverConnection))
        throw pinningError(ERR_ZERO_SIZE_OBJECT);

    if (pinning.auth && pinning.host && strcasecmp(pinning.host, request->url.host()) != 0)
        throw pinningError(ERR_CANNOT_FORWARD); // or generalize ERR_CONFLICT_HOST

    if (pinning.port != request->url.port())
        throw pinningError(ERR_CANNOT_FORWARD); // or generalize ERR_CONFLICT_HOST

    if (pinning.peer && !cbdataReferenceValid(pinning.peer))
        throw pinningError(ERR_ZERO_SIZE_OBJECT);

    if (pinning.peerAccessDenied)
        throw pinningError(ERR_CANNOT_FORWARD); // or generalize ERR_FORWARDING_DENIED

    stopPinnedConnectionMonitoring();
    return pinning.serverConnection;
}

Comm::ConnectionPointer
ConnStateData::BorrowPinnedConnection(HttpRequest *request, const AccessLogEntryPointer &ale)
{
    if (const auto connManager = request ? request->pinnedConnection() : nullptr)
        return connManager->borrowPinnedConnection(request, ale);

    // ERR_CANNOT_FORWARD is somewhat misleading here; we can still forward, but
    // there is no point since the client connection is now gone
    HttpRequestPointer requestPointer = request;
    throw ErrorState::NewForwarding(ERR_CANNOT_FORWARD, requestPointer, ale);
}

void
ConnStateData::unpinConnection(const bool andClose)
{
    debugs(33, 3, pinning.serverConnection);

    if (pinning.peer)
        cbdataReferenceDone(pinning.peer);

    if (Comm::IsConnOpen(pinning.serverConnection)) {
        if (pinning.closeHandler != NULL) {
            comm_remove_close_handler(pinning.serverConnection->fd, pinning.closeHandler);
            pinning.closeHandler = NULL;
        }

        stopPinnedConnectionMonitoring();

        // close the server side socket if requested
        if (andClose)
            pinning.serverConnection->close();
        pinning.serverConnection = NULL;
    }

    safe_free(pinning.host);

    pinning.zeroReply = false;
    pinning.peerAccessDenied = false;

    /* NOTE: pinning.pinned should be kept. This combined with fd == -1 at the end of a request indicates that the host
     * connection has gone away */
}

void
ConnStateData::terminateAll(const Error &rawError, const LogTagsErrors &lte)
{
    auto error = rawError; // (cheap) copy so that we can detail
    // We detail even ERR_NONE: There should be no transactions left, and
    // detailed ERR_NONE will be unused. Otherwise, this detail helps in triage.
    if (!error.detail) {
        static const auto d = MakeNamedErrorDetail("WITH_CLIENT");
        error.detail = d;
    }

    debugs(33, 3, pipeline.count() << '/' << pipeline.nrequests << " after " << error);

    if (pipeline.empty()) {
        bareError.update(error); // XXX: bareLogTagsErrors
    } else {
        // We terminate the current CONNECT/PUT/etc. context below, logging any
        // error details, but that context may leave unparsed bytes behind.
        // Consume them to stop checkLogging() from logging them again later.
        const auto intputToConsume =
#if USE_OPENSSL
            parsingTlsHandshake ? "TLS handshake" : // more specific than CONNECT
#endif
            bodyPipe ? "HTTP request body" :
            pipeline.back()->mayUseConnection() ? "HTTP CONNECT" :
            nullptr;

        while (const auto context = pipeline.front()) {
            context->noteIoError(error, lte);
            context->finished(); // cleanup and self-deregister
            assert(context != pipeline.front());
        }

        if (intputToConsume && !inBuf.isEmpty()) {
            debugs(83, 5, "forgetting client " << intputToConsume << " bytes: " << inBuf.length());
            inBuf.clear();
        }
    }

    clientConnection->close();
}

/// log the last (attempt at) transaction if nobody else did
void
ConnStateData::checkLogging()
{
    // to simplify our logic, we assume that terminateAll() has been called
    assert(pipeline.empty());

    // do not log connections that closed after a transaction (it is normal)
    // TODO: access_log needs ACLs to match received-no-bytes connections
    if (pipeline.nrequests && inBuf.isEmpty())
        return;

    /* Create a temporary ClientHttpRequest object. Its destructor will log. */
    ClientHttpRequest http(this);
    http.req_sz = inBuf.length();
    // XXX: Or we died while waiting for the pinned connection to become idle.
    http.setErrorUri("error:transaction-end-before-headers");
    http.updateError(bareError);
}

bool
ConnStateData::shouldPreserveClientData() const
{
    // PROXY protocol bytes are meant for us and, hence, cannot be tunneled
    if (needProxyProtocolHeader_)
        return false;

    // If our decision here is negative, configuration changes are irrelevant.
    // Otherwise, clientTunnelOnError() rechecks configuration before tunneling.
    if (!Config.accessList.on_unsupported_protocol)
        return false;

    // TODO: Figure out whether/how we can support FTP tunneling.
    if (port->transport.protocol == AnyP::PROTO_FTP)
        return false;

#if USE_OPENSSL
    if (parsingTlsHandshake)
        return true;

    // the 1st HTTP request on a bumped connection
    if (!parsedBumpedRequestCount && switchedToHttps())
        return true;
#endif

    // the 1st HTTP(S) request on a connection to an intercepting port
    if (!pipeline.nrequests && transparent())
        return true;

    return false;
}

NotePairs::Pointer
ConnStateData::notes()
{
    if (!theNotes)
        theNotes = new NotePairs;
    return theNotes;
}

std::ostream &
operator <<(std::ostream &os, const ConnStateData::PinnedIdleContext &pic)
{
    return os << pic.connection << ", request=" << pic.request;
}

std::ostream &
operator <<(std::ostream &os, const ConnStateData::ServerConnectionContext &scc)
{
    return os << scc.conn_ << ", srv_bytes=" << scc.preReadServerBytes.length();
}
<|MERGE_RESOLUTION|>--- conflicted
+++ resolved
@@ -2316,7 +2316,7 @@
         return;
     }
 
-    debugs(33, 4, params.conn << ": accepted");
+    debugs(33, 4, params.conn << " accepted " << fdDesc);
     fd_note(params.conn->fd, fdDesc);
 
     // Socket is ready, setup the connection manager to start using it
@@ -2514,27 +2514,7 @@
 static void
 httpsAccept(const CommAcceptCbParams &params)
 {
-<<<<<<< HEAD
     httpAcceptCommon(params, "client https connect");
-=======
-    MasterXaction::Pointer xact = params.xaction;
-    const AnyP::PortCfgPointer s = xact->squidPort;
-
-    // NP: it is possible the port was reconfigured when the call or accept() was queued.
-
-    if (params.flag != Comm::OK) {
-        // Its possible the call was still queued when the client disconnected
-        debugs(33, 2, "httpsAccept: " << s->listenConn << ": accept failure: " << xstrerr(params.xerrno));
-        return;
-    }
-
-    debugs(33, 4, params.conn << " accepted, starting SSL negotiation.");
-    fd_note(params.conn->fd, "client https connect");
-
-    // Socket is ready, setup the connection manager to start using it
-    auto *srv = Https::NewServer(xact);
-    AsyncJob::Start(srv); // usually async-calls postHttpsAccept()
->>>>>>> bb1a3319
 }
 
 void
@@ -2555,52 +2535,13 @@
     assert(!switchedToHttps_);
     assert(!needProxyProtocolHeader_); // if we expect a PROXY protocol header, it must have been parsed already
 
-<<<<<<< HEAD
     if (!Config.accessList.ssl_bump) {
         httpsSslBumpStep1AccessCheckDone(ACCESS_DENIED);
-=======
-        const auto mx = MasterXaction::MakePortful(port);
-        mx->tcpClient = clientConnection;
-        // Create a fake HTTP request and ALE for the ssl_bump ACL check,
-        // using tproxy/intercept provided destination IP and port.
-        // XXX: Merge with subsequent fakeAConnectRequest(), buildFakeRequest().
-        // XXX: Do this earlier (e.g., in Http[s]::One::Server constructor).
-        HttpRequest *request = new HttpRequest(mx);
-        static char ip[MAX_IPSTRLEN];
-        request->url.host(clientConnection->local.toStr(ip, sizeof(ip)));
-        request->url.port(clientConnection->local.port());
-        request->myportname = port->name;
-        const AccessLogEntry::Pointer connectAle = new AccessLogEntry;
-        CodeContext::Reset(connectAle);
-        // TODO: Use these request/ALE when waiting for new bumped transactions.
-
-        ACLFilledChecklist *acl_checklist = new ACLFilledChecklist(Config.accessList.ssl_bump, request, NULL);
-        fillChecklist(*acl_checklist);
-        // Build a local AccessLogEntry to allow requiresAle() acls work
-        acl_checklist->al = connectAle;
-        acl_checklist->al->cache.start_time = current_time;
-        acl_checklist->al->tcpClient = clientConnection;
-        acl_checklist->al->cache.port = port;
-        acl_checklist->al->cache.caddr = log_addr;
-        acl_checklist->al->proxyProtocolHeader = proxyProtocolHeader_;
-        acl_checklist->al->updateError(bareError);
-        HTTPMSGUNLOCK(acl_checklist->al->request);
-        acl_checklist->al->request = request;
-        HTTPMSGLOCK(acl_checklist->al->request);
-        Http::StreamPointer context = pipeline.front();
-        ClientHttpRequest *http = context ? context->http : nullptr;
-        const char *log_uri = http ? http->log_uri : nullptr;
-        acl_checklist->syncAle(request, log_uri);
-        acl_checklist->nonBlockingCheck(httpsSslBumpAccessCheckDone, this);
-#else
-        fatal("FATAL: SSL-Bump requires --with-openssl");
-#endif
->>>>>>> bb1a3319
         return;
     }
 
     assert(port->flags.interceptedSomewhere());
-    MasterXaction::Pointer mx = new MasterXaction(port);
+    const auto mx = MasterXaction::MakePortful(port);
     mx->tcpClient = clientConnection;
     // Create a fake HTTP request and ALE for the ssl_bump ACL check,
     // using tproxy/intercept provided destination IP and port.
@@ -2624,6 +2565,7 @@
     acl_checklist->al->cache.port = port;
     acl_checklist->al->cache.caddr = log_addr;
     acl_checklist->al->proxyProtocolHeader = proxyProtocolHeader_;
+    acl_checklist->al->updateError(bareError);
     HTTPMSGUNLOCK(acl_checklist->al->request);
     acl_checklist->al->request = request;
     HTTPMSGLOCK(acl_checklist->al->request);
