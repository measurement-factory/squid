--- conflicted
+++ resolved
@@ -2245,11 +2245,7 @@
            "\n----------");
 
     /* deny CONNECT via accelerated ports */
-<<<<<<< HEAD
-    if (hp.method() == Http::METHOD_CONNECT && csd->port && csd->port->flags.accelSurrogate) {
-=======
-    if (*method_p == Http::METHOD_CONNECT && csd->port != NULL && csd->port->flags.accelSurrogate) {
->>>>>>> 94da12c8
+    if (hp.method() == Http::METHOD_CONNECT && csd->port != NULL && csd->port->flags.accelSurrogate) {
         debugs(33, DBG_IMPORTANT, "WARNING: CONNECT method received on " << csd->port->transport.protocol << " Accelerator port " << csd->port->s.port());
         debugs(33, DBG_IMPORTANT, "WARNING: for request: " << hp.method() << " " << hp.requestUri() << " " << hp.messageProtocol());
         hp.request_parse_status = Http::scMethodNotAllowed;
