--- conflicted
+++ resolved
@@ -3392,19 +3392,9 @@
     // TCP: setup a job to handle accept() with subscribed handler
     AsyncJob::Start(new Comm::TcpAcceptor(s, FdNote(portTypeNote), sub));
 
-<<<<<<< HEAD
-    debugs(1, DBG_IMPORTANT, "Accepting" << s->flags << " " <<
+    debugs(1, Important(13), "Accepting" << s->flags << " " <<
            FdNote(portTypeNote) << " connections " <<
            "at " << s->listenConn);
-=======
-    debugs(1, Important(13), "Accepting " <<
-           (s->flags.natIntercept ? "NAT intercepted " : "") <<
-           (s->flags.tproxyIntercept ? "TPROXY intercepted " : "") <<
-           (s->flags.tunnelSslBumping ? "SSL bumped " : "") <<
-           (s->flags.accelSurrogate ? "reverse-proxy " : "")
-           << FdNote(portTypeNote) << " connections at "
-           << s->listenConn);
->>>>>>> 2b9a2bba
 
     Must(AddOpenedHttpSocket(s->listenConn)); // otherwise, we have received a fd we did not ask for
 
