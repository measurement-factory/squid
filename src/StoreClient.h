--- conflicted
+++ resolved
@@ -130,8 +130,6 @@
     void scheduleMemRead();
     void scheduleRead();
     bool startSwapin();
-<<<<<<< HEAD
-=======
 
     void fail();
     void callback(ssize_t);
@@ -140,7 +138,6 @@
     void noteNews();
     void finishCallback();
     static void FinishCallback(store_client *);
->>>>>>> bb4cc8e6
 
     int type;
     bool object_ok;
