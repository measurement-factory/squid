/*
 * Copyright (C) 1996-2023 The Squid Software Foundation and contributors
 *
 * Squid software is distributed under GPLv2+ license and includes
 * contributions from numerous individuals and organizations.
 * Please see the COPYING and CONTRIBUTORS files for details.
 */

/* DEBUG: section 39    Cache Array Routing Protocol */

#include "squid.h"
#include "CachePeer.h"
#include "CachePeers.h"
#include "carp.h"
#include "HttpRequest.h"
#include "mgr/Registration.h"
#include "neighbors.h"
#include "PeerSelectState.h"
#include "SquidConfig.h"
#include "Store.h"

#include <cmath>

#define ROTATE_LEFT(x, n) (((x) << (n)) | ((x) >> (32-(n))))

/// CARP cache_peers ordered by their CARP weight
static SelectedCachePeers TheCarpPeers;

static OBJH carpCachemgr;

static int
peerSortWeight(const void *a, const void *b)
{
    const CachePeer *const *p1 = (const CachePeer *const *)a;
    const CachePeer *const *p2 = (const CachePeer *const *)b;
    return (*p1)->weight - (*p2)->weight;
}

static void
carpRegisterWithCacheManager(void)
{
    Mgr::RegisterAction("carp", "CARP information", carpCachemgr, 0, 1);
}

void
carpInit(void)
{
    int W = 0;
    double P_last, X_last, Xn;
    char *t;
    /* Clean up */

    TheCarpPeers.clear();

    /* initialize cache manager before we have a chance to leave the execution path */
    carpRegisterWithCacheManager();

    /* find out which peers we have */

    RawCachePeers rawCarpPeers;
<<<<<<< HEAD
    for (const auto &peer: CurrentCachePeers()) {
        const auto p = peer.get();

        if (!cbdataReferenceValid(p))
            continue;

=======
    for (auto p = Config.peers; p; p = p->next) {
>>>>>>> 3bd118d6
        if (!p->options.carp)
            continue;

        assert(p->type == PEER_PARENT);

        if (p->weight == 0)
            continue;

        rawCarpPeers.push_back(p);

        W += p->weight;
    }

    if (rawCarpPeers.empty())
        return;

    /* calculate hashes and load factors */
    for (const auto p: rawCarpPeers) {
        /* calculate this peers hash */
        p->carp.hash = 0;

        for (t = p->name; *t != 0; ++t)
            p->carp.hash += ROTATE_LEFT(p->carp.hash, 19) + (unsigned int) *t;

        p->carp.hash += p->carp.hash * 0x62531965;

        p->carp.hash = ROTATE_LEFT(p->carp.hash, 21);

        /* and load factor */
        p->carp.load_factor = ((double) p->weight) / (double) W;

        if (floor(p->carp.load_factor * 1000.0) == 0.0)
            p->carp.load_factor = 0.0;
    }

    /* Sort our list on weight */
    qsort(rawCarpPeers.data(), rawCarpPeers.size(), sizeof(decltype(rawCarpPeers)::value_type), peerSortWeight);

    /* Calculate the load factor multipliers X_k
     *
     * X_1 = pow ((K*p_1), (1/K))
     * X_k = ([K-k+1] * [P_k - P_{k-1}])/(X_1 * X_2 * ... * X_{k-1})
     * X_k += pow ((X_{k-1}, {K-k+1})
     * X_k = pow (X_k, {1/(K-k+1)})
     * simplified to have X_1 part of the loop
     */
    const auto K = rawCarpPeers.size();

    P_last = 0.0;       /* Empty P_0 */

    Xn = 1.0;           /* Empty starting point of X_1 * X_2 * ... * X_{x-1} */

    X_last = 0.0;       /* Empty X_0, nullifies the first pow statement */

    for (size_t k = 1; k <= K; ++k) {
        double Kk1 = (double) (K - k + 1);
        const auto p = rawCarpPeers[k - 1];
        p->carp.load_multiplier = (Kk1 * (p->carp.load_factor - P_last)) / Xn;
        p->carp.load_multiplier += pow(X_last, Kk1);
        p->carp.load_multiplier = pow(p->carp.load_multiplier, 1.0 / Kk1);
        Xn *= p->carp.load_multiplier;
        X_last = p->carp.load_multiplier;
        P_last = p->carp.load_factor;
    }

    TheCarpPeers.assign(rawCarpPeers.begin(), rawCarpPeers.end());
}

CachePeer *
carpSelectParent(PeerSelector *ps)
{
    assert(ps);
    HttpRequest *request = ps->request;

    CachePeer *p = nullptr;
    unsigned int user_hash = 0;
    unsigned int combined_hash;
    double score;
    double high_score = 0;

    if (TheCarpPeers.empty())
        return nullptr;

    /* calculate hash key */
    debugs(39, 2, "carpSelectParent: Calculating hash for " << request->effectiveRequestUri());

    /* select CachePeer */
    for (const auto &tp: TheCarpPeers) {
        if (!tp)
            continue; // peer gone

        SBuf key;
        if (tp->options.carp_key.set) {
            // this code follows URI syntax pattern.
            // corner cases should use the full effective request URI
            if (tp->options.carp_key.scheme) {
                key.append(request->url.getScheme().image());
                if (key.length()) //if the scheme is not empty
                    key.append("://");
            }
            if (tp->options.carp_key.host) {
                key.append(request->url.host());
            }
            if (tp->options.carp_key.port) {
                key.appendf(":%hu", request->url.port().value_or(0));
            }
            if (tp->options.carp_key.path) {
                // XXX: fix when path and query are separate
                key.append(request->url.path().substr(0,request->url.path().find('?'))); // 0..N
            }
            if (tp->options.carp_key.params) {
                // XXX: fix when path and query are separate
                SBuf::size_type pos;
                if ((pos=request->url.path().find('?')) != SBuf::npos)
                    key.append(request->url.path().substr(pos)); // N..npos
            }
        }
        // if the url-based key is empty, e.g. because the user is
        // asking to balance on the path but the request doesn't supply any,
        // then fall back to the effective request URI

        if (key.isEmpty())
            key=request->effectiveRequestUri();

        for (const char *c = key.rawContent(), *e=key.rawContent()+key.length(); c < e; ++c)
            user_hash += ROTATE_LEFT(user_hash, 19) + *c;
        combined_hash = (user_hash ^ tp->carp.hash);
        combined_hash += combined_hash * 0x62531965;
        combined_hash = ROTATE_LEFT(combined_hash, 21);
        score = combined_hash * tp->carp.load_multiplier;
        debugs(39, 3, *tp << " key=" << key << " combined_hash=" << combined_hash  <<
               " score=" << std::setprecision(0) << score);

        if ((score > high_score) && peerHTTPOkay(tp.get(), ps)) {
            p = tp.get();
            high_score = score;
        }
    }

    if (p)
        debugs(39, 2, "selected " << *p);

    return p;
}

static void
carpCachemgr(StoreEntry * sentry)
{
    int sumfetches = 0;
    storeAppendPrintf(sentry, "%24s %10s %10s %10s %10s\n",
                      "Hostname",
                      "Hash",
                      "Multiplier",
                      "Factor",
                      "Actual");

    for (const auto &p: TheCarpPeers) {
        if (!p)
            continue;
        sumfetches += p->stats.fetches;
    }

    for (const auto &p: TheCarpPeers) {
        if (!p)
            continue;
        storeAppendPrintf(sentry, "%24s %10x %10f %10f %10f\n",
                          p->name, p->carp.hash,
                          p->carp.load_multiplier,
                          p->carp.load_factor,
                          sumfetches ? (double) p->stats.fetches / sumfetches : -1.0);
    }
}
<|MERGE_RESOLUTION|>--- conflicted
+++ resolved
@@ -58,16 +58,9 @@
     /* find out which peers we have */
 
     RawCachePeers rawCarpPeers;
-<<<<<<< HEAD
     for (const auto &peer: CurrentCachePeers()) {
         const auto p = peer.get();
 
-        if (!cbdataReferenceValid(p))
-            continue;
-
-=======
-    for (auto p = Config.peers; p; p = p->next) {
->>>>>>> 3bd118d6
         if (!p->options.carp)
             continue;
 
