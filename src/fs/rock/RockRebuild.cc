/*
 * Copyright (C) 1996-2021 The Squid Software Foundation and contributors
 *
 * Squid software is distributed under GPLv2+ license and includes
 * contributions from numerous individuals and organizations.
 * Please see the COPYING and CONTRIBUTORS files for details.
 */

/* DEBUG: section 79    Disk IO Routines */

#include "squid.h"
#include "base/AsyncJobCalls.h"
#include "DebugMessages.h"
#include "fs/rock/RockDbCell.h"
#include "fs/rock/RockRebuild.h"
#include "fs/rock/RockSwapDir.h"
#include "fs_io.h"
#include "globals.h"
#include "ipc/StrandCoord.h"
#include "md5.h"
#include "sbuf/Stream.h"
#include "SquidTime.h"
#include "Store.h"
#include "tools.h"

#include <cerrno>

CBDATA_NAMESPACED_CLASS_INIT(Rock, Rebuild);

/**
 \defgroup RockFsRebuild Rock Store Rebuild
 \ingroup Filesystems
 *
 \section RockFsRebuildOverview Overview
 *  Several layers of information are manipualted during the rebuild:
 \par
 *  Store Entry: Response message plus all the metainformation associated with
 *  it. Identified by store key. At any given time, from Squid point
 *  of view, there is only one entry with a given key, but several
 *  different entries with the same key can be observed in any historical
 *  archive (such as an access log or a store database).
 \par
 *  Slot chain: A sequence of db slots representing a Store Entry state at
 *  some point in time. Identified by key+version combination. Due to
 *  transaction aborts, crashes, and idle periods, some chains may contain
 *  incomplete or stale information. We assume that no two different chains
 *  have the same key and version. If that assumption fails, we may serve a
 *  hodgepodge entry during rebuild, until "extra" slots are loaded/noticed.
 \par
 *  iNode: The very first db slot in an entry slot chain. This slot contains
 *  at least the beginning of Store Entry metadata, but most 32KB inodes contain
 *  the entire metadata, HTTP headers, and HTTP body.
 \par
 *  Db slot: A db record containing a piece of a single store entry and linked
 *  to other slots with the same key and version fields, forming a chain.
 *  Slots are identified by their absolute position in the database file,
 *  which is naturally unique.
 \par
 *  When information from the newly loaded db slot contradicts the entry-level
 *  information collected so far (e.g., the versions do not match or the total
 *  chain size after the slot contribution exceeds the expected number), the
 *  whole entry (and not just the chain or the slot!) is declared corrupted.
 \par
 *  Why invalidate the whole entry? Rock Store is written for high-load
 *  environments with large caches, where there is usually very few idle slots
 *  in the database. A space occupied by a purged entry is usually immediately
 *  reclaimed. A Squid crash or a transaction abort is rather unlikely to
 *  leave a relatively large number of stale slots in the database. Thus, the
 *  number of potentially corrupted entries is relatively small. On the other
 *  hand, the damage from serving a single hadgepodge entry may be significant
 *  to the user. In such an environment, invalidating the whole entry has
 *  negligible performance impact but saves us from high-damage bugs.
 */

namespace Rock
{

static bool
DoneLoading(const int64_t loadingPos, const int64_t dbSlotLimit)
{
    return loadingPos >= dbSlotLimit;
}

static bool
DoneValidating(const int64_t validationPos, const int64_t dbSlotLimit, const int64_t dbEntryLimit)
{
    // paranoid slot checking is only enabled with squid -S
    const auto extraWork = opt_store_doublecheck ? dbSlotLimit : 0;
    return validationPos >= (dbEntryLimit + extraWork);
}

/// low-level anti-padding storage class for LoadingEntry and LoadingSlot flags
class LoadingFlags
{
public:
    LoadingFlags(): state(0), anchored(0), mapped(0), finalized(0), freed(0) {}

    /* for LoadingEntry */
    uint8_t state:3;  ///< current entry state (one of the LoadingEntry::State values)
    uint8_t anchored:1;  ///< whether we loaded the inode slot for this entry

    /* for LoadingSlot */
    uint8_t mapped:1;  ///< whether the slot was added to a mapped entry
    uint8_t finalized:1;  ///< whether finalizeOrThrow() has scanned the slot
    uint8_t freed:1;  ///< whether the slot was given to the map as free space
};

/// smart StoreEntry-level info pointer (hides anti-padding LoadingParts arrays)
class LoadingEntry
{
public:
    LoadingEntry(const sfileno fileNo, LoadingParts &source);

    uint64_t &size; ///< payload seen so far
    uint32_t &version; ///< DbCellHeader::version to distinguish same-URL chains

    /// possible store entry states during index rebuild
    typedef enum { leEmpty = 0, leLoading, leLoaded, leCorrupted, leIgnored } State;

    /* LoadingFlags::state */
    State state() const { return static_cast<State>(flags.state); }
    void state(State aState) const { flags.state = aState; }

    /* LoadingFlags::anchored */
    bool anchored() const { return flags.anchored; }
    void anchored(const bool beAnchored) { flags.anchored = beAnchored; }

private:
    LoadingFlags &flags; ///< entry flags (see the above accessors) are ours
};

/// smart db slot-level info pointer (hides anti-padding LoadingParts arrays)
class LoadingSlot
{
public:
    LoadingSlot(const SlotId slotId, LoadingParts &source);

    /// another slot in some chain belonging to the same entry (unordered!)
    Ipc::StoreMapSliceId &more;

    /* LoadingFlags::mapped */
    bool mapped() const { return flags.mapped; }
    void mapped(const bool beMapped) { flags.mapped = beMapped; }

    /* LoadingFlags::finalized */
    bool finalized() const { return flags.finalized; }
    void finalized(const bool beFinalized) { flags.finalized = beFinalized; }

    /* LoadingFlags::freed */
    bool freed() const { return flags.freed; }
    void freed(const bool beFreed) { flags.freed = beFreed; }

    bool used() const { return freed() || mapped() || more != -1; }

private:
    LoadingFlags &flags; ///< slot flags (see the above accessors) are ours
};

/// information about store entries being loaded from disk (and their slots)
/// used for identifying partially stored/loaded entries
class LoadingParts
{
public:
    using Sizes = Ipc::StoreMapItems<uint64_t>;
    using Versions = Ipc::StoreMapItems<uint32_t>;
    using Mores = Ipc::StoreMapItems<Ipc::StoreMapSliceId>;
    using Flags = Ipc::StoreMapItems<LoadingFlags>;

    LoadingParts(const SwapDir &dir, const bool resuming);
    ~LoadingParts();

    // lacking copying/moving code and often too huge to copy
    LoadingParts(LoadingParts&&) = delete;

    Sizes &sizes() const { return *sizesOwner->object(); }
    Versions &versions() const { return *versionsOwner->object(); }
    Mores &mores() const { return *moresOwner->object(); }
    Flags &flags() const { return *flagsOwner->object(); }

private:
    /* Anti-padding storage. With millions of entries, padding matters! */

    /* indexed by sfileno */
    Sizes::Owner *sizesOwner; ///< LoadingEntry::size for all entries
    Versions::Owner *versionsOwner; ///< LoadingEntry::version for all entries

    /* indexed by SlotId */
    Mores::Owner *moresOwner; ///< LoadingSlot::more for all slots

    /* entry flags are indexed by sfileno; slot flags -- by SlotId */
    Flags::Owner *flagsOwner; ///< all LoadingEntry and LoadingSlot flags
};

} /* namespace Rock */

/* LoadingEntry */

Rock::LoadingEntry::LoadingEntry(const sfileno fileNo, LoadingParts &source):
    size(source.sizes().at(fileNo)),
    version(source.versions().at(fileNo)),
    flags(source.flags().at(fileNo))
{
}

/* LoadingSlot */

Rock::LoadingSlot::LoadingSlot(const SlotId slotId, LoadingParts &source):
    more(source.mores().at(slotId)),
    flags(source.flags().at(slotId))
{
}

/* LoadingParts */

template <class T>
inline typename T::Owner *
createOwner(const char *dirPath, const char *sfx, const int64_t limit, const bool resuming)
{
    auto id = Ipc::Mem::Segment::Name(SBuf(dirPath), sfx);
    return resuming ? Ipc::Mem::Owner<T>::Old(id.c_str()) : shm_new(T)(id.c_str(), limit);
}

Rock::LoadingParts::LoadingParts(const SwapDir &dir, const bool resuming):
    sizesOwner(createOwner<Sizes>(dir.path, "rebuild_sizes", dir.entryLimitActual(), resuming)),
    versionsOwner(createOwner<Versions>(dir.path, "rebuild_versions", dir.entryLimitActual(), resuming)),
    moresOwner(createOwner<Mores>(dir.path, "rebuild_mores", dir.slotLimitActual(), resuming)),
    flagsOwner(createOwner<Flags>(dir.path, "rebuild_flags", dir.slotLimitActual(), resuming))
{
    assert(sizes().capacity == versions().capacity); // every entry has both fields
    assert(sizes().capacity <= mores().capacity); // every entry needs slot(s)
    assert(mores().capacity == flags().capacity); // every slot needs a set of flags

    if (!resuming) {
        // other parts rely on shared memory segments being zero-initialized
        // TODO: refactor the next slot pointer to use 0 for nil values
        mores().fill(-1);
    }
}

Rock::LoadingParts::~LoadingParts()
{
    delete sizesOwner;
    delete versionsOwner;
    delete moresOwner;
    delete flagsOwner;
}

/* Rock::Rebuild::Stats */

SBuf
Rock::Rebuild::Stats::Path(const char *dirPath)
{
    return Ipc::Mem::Segment::Name(SBuf(dirPath), "rebuild_stats");
}

Ipc::Mem::Owner<Rock::Rebuild::Stats>*
Rock::Rebuild::Stats::Init(const SwapDir &dir)
{
    return shm_new(Stats)(Path(dir.path).c_str());
}

bool
Rock::Rebuild::Stats::completed(const SwapDir &dir) const
{
    return DoneLoading(counts.scancount, dir.slotLimitActual()) &&
           DoneValidating(counts.validations, dir.slotLimitActual(), dir.entryLimitActual());
}

/* Rebuild */

bool
Rock::Rebuild::IsResponsible(const SwapDir &)
{
    // in SMP mode, only the disker is responsible for populating the map
    return !UsingSmp() || IamDiskProcess();
}

bool
Rock::Rebuild::Start(SwapDir &dir)
{
    if (!IsResponsible(dir)) {
        debugs(47, 2, "not responsible for indexing cache_dir #" <<
               dir.index << " from " << dir.filePath);
        return false;
    }

    const auto stats = shm_old(Rebuild::Stats)(Stats::Path(dir.path).c_str());
    if (stats->completed(dir)) {
        debugs(47, 2, "already indexed cache_dir #" <<
               dir.index << " from " << dir.filePath);
        dir.noteRebuildCompleted(stats->counts, true);
        return false;
    }

<<<<<<< HEAD
    if (!opt_foreground_rebuild)
        dir.startAcceptingRequests();
    // else postpone until swanSong()

    Must(AsyncJob::Start(new Rebuild(&dir, stats)));
=======
    AsyncJob::Start(new Rebuild(&dir, stats));
>>>>>>> 057a3cf3
    return true;
}

Rock::Rebuild::Rebuild(SwapDir *dir, const Ipc::Mem::Pointer<Stats> &s): AsyncJob("Rock::Rebuild"),
    sd(dir),
    parts(nullptr),
    stats(s),
    dbSize(0),
    dbSlotSize(0),
    dbSlotLimit(0),
    dbEntryLimit(0),
    fd(-1),
    dbOffset(0),
    loadingPos(stats->counts.scancount),
    validationPos(stats->counts.validations),
    counts(stats->counts),
    resuming(stats->counts.started())
{
    assert(sd);
    dbSize = sd->diskOffsetLimit(); // we do not care about the trailer waste
    dbSlotSize = sd->slotSize;
    dbEntryLimit = sd->entryLimitActual();
    dbSlotLimit = sd->slotLimitActual();
    assert(dbEntryLimit <= dbSlotLimit);
    registerRunner();
}

Rock::Rebuild::~Rebuild()
{
    if (fd >= 0)
        file_close(fd);
    // normally, segments are used until the Squid instance quits,
    // but these indexing-only segments are no longer needed
    delete parts;
}

void
Rock::Rebuild::startShutdown()
{
    mustStop("startShutdown");
}

/// prepares and initiates entry loading sequence
void
Rock::Rebuild::start()
{
    assert(IsResponsible(*sd));

    if (!resuming) {
        debugs(47, Important(18), "Loading cache_dir #" << sd->index <<
               " from " << sd->filePath);
    } else {
        debugs(47, Important(63), "Resuming indexing cache_dir #" << sd->index <<
               " from " << sd->filePath << ':' << progressDescription());
    }

    fd = file_open(sd->filePath, O_RDONLY | O_BINARY);
    if (fd < 0)
        failure("cannot open db", errno);

    char hdrBuf[SwapDir::HeaderSize];
    if (read(fd, hdrBuf, sizeof(hdrBuf)) != SwapDir::HeaderSize)
        failure("cannot read db header", errno);

    // slot prefix of SM_PAGE_SIZE should fit both core entry header and ours
    assert(sizeof(DbCellHeader) < SM_PAGE_SIZE);
    buf.init(SM_PAGE_SIZE, SM_PAGE_SIZE);

    dbOffset = SwapDir::HeaderSize + loadingPos * dbSlotSize;

    assert(!parts);
    parts = new LoadingParts(*sd, resuming);

    counts.updateStartTime(current_time);

    checkpoint();
}

/// continues after a pause if not done
void
Rock::Rebuild::checkpoint()
{
    if (!done())
        eventAdd("Rock::Rebuild", Rock::Rebuild::Steps, this, 0.01, 1, true);
}

bool
Rock::Rebuild::doneLoading() const
{
    return DoneLoading(loadingPos, dbSlotLimit);
}

bool
Rock::Rebuild::doneValidating() const
{
    return DoneValidating(validationPos, dbSlotLimit, dbEntryLimit);
}

bool
Rock::Rebuild::doneAll() const
{
    return doneLoading() && doneValidating() && AsyncJob::doneAll();
}

/// informs Coordinator that we are still foreground-rebuilding
void
Rock::Rebuild::extendWait()
{
    if (opt_foreground_rebuild && UsingSmp()) {
        debugs(47, 7, "cache_dir #" << sd->index);
        Ipc::StrandMessage::NotifyCoordinator(Ipc::mtForegroundRebuild, sd->filePath);
    }
}

void
Rock::Rebuild::Steps(void *data)
{
    // use async call to enable job call protection that time events lack
    CallJobHere(47, 5, static_cast<Rebuild*>(data), Rock::Rebuild, steps);
}

void
Rock::Rebuild::steps()
{
    if (!doneLoading())
        loadingSteps();
    else
        validationSteps();

    checkpoint();
}

void
Rock::Rebuild::loadingSteps()
{
    debugs(47,5, sd->index << " slot " << loadingPos << " at " <<
           dbOffset << " <= " << dbSize);

    const auto maxSpentMsec = rebuildMaxBlockMsec();
    const timeval loopStart = current_time;

    int64_t loaded = 0;
    while (!doneLoading()) {
        loadOneSlot();
        dbOffset += dbSlotSize;
        ++loadingPos;
        ++loaded;

        if (counts.scancount % 1000 == 0)
            storeRebuildProgress(sd->index, dbSlotLimit, counts.scancount);

        getCurrentTime();
        const double elapsedMsec = tvSubMsec(loopStart, current_time);
        if (elapsedMsec > maxSpentMsec || elapsedMsec < 0) {
            debugs(47, 5, HERE << "pausing after " << loaded << " entries in " <<
                   elapsedMsec << "ms; " << (elapsedMsec/loaded) << "ms per entry");
            break;
        }
    }
    // we may be done loading, but we extend the wait to buy the validation loop more time
    extendWait();
}

Rock::LoadingEntry
Rock::Rebuild::loadingEntry(const sfileno fileNo)
{
    Must(0 <= fileNo && fileNo < dbEntryLimit);
    return LoadingEntry(fileNo, *parts);
}

Rock::LoadingSlot
Rock::Rebuild::loadingSlot(const SlotId slotId)
{
    Must(0 <= slotId && slotId < dbSlotLimit);
    Must(slotId <= loadingPos); // cannot look ahead
    return LoadingSlot(slotId, *parts);
}

void
Rock::Rebuild::loadOneSlot()
{
    debugs(47,5, sd->index << " slot " << loadingPos << " at " <<
           dbOffset << " <= " << dbSize);

    // increment before loadingPos to avoid getting stuck at a slot
    // in a case of crash
    ++counts.scancount;

    if (lseek(fd, dbOffset, SEEK_SET) < 0)
        failure("cannot seek to db entry", errno);

    buf.reset();

    if (!storeRebuildLoadEntry(fd, sd->index, buf, counts))
        return;

    const SlotId slotId = loadingPos;

    // get our header
    DbCellHeader header;
    if (buf.contentSize() < static_cast<mb_size_t>(sizeof(header))) {
        debugs(47, DBG_IMPORTANT, "WARNING: cache_dir[" << sd->index << "]: " <<
               "Ignoring truncated " << buf.contentSize() << "-byte " <<
               "cache entry meta data at " << dbOffset);
        freeUnusedSlot(slotId, true);
        return;
    }
    memcpy(&header, buf.content(), sizeof(header));
    if (header.empty()) {
        freeUnusedSlot(slotId, false);
        return;
    }
    if (!header.sane(dbSlotSize, dbSlotLimit)) {
        debugs(47, DBG_IMPORTANT, "WARNING: cache_dir[" << sd->index << "]: " <<
               "Ignoring malformed cache entry meta data at " << dbOffset);
        freeUnusedSlot(slotId, true);
        return;
    }
    buf.consume(sizeof(header)); // optimize to avoid memmove()

    useNewSlot(slotId, header);
}

/// parse StoreEntry basics and add them to the map, returning true on success
bool
Rock::Rebuild::importEntry(Ipc::StoreMapAnchor &anchor, const sfileno fileno, const DbCellHeader &header)
{
    cache_key key[SQUID_MD5_DIGEST_LENGTH];
    StoreEntry loadedE;
    const uint64_t knownSize = header.entrySize > 0 ?
                               header.entrySize : anchor.basics.swap_file_sz.load();
    if (!storeRebuildParseEntry(buf, loadedE, key, counts, knownSize))
        return false;

    // the entry size may be unknown, but if it is known, it is authoritative

    debugs(47, 8, "importing basics for entry " << fileno <<
           " inode.entrySize: " << header.entrySize <<
           " swap_file_sz: " << loadedE.swap_file_sz);
    anchor.set(loadedE);

    // we have not validated whether all db cells for this entry were loaded
    EBIT_CLR(anchor.basics.flags, ENTRY_VALIDATED);

    // loadedE->dump(5);

    return true;
}

void
Rock::Rebuild::validationSteps()
{
    debugs(47, 5, sd->index << " validating from " << validationPos);

    const auto maxSpentMsec = rebuildMaxBlockMsec();
    const timeval loopStart = current_time;

    int64_t validated = 0;
    while (!doneValidating()) {
        // increment before validationPos to avoid getting stuck at a slot
        // in a case of crash
        ++counts.validations;
        if (validationPos < dbEntryLimit)
            validateOneEntry(validationPos);
        else
            validateOneSlot(validationPos - dbEntryLimit);
        ++validationPos;
        ++validated;

        if (validationPos % 1000 == 0)
            debugs(20, 2, "validated: " << validationPos);

        getCurrentTime();
        const double elapsedMsec = tvSubMsec(loopStart, current_time);
        if (elapsedMsec > maxSpentMsec || elapsedMsec < 0) {
            debugs(47, 5, "pausing after " << validated << " entries in " <<
                   elapsedMsec << "ms; " << (elapsedMsec/validated) << "ms per entry");
            extendWait();
            break;
        }
    }
}

/// Either make the entry accessible to all or throw.
/// This method assumes it is called only when no more entry slots are expected.
void
Rock::Rebuild::finalizeOrThrow(const sfileno fileNo, LoadingEntry &le)
{
    // walk all map-linked slots, starting from inode, and mark each
    Ipc::StoreMapAnchor &anchor = sd->map->writeableEntry(fileNo);
    Must(le.size > 0); // paranoid
    uint64_t mappedSize = 0;
    SlotId slotId = anchor.start;
    while (slotId >= 0 && mappedSize < le.size) {
        LoadingSlot slot = loadingSlot(slotId); // throws if we have not loaded that slot
        Must(!slot.finalized()); // no loops or stealing from other entries
        Must(slot.mapped()); // all our slots should be in the sd->map
        Must(!slot.freed()); // all our slots should still be present
        slot.finalized(true);

        Ipc::StoreMapSlice &mapSlice = sd->map->writeableSlice(fileNo, slotId);
        Must(mapSlice.size > 0); // paranoid
        mappedSize += mapSlice.size;
        slotId = mapSlice.next;
    }
    /* no hodgepodge entries: one entry - one full chain and no leftovers */
    Must(slotId < 0);
    Must(mappedSize == le.size);

    if (!anchor.basics.swap_file_sz)
        anchor.basics.swap_file_sz = le.size;
    EBIT_SET(anchor.basics.flags, ENTRY_VALIDATED);
    le.state(LoadingEntry::leLoaded);
    sd->map->closeForWriting(fileNo);
    ++counts.objcount;
}

/// Either make the entry accessible to all or free it.
/// This method must only be called when no more entry slots are expected.
void
Rock::Rebuild::finalizeOrFree(const sfileno fileNo, LoadingEntry &le)
{
    try {
        finalizeOrThrow(fileNo, le);
    } catch (const std::exception &ex) {
        freeBadEntry(fileNo, ex.what());
    }
}

void
Rock::Rebuild::validateOneEntry(const sfileno fileNo)
{
    LoadingEntry entry = loadingEntry(fileNo);
    switch (entry.state()) {

    case LoadingEntry::leLoading:
        finalizeOrFree(fileNo, entry);
        break;

    case LoadingEntry::leEmpty: // no entry hashed to this position
    case LoadingEntry::leLoaded: // we have already unlocked this entry
    case LoadingEntry::leCorrupted: // we have already removed this entry
    case LoadingEntry::leIgnored: // we have already discarded this entry
        break;
    }
}

void
Rock::Rebuild::validateOneSlot(const SlotId slotId)
{
    const LoadingSlot slot = loadingSlot(slotId);
    // there should not be any unprocessed slots left
    Must(slot.freed() || (slot.mapped() && slot.finalized()));
}

/// Marks remaining bad entry slots as free and unlocks the entry. The map
/// cannot do this because Loading entries may have holes in the slots chain.
void
Rock::Rebuild::freeBadEntry(const sfileno fileno, const char *eDescription)
{
    debugs(47, 2, "cache_dir #" << sd->index << ' ' << eDescription <<
           " entry " << fileno << " is ignored during rebuild");

    LoadingEntry le = loadingEntry(fileno);
    le.state(LoadingEntry::leCorrupted);

    Ipc::StoreMapAnchor &anchor = sd->map->writeableEntry(fileno);
    assert(anchor.start < 0 || le.size > 0);
    for (SlotId slotId = anchor.start; slotId >= 0;) {
        const SlotId next = loadingSlot(slotId).more;
        freeSlot(slotId, true);
        slotId = next;
    }

    sd->map->forgetWritingEntry(fileno);
}

void
Rock::Rebuild::swanSong()
{
    debugs(47, 3, "cache_dir #" << sd->index);
    sd->noteRebuildCompleted(counts, opt_foreground_rebuild);
}

void
Rock::Rebuild::failure(const char *msg, int errNo)
{
    debugs(47,5, sd->index << " slot " << loadingPos << " at " <<
           dbOffset << " <= " << dbSize);

    if (errNo)
        debugs(47, DBG_CRITICAL, "ERROR: Rock cache_dir rebuild failure: " << xstrerr(errNo));
    debugs(47, DBG_CRITICAL, "Do you need to run 'squid -z' to initialize storage?");

    assert(sd);
    fatalf("Rock cache_dir[%d] rebuild of %s failed: %s.",
           sd->index, sd->filePath, msg);
}

/// adds slot to the free slot index
void
Rock::Rebuild::freeSlot(const SlotId slotId, const bool invalid)
{
    debugs(47,5, sd->index << " frees slot " << slotId);
    LoadingSlot slot = loadingSlot(slotId);
    assert(!slot.freed());
    slot.freed(true);

    if (invalid) {
        ++counts.invalid;
        //sd->unlink(fileno); leave garbage on disk, it should not hurt
    }

    Ipc::Mem::PageId pageId;
    pageId.pool = Ipc::Mem::PageStack::IdForSwapDirSpace(sd->index);
    pageId.number = slotId+1;
    sd->freeSlots->push(pageId);
}

/// freeSlot() for never-been-mapped slots
void
Rock::Rebuild::freeUnusedSlot(const SlotId slotId, const bool invalid)
{
    LoadingSlot slot = loadingSlot(slotId);
    // mapped slots must be freed via freeBadEntry() to keep the map in sync
    assert(!slot.mapped());
    freeSlot(slotId, invalid);
}

/// adds slot to the entry chain in the map
void
Rock::Rebuild::mapSlot(const SlotId slotId, const DbCellHeader &header)
{
    LoadingSlot slot = loadingSlot(slotId);
    assert(!slot.mapped());
    assert(!slot.freed());
    slot.mapped(true);

    Ipc::StoreMapSlice slice;
    slice.next = header.nextSlot;
    slice.size = header.payloadSize;
    sd->map->importSlice(slotId, slice);
}

template <class SlotIdType> // accommodates atomic and simple SlotIds.
void
Rock::Rebuild::chainSlots(SlotIdType &from, const SlotId to)
{
    LoadingSlot slot = loadingSlot(to);
    assert(slot.more < 0);
    slot.more = from; // may still be unset
    from = to;
}

/// adds slot to an existing entry chain; caller must check that the slot
/// belongs to the chain it is being added to
void
Rock::Rebuild::addSlotToEntry(const sfileno fileno, const SlotId slotId, const DbCellHeader &header)
{
    LoadingEntry le = loadingEntry(fileno);
    Ipc::StoreMapAnchor &anchor = sd->map->writeableEntry(fileno);

    debugs(47,9, "adding " << slotId << " to entry " << fileno);
    // we do not need to preserve the order
    if (le.anchored()) {
        LoadingSlot inode = loadingSlot(anchor.start);
        chainSlots(inode.more, slotId);
    } else {
        chainSlots(anchor.start, slotId);
    }

    le.size += header.payloadSize; // must precede freeBadEntry() calls

    if (header.firstSlot == slotId) {
        debugs(47,5, "added inode");

        if (le.anchored()) { // we have already added another inode slot
            freeBadEntry(fileno, "inode conflict");
            ++counts.clashcount;
            return;
        }

        le.anchored(true);

        if (!importEntry(anchor, fileno, header)) {
            freeBadEntry(fileno, "corrupted metainfo");
            return;
        }

        // set total entry size and/or check it for consistency
        if (const uint64_t totalSize = header.entrySize) {
            assert(totalSize != static_cast<uint64_t>(-1));
            if (!anchor.basics.swap_file_sz) {
                anchor.basics.swap_file_sz = totalSize;
                assert(anchor.basics.swap_file_sz != static_cast<uint64_t>(-1));
            } else if (totalSize != anchor.basics.swap_file_sz) {
                freeBadEntry(fileno, "size mismatch");
                return;
            }
        }
    }

    const uint64_t totalSize = anchor.basics.swap_file_sz; // may be 0/unknown

    if (totalSize > 0 && le.size > totalSize) { // overflow
        debugs(47, 8, "overflow: " << le.size << " > " << totalSize);
        freeBadEntry(fileno, "overflowing");
        return;
    }

    mapSlot(slotId, header);
    if (totalSize > 0 && le.size == totalSize)
        finalizeOrFree(fileno, le); // entry is probably fully loaded now
}

/// initialize housekeeping information for a newly accepted entry
void
Rock::Rebuild::primeNewEntry(Ipc::StoreMap::Anchor &anchor, const sfileno fileno, const DbCellHeader &header)
{
    anchor.setKey(reinterpret_cast<const cache_key*>(header.key));
    assert(header.firstSlot >= 0);
    anchor.start = -1; // addSlotToEntry() will set it

    assert(anchor.basics.swap_file_sz != static_cast<uint64_t>(-1));

    LoadingEntry le = loadingEntry(fileno);
    le.state(LoadingEntry::leLoading);
    le.version = header.version;
    le.size = 0;
}

/// handle a slot from an entry that we have not seen before
void
Rock::Rebuild::startNewEntry(const sfileno fileno, const SlotId slotId, const DbCellHeader &header)
{
    // A miss may have been stored at our fileno while we were loading other
    // slots from disk. We ought to preserve that entry because it is fresher.
    const bool overwriteExisting = false;
    if (Ipc::StoreMap::Anchor *anchor = sd->map->openForWritingAt(fileno, overwriteExisting)) {
        primeNewEntry(*anchor, fileno, header);
        addSlotToEntry(fileno, slotId, header); // may fail
        assert(anchor->basics.swap_file_sz != static_cast<uint64_t>(-1));
    } else {
        // A new from-network entry is occupying our map slot; let it be, but
        // save us from the trouble of going through the above motions again.
        LoadingEntry le = loadingEntry(fileno);
        le.state(LoadingEntry::leIgnored);
        freeUnusedSlot(slotId, false);
    }
}

/// does the header belong to the fileno entry being loaded?
bool
Rock::Rebuild::sameEntry(const sfileno fileno, const DbCellHeader &header) const
{
    // Header updates always result in multi-start chains and often
    // result in multi-version chains so we can only compare the keys.
    const Ipc::StoreMap::Anchor &anchor = sd->map->writeableEntry(fileno);
    return anchor.sameKey(reinterpret_cast<const cache_key*>(header.key));
}

/// handle freshly loaded (and validated) db slot header
void
Rock::Rebuild::useNewSlot(const SlotId slotId, const DbCellHeader &header)
{
    const cache_key *const key =
        reinterpret_cast<const cache_key*>(header.key);
    const sfileno fileno = sd->map->fileNoByKey(key);
    assert(0 <= fileno && fileno < dbEntryLimit);

    LoadingEntry le = loadingEntry(fileno);
    debugs(47,9, "entry " << fileno << " state: " << le.state() << ", inode: " <<
           header.firstSlot << ", size: " << header.payloadSize);

    switch (le.state()) {

    case LoadingEntry::leEmpty: {
        startNewEntry(fileno, slotId, header);
        break;
    }

    case LoadingEntry::leLoading: {
        if (sameEntry(fileno, header)) {
            addSlotToEntry(fileno, slotId, header); // may fail
        } else {
            // either the loading chain or this slot is stale;
            // be conservative and ignore both (and any future ones)
            freeBadEntry(fileno, "duplicated");
            freeUnusedSlot(slotId, true);
            ++counts.dupcount;
        }
        break;
    }

    case LoadingEntry::leLoaded: {
        // either the previously loaded chain or this slot is stale;
        // be conservative and ignore both (and any future ones)
        le.state(LoadingEntry::leCorrupted);
        sd->map->freeEntry(fileno); // may not be immediately successful
        freeUnusedSlot(slotId, true);
        ++counts.dupcount;
        break;
    }

    case LoadingEntry::leCorrupted: {
        // previously seen slots messed things up so we must ignore this one
        freeUnusedSlot(slotId, true);
        break;
    }

    case LoadingEntry::leIgnored: {
        // already replaced by a fresher or colliding from-network entry
        freeUnusedSlot(slotId, false);
        break;
    }
    }
}

SBuf
Rock::Rebuild::progressDescription() const
{
    SBufStream str;

    str << Debug::Extra << "slots loaded: " << Progress(loadingPos, dbSlotLimit);

    const auto validatingEntries = validationPos < dbEntryLimit;
    const auto entriesValidated = validatingEntries ? validationPos : dbEntryLimit;
    str << Debug::Extra << "entries validated: " << Progress(entriesValidated, dbEntryLimit);
    if (opt_store_doublecheck) {
        const auto slotsValidated = validatingEntries ? 0 : (validationPos - dbEntryLimit);
        str << Debug::Extra << "slots validated: " << Progress(slotsValidated, dbSlotLimit);
    }

    return str.buf();
}
<|MERGE_RESOLUTION|>--- conflicted
+++ resolved
@@ -292,15 +292,11 @@
         return false;
     }
 
-<<<<<<< HEAD
     if (!opt_foreground_rebuild)
         dir.startAcceptingRequests();
     // else postpone until swanSong()
 
-    Must(AsyncJob::Start(new Rebuild(&dir, stats)));
-=======
     AsyncJob::Start(new Rebuild(&dir, stats));
->>>>>>> 057a3cf3
     return true;
 }
 
