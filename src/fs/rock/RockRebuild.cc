/*
 * Copyright (C) 1996-2020 The Squid Software Foundation and contributors
 *
 * Squid software is distributed under GPLv2+ license and includes
 * contributions from numerous individuals and organizations.
 * Please see the COPYING and CONTRIBUTORS files for details.
 */

/* DEBUG: section 79    Disk IO Routines */

#include "squid.h"
#include "base/AsyncJobCalls.h"
#include "fs/rock/RockDbCell.h"
#include "fs/rock/RockRebuild.h"
#include "fs/rock/RockSwapDir.h"
#include "fs_io.h"
#include "globals.h"
<<<<<<< HEAD
#include "ipc/StoreMap.h"
#include "ipc/StrandCoord.h"
#include "ipc/Port.h"
#include "ipc/UdsOp.h"
=======
>>>>>>> 38da9c24
#include "md5.h"
#include "sbuf/Stream.h"
#include "SquidTime.h"
#include "Store.h"
#include "tools.h"

#include <cerrno>

CBDATA_NAMESPACED_CLASS_INIT(Rock, Rebuild);

/**
 \defgroup RockFsRebuild Rock Store Rebuild
 \ingroup Filesystems
 *
 \section RockFsRebuildOverview Overview
 *  Several layers of information are manipualted during the rebuild:
 \par
 *  Store Entry: Response message plus all the metainformation associated with
 *  it. Identified by store key. At any given time, from Squid point
 *  of view, there is only one entry with a given key, but several
 *  different entries with the same key can be observed in any historical
 *  archive (such as an access log or a store database).
 \par
 *  Slot chain: A sequence of db slots representing a Store Entry state at
 *  some point in time. Identified by key+version combination. Due to
 *  transaction aborts, crashes, and idle periods, some chains may contain
 *  incomplete or stale information. We assume that no two different chains
 *  have the same key and version. If that assumption fails, we may serve a
 *  hodgepodge entry during rebuild, until "extra" slots are loaded/noticed.
 \par
 *  iNode: The very first db slot in an entry slot chain. This slot contains
 *  at least the beginning of Store Entry metadata, but most 32KB inodes contain
 *  the entire metadata, HTTP headers, and HTTP body.
 \par
 *  Db slot: A db record containing a piece of a single store entry and linked
 *  to other slots with the same key and version fields, forming a chain.
 *  Slots are identified by their absolute position in the database file,
 *  which is naturally unique.
 \par
 *  When information from the newly loaded db slot contradicts the entry-level
 *  information collected so far (e.g., the versions do not match or the total
 *  chain size after the slot contribution exceeds the expected number), the
 *  whole entry (and not just the chain or the slot!) is declared corrupted.
 \par
 *  Why invalidate the whole entry? Rock Store is written for high-load
 *  environments with large caches, where there is usually very few idle slots
 *  in the database. A space occupied by a purged entry is usually immediately
 *  reclaimed. A Squid crash or a transaction abort is rather unlikely to
 *  leave a relatively large number of stale slots in the database. Thus, the
 *  number of potentially corrupted entries is relatively small. On the other
 *  hand, the damage from serving a single hadgepodge entry may be significant
 *  to the user. In such an environment, invalidating the whole entry has
 *  negligible performance impact but saves us from high-damage bugs.
 */

namespace Rock
{

static bool
DoneLoading(const int64_t loadingPos, const int64_t dbSlotLimit)
{
    return loadingPos >= dbSlotLimit;
}

static bool
DoneValidating(const int64_t validationPos, const int64_t dbSlotLimit, const int64_t dbEntryLimit)
{
    // paranoid slot checking is only enabled with squid -S
    const auto extraWork = opt_store_doublecheck ? dbSlotLimit : 0;
    return validationPos >= (dbEntryLimit + extraWork);
}

/// low-level anti-padding storage class for LoadingEntry and LoadingSlot flags
class LoadingFlags
{
public:
    LoadingFlags(): state(0), anchored(0), mapped(0), finalized(0), freed(0) {}

    /* for LoadingEntry */
    uint8_t state:3;  ///< current entry state (one of the LoadingEntry::State values)
    uint8_t anchored:1;  ///< whether we loaded the inode slot for this entry

    /* for LoadingSlot */
    uint8_t mapped:1;  ///< whether the slot was added to a mapped entry
    uint8_t finalized:1;  ///< whether finalizeOrThrow() has scanned the slot
    uint8_t freed:1;  ///< whether the slot was given to the map as free space
};

/// smart StoreEntry-level info pointer (hides anti-padding LoadingParts arrays)
class LoadingEntry
{
public:
    LoadingEntry(const sfileno fileNo, LoadingParts &source);

    uint64_t &size; ///< payload seen so far
    uint32_t &version; ///< DbCellHeader::version to distinguish same-URL chains

    /// possible store entry states during index rebuild
    typedef enum { leEmpty = 0, leLoading, leLoaded, leCorrupted, leIgnored } State;

    /* LoadingFlags::state */
    State state() const { return static_cast<State>(flags.state); }
    void state(State aState) const { flags.state = aState; }

    /* LoadingFlags::anchored */
    bool anchored() const { return flags.anchored; }
    void anchored(const bool beAnchored) { flags.anchored = beAnchored; }

private:
    LoadingFlags &flags; ///< entry flags (see the above accessors) are ours
};

/// smart db slot-level info pointer (hides anti-padding LoadingParts arrays)
class LoadingSlot
{
public:
    LoadingSlot(const SlotId slotId, LoadingParts &source);

    /// another slot in some chain belonging to the same entry (unordered!)
    Ipc::StoreMapSliceId &more;

    /* LoadingFlags::mapped */
    bool mapped() const { return flags.mapped; }
    void mapped(const bool beMapped) { flags.mapped = beMapped; }

    /* LoadingFlags::finalized */
    bool finalized() const { return flags.finalized; }
    void finalized(const bool beFinalized) { flags.finalized = beFinalized; }

    /* LoadingFlags::freed */
    bool freed() const { return flags.freed; }
    void freed(const bool beFreed) { flags.freed = beFreed; }

    bool used() const { return freed() || mapped() || more != -1; }

private:
    LoadingFlags &flags; ///< slot flags (see the above accessors) are ours
};

/// information about store entries being loaded from disk (and their slots)
/// used for identifying partially stored/loaded entries
class LoadingParts
{
public:
    using Sizes = Ipc::StoreMapItems<uint64_t>;
    using Versions = Ipc::StoreMapItems<uint32_t>;
    using Mores = Ipc::StoreMapItems<Ipc::StoreMapSliceId>;
    using Flags = Ipc::StoreMapItems<LoadingFlags>;

    LoadingParts(const SwapDir &dir, const bool resuming);
    ~LoadingParts();

    // lacking copying/moving code and often too huge to copy
    LoadingParts(LoadingParts&&) = delete;

    Sizes &sizes() const { return *sizesOwner->object(); }
    Versions &versions() const { return *versionsOwner->object(); }
    Mores &mores() const { return *moresOwner->object(); }
    Flags &flags() const { return *flagsOwner->object(); }

private:
    /* Anti-padding storage. With millions of entries, padding matters! */

    /* indexed by sfileno */
    Sizes::Owner *sizesOwner; ///< LoadingEntry::size for all entries
    Versions::Owner *versionsOwner; ///< LoadingEntry::version for all entries

    /* indexed by SlotId */
    Mores::Owner *moresOwner; ///< LoadingSlot::more for all slots

    /* entry flags are indexed by sfileno; slot flags -- by SlotId */
    Flags::Owner *flagsOwner; ///< all LoadingEntry and LoadingSlot flags
};

} /* namespace Rock */

/* LoadingEntry */

Rock::LoadingEntry::LoadingEntry(const sfileno fileNo, LoadingParts &source):
    size(source.sizes().at(fileNo)),
    version(source.versions().at(fileNo)),
    flags(source.flags().at(fileNo))
{
}

/* LoadingSlot */

Rock::LoadingSlot::LoadingSlot(const SlotId slotId, LoadingParts &source):
    more(source.mores().at(slotId)),
    flags(source.flags().at(slotId))
{
}

/* LoadingParts */

template <class T>
inline typename T::Owner *
createOwner(const char *dirPath, const char *sfx, const int64_t limit, const bool resuming)
{
    auto id = Ipc::Mem::Segment::Name(SBuf(dirPath), sfx);
    return resuming ? Ipc::Mem::Owner<T>::Old(id.c_str()) : shm_new(T)(id.c_str(), limit);
}

Rock::LoadingParts::LoadingParts(const SwapDir &dir, const bool resuming):
    sizesOwner(createOwner<Sizes>(dir.path, "rebuild_sizes", dir.entryLimitActual(), resuming)),
    versionsOwner(createOwner<Versions>(dir.path, "rebuild_versions", dir.entryLimitActual(), resuming)),
    moresOwner(createOwner<Mores>(dir.path, "rebuild_mores", dir.slotLimitActual(), resuming)),
    flagsOwner(createOwner<Flags>(dir.path, "rebuild_flags", dir.slotLimitActual(), resuming))
{
    assert(sizes().capacity == versions().capacity); // every entry has both fields
    assert(sizes().capacity <= mores().capacity); // every entry needs slot(s)
    assert(mores().capacity == flags().capacity); // every slot needs a set of flags

    if (!resuming) {
        // other parts rely on shared memory segments being zero-initialized
        // TODO: refactor the next slot pointer to use 0 for nil values
        mores().fill(-1);
    }
}

Rock::LoadingParts::~LoadingParts()
{
    delete sizesOwner;
    delete versionsOwner;
    delete moresOwner;
    delete flagsOwner;
}

/* Rock::Rebuild::Stats */

SBuf
Rock::Rebuild::Stats::Path(const char *dirPath)
{
    return Ipc::Mem::Segment::Name(SBuf(dirPath), "rebuild_stats");
}

Ipc::Mem::Owner<Rock::Rebuild::Stats>*
Rock::Rebuild::Stats::Init(const SwapDir &dir)
{
    return shm_new(Stats)(Path(dir.path).c_str());
}

bool
Rock::Rebuild::Stats::completed(const SwapDir &sd) const
{
    return DoneLoading(counts.scancount, sd.slotLimitActual()) &&
           DoneValidating(counts.validations, sd.slotLimitActual(), sd.entryLimitActual());
}

/* Rebuild */

bool
Rock::Rebuild::IsResponsible(const SwapDir &sd)
{
    // in SMP mode, only the disker is responsible for populating the map
    return !UsingSmp() || IamDiskProcess();
}

bool
Rock::Rebuild::Start(SwapDir &dir)
{
    if (!IsResponsible(dir)) {
        debugs(47, 2, "not responsible for indexing cache_dir #" <<
               dir.index << " from " << dir.filePath);
        return false;
    }

    const auto stats = shm_old(Rebuild::Stats)(Stats::Path(dir.path).c_str());
    if (stats->completed(dir)) {
        debugs(47, 2, "already indexed cache_dir #" <<
               dir.index << " from " << dir.filePath);
        return false;
    }

    Must(AsyncJob::Start(new Rebuild(&dir, stats)));
    return true;
}

Rock::Rebuild::Rebuild(SwapDir *dir, const Ipc::Mem::Pointer<Stats> &s): AsyncJob("Rock::Rebuild"),
    sd(dir),
    parts(nullptr),
    stats(s),
    dbSize(0),
    dbSlotSize(0),
    dbSlotLimit(0),
    dbEntryLimit(0),
    fd(-1),
    dbOffset(0),
    loadingPos(stats->counts.scancount),
    validationPos(stats->counts.validations),
    counts(stats->counts),
    resuming(stats->counts.started())
{
    assert(sd);
    dbSize = sd->diskOffsetLimit(); // we do not care about the trailer waste
    dbSlotSize = sd->slotSize;
    dbEntryLimit = sd->entryLimitActual();
    dbSlotLimit = sd->slotLimitActual();
    assert(dbEntryLimit <= dbSlotLimit);
    registerRunner();
}

Rock::Rebuild::~Rebuild()
{
    if (fd >= 0)
        file_close(fd);
    // normally, segments are used until the Squid instance quits,
    // but these indexing-only segments are no longer needed
    delete parts;
}

void
Rock::Rebuild::startShutdown()
{
    mustStop("startShutdown");
}

/// prepares and initiates entry loading sequence
void
Rock::Rebuild::start()
{
    assert(IsResponsible(*sd));

    if (!resuming) {
        debugs(47, DBG_IMPORTANT, "Loading cache_dir #" << sd->index <<
               " from " << sd->filePath);
    } else {
        debugs(47, DBG_IMPORTANT, "Resuming indexing cache_dir #" << sd->index <<
               " from " << sd->filePath << ':' << progressDescription());
    }

    fd = file_open(sd->filePath, O_RDONLY | O_BINARY);
    if (fd < 0)
        failure("cannot open db", errno);

    char hdrBuf[SwapDir::HeaderSize];
    if (read(fd, hdrBuf, sizeof(hdrBuf)) != SwapDir::HeaderSize)
        failure("cannot read db header", errno);

    // slot prefix of SM_PAGE_SIZE should fit both core entry header and ours
    assert(sizeof(DbCellHeader) < SM_PAGE_SIZE);
    buf.init(SM_PAGE_SIZE, SM_PAGE_SIZE);

    dbOffset = SwapDir::HeaderSize + loadingPos * dbSlotSize;

    assert(!parts);
    parts = new LoadingParts(*sd, resuming);

    counts.updateStartTime(current_time);

    checkpoint();
}

/// continues after a pause if not done
void
Rock::Rebuild::checkpoint()
{
    if (!done())
        eventAdd("Rock::Rebuild", Rock::Rebuild::Steps, this, 0.01, 1, true);
}

bool
Rock::Rebuild::doneLoading() const
{
    return DoneLoading(loadingPos, dbSlotLimit);
}

bool
Rock::Rebuild::doneValidating() const
{
    return DoneValidating(validationPos, dbSlotLimit, dbEntryLimit);
}

bool
Rock::Rebuild::doneAll() const
{
    return doneLoading() && doneValidating() && AsyncJob::doneAll();
}

void
Rock::Rebuild::keepCoordinatorWaiting()
{
    debugs(47, 7, "cache_dir #" << sd->index);
    assert(opt_foreground_rebuild);
    assert(UsingSmp());
    Ipc::StrandMessage::NotifyCoordinator(Ipc::mtForegroundRebuild, sd->filePath);
}

void
Rock::Rebuild::Steps(void *data)
{
    // use async call to enable job call protection that time events lack
    CallJobHere(47, 5, static_cast<Rebuild*>(data), Rock::Rebuild, steps);
}

void
Rock::Rebuild::steps()
{
    if (!doneLoading())
        loadingSteps();
    else
        validationSteps();

    checkpoint();
}

void
Rock::Rebuild::loadingSteps()
{
    debugs(47,5, sd->index << " slot " << loadingPos << " at " <<
           dbOffset << " <= " << dbSize);

    const timeval loopStart = current_time;

<<<<<<< HEAD
    const auto pausingMsec = opt_foreground_rebuild ? ForegroundNotificationMsec : MaxSpentMsec;

    int loaded = 0;
=======
    int64_t loaded = 0;
>>>>>>> 38da9c24
    while (!doneLoading()) {
        loadOneSlot();
        dbOffset += dbSlotSize;
        ++loadingPos;
        ++loaded;

        if (counts.scancount % 1000 == 0)
            storeRebuildProgress(sd->index, dbSlotLimit, counts.scancount);

        getCurrentTime();
        const double elapsedMsec = tvSubMsec(loopStart, current_time);

        if (elapsedMsec > pausingMsec || elapsedMsec < 0) {
            debugs(47, 5, HERE << "pausing after " << loaded << " entries in " <<
                   elapsedMsec << "ms; " << (elapsedMsec/loaded) << "ms per entry");
            if (opt_foreground_rebuild && UsingSmp())
                keepCoordinatorWaiting();
            break;
        }
    }
}

Rock::LoadingEntry
Rock::Rebuild::loadingEntry(const sfileno fileNo)
{
    Must(0 <= fileNo && fileNo < dbEntryLimit);
    return LoadingEntry(fileNo, *parts);
}

Rock::LoadingSlot
Rock::Rebuild::loadingSlot(const SlotId slotId)
{
    Must(0 <= slotId && slotId < dbSlotLimit);
    Must(slotId <= loadingPos); // cannot look ahead
    return LoadingSlot(slotId, *parts);
}

void
Rock::Rebuild::loadOneSlot()
{
    debugs(47,5, sd->index << " slot " << loadingPos << " at " <<
           dbOffset << " <= " << dbSize);

    // increment before loadingPos to avoid getting stuck at a slot
    // in a case of crash
    ++counts.scancount;

    if (lseek(fd, dbOffset, SEEK_SET) < 0)
        failure("cannot seek to db entry", errno);

    buf.reset();

    if (!storeRebuildLoadEntry(fd, sd->index, buf, counts))
        return;

    const SlotId slotId = loadingPos;

    // get our header
    DbCellHeader header;
    if (buf.contentSize() < static_cast<mb_size_t>(sizeof(header))) {
        debugs(47, DBG_IMPORTANT, "WARNING: cache_dir[" << sd->index << "]: " <<
               "Ignoring truncated " << buf.contentSize() << "-byte " <<
               "cache entry meta data at " << dbOffset);
        freeUnusedSlot(slotId, true);
        return;
    }
    memcpy(&header, buf.content(), sizeof(header));
    if (header.empty()) {
        freeUnusedSlot(slotId, false);
        return;
    }
    if (!header.sane(dbSlotSize, dbSlotLimit)) {
        debugs(47, DBG_IMPORTANT, "WARNING: cache_dir[" << sd->index << "]: " <<
               "Ignoring malformed cache entry meta data at " << dbOffset);
        freeUnusedSlot(slotId, true);
        return;
    }
    buf.consume(sizeof(header)); // optimize to avoid memmove()

    useNewSlot(slotId, header);
}

/// parse StoreEntry basics and add them to the map, returning true on success
bool
Rock::Rebuild::importEntry(Ipc::StoreMapAnchor &anchor, const sfileno fileno, const DbCellHeader &header)
{
    cache_key key[SQUID_MD5_DIGEST_LENGTH];
    StoreEntry loadedE;
    const uint64_t knownSize = header.entrySize > 0 ?
                               header.entrySize : anchor.basics.swap_file_sz.load();
    if (!storeRebuildParseEntry(buf, loadedE, key, counts, knownSize))
        return false;

    // the entry size may be unknown, but if it is known, it is authoritative

    debugs(47, 8, "importing basics for entry " << fileno <<
           " inode.entrySize: " << header.entrySize <<
           " swap_file_sz: " << loadedE.swap_file_sz);
    anchor.set(loadedE);

    // we have not validated whether all db cells for this entry were loaded
    EBIT_CLR(anchor.basics.flags, ENTRY_VALIDATED);

    // loadedE->dump(5);

    return true;
}

void
Rock::Rebuild::validationSteps()
{
    debugs(47, 5, sd->index << " validating from " << validationPos);

    const timeval loopStart = current_time;

<<<<<<< HEAD
    const auto maxSpentMsec = rebuildMaxBlockMsec();

    int validated = 0;
=======
    int64_t validated = 0;
>>>>>>> 38da9c24
    while (!doneValidating()) {
        // increment before validationPos to avoid getting stuck at a slot
        // in a case of crash
        ++counts.validations;
        if (validationPos < dbEntryLimit)
            validateOneEntry(validationPos);
        else
            validateOneSlot(validationPos - dbEntryLimit);
        ++validationPos;
        ++validated;

        if (validationPos % 1000 == 0)
            debugs(20, 2, "validated: " << validationPos);

        getCurrentTime();
        const double elapsedMsec = tvSubMsec(loopStart, current_time);

        if (elapsedMsec > maxSpentMsec || elapsedMsec < 0) {
            debugs(47, 5, "pausing after " << validated << " entries in " <<
                   elapsedMsec << "ms; " << (elapsedMsec/validated) << "ms per entry");
            if (opt_foreground_rebuild && UsingSmp())
                keepCoordinatorWaiting();
            break;
        }
    }
}

/// Either make the entry accessible to all or throw.
/// This method assumes it is called only when no more entry slots are expected.
void
Rock::Rebuild::finalizeOrThrow(const sfileno fileNo, LoadingEntry &le)
{
    // walk all map-linked slots, starting from inode, and mark each
    Ipc::StoreMapAnchor &anchor = sd->map->writeableEntry(fileNo);
    Must(le.size > 0); // paranoid
    uint64_t mappedSize = 0;
    SlotId slotId = anchor.start;
    while (slotId >= 0 && mappedSize < le.size) {
        LoadingSlot slot = loadingSlot(slotId); // throws if we have not loaded that slot
        Must(!slot.finalized()); // no loops or stealing from other entries
        Must(slot.mapped()); // all our slots should be in the sd->map
        Must(!slot.freed()); // all our slots should still be present
        slot.finalized(true);

        Ipc::StoreMapSlice &mapSlice = sd->map->writeableSlice(fileNo, slotId);
        Must(mapSlice.size > 0); // paranoid
        mappedSize += mapSlice.size;
        slotId = mapSlice.next;
    }
    /* no hodgepodge entries: one entry - one full chain and no leftovers */
    Must(slotId < 0);
    Must(mappedSize == le.size);

    if (!anchor.basics.swap_file_sz)
        anchor.basics.swap_file_sz = le.size;
    EBIT_SET(anchor.basics.flags, ENTRY_VALIDATED);
    le.state(LoadingEntry::leLoaded);
    sd->map->closeForWriting(fileNo);
    ++counts.objcount;
}

/// Either make the entry accessible to all or free it.
/// This method must only be called when no more entry slots are expected.
void
Rock::Rebuild::finalizeOrFree(const sfileno fileNo, LoadingEntry &le)
{
    try {
        finalizeOrThrow(fileNo, le);
    } catch (const std::exception &ex) {
        freeBadEntry(fileNo, ex.what());
    }
}

void
Rock::Rebuild::validateOneEntry(const sfileno fileNo)
{
    LoadingEntry entry = loadingEntry(fileNo);
    switch (entry.state()) {

    case LoadingEntry::leLoading:
        finalizeOrFree(fileNo, entry);
        break;

    case LoadingEntry::leEmpty: // no entry hashed to this position
    case LoadingEntry::leLoaded: // we have already unlocked this entry
    case LoadingEntry::leCorrupted: // we have already removed this entry
    case LoadingEntry::leIgnored: // we have already discarded this entry
        break;
    }
}

void
Rock::Rebuild::validateOneSlot(const SlotId slotId)
{
    const LoadingSlot slot = loadingSlot(slotId);
    // there should not be any unprocessed slots left
    Must(slot.freed() || (slot.mapped() && slot.finalized()));
}

/// Marks remaining bad entry slots as free and unlocks the entry. The map
/// cannot do this because Loading entries may have holes in the slots chain.
void
Rock::Rebuild::freeBadEntry(const sfileno fileno, const char *eDescription)
{
    debugs(47, 2, "cache_dir #" << sd->index << ' ' << eDescription <<
           " entry " << fileno << " is ignored during rebuild");

    LoadingEntry le = loadingEntry(fileno);
    le.state(LoadingEntry::leCorrupted);

    Ipc::StoreMapAnchor &anchor = sd->map->writeableEntry(fileno);
    assert(anchor.start < 0 || le.size > 0);
    for (SlotId slotId = anchor.start; slotId >= 0;) {
        const SlotId next = loadingSlot(slotId).more;
        freeSlot(slotId, true);
        slotId = next;
    }

    sd->map->forgetWritingEntry(fileno);
}

void
Rock::Rebuild::swanSong()
{
    debugs(47,3, HERE << "cache_dir #" << sd->index << " rebuild level: " <<
           StoreController::store_dirs_rebuilding);
    storeRebuildComplete(&counts);

    if (opt_foreground_rebuild)
        sd->startAcceptingRequests();
}

void
Rock::Rebuild::failure(const char *msg, int errNo)
{
    debugs(47,5, sd->index << " slot " << loadingPos << " at " <<
           dbOffset << " <= " << dbSize);

    if (errNo)
        debugs(47, DBG_CRITICAL, "ERROR: Rock cache_dir rebuild failure: " << xstrerr(errNo));
    debugs(47, DBG_CRITICAL, "Do you need to run 'squid -z' to initialize storage?");

    assert(sd);
    fatalf("Rock cache_dir[%d] rebuild of %s failed: %s.",
           sd->index, sd->filePath, msg);
}

/// adds slot to the free slot index
void
Rock::Rebuild::freeSlot(const SlotId slotId, const bool invalid)
{
    debugs(47,5, sd->index << " frees slot " << slotId);
    LoadingSlot slot = loadingSlot(slotId);
    assert(!slot.freed());
    slot.freed(true);

    if (invalid) {
        ++counts.invalid;
        //sd->unlink(fileno); leave garbage on disk, it should not hurt
    }

    Ipc::Mem::PageId pageId;
    pageId.pool = Ipc::Mem::PageStack::IdForSwapDirSpace(sd->index);
    pageId.number = slotId+1;
    sd->freeSlots->push(pageId);
}

/// freeSlot() for never-been-mapped slots
void
Rock::Rebuild::freeUnusedSlot(const SlotId slotId, const bool invalid)
{
    LoadingSlot slot = loadingSlot(slotId);
    // mapped slots must be freed via freeBadEntry() to keep the map in sync
    assert(!slot.mapped());
    freeSlot(slotId, invalid);
}

/// adds slot to the entry chain in the map
void
Rock::Rebuild::mapSlot(const SlotId slotId, const DbCellHeader &header)
{
    LoadingSlot slot = loadingSlot(slotId);
    assert(!slot.mapped());
    assert(!slot.freed());
    slot.mapped(true);

    Ipc::StoreMapSlice slice;
    slice.next = header.nextSlot;
    slice.size = header.payloadSize;
    sd->map->importSlice(slotId, slice);
}

template <class SlotIdType> // accommodates atomic and simple SlotIds.
void
Rock::Rebuild::chainSlots(SlotIdType &from, const SlotId to)
{
    LoadingSlot slot = loadingSlot(to);
    assert(slot.more < 0);
    slot.more = from; // may still be unset
    from = to;
}

/// adds slot to an existing entry chain; caller must check that the slot
/// belongs to the chain it is being added to
void
Rock::Rebuild::addSlotToEntry(const sfileno fileno, const SlotId slotId, const DbCellHeader &header)
{
    LoadingEntry le = loadingEntry(fileno);
    Ipc::StoreMapAnchor &anchor = sd->map->writeableEntry(fileno);

    debugs(47,9, "adding " << slotId << " to entry " << fileno);
    // we do not need to preserve the order
    if (le.anchored()) {
        LoadingSlot inode = loadingSlot(anchor.start);
        chainSlots(inode.more, slotId);
    } else {
        chainSlots(anchor.start, slotId);
    }

    le.size += header.payloadSize; // must precede freeBadEntry() calls

    if (header.firstSlot == slotId) {
        debugs(47,5, "added inode");

        if (le.anchored()) { // we have already added another inode slot
            freeBadEntry(fileno, "inode conflict");
            ++counts.clashcount;
            return;
        }

        le.anchored(true);

        if (!importEntry(anchor, fileno, header)) {
            freeBadEntry(fileno, "corrupted metainfo");
            return;
        }

        // set total entry size and/or check it for consistency
        if (const uint64_t totalSize = header.entrySize) {
            assert(totalSize != static_cast<uint64_t>(-1));
            if (!anchor.basics.swap_file_sz) {
                anchor.basics.swap_file_sz = totalSize;
                assert(anchor.basics.swap_file_sz != static_cast<uint64_t>(-1));
            } else if (totalSize != anchor.basics.swap_file_sz) {
                freeBadEntry(fileno, "size mismatch");
                return;
            }
        }
    }

    const uint64_t totalSize = anchor.basics.swap_file_sz; // may be 0/unknown

    if (totalSize > 0 && le.size > totalSize) { // overflow
        debugs(47, 8, "overflow: " << le.size << " > " << totalSize);
        freeBadEntry(fileno, "overflowing");
        return;
    }

    mapSlot(slotId, header);
    if (totalSize > 0 && le.size == totalSize)
        finalizeOrFree(fileno, le); // entry is probably fully loaded now
}

/// initialize housekeeping information for a newly accepted entry
void
Rock::Rebuild::primeNewEntry(Ipc::StoreMap::Anchor &anchor, const sfileno fileno, const DbCellHeader &header)
{
    anchor.setKey(reinterpret_cast<const cache_key*>(header.key));
    assert(header.firstSlot >= 0);
    anchor.start = -1; // addSlotToEntry() will set it

    assert(anchor.basics.swap_file_sz != static_cast<uint64_t>(-1));

    LoadingEntry le = loadingEntry(fileno);
    le.state(LoadingEntry::leLoading);
    le.version = header.version;
    le.size = 0;
}

/// handle a slot from an entry that we have not seen before
void
Rock::Rebuild::startNewEntry(const sfileno fileno, const SlotId slotId, const DbCellHeader &header)
{
    // A miss may have been stored at our fileno while we were loading other
    // slots from disk. We ought to preserve that entry because it is fresher.
    const bool overwriteExisting = false;
    if (Ipc::StoreMap::Anchor *anchor = sd->map->openForWritingAt(fileno, overwriteExisting)) {
        primeNewEntry(*anchor, fileno, header);
        addSlotToEntry(fileno, slotId, header); // may fail
        assert(anchor->basics.swap_file_sz != static_cast<uint64_t>(-1));
    } else {
        // A new from-network entry is occupying our map slot; let it be, but
        // save us from the trouble of going through the above motions again.
        LoadingEntry le = loadingEntry(fileno);
        le.state(LoadingEntry::leIgnored);
        freeUnusedSlot(slotId, false);
    }
}

/// does the header belong to the fileno entry being loaded?
bool
Rock::Rebuild::sameEntry(const sfileno fileno, const DbCellHeader &header) const
{
    // Header updates always result in multi-start chains and often
    // result in multi-version chains so we can only compare the keys.
    const Ipc::StoreMap::Anchor &anchor = sd->map->writeableEntry(fileno);
    return anchor.sameKey(reinterpret_cast<const cache_key*>(header.key));
}

/// handle freshly loaded (and validated) db slot header
void
Rock::Rebuild::useNewSlot(const SlotId slotId, const DbCellHeader &header)
{
    const cache_key *const key =
        reinterpret_cast<const cache_key*>(header.key);
    const sfileno fileno = sd->map->fileNoByKey(key);
    assert(0 <= fileno && fileno < dbEntryLimit);

    LoadingEntry le = loadingEntry(fileno);
    debugs(47,9, "entry " << fileno << " state: " << le.state() << ", inode: " <<
           header.firstSlot << ", size: " << header.payloadSize);

    switch (le.state()) {

    case LoadingEntry::leEmpty: {
        startNewEntry(fileno, slotId, header);
        break;
    }

    case LoadingEntry::leLoading: {
        if (sameEntry(fileno, header)) {
            addSlotToEntry(fileno, slotId, header); // may fail
        } else {
            // either the loading chain or this slot is stale;
            // be conservative and ignore both (and any future ones)
            freeBadEntry(fileno, "duplicated");
            freeUnusedSlot(slotId, true);
            ++counts.dupcount;
        }
        break;
    }

    case LoadingEntry::leLoaded: {
        // either the previously loaded chain or this slot is stale;
        // be conservative and ignore both (and any future ones)
        le.state(LoadingEntry::leCorrupted);
        sd->map->freeEntry(fileno); // may not be immediately successful
        freeUnusedSlot(slotId, true);
        ++counts.dupcount;
        break;
    }

    case LoadingEntry::leCorrupted: {
        // previously seen slots messed things up so we must ignore this one
        freeUnusedSlot(slotId, true);
        break;
    }

    case LoadingEntry::leIgnored: {
        // already replaced by a fresher or colliding from-network entry
        freeUnusedSlot(slotId, false);
        break;
    }
    }
}

SBuf
Rock::Rebuild::progressDescription() const
{
    SBufStream str;

    str << Debug::Extra << "slots loaded: " << Progress(loadingPos, dbSlotLimit);

    const auto validatingEntries = validationPos < dbEntryLimit;
    const auto entriesValidated = validatingEntries ? validationPos : dbEntryLimit;
    str << Debug::Extra << "entries validated: " << Progress(entriesValidated, dbEntryLimit);
    if (opt_store_doublecheck) {
        const auto slotsValidated = validatingEntries ? 0 : (validationPos - dbEntryLimit);
        str << Debug::Extra << "slots validated: " << Progress(slotsValidated, dbSlotLimit);
    }

    return str.buf();
}
<|MERGE_RESOLUTION|>--- conflicted
+++ resolved
@@ -15,13 +15,10 @@
 #include "fs/rock/RockSwapDir.h"
 #include "fs_io.h"
 #include "globals.h"
-<<<<<<< HEAD
 #include "ipc/StoreMap.h"
 #include "ipc/StrandCoord.h"
 #include "ipc/Port.h"
 #include "ipc/UdsOp.h"
-=======
->>>>>>> 38da9c24
 #include "md5.h"
 #include "sbuf/Stream.h"
 #include "SquidTime.h"
@@ -434,15 +431,10 @@
     debugs(47,5, sd->index << " slot " << loadingPos << " at " <<
            dbOffset << " <= " << dbSize);
 
+    const auto maxSpentMsec = rebuildMaxBlockMsec();
     const timeval loopStart = current_time;
 
-<<<<<<< HEAD
-    const auto pausingMsec = opt_foreground_rebuild ? ForegroundNotificationMsec : MaxSpentMsec;
-
-    int loaded = 0;
-=======
     int64_t loaded = 0;
->>>>>>> 38da9c24
     while (!doneLoading()) {
         loadOneSlot();
         dbOffset += dbSlotSize;
@@ -455,7 +447,7 @@
         getCurrentTime();
         const double elapsedMsec = tvSubMsec(loopStart, current_time);
 
-        if (elapsedMsec > pausingMsec || elapsedMsec < 0) {
+        if (elapsedMsec > maxSpentMsec || elapsedMsec < 0) {
             debugs(47, 5, HERE << "pausing after " << loaded << " entries in " <<
                    elapsedMsec << "ms; " << (elapsedMsec/loaded) << "ms per entry");
             if (opt_foreground_rebuild && UsingSmp())
@@ -556,15 +548,10 @@
 {
     debugs(47, 5, sd->index << " validating from " << validationPos);
 
+    const auto maxSpentMsec = rebuildMaxBlockMsec();
     const timeval loopStart = current_time;
 
-<<<<<<< HEAD
-    const auto maxSpentMsec = rebuildMaxBlockMsec();
-
-    int validated = 0;
-=======
     int64_t validated = 0;
->>>>>>> 38da9c24
     while (!doneValidating()) {
         // increment before validationPos to avoid getting stuck at a slot
         // in a case of crash
