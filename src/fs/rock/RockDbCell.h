--- conflicted
+++ resolved
@@ -22,16 +22,11 @@
     /* members below are not meaningful if empty() */
 
     /// whether this slot is not corrupted
-<<<<<<< HEAD
-    bool sane() const { return firstSlot >= 0 && nextSlot >= -1 &&
-       version > 0 && payloadSize > 0; }
-=======
     bool sane(const size_t slotSize, int slotLimit) const { return
        0 <= firstSlot && firstSlot < slotLimit &&
        -1 <= nextSlot && nextSlot < slotLimit &&
        version > 0 &&
        0 < payloadSize && payloadSize <= slotSize - sizeof(DbCellHeader); }
->>>>>>> 24ca4cdd
 
     uint64_t key[2]; ///< StoreEntry key
     uint64_t entrySize; ///< total entry content size or zero if still unknown
