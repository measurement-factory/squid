
/*
 * $Id$
 *
 * DEBUG: section 47    Store Directory Routines
 * AUTHOR: Duane Wessels
 *
 * SQUID Web Proxy Cache          http://www.squid-cache.org/
 * ----------------------------------------------------------
 *
 *  Squid is the result of efforts by numerous individuals from
 *  the Internet community; see the CONTRIBUTORS file for full
 *  details.   Many organizations have provided support for Squid's
 *  development; see the SPONSORS file for full details.  Squid is
 *  Copyrighted (C) 2001 by the Regents of the University of
 *  California; see the COPYRIGHT file for full details.  Squid
 *  incorporates software developed and/or copyrighted by other
 *  sources; see the CREDITS file for full details.
 *
 *  This program is free software; you can redistribute it and/or modify
 *  it under the terms of the GNU General Public License as published by
 *  the Free Software Foundation; either version 2 of the License, or
 *  (at your option) any later version.
 *
 *  This program is distributed in the hope that it will be useful,
 *  but WITHOUT ANY WARRANTY; without even the implied warranty of
 *  MERCHANTABILITY or FITNESS FOR A PARTICULAR PURPOSE.  See the
 *  GNU General Public License for more details.
 *
 *  You should have received a copy of the GNU General Public License
 *  along with this program; if not, write to the Free Software
 *  Foundation, Inc., 59 Temple Place, Suite 330, Boston, MA 02111, USA.
 *
 */

#include "squid-old.h"
#include "Store.h"
#include "fde.h"
#include "ufscommon.h"
#include "StoreSwapLogData.h"
#include "ConfigOption.h"
#include "DiskIO/DiskIOStrategy.h"
#include "DiskIO/DiskIOModule.h"
#include "FileMap.h"
#include "Parsing.h"
#include "SquidMath.h"
#include "SquidTime.h"
#include "StatCounters.h"
#include "SwapDir.h"
#include "swap_log_op.h"

int UFSSwapDir::NumberOfUFSDirs = 0;
int *UFSSwapDir::UFSDirToGlobalDirMapping = NULL;

/*
 * storeUfsDirCheckObj
 *
 * This routine is called by storeDirSelectSwapDir to see if the given
 * object is able to be stored on this filesystem. UFS filesystems will
 * happily store anything as long as the LRU time isn't too small.
 */
bool
UFSSwapDir::canStore(const StoreEntry &e, int64_t diskSpaceNeeded, int &load) const
{
    if (!SwapDir::canStore(e, diskSpaceNeeded, load))
        return false;

    if (IO->shedLoad())
        return false;

    load = IO->load();
    return true;
}


/* ========== LOCAL FUNCTIONS ABOVE, GLOBAL FUNCTIONS BELOW ========== */

void
UFSSwapDir::parseSizeL1L2()
{
    int i = GetInteger();
    if (i <= 0)
        fatal("UFSSwapDir::parseSizeL1L2: invalid size value");

    const uint64_t size = static_cast<uint64_t>(i) << 20; // MBytes to Bytes

    /* just reconfigure it */
    if (reconfiguring) {
        if (size == maxSize())
            debugs(3, 2, "Cache dir '" << path << "' size remains unchanged at " << i << " MB");
        else
            debugs(3, 1, "Cache dir '" << path << "' size changed to " << i << " MB");
    }

    max_size = size;

    l1 = GetInteger();

    if (l1 <= 0)
        fatal("UFSSwapDir::parseSizeL1L2: invalid level 1 directories value");

    l2 = GetInteger();

    if (l2 <= 0)
        fatal("UFSSwapDir::parseSizeL1L2: invalid level 2 directories value");
}

/*
 * storeUfsDirReconfigure
 *
 * This routine is called when the given swapdir needs reconfiguring
 */

void
UFSSwapDir::reconfigure()
{
    parseSizeL1L2();
    parseOptions(1);
}

/*
 * storeUfsDirParse
 *
 * Called when a *new* fs is being setup.
 */
void
UFSSwapDir::parse (int anIndex, char *aPath)
{
    index = anIndex;
    path = xstrdup(aPath);

    parseSizeL1L2();

    /* Initialise replacement policy stuff */
    repl = createRemovalPolicy(Config.replPolicy);

    parseOptions(0);
}

void
UFSSwapDir::changeIO(DiskIOModule *module)
{
    DiskIOStrategy *anIO = module->createStrategy();
    safe_free(ioType);
    ioType = xstrdup(module->type());

    delete IO->io;
    IO->io = anIO;
    /* Change the IO Options */

    if (currentIOOptions && currentIOOptions->options.size() > 2)
        delete currentIOOptions->options.pop_back();

    /* TODO: factor out these 4 lines */
    ConfigOption *ioOptions = IO->io->getOptionTree();

    if (ioOptions)
        currentIOOptions->options.push_back(ioOptions);
}

bool
UFSSwapDir::optionIOParse(char const *option, const char *value, int isaReconfig)
{
    if (strcmp(option, "IOEngine") != 0)
        return false;

    if (isaReconfig)
        /* silently ignore this */
        return true;

    if (!value)
        self_destruct();

    DiskIOModule *module = DiskIOModule::Find(value);

    if (!module)
        self_destruct();

    changeIO(module);

    return true;
}

void
UFSSwapDir::optionIODump(StoreEntry * e) const
{
    storeAppendPrintf(e, " IOEngine=%s", ioType);
}

ConfigOption *
UFSSwapDir::getOptionTree() const
{
    ConfigOption *parentResult = SwapDir::getOptionTree();

    if (currentIOOptions == NULL)
        currentIOOptions = new ConfigOptionVector();

    currentIOOptions->options.push_back(parentResult);

    currentIOOptions->options.push_back(new ConfigOptionAdapter<UFSSwapDir>(*const_cast<UFSSwapDir *>(this), &UFSSwapDir::optionIOParse, &UFSSwapDir::optionIODump));

    if (ConfigOption *ioOptions = IO->io->getOptionTree())
        currentIOOptions->options.push_back(ioOptions);

    ConfigOption* result = currentIOOptions;

    currentIOOptions = NULL;

    return result;
}

/*
 * Initial setup / end destruction
 */
void
UFSSwapDir::init()
{
    debugs(47, 3, "Initialising UFS SwapDir engine.");
    /* Parsing must be finished by now - force to NULL, don't delete */
    currentIOOptions = NULL;
    static int started_clean_event = 0;
    static const char *errmsg =
        "\tFailed to verify one of the swap directories, Check cache.log\n"
        "\tfor details.  Run 'squid -z' to create swap directories\n"
        "\tif needed, or if running Squid for the first time.";
    IO->init();

    if (verifyCacheDirs())
        fatal(errmsg);

    openLog();

    rebuild();

    if (!started_clean_event) {
        eventAdd("UFS storeDirClean", CleanEvent, NULL, 15.0, 1);
        started_clean_event = 1;
    }

    (void) storeDirGetBlkSize(path, &fs.blksize);
}

void
UFSSwapDir::create()
{
    debugs(47, 3, "Creating swap space in " << path);
    createDirectory(path, 0);
    createSwapSubDirs();
}

UFSSwapDir::UFSSwapDir(char const *aType, const char *anIOType) : SwapDir(aType), IO(NULL), map(new FileMap()), suggest(0), swaplog_fd (-1), currentIOOptions(new ConfigOptionVector()), ioType(xstrdup(anIOType)), cur_size(0), n_disk_objects(0)
{
    /* modulename is only set to disk modules that are built, by configure,
     * so the Find call should never return NULL here.
     */
    IO = new UFSStrategy(DiskIOModule::Find(anIOType)->createStrategy());
}

UFSSwapDir::~UFSSwapDir()
{
    if (swaplog_fd > -1) {
        file_close(swaplog_fd);
        swaplog_fd = -1;
    }

    delete map;

    if (IO)
        delete IO;

    IO = NULL;

    safe_free(ioType);
}

void
UFSSwapDir::dumpEntry(StoreEntry &e) const
{
    debugs(47, 0, "UFSSwapDir::dumpEntry: FILENO "<< std::setfill('0') << std::hex << std::uppercase << std::setw(8) << e.swap_filen);
    debugs(47, 0, "UFSSwapDir::dumpEntry: PATH " << fullPath(e.swap_filen, NULL)   );
    e.dump(0);
}

/*
 * UFSSwapDir::doubleCheck
 *
 * This is called by storeCleanup() if -S was given on the command line.
 */
bool
UFSSwapDir::doubleCheck(StoreEntry & e)
{

    struct stat sb;

    if (::stat(fullPath(e.swap_filen, NULL), &sb) < 0) {
        debugs(47, 0, "UFSSwapDir::doubleCheck: MISSING SWAP FILE");
        dumpEntry(e);
        return true;
    }

    if ((off_t)e.swap_file_sz != sb.st_size) {
        debugs(47, 0, "UFSSwapDir::doubleCheck: SIZE MISMATCH");
        debugs(47, 0, "UFSSwapDir::doubleCheck: ENTRY SIZE: " << e.swap_file_sz << ", FILE SIZE: " << sb.st_size);
        dumpEntry(e);
        return true;
    }

    return false;
}

void
UFSSwapDir::statfs(StoreEntry & sentry) const
{
    int totl_kb = 0;
    int free_kb = 0;
    int totl_in = 0;
    int free_in = 0;
    int x;
    storeAppendPrintf(&sentry, "First level subdirectories: %d\n", l1);
    storeAppendPrintf(&sentry, "Second level subdirectories: %d\n", l2);
    storeAppendPrintf(&sentry, "Maximum Size: %" PRIu64 " KB\n", maxSize() >> 10);
    storeAppendPrintf(&sentry, "Current Size: %.2f KB\n", currentSize() / 1024.0);
    storeAppendPrintf(&sentry, "Percent Used: %0.2f%%\n",
                      Math::doublePercent(currentSize(), maxSize()));
    storeAppendPrintf(&sentry, "Filemap bits in use: %d of %d (%d%%)\n",
                      map->numFilesInMap(), map->capacity(),
                      Math::intPercent(map->numFilesInMap(), map->capacity()));
    x = storeDirGetUFSStats(path, &totl_kb, &free_kb, &totl_in, &free_in);

    if (0 == x) {
        storeAppendPrintf(&sentry, "Filesystem Space in use: %d/%d KB (%d%%)\n",
                          totl_kb - free_kb,
                          totl_kb,
                          Math::intPercent(totl_kb - free_kb, totl_kb));
        storeAppendPrintf(&sentry, "Filesystem Inodes in use: %d/%d (%d%%)\n",
                          totl_in - free_in,
                          totl_in,
                          Math::intPercent(totl_in - free_in, totl_in));
    }

    storeAppendPrintf(&sentry, "Flags:");

    if (flags.selected)
        storeAppendPrintf(&sentry, " SELECTED");

    if (flags.read_only)
        storeAppendPrintf(&sentry, " READ-ONLY");

    storeAppendPrintf(&sentry, "\n");

    IO->statfs(sentry);
}

void
UFSSwapDir::maintain()
{
    /* We can't delete objects while rebuilding swap */

    /* XXX FIXME each store should start maintaining as it comes online. */

    if (StoreController::store_dirs_rebuilding)
        return;

    StoreEntry *e = NULL;

    int removed = 0;

    RemovalPurgeWalker *walker;

    double f = (double) (currentSize() - minSize()) / (maxSize() - minSize());

    f = f < 0.0 ? 0.0 : f > 1.0 ? 1.0 : f;

    int max_scan = (int) (f * 400.0 + 100.0);

    int max_remove = (int) (f * 70.0 + 10.0);

    /*
     * This is kinda cheap, but so we need this priority hack?
     */

    debugs(47, 3, "storeMaintainSwapSpace: f=" << f << ", max_scan=" << max_scan << ", max_remove=" << max_remove  );

    walker = repl->PurgeInit(repl, max_scan);

    while (1) {
        if (currentSize() < minSize())
            break;

        if (removed >= max_remove)
            break;

        e = walker->Next(walker);

        if (!e)
            break;		/* no more objects */

        ++removed;

        e->release();
    }

    walker->Done(walker);
    debugs(47, (removed ? 2 : 3), "UFSSwapDir::maintain: " << path <<
           " removed " << removed << "/" << max_remove << " f=" <<
           std::setprecision(4) << f << " max_scan=" << max_scan);
}

/*
 * UFSSwapDir::reference
 *
 * This routine is called whenever an object is referenced, so we can
 * maintain replacement information within the storage fs.
 */
void
UFSSwapDir::reference(StoreEntry &e)
{
    debugs(47, 3, "UFSSwapDir::reference: referencing " << &e << " " << e.swap_dirn << "/" << e.swap_filen);

    if (repl->Referenced)
        repl->Referenced(repl, &e, &e.repl);
}

/*
 * UFSSwapDir::dereference
 * This routine is called whenever the last reference to an object is
 * removed, to maintain replacement information within the storage fs.
 */
bool
UFSSwapDir::dereference(StoreEntry & e)
{
    debugs(47, 3, "UFSSwapDir::dereference: referencing " << &e << " " << e.swap_dirn << "/" << e.swap_filen);

    if (repl->Dereferenced)
        repl->Dereferenced(repl, &e, &e.repl);

    return true; // keep e in the global store_table
}

StoreIOState::Pointer
UFSSwapDir::createStoreIO(StoreEntry &e, StoreIOState::STFNCB * file_callback, StoreIOState::STIOCB * aCallback, void *callback_data)
{
    return IO->create (this, &e, file_callback, aCallback, callback_data);
}

StoreIOState::Pointer
UFSSwapDir::openStoreIO(StoreEntry &e, StoreIOState::STFNCB * file_callback, StoreIOState::STIOCB * aCallback, void *callback_data)
{
    return IO->open (this, &e, file_callback, aCallback, callback_data);
}

int
UFSSwapDir::mapBitTest(sfileno filn)
{
    return map->testBit(filn);
}

void
UFSSwapDir::mapBitSet(sfileno filn)
{
    map->setBit(filn);
}

void
UFSSwapDir::mapBitReset(sfileno filn)
{
    /*
     * We have to test the bit before calling clearBit as
     * it doesn't do bounds checking and blindly assumes
     * filn is a valid file number, but it might not be because
     * the map is dynamic in size.  Also clearing an already clear
     * bit puts the map counter of-of-whack.
     */

    if (map->testBit(filn))
        map->clearBit(filn);
}

int
UFSSwapDir::mapBitAllocate()
{
    int fn;
    fn = map->allocate(suggest);
    map->setBit(fn);
    suggest = fn + 1;
    return fn;
}

char *
UFSSwapDir::swapSubDir(int subdirn)const
{
    LOCAL_ARRAY(char, fullfilename, MAXPATHLEN);
    assert(0 <= subdirn && subdirn < l1);
    snprintf(fullfilename, MAXPATHLEN, "%s/%02X", path, subdirn);
    return fullfilename;
}

int
UFSSwapDir::createDirectory(const char *aPath, int should_exist)
{
    int created = 0;

    struct stat st;
    getCurrentTime();

    if (0 == ::stat(aPath, &st)) {
        if (S_ISDIR(st.st_mode)) {
            debugs(47, (should_exist ? 3 : 1), aPath << " exists");
        } else {
            fatalf("Swap directory %s is not a directory.", aPath);
        }
<<<<<<< HEAD

=======
>>>>>>> f68414c6
    } else if (0 == mkdir(aPath, 0755)) {
        debugs(47, (should_exist ? 1 : 3), aPath << " created");
        created = 1;
    } else {
        fatalf("Failed to make swap directory %s: %s",
               aPath, xstrerror());
    }

    return created;
}

bool
UFSSwapDir::pathIsDirectory(const char *aPath)const
{

    struct stat sb;

    if (::stat(aPath, &sb) < 0) {
        debugs(47, 0, "" << aPath << ": " << xstrerror());
        return false;
    }

    if (S_ISDIR(sb.st_mode) == 0) {
        debugs(47, 0, "" << aPath << " is not a directory");
        return false;
    }

    return true;
}

/*
 * This function is called by commonUfsDirInit().  If this returns < 0,
 * then Squid exits, complains about swap directories not
 * existing, and instructs the admin to run 'squid -z'
 */
bool
UFSSwapDir::verifyCacheDirs()
{
    if (!pathIsDirectory(path))
        return true;

    for (int j = 0; j < l1; ++j) {
        char const *aPath = swapSubDir(j);

        if (!pathIsDirectory(aPath))
            return true;
    }

    return false;
}

void
UFSSwapDir::createSwapSubDirs()
{
    LOCAL_ARRAY(char, name, MAXPATHLEN);

    for (int i = 0; i < l1; ++i) {
        snprintf(name, MAXPATHLEN, "%s/%02X", path, i);

        int should_exist;

        if (createDirectory(name, 0))
            should_exist = 0;
        else
            should_exist = 1;

        debugs(47, 1, "Making directories in " << name);

        for (int k = 0; k < l2; ++k) {
            snprintf(name, MAXPATHLEN, "%s/%02X/%02X", path, i, k);
            createDirectory(name, should_exist);
        }
    }
}

char *
UFSSwapDir::logFile(char const *ext) const
{
    LOCAL_ARRAY(char, lpath, MAXPATHLEN);
    LOCAL_ARRAY(char, pathtmp, MAXPATHLEN);
    LOCAL_ARRAY(char, digit, 32);
    char *pathtmp2;

    if (Config.Log.swap) {
        xstrncpy(pathtmp, path, MAXPATHLEN - 64);
        pathtmp2 = pathtmp;

        while ((pathtmp2 = strchr(pathtmp2, '/')) != NULL)
            *pathtmp2 = '.';

        while (strlen(pathtmp) && pathtmp[strlen(pathtmp) - 1] == '.')
            pathtmp[strlen(pathtmp) - 1] = '\0';

        for (pathtmp2 = pathtmp; *pathtmp2 == '.'; ++pathtmp2);
        snprintf(lpath, MAXPATHLEN - 64, Config.Log.swap, pathtmp2);

        if (strncmp(lpath, Config.Log.swap, MAXPATHLEN - 64) == 0) {
            strcat(lpath, ".");
            snprintf(digit, 32, "%02d", index);
            strncat(lpath, digit, 3);
        }
    } else {
        xstrncpy(lpath, path, MAXPATHLEN - 64);
        strcat(lpath, "/swap.state");
    }

    if (ext)
        strncat(lpath, ext, 16);

    return lpath;
}

void
UFSSwapDir::openLog()
{
    char *logPath;
    logPath = logFile();
    swaplog_fd = file_open(logPath, O_WRONLY | O_CREAT | O_BINARY);

    if (swaplog_fd < 0) {
        debugs(50, 1, "" << logPath << ": " << xstrerror());
        fatal("commonUfsDirOpenSwapLog: Failed to open swap log.");
    }

    debugs(50, 3, "Cache Dir #" << index << " log opened on FD " << swaplog_fd);

    if (0 == NumberOfUFSDirs)
        assert(NULL == UFSDirToGlobalDirMapping);

    ++NumberOfUFSDirs;

    assert(NumberOfUFSDirs <= Config.cacheSwap.n_configured);
}

void
UFSSwapDir::closeLog()
{
    if (swaplog_fd < 0)	/* not open */
        return;

    file_close(swaplog_fd);

    debugs(47, 3, "Cache Dir #" << index << " log closed on FD " << swaplog_fd);

    swaplog_fd = -1;

    --NumberOfUFSDirs;

    assert(NumberOfUFSDirs >= 0);

    if (0 == NumberOfUFSDirs)
        safe_free(UFSDirToGlobalDirMapping);
}

bool
UFSSwapDir::validL1(int anInt) const
{
    return anInt < l1;
}

bool
UFSSwapDir::validL2(int anInt) const
{
    return anInt < l2;
}

/* Add a new object to the cache with empty memory copy and pointer to disk
 * use to rebuild store from disk. */
StoreEntry *
UFSSwapDir::addDiskRestore(const cache_key * key,
                           sfileno file_number,
                           uint64_t swap_file_sz,
                           time_t expires,
                           time_t timestamp,
                           time_t lastref,
                           time_t lastmod,
                           uint32_t refcount,
                           uint16_t newFlags,
                           int clean)
{
    StoreEntry *e = NULL;
    debugs(47, 5, "commonUfsAddDiskRestore: " << storeKeyText(key)  <<
           ", fileno="<< std::setfill('0') << std::hex << std::uppercase << std::setw(8) << file_number);
    /* if you call this you'd better be sure file_number is not
     * already in use! */
    e = new StoreEntry();
    e->store_status = STORE_OK;
    e->setMemStatus(NOT_IN_MEMORY);
    e->swap_status = SWAPOUT_DONE;
    e->swap_filen = file_number;
    e->swap_dirn = index;
    e->swap_file_sz = swap_file_sz;
    e->lock_count = 0;
    e->lastref = lastref;
    e->timestamp = timestamp;
    e->expires = expires;
    e->lastmod = lastmod;
    e->refcount = refcount;
    e->flags = newFlags;
    EBIT_SET(e->flags, ENTRY_CACHABLE);
    EBIT_CLR(e->flags, RELEASE_REQUEST);
    EBIT_CLR(e->flags, KEY_PRIVATE);
    e->ping_status = PING_NONE;
    EBIT_CLR(e->flags, ENTRY_VALIDATED);
    mapBitSet(e->swap_filen);
    cur_size += fs.blksize * sizeInBlocks(e->swap_file_sz);
    ++n_disk_objects;
    e->hashInsert(key);	/* do it after we clear KEY_PRIVATE */
    replacementAdd (e);
    return e;
}

void
UFSSwapDir::undoAddDiskRestore(StoreEntry *e)
{
    debugs(47, 5, HERE << *e);
    replacementRemove(e); // checks swap_dirn so do it before we invalidate it
    // Do not unlink the file as it might be used by a subsequent entry.
    mapBitReset(e->swap_filen);
    e->swap_filen = -1;
    e->swap_dirn = -1;
    cur_size -= fs.blksize * sizeInBlocks(e->swap_file_sz);
    --n_disk_objects;
}

void
UFSSwapDir::rebuild()
{
    ++StoreController::store_dirs_rebuilding;
    eventAdd("storeRebuild", RebuildState::RebuildStep, new RebuildState(this), 0.0, 1);
}

void
UFSSwapDir::closeTmpSwapLog()
{
    char *swaplog_path = xstrdup(logFile(NULL));
    char *new_path = xstrdup(logFile(".new"));
    int fd;
    file_close(swaplog_fd);

    if (xrename(new_path, swaplog_path) < 0) {
        debugs(50, DBG_IMPORTANT, "ERROR: " << swaplog_path << ": " << xstrerror());
        fatalf("Failed to rename log file %s to %s.new", swaplog_path, swaplog_path);
    }

    fd = file_open(swaplog_path, O_WRONLY | O_CREAT | O_BINARY);

    if (fd < 0) {
        debugs(50, DBG_IMPORTANT, "ERROR: " << swaplog_path << ": " << xstrerror());
        fatalf("Failed to open swap log %s", swaplog_path);
    }

    safe_free(swaplog_path);
    safe_free(new_path);
    swaplog_fd = fd;
    debugs(47, 3, "Cache Dir #" << index << " log opened on FD " << fd);
}

FILE *
UFSSwapDir::openTmpSwapLog(int *clean_flag, int *zero_flag)
{
    char *swaplog_path = xstrdup(logFile(NULL));
    char *clean_path = xstrdup(logFile(".last-clean"));
    char *new_path = xstrdup(logFile(".new"));

    struct stat log_sb;

    struct stat clean_sb;
    FILE *fp;
    int fd;

    if (::stat(swaplog_path, &log_sb) < 0) {
        debugs(47, 1, "Cache Dir #" << index << ": No log file");
        safe_free(swaplog_path);
        safe_free(clean_path);
        safe_free(new_path);
        return NULL;
    }

    *zero_flag = log_sb.st_size == 0 ? 1 : 0;
    /* close the existing write-only FD */

    if (swaplog_fd >= 0)
        file_close(swaplog_fd);

    /* open a write-only FD for the new log */
    fd = file_open(new_path, O_WRONLY | O_CREAT | O_TRUNC | O_BINARY);

    if (fd < 0) {
        debugs(50, 1, "" << new_path << ": " << xstrerror());
        fatal("storeDirOpenTmpSwapLog: Failed to open swap log.");
    }

    swaplog_fd = fd;

    {
        const StoreSwapLogHeader header;
        MemBuf buf;
        buf.init(header.record_size, header.record_size);
        buf.append(reinterpret_cast<const char*>(&header), sizeof(header));
        // Pad to keep in sync with UFSSwapDir::writeCleanStart().
        memset(buf.space(), 0, header.gapSize());
        buf.appended(header.gapSize());
        file_write(swaplog_fd, -1, buf.content(), buf.contentSize(),
                   NULL, NULL, buf.freeFunc());
    }

    /* open a read-only stream of the old log */
    fp = fopen(swaplog_path, "rb");

    if (fp == NULL) {
        debugs(50, 0, "" << swaplog_path << ": " << xstrerror());
        fatal("Failed to open swap log for reading");
    }

    memset(&clean_sb, '\0', sizeof(struct stat));

    if (::stat(clean_path, &clean_sb) < 0)
        *clean_flag = 0;
    else if (clean_sb.st_mtime < log_sb.st_mtime)
        *clean_flag = 0;
    else
        *clean_flag = 1;

    safeunlink(clean_path, 1);

    safe_free(swaplog_path);

    safe_free(clean_path);

    safe_free(new_path);

    return fp;
}

class UFSCleanLog : public SwapDir::CleanLog
{

public:
    UFSCleanLog(SwapDir *);
    virtual const StoreEntry *nextEntry();
    virtual void write(StoreEntry const &);
    char *cur;
    char *newLog;
    char *cln;
    char *outbuf;
    off_t outbuf_offset;
    int fd;
    RemovalPolicyWalker *walker;
    SwapDir *sd;
};

#define CLEAN_BUF_SZ 16384


UFSCleanLog::UFSCleanLog(SwapDir *aSwapDir) : cur(NULL),newLog(NULL),cln(NULL),outbuf(NULL),
        outbuf_offset(0), fd(-1),walker(NULL), sd(aSwapDir)
{}

/*
 * Begin the process to write clean cache state.  For AUFS this means
 * opening some log files and allocating write buffers.  Return 0 if
 * we succeed, and assign the 'func' and 'data' return pointers.
 */
int
UFSSwapDir::writeCleanStart()
{
    UFSCleanLog *state = new UFSCleanLog(this);
    StoreSwapLogHeader header;
#if HAVE_FCHMOD

    struct stat sb;
#endif

    cleanLog = NULL;
    state->newLog = xstrdup(logFile(".clean"));
    state->fd = file_open(state->newLog, O_WRONLY | O_CREAT | O_TRUNC | O_BINARY);

    if (state->fd < 0) {
        xfree(state->newLog);
        delete state;
        return -1;
    }

    state->cur = xstrdup(logFile(NULL));
    state->cln = xstrdup(logFile(".last-clean"));
    state->outbuf = (char *)xcalloc(CLEAN_BUF_SZ, 1);
    state->outbuf_offset = 0;
    /*copy the header */
    memcpy(state->outbuf, &header, sizeof(StoreSwapLogHeader));
    // Leave a gap to keep in sync with UFSSwapDir::openTmpSwapLog().
    memset(state->outbuf + sizeof(StoreSwapLogHeader), 0, header.gapSize());
    state->outbuf_offset += header.record_size;

    state->walker = repl->WalkInit(repl);
    ::unlink(state->cln);
    debugs(47, 3, "storeDirWriteCleanLogs: opened " << state->newLog << ", FD " << state->fd);
#if HAVE_FCHMOD

    if (::stat(state->cur, &sb) == 0)
        fchmod(state->fd, sb.st_mode);

#endif


    cleanLog = state;
    return 0;
}

/*
 * Get the next entry that is a candidate for clean log writing
 */
const StoreEntry *
UFSCleanLog::nextEntry()
{
    const StoreEntry *entry = NULL;

    if (walker)
        entry = walker->Next(walker);

    return entry;
}

/*
 * "write" an entry to the clean log file.
 */
void
UFSCleanLog::write(StoreEntry const &e)
{
    StoreSwapLogData s;
    static size_t ss = sizeof(StoreSwapLogData);
    s.op = (char) SWAP_LOG_ADD;
    s.swap_filen = e.swap_filen;
    s.timestamp = e.timestamp;
    s.lastref = e.lastref;
    s.expires = e.expires;
    s.lastmod = e.lastmod;
    s.swap_file_sz = e.swap_file_sz;
    s.refcount = e.refcount;
    s.flags = e.flags;
    memcpy(&s.key, e.key, SQUID_MD5_DIGEST_LENGTH);
    s.finalize();
    memcpy(outbuf + outbuf_offset, &s, ss);
    outbuf_offset += ss;
    /* buffered write */

    if (outbuf_offset + ss >= CLEAN_BUF_SZ) {
        if (FD_WRITE_METHOD(fd, outbuf, outbuf_offset) < 0) {
            /* XXX This error handling should probably move up to the caller */
            debugs(50, 0, "storeDirWriteCleanLogs: " << newLog << ": write: " << xstrerror());
            debugs(50, 0, "storeDirWriteCleanLogs: Current swap logfile not replaced.");
            file_close(fd);
            fd = -1;
            unlink(newLog);
            sd->cleanLog = NULL;
            delete this;
            return;
        }

        outbuf_offset = 0;
    }
}

void
UFSSwapDir::writeCleanDone()
{
    UFSCleanLog *state = (UFSCleanLog *)cleanLog;
    int fd;

    if (NULL == state)
        return;

    if (state->fd < 0)
        return;

    state->walker->Done(state->walker);

    if (FD_WRITE_METHOD(state->fd, state->outbuf, state->outbuf_offset) < 0) {
        debugs(50, 0, "storeDirWriteCleanLogs: " << state->newLog << ": write: " << xstrerror());
        debugs(50, 0, "storeDirWriteCleanLogs: Current swap logfile not replaced.");
        file_close(state->fd);
        state->fd = -1;
        ::unlink(state->newLog);
    }

    safe_free(state->outbuf);
    /*
     * You can't rename open files on Microsoft "operating systems"
     * so we have to close before renaming.
     */
    closeLog();
    /* save the fd value for a later test */
    fd = state->fd;
    /* rename */

    if (state->fd >= 0) {
#if _SQUID_OS2_ || _SQUID_WINDOWS_
        file_close(state->fd);
        state->fd = -1;
#endif

        xrename(state->newLog, state->cur);
    }

    /* touch a timestamp file if we're not still validating */
    if (StoreController::store_dirs_rebuilding)
        (void) 0;
    else if (fd < 0)
        (void) 0;
    else
        file_close(file_open(state->cln, O_WRONLY | O_CREAT | O_TRUNC | O_BINARY));

    /* close */
    safe_free(state->cur);

    safe_free(state->newLog);

    safe_free(state->cln);

    if (state->fd >= 0)
        file_close(state->fd);

    state->fd = -1;

    delete state;

    cleanLog = NULL;
}

static void
FreeObject(void *address)
{
    StoreSwapLogData *anObject = static_cast <StoreSwapLogData *>(address);
    delete anObject;
}

void
UFSSwapDir::logEntry(const StoreEntry & e, int op) const
{
    StoreSwapLogData *s = new StoreSwapLogData;
    s->op = (char) op;
    s->swap_filen = e.swap_filen;
    s->timestamp = e.timestamp;
    s->lastref = e.lastref;
    s->expires = e.expires;
    s->lastmod = e.lastmod;
    s->swap_file_sz = e.swap_file_sz;
    s->refcount = e.refcount;
    s->flags = e.flags;
    memcpy(s->key, e.key, SQUID_MD5_DIGEST_LENGTH);
    s->finalize();
    file_write(swaplog_fd,
               -1,
               s,
               sizeof(StoreSwapLogData),
               NULL,
               NULL,
               FreeObject);
}

static QS rev_int_sort;
static int
rev_int_sort(const void *A, const void *B)
{
    const int *i1 = (const int *)A;
    const int *i2 = (const int *)B;
    return *i2 - *i1;
}

int
UFSSwapDir::DirClean(int swap_index)
{
    DIR *dir_pointer = NULL;

    LOCAL_ARRAY(char, p1, MAXPATHLEN + 1);
    LOCAL_ARRAY(char, p2, MAXPATHLEN + 1);

    int files[20];
    int swapfileno;
    int fn;			/* same as swapfileno, but with dirn bits set */
    int n = 0;
    int k = 0;
    int N0, N1, N2;
    int D0, D1, D2;
    UFSSwapDir *SD;
    N0 = NumberOfUFSDirs;
    D0 = UFSDirToGlobalDirMapping[swap_index % N0];
    SD = dynamic_cast<UFSSwapDir *>(INDEXSD(D0));
    assert (SD);
    N1 = SD->l1;
    D1 = (swap_index / N0) % N1;
    N2 = SD->l2;
    D2 = ((swap_index / N0) / N1) % N2;
    snprintf(p1, MAXPATHLEN, "%s/%02X/%02X",
             SD->path, D1, D2);
    debugs(36, 3, "storeDirClean: Cleaning directory " << p1);
    dir_pointer = opendir(p1);

    if (dir_pointer == NULL) {
        if (errno == ENOENT) {
            debugs(36, 0, "storeDirClean: WARNING: Creating " << p1);
            if (mkdir(p1, 0777) == 0)
                return 0;
        }

        debugs(50, 0, "storeDirClean: " << p1 << ": " << xstrerror());
        safeunlink(p1, 1);
        return 0;
    }

    dirent_t *de;
    while ((de = readdir(dir_pointer)) != NULL && k < 20) {
        if (sscanf(de->d_name, "%X", &swapfileno) != 1)
            continue;

        fn = swapfileno;	/* XXX should remove this cruft ! */

        if (SD->validFileno(fn, 1))
            if (SD->mapBitTest(fn))
                if (UFSSwapDir::FilenoBelongsHere(fn, D0, D1, D2))
                    continue;

        files[k] = swapfileno;
        ++k;
    }

    closedir(dir_pointer);

    if (k == 0)
        return 0;

    qsort(files, k, sizeof(int), rev_int_sort);

    if (k > 10)
        k = 10;

    for (n = 0; n < k; ++n) {
        debugs(36, 3, "storeDirClean: Cleaning file "<< std::setfill('0') << std::hex << std::uppercase << std::setw(8) << files[n]);
        snprintf(p2, MAXPATHLEN + 1, "%s/%08X", p1, files[n]);
        safeunlink(p2, 0);
        ++statCounter.swap.files_cleaned;
    }

    debugs(36, 3, "Cleaned " << k << " unused files from " << p1);
    return k;
}

void
UFSSwapDir::CleanEvent(void *unused)
{
    static int swap_index = 0;
    int i;
    int j = 0;
    int n = 0;
    /*
     * Assert that there are UFS cache_dirs configured, otherwise
     * we should never be called.
     */
    assert(NumberOfUFSDirs);

    if (NULL == UFSDirToGlobalDirMapping) {
        SwapDir *sd;
        /*
         * Initialize the little array that translates UFS cache_dir
         * number into the Config.cacheSwap.swapDirs array index.
         */
        UFSDirToGlobalDirMapping = (int *)xcalloc(NumberOfUFSDirs, sizeof(*UFSDirToGlobalDirMapping));

        for (i = 0, n = 0; i < Config.cacheSwap.n_configured; ++i) {
            /* This is bogus, the controller should just clean each instance once */
            sd = dynamic_cast <SwapDir *>(INDEXSD(i));

            if (!UFSSwapDir::IsUFSDir(sd))
                continue;

            UFSSwapDir *usd = dynamic_cast<UFSSwapDir *>(sd);

            assert (usd);

            UFSDirToGlobalDirMapping[n] = i;
            ++n;

            j += (usd->l1 * usd->l2);
        }

        assert(n == NumberOfUFSDirs);
        /*
         * Start the commonUfsDirClean() swap_index with a random
         * value.  j equals the total number of UFS level 2
         * swap directories
         */
        swap_index = (int) (squid_random() % j);
    }

    /* if the rebuild is finished, start cleaning directories. */
    if (0 == StoreController::store_dirs_rebuilding) {
        n = DirClean(swap_index);
        ++swap_index;
    }

    eventAdd("storeDirClean", CleanEvent, NULL,
             15.0 * exp(-0.25 * n), 1);
}

int
UFSSwapDir::IsUFSDir(SwapDir * sd)
{
    UFSSwapDir *mySD = dynamic_cast<UFSSwapDir *>(sd);
    return mySD ? 1 : 0 ;
}

/*
 * Does swapfile number 'fn' belong in cachedir #F0,
 * level1 dir #F1, level2 dir #F2?
 * XXX: this is broken - it assumes all cache dirs use the same
 * l1 and l2 scheme. -RBC 20021215. Partial fix is in place -
 * if not UFSSwapDir return 0;
 */
int
UFSSwapDir::FilenoBelongsHere(int fn, int F0, int F1, int F2)
{
    int D1, D2;
    int L1, L2;
    int filn = fn;
    assert(F0 < Config.cacheSwap.n_configured);
    assert (UFSSwapDir::IsUFSDir (dynamic_cast<SwapDir *>(INDEXSD(F0))));
    UFSSwapDir *sd = dynamic_cast<UFSSwapDir *>(INDEXSD(F0));

    if (!sd)
        return 0;

    L1 = sd->l1;

    L2 = sd->l2;

    D1 = ((filn / L2) / L2) % L1;

    if (F1 != D1)
        return 0;

    D2 = (filn / L2) % L2;

    if (F2 != D2)
        return 0;

    return 1;
}


int
UFSSwapDir::validFileno(sfileno filn, int flag) const
{
    if (filn < 0)
        return 0;

    /*
     * If flag is set it means out-of-range file number should
     * be considered invalid.
     */
    if (flag)
        if (filn > map->capacity())
            return 0;

    return 1;
}



/*
 * UFSSwapDir::unlinkFile
 *
 * This routine unlinks a file and pulls it out of the bitmap.
 * It used to be in commonUfsUnlink(), however an interface change
 * forced this bit of code here. Eeek.
 */
void
UFSSwapDir::unlinkFile(sfileno f)
{
    debugs(79, 3, "UFSSwapDir::unlinkFile: unlinking fileno " <<  std::setfill('0') <<
           std::hex << std::uppercase << std::setw(8) << f << " '" <<
           fullPath(f,NULL) << "'");
    /* commonUfsDirMapBitReset(this, f); */
    IO->unlinkFile(fullPath(f,NULL));
}

bool
UFSSwapDir::unlinkdUseful() const
{
    // unlinkd may be useful only in workers
    return IamWorkerProcess() && IO->io->unlinkdUseful();
}

void
UFSSwapDir::unlink(StoreEntry & e)
{
    debugs(79, 3, "storeUfsUnlink: dirno " << index  << ", fileno "<<
           std::setfill('0') << std::hex << std::uppercase << std::setw(8) << e.swap_filen);
    if (e.swap_status == SWAPOUT_DONE) {
        cur_size -= fs.blksize * sizeInBlocks(e.swap_file_sz);
        --n_disk_objects;
    }
    replacementRemove(&e);
    mapBitReset(e.swap_filen);
    UFSSwapDir::unlinkFile(e.swap_filen);
}

/*
 * Add and remove the given StoreEntry from the replacement policy in
 * use.
 */

void
UFSSwapDir::replacementAdd(StoreEntry * e)
{
    debugs(47, 4, "UFSSwapDir::replacementAdd: added node " << e << " to dir " << index);
    repl->Add(repl, e, &e->repl);
}


void
UFSSwapDir::replacementRemove(StoreEntry * e)
{
    StorePointer SD;

    if (e->swap_dirn < 0)
        return;

    SD = INDEXSD(e->swap_dirn);

    assert (dynamic_cast<UFSSwapDir *>(SD.getRaw()) == this);

    debugs(47, 4, "UFSSwapDir::replacementRemove: remove node " << e << " from dir " << index);

    repl->Remove(repl, e, &e->repl);
}

void
UFSSwapDir::dump(StoreEntry & entry) const
{
    storeAppendPrintf(&entry, " %" PRIu64 " %d %d", maxSize() >> 20, l1, l2);
    dumpOptions(&entry);
}

char *
UFSSwapDir::fullPath(sfileno filn, char *fullpath) const
{
    LOCAL_ARRAY(char, fullfilename, MAXPATHLEN);
    int L1 = l1;
    int L2 = l2;

    if (!fullpath)
        fullpath = fullfilename;

    fullpath[0] = '\0';

    snprintf(fullpath, MAXPATHLEN, "%s/%02X/%02X/%08X",
             path,
             ((filn / L2) / L2) % L1,
             (filn / L2) % L2,
             filn);

    return fullpath;
}

int
UFSSwapDir::callback()
{
    return IO->callback();
}

void
UFSSwapDir::sync()
{
    IO->sync();
}

void
UFSSwapDir::swappedOut(const StoreEntry &e)
{
    cur_size += fs.blksize * sizeInBlocks(e.swap_file_sz);
    ++n_disk_objects;
}

StoreSearch *
UFSSwapDir::search(String const url, HttpRequest *request)
{
    if (url.size())
        fatal ("Cannot search by url yet\n");

    return new StoreSearchUFS (this);
}

CBDATA_CLASS_INIT(StoreSearchUFS);
StoreSearchUFS::StoreSearchUFS(RefCount<UFSSwapDir> aSwapDir) : sd(aSwapDir), walker (sd->repl->WalkInit(sd->repl)), current (NULL), _done (false)
{}

/* do not link
StoreSearchUFS::StoreSearchUFS(StoreSearchUFS const &);
*/

StoreSearchUFS::~StoreSearchUFS()
{
    walker->Done(walker);
    walker = NULL;
}

void
StoreSearchUFS::next(void (aCallback)(void *cbdata), void *aCallbackArgs)
{
    next();
    aCallback(aCallbackArgs);
}

bool
StoreSearchUFS::next()
{
    /* the walker API doesn't make sense. the store entries referred to are already readwrite
     * from their hash table entries
     */

    if (walker)
        current = const_cast<StoreEntry *>(walker->Next(walker));

    if (current == NULL)
        _done = true;

    return current != NULL;
}

bool
StoreSearchUFS::error() const
{
    return false;
}

bool
StoreSearchUFS::isDone() const
{
    return _done;
}

StoreEntry *
StoreSearchUFS::currentItem()
{
    return current;
}<|MERGE_RESOLUTION|>--- conflicted
+++ resolved
@@ -509,10 +509,6 @@
         } else {
             fatalf("Swap directory %s is not a directory.", aPath);
         }
-<<<<<<< HEAD
-
-=======
->>>>>>> f68414c6
     } else if (0 == mkdir(aPath, 0755)) {
         debugs(47, (should_exist ? 1 : 3), aPath << " created");
         created = 1;
