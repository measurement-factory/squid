--- conflicted
+++ resolved
@@ -137,11 +137,7 @@
     err(NULL),
     clientConn(client),
     start_t(squid_curtime),
-<<<<<<< HEAD
-=======
-    n_tries(0),
     destinations(new ResolvedPeers()),
->>>>>>> c00c10c3
     pconnRace(raceImpossible)
 {
     debugs(17, 2, "Forwarding client request " << client << ", url=" << e->url());
@@ -521,11 +517,7 @@
     entry->mem_obj->checkUrlChecksum();
 #endif
 
-<<<<<<< HEAD
-    logReplyStatus(tries(), entry->getReply()->sline.status());
-=======
-    logReplyStatus(n_tries, replyStatus);
->>>>>>> c00c10c3
+    logReplyStatus(tries(), replyStatus);
 
     if (reforward()) {
         debugs(17, 3, "re-forwarding " << replyStatus << " " << entry->url());
@@ -723,18 +715,8 @@
 FwdState::retryOrBail()
 {
     if (checkRetry()) {
-<<<<<<< HEAD
-        debugs(17, 3, "re-forwarding (" << tries() << " tries, " << (squid_curtime - start_t) << " secs)");
-        // we should retry the same destination if it failed due to pconn race
-        if (pconnRace == raceHappened)
-            debugs(17, 4, HERE << "retrying the same destination");
-        else
-            serverDestinations.erase(serverDestinations.begin()); // last one failed. try another.
-        startConnectionOrFail();
-=======
-        debugs(17, 3, HERE << "re-forwarding (" << n_tries << " tries, " << (squid_curtime - start_t) << " secs)");
+        debugs(17, 3, HERE << "re-forwarding (" << tries() << " tries, " << (squid_curtime - start_t) << " secs)");
         useDestinations();
->>>>>>> c00c10c3
         return;
     }
 
@@ -778,8 +760,8 @@
     calls.connector = nullptr;
     connOpener.clear();
 
-    Must(n_tries <= answer.n_tries); // n_tries cannot decrease
-    n_tries = answer.n_tries;
+    Must(tries() <= answer.n_tries); // n_tries cannot decrease
+    addTries(answer.n_tries);
 
     if (const auto error = answer.error.get()) {
         flags.dont_retry = true; // or HappyConnOpener would not have given up
@@ -1004,35 +986,8 @@
 
     calls.connector = asyncCall(17, 5, "FwdState::noteConnection", HappyConnOpener::CbDialer<FwdState>(&FwdState::noteConnection, this));
 
-<<<<<<< HEAD
-    request->flags.pinned = false; // XXX: what if the ConnStateData set this to flag existing credentials?
-    // XXX: answer: the peer selection *should* catch it and give us only the pinned peer. so we reverse the =0 step below.
-    // XXX: also, logs will now lie if pinning is broken and leads to an error message.
-    if (serverDestinations[0]->peerType == PINNED) {
-        ConnStateData *pinned_connection = request->pinnedConnection();
-        debugs(17,7, "pinned peer connection: " << pinned_connection);
-        // pinned_connection may become nil after a pconn race
-        serverConn = pinned_connection ? pinned_connection->borrowPinnedConnection(request, serverDestinations[0]->getPeer()) : nullptr;
-        if (Comm::IsConnOpen(serverConn)) {
-            addTry();
-            flags.connected_okay = true;
-            request->flags.pinned = true;
-
-            if (pinned_connection->pinnedAuth())
-                request->flags.auth = true;
-
-            closeHandler = comm_add_close_handler(serverConn->fd,  fwdServerClosedWrapper, this);
-
-            syncWithServerConn(pinned_connection->pinning.host);
-
-            // the server may close the pinned connection before this request
-            pconnRace = racePossible;
-            dispatch();
-            return;
-        }
-=======
     HttpRequest::Pointer cause = request;
-    const auto cs = new HappyConnOpener(destinations, calls.connector, cause, start_t, n_tries, al);
+    const auto cs = new HappyConnOpener(destinations, calls.connector, cause, start_t, tries(), al);
     cs->setHost(request->url.host());
     bool retriable = checkRetriable();
     if (!retriable && Config.accessList.serverPconnForNonretriable) {
@@ -1047,7 +1002,6 @@
     connOpener = cs;
     AsyncJob::Start(cs);
 }
->>>>>>> c00c10c3
 
 /// send request on an existing connection dedicated to the requesting client
 void
@@ -1070,46 +1024,8 @@
         return;
     }
 
-<<<<<<< HEAD
-    // Use pconn to avoid opening a new connection.
-    const char *host = NULL;
-    if (!serverDestinations[0]->getPeer())
-        host = request->url.host();
-
-    Comm::ConnectionPointer temp;
-    // Avoid pconns after races so that the same client does not suffer twice.
-    // This does not increase the total number of connections because we just
-    // closed the connection that failed the race. And re-pinning assumes this.
-    if (pconnRace != raceHappened)
-        temp = pconnPop(serverDestinations[0], host);
-
-    const bool openedPconn = Comm::IsConnOpen(temp);
-    pconnRace = openedPconn ? racePossible : raceImpossible;
-
-    // if we found an open persistent connection to use. use it.
-    if (openedPconn) {
-        serverConn = temp;
-        flags.connected_okay = true;
-        debugs(17, 3, HERE << "reusing pconn " << serverConnection());
-        addTry();
-
-        closeHandler = comm_add_close_handler(serverConnection()->fd,  fwdServerClosedWrapper, this);
-
-        syncWithServerConn(request->url.host());
-
-        dispatch();
-        return;
-    }
-
-    // We will try to open a new connection, possibly to the same destination.
-    // We reset serverDestinations[0] in case we are using it again because
-    // ConnOpener modifies its destination argument.
-    serverDestinations[0]->local.port(0);
-    serverConn = NULL;
-=======
-    ++n_tries;
+    addTries(1);
     request->flags.pinned = true;
->>>>>>> c00c10c3
 
     assert(connManager);
     if (connManager->pinnedAuth())
@@ -1119,17 +1035,7 @@
     const auto reused = true;
     syncWithServerConn(serverConn, connManager->pinning.host, reused);
 
-<<<<<<< HEAD
-    calls.connector = commCbCall(17,3, "fwdConnectDoneWrapper", CommConnectCbPtrFun(fwdConnectDoneWrapper, this));
-    const time_t connTimeout = serverDestinations[0]->connectTimeout(start_t);
-    Comm::ConnOpener *cs = new Comm::ConnOpener(serverDestinations[0], calls.connector, connTimeout);
-    if (host)
-        cs->setHost(host);
-    addTry();
-    AsyncJob::Start(cs);
-=======
     dispatch();
->>>>>>> c00c10c3
 }
 
 void
@@ -1383,7 +1289,7 @@
 bool
 FwdState::exhaustedTries() const
 {
-    return al->requestAttempts >= Config.forward_max_tries;
+    return tries() >= Config.forward_max_tries;
 }
 
 bool
