--- conflicted
+++ resolved
@@ -10,26 +10,6 @@
 DNSSOURCE = \
 	dns_internal.cc
 
-<<<<<<< HEAD
-STOREMETA_SOURCE = \
-	StoreMeta.cc \
-	StoreMeta.h \
-	StoreMetaMD5.cc \
-	StoreMetaMD5.h \
-	StoreMetaSTD.cc \
-	StoreMetaSTD.h \
-	StoreMetaSTDLFS.cc \
-	StoreMetaSTDLFS.h \
-	StoreMetaObjSize.h \
-	StoreMetaURL.cc \
-	StoreMetaURL.h \
-	StoreMetaVary.cc \
-	StoreMetaVary.h \
-	StoreMetaVaryId.cc \
-	StoreMetaVaryId.h
-
-=======
->>>>>>> bb4cc8e6
 LOADABLE_MODULES_SOURCES = \
 	LoadableModule.cc \
 	LoadableModule.h \
