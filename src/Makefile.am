## Copyright (C) 1996-2023 The Squid Software Foundation and contributors
##
## Squid software is distributed under GPLv2+ license and includes
## contributions from numerous individuals and organizations.
## Please see the COPYING and CONTRIBUTORS files for details.
##

include $(top_srcdir)/src/Common.am

DNSSOURCE = \
	dns_internal.cc

LOADABLE_MODULES_SOURCES = \
	LoadableModule.cc \
	LoadableModule.h \
	LoadableModules.cc \
	LoadableModules.h

SUBDIRS = mem time debug base anyp helper dns ftp parser comm error eui acl format clients sbuf servers fs repl store DiskIO proxyp

if ENABLE_AUTH
SUBDIRS += auth
AUTH_LIBS= auth/libauth.la
AUTH_ACL_LIBS= auth/libacls.la
endif

SUBDIRS	+= http ip icmp ident log ipc mgr

SSL_LIBS=
if ENABLE_SSL
SUBDIRS += ssl
SSL_LIBS += \
	ssl/libsslsquid.la \
	ssl/libsslutil.la
endif
SUBDIRS += security

SNMP_ALL_SOURCE = \
	SnmpRequest.h \
	snmp_core.h \
	snmp_core.cc \
	snmp_agent.h \
	snmp_agent.cc
if ENABLE_SNMP
SNMP_SOURCE = $(SNMP_ALL_SOURCE)
SUBDIRS += snmp
SNMP_LIBS = snmp/libsnmp.la $(SNMPLIB)
else
SNMP_SOURCE =
endif

if ENABLE_ADAPTATION
SUBDIRS += adaptation
endif

if ENABLE_ESI
SUBDIRS += esi
ESI_LIBS = \
	esi/libesi.la \
	$(top_builddir)/lib/libTrie/libTrie.a \
	$(LIBEXPAT_LIBS) \
	$(LIBXML2_LIBS)
else
ESI_LIBS =
endif

DELAY_POOL_ALL_SOURCE = \
	BandwidthBucket.cc \
	BandwidthBucket.h \
	CommonPool.h \
	CompositePoolNode.h \
	delay_pools.cc \
	DelayId.cc \
	DelayId.h \
	DelayIdComposite.h \
	DelayBucket.cc \
	DelayBucket.h \
	DelayConfig.cc \
	DelayConfig.h \
	DelayPool.cc \
	DelayPool.h \
	DelayPools.h \
	DelaySpec.cc \
	DelaySpec.h \
	DelayTagged.cc \
	DelayTagged.h \
	DelayUser.cc \
	DelayUser.h \
	DelayVector.cc \
	DelayVector.h \
	MessageBucket.cc \
	MessageBucket.h \
	MessageDelayPools.h \
	MessageDelayPools.cc \
	NullDelayId.h \
	ClientDelayConfig.cc \
	ClientDelayConfig.h

if ENABLE_DELAY_POOLS
DELAY_POOL_SOURCE = $(DELAY_POOL_ALL_SOURCE)
else
DELAY_POOL_SOURCE =
endif

if ENABLE_HTCP
HTCPSOURCE = htcp.cc htcp.h
endif

if ENABLE_UNLINKD
UNLINKDSOURCE = unlinkd.h unlinkd.cc
UNLINKD = unlinkd
else
UNLINKDSOURCE = unlinkd.h
UNLINKD =
endif

WIN32_ALL_SOURCE = \
	win32.h \
	win32.cc \
	WinSvc.h \
	WinSvc.cc
if ENABLE_WIN32SPECIFIC
WIN32_SOURCE = win32.cc
WINSVC_SOURCE = WinSvc.cc
else
WIN32_SOURCE =
WINSVC_SOURCE =
endif

if ENABLE_WIN32_IPC
IPC_SOURCE = SquidIpc.h ipc_win32.cc
else
IPC_SOURCE = SquidIpc.h ipc.cc
endif

noinst_LTLIBRARIES = libsquid.la

EXTRA_PROGRAMS = \
	unlinkd

## cfgen is used when building squid
noinst_PROGRAMS = \
	cf_gen

sbin_PROGRAMS = \
	squid

bin_PROGRAMS =

libexec_PROGRAMS = \
	$(UNLINKD)

cf_gen_SOURCES = cf_gen.cc
nodist_cf_gen_HEADER = cf_gen_defines.cci
## cf_gen must be stand-alone executable. It is a purely build-time executable.
cf_gen_LDADD=
cf_gen.$(OBJEXT): cf_gen_defines.cci

## cf_gen.cc needs src/cf_gen_defines.cci
AM_CPPFLAGS += -I$(top_builddir)/src


ACL_REGISTRATION_SOURCES = \
	AclRegs.cc \
	AuthReg.cc

# common library for all the binaries and tests. This is kindof a catch all
# and smaller libraries split from this are encouraged. Using lt convenience
# libraries, dependencies should not be a problem either.
libsquid_la_SOURCES = \
	CommCalls.cc \
	CommCalls.h \
	DescriptorSet.cc \
	DescriptorSet.h \
	SquidConfig.cc \
	SquidConfig.h \
	comm.cc \
	comm.h

squid_SOURCES = \
	$(ACL_REGISTRATION_SOURCES) \
	$(DELAY_POOL_SOURCE) \
	$(DNSSOURCE) \
	$(HTCPSOURCE) \
	$(IPC_SOURCE) \
	$(SNMP_SOURCE) \
	$(UNLINKDSOURCE) \
	$(WIN32_SOURCE) \
	$(WINSVC_SOURCE) \
	AccessLogEntry.cc \
	AccessLogEntry.h \
	AsyncEngine.cc \
	AsyncEngine.h \
	AuthReg.h \
	BodyPipe.cc \
	BodyPipe.h \
	CacheDigest.cc \
	CacheDigest.h \
	CacheManager.h \
	CachePeer.cc \
	CachePeer.h \
<<<<<<< HEAD
	CachePeers.cc \
=======
>>>>>>> 8319d478
	CachePeers.h \
	ClientInfo.h \
	ClientRequestContext.h \
	CollapsedForwarding.cc \
	CollapsedForwarding.h \
	CollapsingHistory.h \
	CommandLine.cc \
	CommandLine.h \
	ConfigOption.cc \
	ConfigParser.cc \
	ConfigParser.h \
	CpuAffinity.cc \
	CpuAffinity.h \
	CpuAffinityMap.cc \
	CpuAffinityMap.h \
	CpuAffinitySet.cc \
	CpuAffinitySet.h \
	Downloader.cc \
	Downloader.h \
	ETag.cc \
	ETag.h \
	EventLoop.cc \
	EventLoop.h \
	ExternalACL.h \
	ExternalACLEntry.cc \
	ExternalACLEntry.h \
	FadingCounter.cc \
	FadingCounter.h \
	FileMap.h \
	FwdState.cc \
	FwdState.h \
	Generic.h \
	HappyConnOpener.cc \
	HappyConnOpener.h \
	HierarchyLogEntry.h \
	HttpBody.cc \
	HttpBody.h \
	HttpControlMsg.cc \
	HttpControlMsg.h \
	HttpHdrCc.cc \
	HttpHdrCc.h \
	HttpHdrContRange.cc \
	HttpHdrContRange.h \
	HttpHdrRange.cc \
	HttpHdrSc.cc \
	HttpHdrSc.h \
	HttpHdrScTarget.cc \
	HttpHdrScTarget.h \
	HttpHeader.cc \
	HttpHeader.h \
	HttpHeaderFieldInfo.h \
	HttpHeaderFieldStat.h \
	HttpHeaderMask.h \
	HttpHeaderRange.h \
	HttpHeaderStat.h \
	HttpHeaderTools.cc \
	HttpHeaderTools.h \
	HttpReply.cc \
	HttpReply.h \
	HttpRequest.cc \
	HttpRequest.h \
	HttpUpgradeProtocolAccess.cc \
	HttpUpgradeProtocolAccess.h \
	ICP.h \
	Instance.cc \
	Instance.h \
	IoStats.h \
	LogTags.cc \
	LogTags.h \
	MasterXaction.cc \
	MasterXaction.h \
	MemBuf.cc \
	MemObject.cc \
	MemObject.h \
	MemStore.cc \
	MemStore.h \
	MessageSizes.h \
	NeighborTypeDomainList.h \
	Notes.cc \
	Notes.h \
	Parsing.cc \
	Parsing.h \
	PeerDigest.h \
	PeerPoolMgr.cc \
	PeerPoolMgr.h \
	PeerSelectState.h \
	PingData.h \
	Pipeline.cc \
	Pipeline.h \
	RefreshPattern.h \
	RemovalPolicy.cc \
	RemovalPolicy.h \
	RequestFlags.cc \
	RequestFlags.h \
	ResolvedPeers.cc \
	ResolvedPeers.h \
	SBufStatsAction.cc \
	SBufStatsAction.h \
	SquidMath.cc \
	SquidMath.h \
	StatCounters.cc \
	StatCounters.h \
	StatHist.cc \
	StatHist.h \
	Store.h \
	StoreClient.h \
	StoreFileSystem.cc \
	StoreFileSystem.h \
	StoreIOBuffer.h \
	StoreIOState.cc \
	StoreIOState.h \
	StoreSearch.h \
	StoreStats.cc \
	StoreStats.h \
	StoreSwapLogData.cc \
	StoreSwapLogData.h \
	StrList.cc \
	StrList.h \
	String.cc \
	TimeOrTag.h \
	Transients.cc \
	Transients.h \
	XactionInitiator.cc \
	XactionInitiator.h \
	XactionStep.h \
	cache_cf.cc \
	cache_cf.h \
	cache_manager.cc \
	carp.cc \
	carp.h \
	cbdata.cc \
	cbdata.h \
	clientStream.cc \
	clientStream.h \
	clientStreamForward.h \
	client_db.cc \
	client_db.h \
	client_side.cc \
	client_side.h \
	client_side_reply.cc \
	client_side_reply.h \
	client_side_request.cc \
	client_side_request.h \
	defines.h \
	dlink.cc \
	dlink.h \
	enums.h \
	errorpage.cc \
	errorpage.h \
	event.cc \
	event.h \
	external_acl.cc \
	fatal.cc \
	fatal.h \
	fd.cc \
	fd.h \
	fde.cc \
	fde.h \
	filemap.cc \
	fqdncache.cc \
	fqdncache.h \
	fs_io.cc \
	fs_io.h \
	globals.h \
	helper.cc \
	helper.h \
	hier_code.h \
	http.cc \
	http.h \
	icp_opcode.h \
	icp_v2.cc \
	icp_v3.cc \
	int.cc \
	int.h \
	internal.cc \
	internal.h \
	ipcache.cc \
	ipcache.h \
	lookup_t.h \
	main.cc \
	mem_node.cc \
	mem_node.h \
	mime.cc \
	mime.h \
	mime_header.cc \
	mime_header.h \
	multicast.cc \
	multicast.h \
	neighbors.cc \
	neighbors.h \
	pconn.cc \
	pconn.h \
	peer_digest.cc \
	peer_proxy_negotiate_auth.cc \
	peer_proxy_negotiate_auth.h \
	peer_select.cc \
	peer_sourcehash.cc \
	peer_sourcehash.h \
	peer_userhash.cc \
	peer_userhash.h \
	protos.h \
	redirect.cc \
	redirect.h \
	refresh.cc \
	refresh.h \
	repl_modules.h \
	sbuf/StringConvert.h \
	stat.cc \
	stat.h \
	stmem.cc \
	stmem.h \
	store.cc \
	store_client.cc \
	store_digest.cc \
	store_digest.h \
	store_io.cc \
	store_key_md5.cc \
	store_key_md5.h \
	store_log.cc \
	store_log.h \
	store_rebuild.cc \
	store_rebuild.h \
	store_swapin.cc \
	store_swapin.h \
	store_swapout.cc \
	swap_log_op.h \
	tools.cc \
	tools.h \
	tunnel.cc \
	tunnel.h \
	typedefs.h \
	urn.cc \
	urn.h \
	wccp.cc \
	wccp.h \
	wccp2.cc \
	wccp2.h \
	whois.cc \
	whois.h \
	wordlist.cc \
	wordlist.h

EXTRA_squid_SOURCES = \
	$(DELAY_POOL_ALL_SOURCE) \
	$(LOADABLE_MODULES_SOURCES) \
	$(SNMP_ALL_SOURCE) \
	$(UNLINKDSOURCE) \
	$(WIN32_ALL_SOURCE) \
	$(all_AUTHMODULES) \
	ConfigOption.h \
	htcp.cc \
	htcp.h \
	ipc.cc \
	ipc_win32.cc

noinst_HEADERS = \
	MemBuf.h \
	SquidString.h

BUILT_SOURCES = \
	cf_gen_defines.cci \
	cf_parser.cci \
	globals.cc \
	hier_code.cc \
	icp_opcode.cc \
	lookup_t.cc \
	repl_modules.cc \
	swap_log_op.cc

CLEANFILES += $(BUILT_SOURCES)

nodist_squid_SOURCES = \
	$(BUILT_SOURCES)

squid_LDADD = \
	$(AUTH_ACL_LIBS) \
	ident/libident.la \
	acl/libacls.la \
	acl/libstate.la \
	$(AUTH_LIBS) \
	acl/libapi.la \
	clients/libclients.la \
	servers/libservers.la \
	ftp/libftp.la \
	helper/libhelper.la \
	http/libhttp.la \
	dns/libdns.la \
	base/libbase.la \
	libsquid.la \
	ip/libip.la \
	fs/libfs.la \
	DiskIO/libdiskio.la \
	comm/libcomm.la \
	anyp/libanyp.la \
	security/libsecurity.la \
	$(SSL_LIBS) \
	error/liberror.la \
	ipc/libipc.la \
	mgr/libmgr.la \
	proxyp/libproxyp.la \
	parser/libparser.la \
	eui/libeui.la \
	icmp/libicmp.la \
	log/liblog.la \
	format/libformat.la \
	sbuf/libsbuf.la \
	debug/libdebug.la \
	$(XTRA_OBJS) \
	$(REPL_OBJS) \
	$(CRYPTLIB) \
	$(REGEXLIB) \
	$(ADAPTATION_LIBS) \
	$(ESI_LIBS) \
	$(SNMP_LIBS) \
	mem/libmem.la \
	store/libstore.la \
	time/libtime.la \
	$(top_builddir)/lib/libmisccontainers.la \
	$(top_builddir)/lib/libmiscencoding.la \
	$(top_builddir)/lib/libmiscutil.la \
	$(LIBCAP_LIBS) \
	$(SSLLIB) \
	$(EPOLL_LIBS) \
	$(MINGW_LIBS) \
	$(KRB5LIBS) \
	$(LIBSYSTEMD_LIBS) \
	$(COMPAT_LIB) \
	$(LIBNETTLE_LIBS) \
	$(LIBPSAPI_LIBS) \
	$(XTRA_LIBS)

if ENABLE_LOADABLE_MODULES
squid_SOURCES += $(LOADABLE_MODULES_SOURCES)
squid_LDADD += -L$(top_builddir) $(LIBLTDL)
squid_LDFLAGS = -export-dynamic -dlopen force
## when static module linking is supported and enabled:
## squid_LDFLAGS = -all-static -dlopen self
##
## LTDL headers require their local include path...
AM_CPPFLAGS += $(INCLTDL)
endif

## Kerberos libraries require their include path...
AM_CPPFLAGS += $(KRB5INCS)


unlinkd_SOURCES = unlinkd_daemon.cc
unlinkd_LDADD = \
	$(COMPAT_LIB) \
	$(XTRA_LIBS)

sysconf_DATA = \
	squid.conf.default \
	squid.conf.documented \
	mime.conf.default

data_DATA = \
	mib.txt

LDADD = \
	$(AUTH_ACL_LIBS) \
	ident/libident.la \
	acl/libacls.la \
	eui/libeui.la \
	acl/libstate.la \
	$(AUTH_LIBS) \
	acl/libapi.la \
	base/libbase.la \
	libsquid.la \
	ip/libip.la \
	fs/libfs.la \
	ipc/libipc.la \
	mgr/libmgr.la \
	$(EPOLL_LIBS) \
	$(MINGW_LIBS) \
	$(COMPAT_LIB) \
	$(XTRA_LIBS)

include $(srcdir)/tests/Stub.am

EXTRA_DIST = \
	cf_gen_defines \
	cf.data.pre \
	cf.data.depend \
	cf.data.sed \
	mk-globals-c.awk \
	mk-string-arrays.awk \
	repl_modules.sh \
	$(STUB_SOURCE) \
	tests/STUB.h \
	mib.txt \
	mime.conf.default

snmp_core.o snmp_agent.o: ../lib/snmplib/libsnmplib.la $(top_srcdir)/include/cache_snmp.h

globals.cc: globals.h mk-globals-c.awk
	$(AWK) -f $(srcdir)/mk-globals-c.awk < $(srcdir)/globals.h > $@ || ($(RM) -f $@ && exit 1)

## Generate files containing string arrays for various enums....
hier_code.cc: hier_code.h mk-string-arrays.awk
	$(AWK) -f $(srcdir)/mk-string-arrays.awk < $(srcdir)/hier_code.h > $@ || ($(RM) -f $@ && exit 1)

lookup_t.cc: lookup_t.h mk-string-arrays.awk
	$(AWK) -f $(srcdir)/mk-string-arrays.awk < $(srcdir)/lookup_t.h > $@ || ($(RM) -f $@ && exit 1)

icp_opcode.cc: icp_opcode.h mk-string-arrays.awk
	$(AWK) -f $(srcdir)/mk-string-arrays.awk < $(srcdir)/icp_opcode.h > $@ || ($(RM) -f $@ && exit 1)

swap_log_op.cc: swap_log_op.h mk-string-arrays.awk
	$(AWK) -f $(srcdir)/mk-string-arrays.awk < $(srcdir)/swap_log_op.h > $@ || ($(RM) -f $@ && exit 1)


## other generated files...

test_cache_digest: test_cache_digest.o CacheDigest.o debug.o globals.o store_key_md5.o
	$(CC) -o $@ $(LDFLAGS) $@.o CacheDigest.o debug.o globals.o store_key_md5.o $(STD_APP_LIBS)

## If autodependency works well this is not needed anymore
cache_cf.o: cf_parser.cci

# cf_gen builds the configuration files.
cf_gen$(EXEEXT): $(cf_gen_SOURCES) $(cf_gen_DEPENDENCIES) cf_gen_defines.cci
	$(BUILDCXX) $(BUILDCXXFLAGS) -o $@ $(srcdir)/cf_gen.cc -I$(srcdir) -I$(top_builddir)/include/ -I$(top_builddir)/src

# squid.conf.default is built by cf_gen when making cf_parser.cci
squid.conf.default squid.conf.documented: cf_parser.cci
	true

cf_parser.cci: cf.data cf_gen$(EXEEXT)
	./cf_gen$(EXEEXT) cf.data $(srcdir)/cf.data.depend

# The cf_gen_defines.cci is auto-generated and does not exist when the
# dependencies computed. We need to add its include files (autoconf.h) here
cf_gen_defines.cci: $(srcdir)/cf_gen_defines $(srcdir)/cf.data.pre $(top_builddir)/include/autoconf.h
	$(AWK) -f $(srcdir)/cf_gen_defines <$(srcdir)/cf.data.pre >$@ || ($(RM) -f $@ && exit 1)


## TODO: generate a sed command file from configure. Then this doesn't
## depend on the Makefile.
cf.data: cf.data.pre Makefile
	sed \
	-e "s%[@]DEFAULT_HTTP_PORT[@]%$(DEFAULT_HTTP_PORT)%g" \
	-e "s%[@]DEFAULT_ICP_PORT[@]%$(DEFAULT_ICP_PORT)%g" \
	-e "s%[@]DEFAULT_CACHE_EFFECTIVE_USER[@]%$(CACHE_EFFECTIVE_USER)%g" \
	-e "s%[@]DEFAULT_MIME_TABLE[@]%$(DEFAULT_MIME_TABLE)%g" \
	-e "s%[@]DEFAULT_SSL_CRTD[@]%$(DEFAULT_SSL_CRTD)%g" \
	-e "s%[@]DEFAULT_UNLINKD[@]%$(DEFAULT_UNLINKD)%g" \
	-e "s%[@]DEFAULT_PINGER[@]%$(DEFAULT_PINGER)%g" \
	-e "s%[@]DEFAULT_DISKD[@]%$(DEFAULT_DISKD)%g" \
	-e "s%[@]DEFAULT_LOGFILED[@]%$(DEFAULT_LOGFILED)%g;" \
	-e "s%[@]DEFAULT_CACHE_LOG[@]%$(DEFAULT_CACHE_LOG)%g" \
	-e "s%[@]DEFAULT_ACCESS_LOG[@]%$(DEFAULT_ACCESS_LOG)%g" \
	-e "s%[@]DEFAULT_STORE_LOG[@]%$(DEFAULT_STORE_LOG)%g" \
	-e "s%[@]DEFAULT_PID_FILE[@]%$(DEFAULT_PID_FILE)%g" \
	-e "s%[@]DEFAULT_NETDB_FILE[@]%$(DEFAULT_NETDB_FILE)%g" \
	-e "s%[@]DEFAULT_SWAP_DIR[@]%$(DEFAULT_SWAP_DIR)%g" \
	-e "s%[@]DEFAULT_SSL_DB_DIR[@]%$(DEFAULT_SSL_DB_DIR)%g" \
	-e "s%[@]DEFAULT_ICON_DIR[@]%$(DEFAULT_ICON_DIR)%g" \
	-e "s%[@]DEFAULT_CONFIG_DIR[@]%$(DEFAULT_CONFIG_DIR)%g" \
	-e "s%[@]DEFAULT_ERROR_DIR[@]%$(DEFAULT_ERROR_DIR)%g" \
	-e "s%[@]DEFAULT_PREFIX[@]%$(DEFAULT_PREFIX)%g" \
	-e "s%[@]DEFAULT_HOSTS[@]%$(DEFAULT_HOSTS)%g" \
	-e "s%[@]SQUID[@]%SQUID\ $(VERSION)%g" \
	-f $(srcdir)/cf.data.sed \
	< $(srcdir)/cf.data.pre >$@

repl_modules.cc: repl_modules.sh Makefile
	$(SHELL) $(srcdir)/repl_modules.sh $(REPL_POLICIES) > repl_modules.cc

include $(top_srcdir)/doc/manuals/Substitute.am

squid.8: $(srcdir)/squid.8.in Makefile
	$(SUBSTITUTE) < $(srcdir)/squid.8.in > $@

man_MANS = squid.8
EXTRA_DIST += squid.8.in
CLEANFILES += squid.8

install-data-local: install-sysconfDATA install-dataDATA
	@if test -f $(DESTDIR)$(DEFAULT_MIME_TABLE) ; then \
	  echo "$@ will not overwrite existing $(DESTDIR)$(DEFAULT_MIME_TABLE)" ; \
	else \
	  echo "$(INSTALL_DATA) $(srcdir)/mime.conf.default $(DESTDIR)$(DEFAULT_MIME_TABLE)" ;\
	  $(INSTALL_DATA) $(srcdir)/mime.conf.default $(DESTDIR)$(DEFAULT_MIME_TABLE); \
	fi
	@if test -f $(DESTDIR)$(DEFAULT_CONFIG_FILE) ; then \
	  echo "$@ will not overwrite existing $(DESTDIR)$(DEFAULT_CONFIG_FILE)" ; \
	else \
	  echo "$(INSTALL_DATA) squid.conf.default $(DESTDIR)$(DEFAULT_CONFIG_FILE)"; \
	  $(INSTALL_DATA) squid.conf.default $(DESTDIR)$(DEFAULT_CONFIG_FILE); \
	fi
	echo "$(INSTALL_DATA) squid.conf.default $(DESTDIR)$(DEFAULT_CONFIG_FILE).default"; \
	$(INSTALL_DATA) squid.conf.default $(DESTDIR)$(DEFAULT_CONFIG_FILE).default; \
	echo "$(INSTALL_DATA) squid.conf.documented $(DESTDIR)$(DEFAULT_CONFIG_FILE).documented"; \
	$(INSTALL_DATA) squid.conf.documented $(DESTDIR)$(DEFAULT_CONFIG_FILE).documented; \
	$(mkinstalldirs) $(DESTDIR)$(DEFAULT_LOG_PREFIX); \
	$(mkinstalldirs) $(DESTDIR)$(DEFAULT_SWAP_DIR); \
	$(mkinstalldirs) $(DESTDIR)`dirname $(DEFAULT_PID_FILE)`

uninstall-local: squid.conf.default
	@$(SHELL) $(top_srcdir)/scripts/remove-cfg.sh "$(RM)" $(DESTDIR)$(DEFAULT_MIME_TABLE) $(srcdir)/mime.conf.default
	@$(SHELL) $(top_srcdir)/scripts/remove-cfg.sh "$(RM)" $(DESTDIR)$(DEFAULT_CONFIG_FILE) squid.conf.default

CLEANFILES += cf.data squid.conf.default squid.conf.documented \
	test_tools.cc *.a

test_tools.cc: $(top_srcdir)/test-suite/test_tools.cc
	cp $(top_srcdir)/test-suite/test_tools.cc .

# stock tools for unit tests - library independent versions of dlink_list
# etc.
# globals.cc is needed by test_tools.cc.
# Neither of these should be disted from here.
TESTSOURCES= \
	tests/STUB.h \
	test_tools.cc \
	globals.cc

### Template for new Unit Test Program
## - copy template below and substitute X for class name
## - place code being tested in _SOURCES
## - place stubs etc. requiredd to link in nodist_*_SOURCES
## - add other component .(h|cc) files needed to link and run tests
##
#check_PROGRAMS += tests/testX
#tests_testX_SOURCES= \
#	tests/testX.cc \
#	tests/testX.h
#nodist_tests_testX_SOURCES= \
#	X.cc \
#	tests/stubs_as_needed.cc
#tests_testX_LDADD=\
#	$(LIBCPPUNIT_LIBS) \
#	$(COMPAT_LIB) \
#	$(XTRA_LIBS)
#tests_testX_LDFLAGS = $(LIBADD_DL)

## A demonstration test that does nothing but shows the salient points
## involved in writing tests.
check_PROGRAMS += tests/testBoilerplate
tests_testBoilerplate_SOURCES = \
	tests/testBoilerplate.cc \
	tests/testBoilerplate.h
nodist_tests_testBoilerplate_SOURCES = \
	$(TESTSOURCES)
tests_testBoilerplate_LDADD= \
	$(LIBCPPUNIT_LIBS) \
	$(COMPAT_LIB) \
	$(XTRA_LIBS)
tests_testBoilerplate_LDFLAGS = $(LIBADD_DL)

# Unit Tests are listed below by sub-directory with order matching the SUBDIRS
# dependency-based list so that simpler code is tested before more complex code
# which uses it.

## Tests of SquidMath.h
check_PROGRAMS += tests/testMath
tests_testMath_SOURCES = \
	tests/testMath.cc
nodist_tests_testMath_SOURCES = \
	SquidMath.h
tests_testMath_LDADD = \
	$(LIBCPPUNIT_LIBS) \
	$(COMPAT_LIB) \
	$(XTRA_LIBS)
tests_testMath_LDFLAGS = $(LIBADD_DL)

## Tests of RandomUuid.h
check_PROGRAMS += tests/testRandomUuid
tests_testRandomUuid_SOURCES = \
	tests/testRandomUuid.cc
nodist_tests_testRandomUuid_SOURCES = \
	RandomUuid.h \
	tests/stub_debug.cc \
	tests/stub_libmem.cc
tests_testRandomUuid_LDADD = \
	libsquid.la \
	sbuf/libsbuf.la \
	base/libbase.la \
	$(LIBCPPUNIT_LIBS) \
	$(COMPAT_LIB) \
	$(XTRA_LIBS)
tests_testRandomUuid_LDFLAGS = $(LIBADD_DL)

## Tests of mem/*

check_PROGRAMS += tests/testMem
tests_testMem_SOURCES = \
	tests/testMem.cc
nodist_tests_testMem_SOURCES = \
	tests/stub_libtime.cc
tests_testMem_LDADD = \
	mem/libmem.la \
	$(top_builddir)/lib/libmiscutil.la \
	$(LIBCPPUNIT_LIBS) \
	$(COMPAT_LIB) \
	$(XTRA_LIBS)
tests_testMem_LDFLAGS = $(LIBADD_DL)

## Tests of base/*

check_PROGRAMS += tests/testCharacterSet
tests_testCharacterSet_SOURCES = \
	tests/testCharacterSet.cc
nodist_tests_testCharacterSet_SOURCES = \
	base/CharacterSet.h
tests_testCharacterSet_LDADD = \
	base/libbase.la \
	$(LIBCPPUNIT_LIBS) \
	$(COMPAT_LIB) \
	$(XTRA_LIBS)
tests_testCharacterSet_LDFLAGS = $(LIBADD_DL)

check_PROGRAMS += tests/testClpMap
tests_testClpMap_SOURCES = \
	tests/testClpMap.cc
nodist_tests_testClpMap_SOURCES = \
	tests/stub_HelperChildConfig.cc \
	tests/stub_SBuf.cc \
	tests/stub_libip.cc \
	tests/stub_libtime.cc
tests_testClpMap_LDADD = \
	mem/libminimal.la \
	$(LIBCPPUNIT_LIBS) \
	$(COMPAT_LIB) \
	$(XTRA_LIBS)

check_PROGRAMS += tests/testEnumIterator
tests_testEnumIterator_SOURCES = \
	tests/testEnumIterator.cc
nodist_tests_testEnumIterator_SOURCES = \
	base/EnumIterator.h
tests_testEnumIterator_LDADD = \
	$(LIBCPPUNIT_LIBS) \
	$(COMPAT_LIB) \
	$(XTRA_LIBS)
tests_testEnumIterator_LDFLAGS = $(LIBADD_DL)

check_PROGRAMS += tests/testLookupTable
tests_testLookupTable_SOURCES = \
	tests/testLookupTable.cc
nodist_tests_testLookupTable_SOURCES = \
	base/LookupTable.h \
	tests/stub_debug.cc \
	tests/stub_libmem.cc
tests_testLookupTable_LDADD = \
	sbuf/libsbuf.la \
	base/libbase.la \
	$(LIBCPPUNIT_LIBS) \
	$(COMPAT_LIB) \
	$(XTRA_LIBS)
tests_testLookupTable_LDFLAGS = $(LIBADD_DL)

check_PROGRAMS += tests/testRefCount
tests_testRefCount_SOURCES = \
	tests/testRefCount.cc
nodist_tests_testRefCount_SOURCES = \
	base/RefCount.h
tests_testRefCount_LDADD = \
	$(LIBCPPUNIT_LIBS) \
	$(COMPAT_LIB) \
	$(XTRA_LIBS)
tests_testRefCount_LDFLAGS = $(LIBADD_DL)

check_PROGRAMS += tests/testYesNoNone
tests_testYesNoNone_SOURCES = \
	tests/testYesNoNone.cc
nodist_tests_testYesNoNone_SOURCES = \
	tests/stub_SBuf.cc \
	base/YesNoNone.h \
	tests/stub_debug.cc
tests_testYesNoNone_LDADD = \
	base/libbase.la \
	$(LIBCPPUNIT_LIBS) \
	$(COMPAT_LIB) \
	$(XTRA_LIBS)
tests_testYesNoNone_LDFLAGS = $(LIBADD_DL)

## Tests of anyp/*

check_PROGRAMS += tests/testURL
tests_testURL_SOURCES = \
	tests/testURL.cc \
	tests/testUriScheme.cc
nodist_tests_testURL_SOURCES = \
	tests/stub_HelperChildConfig.cc \
	tests/stub_HttpHeader.cc \
	tests/stub_HttpRequest.cc \
	tests/stub_StatHist.cc \
	String.cc \
	tests/stub_access_log.cc \
	anyp/Uri.h \
	anyp/UriScheme.h \
	tests/stub_cbdata.cc \
	tests/stub_debug.cc \
	tests/stub_libhttp.cc \
	tests/stub_libmem.cc
tests_testURL_LDADD = \
	libsquid.la \
	anyp/libanyp.la \
	parser/libparser.la \
	base/libbase.la \
	ip/libip.la \
	sbuf/libsbuf.la \
	$(top_builddir)/lib/libmiscencoding.la \
	$(LIBCPPUNIT_LIBS) \
	$(COMPAT_LIB) \
	$(XTRA_LIBS)
tests_testURL_LDFLAGS = $(LIBADD_DL)

## Tests of dns/*

check_PROGRAMS += tests/testDns
tests_testDns_SOURCES = \
	tests/testRFC1035.cc
nodist_tests_testDns_SOURCES=
tests_testDns_LDADD = \
	dns/libdns.la \
	$(LIBCPPUNIT_LIBS) \
	$(COMPAT_LIB) \
	$(XTRA_LIBS)
tests_testDns_LDFLAGS = $(LIBADD_DL)

## Tests of parser/*

check_PROGRAMS += tests/testTokenizer
tests_testTokenizer_SOURCES = \
	tests/testTokenizer.cc
nodist_tests_testTokenizer_SOURCES = \
	tests/stub_StatHist.cc \
	tests/stub_debug.cc \
	tests/stub_libmem.cc \
	parser/Tokenizer.h
tests_testTokenizer_LDADD = \
	parser/libparser.la \
	sbuf/libsbuf.la \
	base/libbase.la \
	$(LIBCPPUNIT_LIBS) \
	$(COMPAT_LIB) \
	$(XTRA_LIBS)
tests_testTokenizer_LDFLAGS = $(LIBADD_DL)

## Tests of sbuf/* and String handling objects

check_PROGRAMS += tests/testSBuf
tests_testSBuf_SOURCES = \
	tests/testSBuf.cc \
	tests/SBufFindTest.cc \
	tests/SBufFindTest.h
nodist_tests_testSBuf_SOURCES = \
	tests/stub_StatHist.cc \
	tests/stub_debug.cc \
	tests/stub_libmem.cc
tests_testSBuf_LDADD = \
	sbuf/libsbuf.la \
	base/libbase.la \
	$(LIBCPPUNIT_LIBS) \
	$(COMPAT_LIB) \
	$(XTRA_LIBS)
tests_testSBuf_LDFLAGS = $(LIBADD_DL)

check_PROGRAMS += tests/testSBufList
tests_testSBufList_SOURCES = \
	tests/testSBufList.cc
nodist_tests_testSBufList_SOURCES = \
	tests/stub_StatHist.cc \
	tests/stub_debug.cc \
	tests/stub_libmem.cc
tests_testSBufList_LDADD = \
	sbuf/libsbuf.la \
	base/libbase.la \
	$(LIBCPPUNIT_LIBS) \
	$(COMPAT_LIB) \
	$(XTRA_LIBS)
tests_testSBufList_LDFLAGS = $(LIBADD_DL)

check_PROGRAMS += tests/testString
tests_testString_SOURCES = \
	tests/testString.cc
nodist_tests_testString_SOURCES = \
	tests/stub_SBuf.cc \
	String.cc \
	tests/stub_debug.cc \
	tests/stub_event.cc \
	tests/stub_libmem.cc
tests_testString_LDADD = \
	base/libbase.la \
	$(LIBCPPUNIT_LIBS) \
	$(COMPAT_LIB) \
	$(XTRA_LIBS)
tests_testString_LDFLAGS = $(LIBADD_DL)

## Tests of fs/*

if ENABLE_FS_ROCK
check_PROGRAMS += tests/testRock
tests_testRock_SOURCES = \
	$(DELAY_POOL_SOURCE) \
	$(UNLINKDSOURCE) \
	AccessLogEntry.cc \
	AccessLogEntry.h \
	tests/stub_CacheDigest.cc \
	CacheDigest.h \
	tests/stub_CachePeer.cc \
	CollapsedForwarding.cc \
	CollapsedForwarding.h \
	ConfigOption.cc \
	ConfigParser.cc \
	ETag.cc \
	EventLoop.cc \
	FadingCounter.cc \
	FileMap.h \
	tests/stub_HelperChildConfig.cc \
	HttpBody.cc \
	HttpBody.h \
	HttpHdrCc.cc \
	HttpHdrContRange.cc \
	HttpHdrRange.cc \
	HttpHdrSc.cc \
	HttpHdrScTarget.cc \
	HttpHeader.cc \
	HttpHeader.h \
	HttpHeaderFieldInfo.h \
	HttpHeaderFieldStat.h \
	HttpHeaderTools.cc \
	HttpHeaderTools.h \
	HttpReply.cc \
	tests/stub_HttpRequest.cc \
	LogTags.cc \
	MasterXaction.cc \
	MasterXaction.h \
	MemBuf.cc \
	MemObject.cc \
	MemStore.cc \
	Notes.cc \
	Notes.h \
	Parsing.cc \
	tests/stub_Port.cc \
	RemovalPolicy.cc \
	RequestFlags.cc \
	RequestFlags.h \
	ResolvedPeers.cc \
	ResolvedPeers.h \
	tests/testRock.cc \
	StatCounters.cc \
	StatCounters.h \
	tests/stub_StatHist.cc \
	StatHist.h \
	StoreFileSystem.cc \
	StoreIOState.cc \
	tests/testStoreSupport.cc \
	tests/testStoreSupport.h \
	StoreSwapLogData.cc \
	StrList.cc \
	StrList.h \
	String.cc \
	Transients.cc \
	Transients.h \
	tests/stub_access_log.cc \
	tests/stub_cache_cf.cc \
	cache_cf.h \
	tests/stub_cache_manager.cc \
	cbdata.cc \
	tests/stub_client_db.cc \
	tests/stub_client_side.cc \
	tests/stub_client_side_request.cc \
	tests/stub_debug.cc \
	tests/stub_errorpage.cc \
	event.cc \
	fatal.cc \
	fatal.h \
	fd.cc \
	fd.h \
	fde.cc \
	fde.h \
	filemap.cc \
	tests/stub_fqdncache.cc \
	fs_io.cc \
	fs_io.h \
	tests/stub_http.cc \
	tests/stub_icp.cc \
	int.cc \
	int.h \
	tests/stub_ipc.cc \
	tests/stub_ipcache.cc \
	tests/stub_libanyp.cc \
	tests/stub_libauth.cc \
	tests/stub_liberror.cc \
	tests/stub_libeui.cc \
	tests/stub_libformat.cc \
	tests/stub_libicmp.cc \
	tests/stub_libip.cc \
	tests/stub_liblog.cc \
	tests/stub_libmgr.cc \
	tests/stub_libsecurity.cc \
	log/access_log.h \
	mem_node.cc \
	tests/stub_mime.cc \
	mime.h \
	tests/stub_neighbors.cc \
	tests/stub_pconn.cc \
	repl_modules.h \
	tests/stub_stat.cc \
	stmem.cc \
	store.cc \
	tests/stub_store_client.cc \
	store_io.cc \
	store_key_md5.cc \
	store_key_md5.h \
	tests/stub_store_rebuild.cc \
	store_rebuild.h \
	tests/stub_store_stats.cc \
	store_swapout.cc \
	tests/stub_tools.cc \
	tools.h \
	wordlist.cc \
	wordlist.h
nodist_tests_testRock_SOURCES = \
	$(TESTSOURCES) \
	SquidMath.cc \
	SquidMath.h \
	hier_code.cc \
	swap_log_op.cc
tests_testRock_LDADD = \
	http/libhttp.la \
	parser/libparser.la \
	libsquid.la \
	comm/libcomm.la \
	fs/libfs.la \
	$(COMMON_LIBS) \
	$(REPL_OBJS) \
	DiskIO/libdiskio.la \
	acl/libacls.la \
	acl/libapi.la \
	acl/libstate.la \
	anyp/libanyp.la \
	eui/libeui.la \
	$(SSL_LIBS) \
	ipc/libipc.la \
	base/libbase.la \
	mem/libmem.la \
	store/libstore.la \
	$(ADAPTATION_LIBS) \
	sbuf/libsbuf.la \
	time/libtime.la \
	$(top_builddir)/lib/libmisccontainers.la \
	$(top_builddir)/lib/libmiscencoding.la \
	$(top_builddir)/lib/libmiscutil.la \
	$(REGEXLIB) \
	$(SSLLIB) \
	$(LIBCPPUNIT_LIBS) \
	$(COMPAT_LIB) \
	$(LIBNETTLE_LIBS) \
	$(XTRA_LIBS)
tests_testRock_LDFLAGS = $(AM_CPPFLAGS) $(LIBADD_DL)
else
EXTRA_DIST += \
        tests/testRock.cc \
        tests/testStoreSupport.cc \
        tests/testStoreSupport.h
endif

if ENABLE_FS_UFS
check_PROGRAMS += tests/testUfs
tests_testUfs_SOURCES = \
	$(DELAY_POOL_SOURCE) \
	$(UNLINKDSOURCE) \
	$(WIN32_SOURCE) \
	AccessLogEntry.cc \
	AccessLogEntry.h \
	tests/stub_CacheDigest.cc \
	CacheDigest.h \
	tests/stub_CachePeer.cc \
	ClientInfo.h \
	tests/stub_CollapsedForwarding.cc \
	ConfigOption.cc \
	ConfigParser.cc \
	ETag.cc \
	EventLoop.cc \
	FadingCounter.cc \
	FileMap.h \
	tests/stub_HelperChildConfig.cc \
	HttpBody.cc \
	HttpBody.h \
	HttpHdrCc.cc \
	HttpHdrCc.h \
	HttpHdrContRange.cc \
	HttpHdrRange.cc \
	HttpHdrSc.cc \
	HttpHdrScTarget.cc \
	HttpHeader.cc \
	HttpHeader.h \
	HttpHeaderFieldInfo.h \
	HttpHeaderFieldStat.h \
	HttpHeaderTools.cc \
	HttpHeaderTools.h \
	HttpReply.cc \
	tests/stub_HttpRequest.cc \
	LogTags.cc \
	MasterXaction.cc \
	MasterXaction.h \
	MemBuf.cc \
	MemObject.cc \
	MemStore.cc \
	Notes.cc \
	Notes.h \
	Parsing.cc \
	tests/stub_Port.cc \
	RemovalPolicy.cc \
	RequestFlags.cc \
	RequestFlags.h \
	StatCounters.cc \
	StatCounters.h \
	StatHist.cc \
	StatHist.h \
	StoreFileSystem.cc \
	StoreIOState.cc \
	tests/testStoreSupport.cc \
	tests/testStoreSupport.h \
	StoreSwapLogData.cc \
	StrList.cc \
	StrList.h \
	String.cc \
	Transients.cc \
	tests/stub_UdsOp.cc \
	tests/testUfs.cc \
	tests/stub_access_log.cc \
	tests/stub_cache_cf.cc \
	cache_cf.h \
	tests/stub_cache_manager.cc \
	cbdata.cc \
	tests/stub_client_db.cc \
	client_db.h \
	tests/stub_client_side.cc \
	tests/stub_client_side_request.cc \
	tests/stub_debug.cc \
	tests/stub_errorpage.cc \
	event.cc \
	tests/stub_fatal.cc \
	fatal.h \
	fd.cc \
	fd.h \
	fde.cc \
	fde.h \
	filemap.cc \
	tests/stub_fqdncache.cc \
	fs_io.cc \
	fs_io.h \
	tests/stub_helper.cc \
	tests/stub_http.cc \
	tests/stub_icp.cc \
	int.cc \
	int.h \
	tests/stub_internal.cc \
	internal.h \
	tests/stub_ipc.cc \
	tests/stub_ipcache.cc \
	tests/stub_libanyp.cc \
	tests/stub_libauth.cc \
	tests/stub_liberror.cc \
	tests/stub_libeui.cc \
	tests/stub_libformat.cc \
	tests/stub_libicmp.cc \
	tests/stub_libip.cc \
	tests/stub_liblog.cc \
	tests/stub_libsecurity.cc \
	log/access_log.h \
	mem_node.cc \
	tests/stub_mime.cc \
	mime.h \
	tests/stub_neighbors.cc \
	tests/stub_pconn.cc \
	refresh.cc \
	refresh.h \
	repl_modules.h \
	tests/stub_stat.cc \
	stmem.cc \
	store.cc \
	tests/stub_store_client.cc \
	store_io.cc \
	store_key_md5.cc \
	store_key_md5.h \
	tests/stub_store_rebuild.cc \
	store_rebuild.h \
	tests/stub_store_stats.cc \
	store_swapout.cc \
	tests/stub_tools.cc \
	tools.h \
	wordlist.cc \
	wordlist.h
nodist_tests_testUfs_SOURCES = \
	$(TESTSOURCES) \
	SquidMath.cc \
	SquidMath.h \
	hier_code.cc \
	swap_log_op.cc
tests_testUfs_LDADD = \
	http/libhttp.la \
	parser/libparser.la \
	CommCalls.o \
	ident/libident.la \
	acl/libacls.la \
	acl/libstate.la \
	acl/libapi.la \
	libsquid.la \
	fs/libfs.la \
	mgr/libmgr.la \
	$(REPL_OBJS) \
	acl/libacls.la \
	DiskIO/libdiskio.la \
	acl/libapi.la \
	anyp/libanyp.la \
	$(SSL_LIBS) \
	ipc/libipc.la \
	comm/libcomm.la \
	dns/libdns.la \
	base/libbase.la \
	mem/libmem.la \
	store/libstore.la \
	$(ADAPTATION_LIBS) \
	sbuf/libsbuf.la \
	time/libtime.la \
	$(top_builddir)/lib/libmisccontainers.la \
	$(top_builddir)/lib/libmiscencoding.la \
	$(top_builddir)/lib/libmiscutil.la \
	$(REGEXLIB) \
	$(SSLLIB) \
	$(LIBCPPUNIT_LIBS) \
	$(COMPAT_LIB) \
	$(LIBNETTLE_LIBS) \
	$(XTRA_LIBS)
tests_testUfs_LDFLAGS = $(LIBADD_DL)
else
EXTRA_DIST += \
	tests/testUfs.cc
endif

## Tests of store/* and Store objects

check_PROGRAMS += tests/testStore
## why so many sources? well httpHeaderTools requites ACLChecklist & friends.
## first line - what we are testing.
tests_testStore_SOURCES = \
	$(DELAY_POOL_SOURCE) \
	tests/stub_CacheDigest.cc \
	CacheDigest.h \
	tests/stub_CachePeer.cc \
	ClientInfo.h \
	tests/stub_CollapsedForwarding.cc \
	ConfigOption.cc \
	ConfigParser.cc \
	ETag.cc \
	EventLoop.cc \
	FileMap.h \
	tests/stub_HelperChildConfig.cc \
	HttpBody.cc \
	HttpBody.h \
	HttpHdrCc.cc \
	HttpHdrCc.h \
	HttpHdrContRange.cc \
	HttpHdrRange.cc \
	HttpHdrSc.cc \
	HttpHdrScTarget.cc \
	HttpHeader.cc \
	HttpHeader.h \
	HttpHeaderFieldInfo.h \
	HttpHeaderFieldStat.h \
	HttpHeaderTools.cc \
	HttpHeaderTools.h \
	tests/stub_HttpReply.cc \
	tests/stub_HttpRequest.cc \
	MasterXaction.cc \
	MasterXaction.h \
	MemBuf.cc \
	MemObject.cc \
	MemStore.cc \
	Notes.cc \
	Notes.h \
	tests/testPackableStream.cc \
	Parsing.cc \
	tests/stub_Port.cc \
	RemovalPolicy.cc \
	RequestFlags.cc \
	RequestFlags.h \
	StatCounters.cc \
	StatCounters.h \
	StatHist.cc \
	StatHist.h \
	tests/testStore.cc \
	tests/testStore.h \
	tests/testStoreController.cc \
	StoreFileSystem.cc \
	tests/testStoreHashIndex.cc \
	StoreIOState.cc \
	tests/testStoreSupport.cc \
	tests/testStoreSupport.h \
	StoreSwapLogData.cc \
	StrList.cc \
	StrList.h \
	String.cc \
	Transients.cc \
	tests/stub_UdsOp.cc \
	tests/stub_access_log.cc \
	tests/stub_cache_cf.cc \
	cache_cf.h \
	tests/stub_cache_manager.cc \
	cbdata.cc \
	tests/stub_client_side.cc \
	tests/stub_client_side_request.cc \
	tests/stub_comm.cc \
	tests/stub_debug.cc \
	tests/stub_errorpage.cc \
	event.cc \
	tests/stub_fatal.cc \
	fatal.h \
	tests/stub_fd.cc \
	fd.h \
	fde.h \
	filemap.cc \
	fs_io.cc \
	fs_io.h \
	tests/stub_helper.cc \
	tests/stub_http.cc \
	int.cc \
	int.h \
	tests/stub_libanyp.cc \
	tests/stub_libauth.cc \
	tests/stub_libcomm.cc \
	tests/stub_libdiskio.cc \
	tests/stub_liberror.cc \
	tests/stub_libeui.cc \
	tests/stub_libformat.cc \
	tests/stub_libsecurity.cc \
	tests/stub_libsslsquid.cc \
	log/access_log.h \
	mem_node.cc \
	tests/stub_mime.cc \
	mime.h \
	tests/stub_neighbors.cc \
	refresh.cc \
	refresh.h \
	repl_modules.h \
	tests/stub_stat.cc \
	stmem.cc \
	store.cc \
	tests/stub_store_client.cc \
	store_io.cc \
	store_key_md5.cc \
	store_key_md5.h \
	tests/stub_store_rebuild.cc \
	store_rebuild.h \
	tests/stub_store_stats.cc \
	store_swapout.cc \
	tests/CapturingStoreEntry.h \
	tests/TestSwapDir.cc \
	tests/TestSwapDir.h \
	tests/stub_tools.cc \
	tools.h \
	wordlist.cc \
	wordlist.h
nodist_tests_testStore_SOURCES = \
	$(TESTSOURCES) \
	SquidMath.cc \
	SquidMath.h \
	tests/stub_libtime.cc \
	swap_log_op.cc
tests_testStore_LDADD= \
	libsquid.la \
	http/libhttp.la \
	parser/libparser.la \
	ident/libident.la \
	acl/libacls.la \
	acl/libstate.la \
	acl/libapi.la \
	dns/libdns.la \
	base/libbase.la \
	ip/libip.la \
	fs/libfs.la \
	mgr/libmgr.la \
	anyp/libanyp.la \
	mem/libmem.la \
	store/libstore.la \
	sbuf/libsbuf.la \
	DiskIO/libdiskio.la \
	ipc/libipc.la \
	$(top_builddir)/lib/libmisccontainers.la \
	$(top_builddir)/lib/libmiscencoding.la \
	$(top_builddir)/lib/libmiscutil.la \
	$(REGEXLIB) \
	$(SSLLIB) \
	CommCalls.o \
	$(LIBCPPUNIT_LIBS) \
	$(COMPAT_LIB) \
	$(LIBNETTLE_LIBS) \
	$(XTRA_LIBS)
tests_testStore_LDFLAGS = $(LIBADD_DL)

## Tests of DiskIO/*

check_PROGRAMS += tests/testDiskIO
tests_testDiskIO_SOURCES = \
	$(DELAY_POOL_SOURCE) \
	$(UNLINKDSOURCE) \
	$(WIN32_SOURCE) \
	AccessLogEntry.cc \
	AccessLogEntry.h \
	tests/stub_CacheDigest.cc \
	CacheDigest.h \
	tests/stub_CachePeer.cc \
	ClientInfo.h \
	tests/stub_CollapsedForwarding.cc \
	ConfigOption.cc \
	ConfigParser.cc \
	tests/testDiskIO.cc \
	tests/stub_ETag.cc \
	EventLoop.cc \
	FadingCounter.cc \
	FileMap.h \
	tests/stub_HelperChildConfig.cc \
	HttpBody.cc \
	HttpBody.h \
	HttpHdrCc.cc \
	HttpHdrCc.h \
	HttpHdrContRange.cc \
	HttpHdrRange.cc \
	HttpHdrSc.cc \
	HttpHdrScTarget.cc \
	HttpHeader.cc \
	HttpHeader.h \
	HttpHeaderFieldInfo.h \
	HttpHeaderFieldStat.h \
	HttpHeaderTools.cc \
	HttpHeaderTools.h \
	HttpReply.cc \
	tests/stub_HttpRequest.cc \
	LogTags.cc \
	MasterXaction.cc \
	MasterXaction.h \
	MemBuf.cc \
	MemObject.cc \
	tests/stub_MemStore.cc \
	Notes.cc \
	Notes.h \
	Parsing.cc \
	tests/stub_Port.cc \
	RemovalPolicy.cc \
	RequestFlags.cc \
	RequestFlags.h \
	ResolvedPeers.cc \
	ResolvedPeers.h \
	StatCounters.cc \
	StatCounters.h \
	tests/stub_StatHist.cc \
	StatHist.h \
	StoreFileSystem.cc \
	StoreIOState.cc \
	tests/testStoreSupport.cc \
	tests/testStoreSupport.h \
	StoreSwapLogData.cc \
	StrList.cc \
	StrList.h \
	String.cc \
	Transients.cc \
	tests/stub_UdsOp.cc \
	tests/stub_access_log.cc \
	tests/stub_cache_cf.cc \
	cache_cf.h \
	tests/stub_cache_manager.cc \
	cbdata.cc \
	tests/stub_client_db.cc \
	client_db.h \
	tests/stub_client_side.cc \
	tests/stub_client_side_request.cc \
	client_side_request.h \
	tests/stub_debug.cc \
	tests/stub_errorpage.cc \
	event.cc \
	tests/stub_fatal.cc \
	fatal.h \
	fd.cc \
	fd.h \
	fde.cc \
	fde.h \
	filemap.cc \
	tests/stub_fqdncache.cc \
	fs_io.cc \
	fs_io.h \
	tests/stub_helper.cc \
	tests/stub_http.cc \
	tests/stub_icp.cc \
	int.cc \
	int.h \
	tests/stub_internal.cc \
	internal.h \
	tests/stub_ipc.cc \
	tests/stub_ipcache.cc \
	tests/stub_libanyp.cc \
	tests/stub_libauth.cc \
	tests/stub_libauth_acls.cc \
	tests/stub_liberror.cc \
	tests/stub_libeui.cc \
	tests/stub_libformat.cc \
	tests/stub_libicmp.cc \
	tests/stub_libip.cc \
	tests/stub_liblog.cc \
	tests/stub_libsecurity.cc \
	tests/stub_libstore.cc \
	log/access_log.h \
	mem_node.cc \
	tests/stub_mime.cc \
	mime.h \
	tests/stub_neighbors.cc \
	tests/stub_pconn.cc \
	refresh.cc \
	refresh.h \
	repl_modules.h \
	tests/stub_stat.cc \
	stmem.cc \
	store.cc \
	tests/stub_store_client.cc \
	store_io.cc \
	store_key_md5.cc \
	store_key_md5.h \
	tests/stub_store_rebuild.cc \
	store_rebuild.h \
	tests/stub_store_stats.cc \
	store_swapout.cc \
	tests/stub_tools.cc \
	tools.h \
	wordlist.cc \
	wordlist.h
nodist_tests_testDiskIO_SOURCES = \
	$(TESTSOURCES) \
	SquidMath.cc \
	SquidMath.h \
	hier_code.cc \
	tests/stub_libtime.cc \
	swap_log_op.cc
tests_testDiskIO_LDADD = \
	libsquid.la \
	http/libhttp.la \
	parser/libparser.la \
	SquidConfig.o \
	CommCalls.o \
	ident/libident.la \
	acl/libacls.la \
	acl/libstate.la \
	comm/libcomm.la \
	fs/libfs.la \
	ipc/libipc.la \
	$(REPL_OBJS) \
	$(ADAPTATION_LIBS) \
	DiskIO/libdiskio.la \
	acl/libapi.la \
	anyp/libanyp.la \
	mgr/libmgr.la \
	$(SSL_LIBS) \
	ipc/libipc.la \
	dns/libdns.la \
	base/libbase.la \
	mem/libmem.la \
	sbuf/libsbuf.la \
	$(top_builddir)/lib/libmisccontainers.la \
	$(top_builddir)/lib/libmiscencoding.la \
	$(top_builddir)/lib/libmiscutil.la \
	$(REGEXLIB) \
	$(SSLLIB) \
	$(LIBCPPUNIT_LIBS) \
	$(COMPAT_LIB) \
	$(LIBNETTLE_LIBS) \
	$(XTRA_LIBS)
tests_testDiskIO_LDFLAGS = $(LIBADD_DL)

## Tests of auth/*

if ENABLE_AUTH
check_PROGRAMS += tests/testACLMaxUserIP
tests_testACLMaxUserIP_SOURCES = \
	tests/testACLMaxUserIP.cc
nodist_tests_testACLMaxUserIP_SOURCES = \
	tests/stub_CachePeer.cc \
	ConfigParser.cc \
	tests/stub_HelperChildConfig.cc \
	tests/stub_HttpHeader.cc \
	tests/stub_HttpRequest.cc \
	tests/stub_MemBuf.cc \
	Parsing.cc \
	tests/stub_StatHist.cc \
	String.cc \
	tests/stub_access_log.cc \
	tests/stub_cache_cf.cc \
	tests/stub_cbdata.cc \
	tests/stub_client_side.cc \
	tests/stub_debug.cc \
	dlink.cc \
	tests/stub_errorpage.cc \
	tests/stub_fatal.cc \
	globals.cc \
	tests/stub_libauth.cc \
	tests/stub_libcomm.cc \
	tests/stub_libhttp.cc \
	tests/stub_libmem.cc \
	tests/stub_libsecurity.cc \
	tests/stub_neighbors.cc
tests_testACLMaxUserIP_LDADD = \
	$(AUTH_ACL_LIBS) \
	acl/libapi.la \
	acl/libstate.la \
	acl/libacls.la \
	SquidConfig.o \
	ip/libip.la \
	parser/libparser.la \
	sbuf/libsbuf.la \
	base/libbase.la \
	$(SSLLIB) \
	$(LIBCPPUNIT_LIBS) \
	$(COMPAT_LIB) \
	$(XTRA_LIBS)
tests_testACLMaxUserIP_LDFLAGS = $(LIBADD_DL)
else
EXTRA_DIST += \
	tests/testACLMaxUserIP.cc
endif

## Tests of http/* and HTTP Protocol objects

check_PROGRAMS += tests/test_http_range
tests_test_http_range_SOURCES = \
	$(DELAY_POOL_SOURCE) \
	$(DNSSOURCE) \
	$(HTCPSOURCE) \
	$(IPC_SOURCE) \
	$(SNMP_SOURCE) \
	$(UNLINKDSOURCE) \
	$(WIN32_SOURCE) \
	AccessLogEntry.cc \
	AuthReg.h \
	BodyPipe.cc \
	tests/stub_CacheDigest.cc \
	CacheDigest.h \
	CachePeer.cc \
	CachePeer.h \
	CachePeers.cc \
	CachePeers.h \
	ClientInfo.h \
	tests/stub_CollapsedForwarding.cc \
	ConfigOption.cc \
	ConfigParser.cc \
	CpuAffinityMap.cc \
	CpuAffinityMap.h \
	CpuAffinitySet.cc \
	CpuAffinitySet.h \
	tests/stub_ETag.cc \
	tests/stub_EventLoop.cc \
	FadingCounter.cc \
	FileMap.h \
	FwdState.cc \
	FwdState.h \
	HappyConnOpener.cc \
	HappyConnOpener.h \
	HttpBody.cc \
	HttpBody.h \
	tests/stub_HttpControlMsg.cc \
	HttpHdrCc.cc \
	HttpHdrCc.h \
	HttpHdrContRange.cc \
	HttpHdrRange.cc \
	HttpHdrSc.cc \
	HttpHdrScTarget.cc \
	HttpHeader.cc \
	HttpHeader.h \
	HttpHeaderFieldInfo.h \
	HttpHeaderFieldStat.h \
	HttpHeaderTools.cc \
	HttpHeaderTools.h \
	HttpReply.cc \
	HttpRequest.cc \
	tests/stub_HttpUpgradeProtocolAccess.cc \
	IoStats.h \
	tests/stub_IpcIoFile.cc \
	LogTags.cc \
	MasterXaction.cc \
	MasterXaction.h \
	MemBuf.cc \
	MemObject.cc \
	tests/stub_MemStore.cc \
	Notes.cc \
	Notes.h \
	Parsing.cc \
	PeerPoolMgr.cc \
	PeerPoolMgr.h \
	Pipeline.cc \
	Pipeline.h \
	RefreshPattern.h \
	RemovalPolicy.cc \
	RequestFlags.cc \
	RequestFlags.h \
	ResolvedPeers.cc \
	ResolvedPeers.h \
	SquidMath.cc \
	SquidMath.h \
	StatCounters.cc \
	StatCounters.h \
	StatHist.cc \
	StatHist.h \
	StoreFileSystem.cc \
	StoreIOState.cc \
	StoreSwapLogData.cc \
	StrList.cc \
	StrList.h \
	String.cc \
	Transients.cc \
	tests/test_http_range.cc \
	tests/stub_cache_cf.cc \
	cache_cf.h \
	cache_manager.cc \
	tests/stub_carp.cc \
	carp.h \
	cbdata.cc \
	clientStream.cc \
	tests/stub_client_db.cc \
	client_side.cc \
	client_side.h \
	client_side_reply.cc \
	client_side_request.cc \
	dlink.cc \
	dlink.h \
	errorpage.cc \
	event.cc \
	tests/stub_external_acl.cc \
	tests/stub_fatal.cc \
	fatal.h \
	fd.cc \
	fd.h \
	fde.cc \
	filemap.cc \
	fqdncache.cc \
	fqdncache.h \
	fs_io.cc \
	fs_io.h \
	helper.cc \
	hier_code.h \
	http.cc \
	icp_v2.cc \
	icp_v3.cc \
	int.cc \
	int.h \
	internal.cc \
	internal.h \
	tests/stub_ipc_Forwarder.cc \
	ipcache.cc \
	tests/stub_libauth.cc \
	tests/stub_libdiskio.cc \
	tests/stub_liberror.cc \
	tests/stub_libeui.cc \
	tests/stub_libmem.cc \
	tests/stub_libsecurity.cc \
	tests/stub_libstore.cc \
	tests/stub_main_cc.cc \
	mem_node.cc \
	mime.cc \
	mime.h \
	mime_header.cc \
	mime_header.h \
	multicast.cc \
	multicast.h \
	neighbors.cc \
	neighbors.h \
	pconn.cc \
	peer_digest.cc \
	peer_proxy_negotiate_auth.cc \
	peer_proxy_negotiate_auth.h \
	peer_select.cc \
	peer_sourcehash.cc \
	peer_sourcehash.h \
	peer_userhash.cc \
	peer_userhash.h \
	tests/stub_redirect.cc \
	redirect.h \
	refresh.cc \
	refresh.h \
	repl_modules.h \
	stat.cc \
	stat.h \
	stmem.cc \
	store.cc \
	store_client.cc \
	tests/stub_store_digest.cc \
	store_digest.h \
	store_io.cc \
	store_key_md5.cc \
	store_key_md5.h \
	store_log.cc \
	store_log.h \
	store_rebuild.cc \
	store_rebuild.h \
	tests/stub_store_stats.cc \
	store_swapin.cc \
	store_swapin.h \
	store_swapout.cc \
	tools.cc \
	tools.h \
	tests/stub_tunnel.cc \
	tunnel.h \
	urn.cc \
	urn.h \
	tests/stub_wccp2.cc \
	wccp2.h \
	tests/stub_whois.cc \
	whois.h \
	wordlist.cc \
	wordlist.h
nodist_tests_test_http_range_SOURCES = \
	$(BUILT_SOURCES) \
	tests/stub_libtime.cc
tests_test_http_range_LDADD = \
	libsquid.la \
	clients/libclients.la \
	servers/libservers.la \
	ftp/libftp.la \
	helper/libhelper.la \
	http/libhttp.la \
	parser/libparser.la \
	ident/libident.la \
	acl/libacls.la \
	acl/libstate.la \
	acl/libapi.la \
	proxyp/libproxyp.la \
	parser/libparser.la \
	ip/libip.la \
	fs/libfs.la \
	anyp/libanyp.la \
	icmp/libicmp.la \
	comm/libcomm.la \
	log/liblog.la \
	format/libformat.la \
	$(REPL_OBJS) \
	$(ADAPTATION_LIBS) \
	$(ESI_LIBS) \
	$(SSL_LIBS) \
	ipc/libipc.la \
	dns/libdns.la \
	base/libbase.la \
	mgr/libmgr.la \
	sbuf/libsbuf.la \
	debug/libdebug.la \
	store/libstore.la \
	$(SNMP_LIBS) \
	$(top_builddir)/lib/libmisccontainers.la \
	$(top_builddir)/lib/libmiscencoding.la \
	$(top_builddir)/lib/libmiscutil.la \
	$(LIBCAP_LIBS) \
	$(REGEXLIB) \
	$(SSLLIB) \
	$(KRB5LIBS) \
	$(LIBCPPUNIT_LIBS) \
	$(LIBSYSTEMD_LIBS) \
	$(COMPAT_LIB) \
	$(LIBNETTLE_LIBS) \
	$(LIBPSAPI_LIBS) \
	$(XTRA_LIBS)
tests_test_http_range_LDFLAGS = $(LIBADD_DL)

check_PROGRAMS += tests/testHttp1Parser
tests_testHttp1Parser_SOURCES = \
	tests/stub_HelperChildConfig.cc \
	tests/testHttp1Parser.cc \
	MemBuf.cc \
	MemBuf.h \
	tests/stub_MemObject.cc \
	String.cc \
	tests/stub_cache_cf.cc \
	cache_cf.h \
	tests/stub_cache_manager.cc \
	tests/stub_cbdata.cc \
	tests/stub_comm.cc \
	tests/stub_debug.cc \
	tests/stub_event.cc \
	tests/stub_libanyp.cc \
	tests/stub_libmem.cc \
	tests/stub_libsecurity.cc \
	mime_header.cc \
	mime_header.h \
	tests/stub_stmem.cc \
	tests/stub_store.cc \
	tests/stub_store_stats.cc \
	tests/stub_tools.cc \
	tools.h \
	wordlist.cc \
	wordlist.h
nodist_tests_testHttp1Parser_SOURCES = \
	$(TESTSOURCES) \
	tests/stub_libtime.cc
tests_testHttp1Parser_LDADD= \
	http/libhttp.la \
	parser/libparser.la \
	anyp/libanyp.la \
	SquidConfig.o \
	base/libbase.la \
	ip/libip.la \
	sbuf/libsbuf.la \
	$(top_builddir)/lib/libmiscutil.la \
	$(SSLLIB) \
	$(LIBCPPUNIT_LIBS) \
	$(COMPAT_LIB) \
	$(XTRA_LIBS)
tests_testHttp1Parser_LDFLAGS = $(LIBADD_DL)

check_PROGRAMS += tests/testHttpReply
tests_testHttpReply_SOURCES = \
	tests/stub_CachePeer.cc \
	ConfigParser.cc \
	tests/stub_ETag.cc \
	tests/stub_HelperChildConfig.cc \
	HttpBody.cc \
	HttpBody.h \
	HttpControlMsg.cc \
	HttpControlMsg.h \
	HttpHdrCc.cc \
	HttpHdrCc.h \
	HttpHdrContRange.cc \
	HttpHdrContRange.h \
	HttpHdrRange.cc \
	HttpHdrSc.cc \
	HttpHdrSc.h \
	HttpHdrScTarget.cc \
	HttpHdrScTarget.h \
	HttpHeader.cc \
	HttpHeader.h \
	HttpHeaderFieldInfo.h \
	HttpHeaderFieldStat.h \
	HttpHeaderMask.h \
	HttpHeaderTools.cc \
	HttpHeaderTools.h \
	HttpReply.cc \
	tests/testHttpReply.cc \
	HttpReply.h \
	tests/stub_HttpRequest.cc \
	MasterXaction.cc \
	MasterXaction.h \
	MemBuf.cc \
	MemBuf.h \
	Notes.cc \
	Notes.h \
	SquidString.h \
	StatCounters.cc \
	StatCounters.h \
	tests/stub_StatHist.cc \
	StatHist.h \
	StrList.cc \
	StrList.h \
	String.cc \
	tests/stub_access_log.cc \
	tests/stub_cache_cf.cc \
	cache_cf.h \
	tests/stub_cache_manager.cc \
	cbdata.cc \
	cbdata.h \
	tests/stub_client_side.cc \
	tests/stub_comm.cc \
	tests/stub_debug.cc \
	tests/stub_errorpage.cc \
	tests/stub_event.cc \
	tests/stub_fatal.cc \
	fatal.h \
	tests/stub_fd.cc \
	tests/stub_libanyp.cc \
	tests/stub_libauth.cc \
	tests/stub_libcomm.cc \
	tests/stub_liberror.cc \
	tests/stub_libformat.cc \
	tests/stub_libmem.cc \
	tests/stub_libmgr.cc \
	tests/stub_libsecurity.cc \
	tests/stub_libsslsquid.cc \
	log/access_log.h \
	mime_header.cc \
	mime_header.h \
	tests/stub_neighbors.cc \
	repl_modules.h \
	tests/stub_store.cc \
	tests/stub_store_stats.cc \
	tests/stub_tools.cc \
	tools.h \
	wordlist.cc \
	wordlist.h
nodist_tests_testHttpReply_SOURCES = \
	$(TESTSOURCES) \
	hier_code.cc \
	tests/stub_libtime.cc
tests_testHttpReply_LDADD=\
	CommCalls.o \
	http/libhttp.la \
	parser/libparser.la \
	acl/libacls.la \
	acl/libapi.la \
	acl/libstate.la \
	anyp/libanyp.la \
	ip/libip.la \
	base/libbase.la \
	ipc/libipc.la \
	sbuf/libsbuf.la \
	$(top_builddir)/lib/libmisccontainers.la \
	$(top_builddir)/lib/libmiscencoding.la \
	$(top_builddir)/lib/libmiscutil.la \
	$(SSLLIB) \
	$(LIBCPPUNIT_LIBS) \
	$(COMPAT_LIB) \
	$(LIBNETTLE_LIBS) \
	$(XTRA_LIBS)
tests_testHttpReply_LDFLAGS = $(LIBADD_DL)

check_PROGRAMS += tests/testHttpRequest
tests_testHttpRequest_SOURCES = \
	$(DELAY_POOL_SOURCE) \
	$(DNSSOURCE) \
	$(HTCPSOURCE) \
	$(IPC_SOURCE) \
	$(SNMP_SOURCE) \
	$(WIN32_SOURCE) \
	AccessLogEntry.cc \
	AuthReg.h \
	BodyPipe.cc \
	tests/stub_CacheDigest.cc \
	CacheDigest.h \
	CachePeer.cc \
	CachePeer.h \
	CachePeers.cc \
	CachePeers.h \
	ClientInfo.h \
	tests/stub_CollapsedForwarding.cc \
	ConfigOption.cc \
	ConfigParser.cc \
	CpuAffinityMap.cc \
	CpuAffinityMap.h \
	CpuAffinitySet.cc \
	CpuAffinitySet.h \
	tests/stub_ETag.cc \
	tests/stub_EventLoop.cc \
	ExternalACLEntry.cc \
	FadingCounter.cc \
	FwdState.cc \
	FwdState.h \
	HappyConnOpener.cc \
	HappyConnOpener.h \
	HttpBody.cc \
	HttpBody.h \
	tests/stub_HttpControlMsg.cc \
	HttpHdrCc.cc \
	HttpHdrCc.h \
	HttpHdrContRange.cc \
	HttpHdrRange.cc \
	HttpHdrSc.cc \
	HttpHdrScTarget.cc \
	HttpHeader.cc \
	HttpHeader.h \
	HttpHeaderFieldInfo.h \
	HttpHeaderFieldStat.h \
	HttpHeaderTools.cc \
	HttpHeaderTools.h \
	HttpReply.cc \
	HttpRequest.cc \
	tests/testHttpRequest.cc \
	tests/testHttpRequestMethod.cc \
	tests/stub_HttpUpgradeProtocolAccess.cc \
	IoStats.h \
	tests/stub_IpcIoFile.cc \
	LogTags.cc \
	MasterXaction.cc \
	MasterXaction.h \
	MemBuf.cc \
	MemObject.cc \
	MemStore.cc \
	Notes.cc \
	Notes.h \
	Parsing.cc \
	PeerPoolMgr.cc \
	PeerPoolMgr.h \
	Pipeline.cc \
	Pipeline.h \
	RefreshPattern.h \
	RemovalPolicy.cc \
	RequestFlags.cc \
	RequestFlags.h \
	ResolvedPeers.cc \
	ResolvedPeers.h \
	SquidMath.cc \
	SquidMath.h \
	StatCounters.cc \
	StatCounters.h \
	StatHist.cc \
	StatHist.h \
	StoreFileSystem.cc \
	StoreIOState.cc \
	StoreSwapLogData.cc \
	StrList.cc \
	StrList.h \
	String.cc \
	Transients.cc \
	tests/stub_cache_cf.cc \
	cache_cf.h \
	cache_manager.cc \
	tests/stub_carp.cc \
	carp.h \
	cbdata.cc \
	clientStream.cc \
	tests/stub_client_db.cc \
	client_side.cc \
	client_side.h \
	client_side_reply.cc \
	client_side_request.cc \
	dlink.cc \
	dlink.h \
	errorpage.cc \
	event.cc \
	external_acl.cc \
	tests/stub_fatal.cc \
	fatal.h \
	fd.cc \
	fd.h \
	fde.cc \
	fqdncache.cc \
	fqdncache.h \
	fs_io.cc \
	fs_io.h \
	helper.cc \
	hier_code.h \
	http.cc \
	icp_v2.cc \
	icp_v3.cc \
	int.cc \
	int.h \
	internal.cc \
	internal.h \
	tests/stub_ipc_Forwarder.cc \
	ipcache.cc \
	tests/stub_libauth.cc \
	tests/stub_libauth_acls.cc \
	tests/stub_libdiskio.cc \
	tests/stub_liberror.cc \
	tests/stub_libeui.cc \
	tests/stub_libmem.cc \
	tests/stub_libsecurity.cc \
	tests/stub_libstore.cc \
	tests/stub_main_cc.cc \
	mem_node.cc \
	mime.cc \
	mime.h \
	mime_header.cc \
	mime_header.h \
	multicast.cc \
	multicast.h \
	neighbors.cc \
	neighbors.h \
	pconn.cc \
	peer_digest.cc \
	peer_proxy_negotiate_auth.cc \
	peer_proxy_negotiate_auth.h \
	peer_select.cc \
	peer_sourcehash.cc \
	peer_sourcehash.h \
	peer_userhash.cc \
	peer_userhash.h \
	tests/stub_redirect.cc \
	redirect.h \
	refresh.cc \
	refresh.h \
	repl_modules.h \
	stat.cc \
	stat.h \
	stmem.cc \
	store.cc \
	store_client.cc \
	tests/stub_store_digest.cc \
	store_digest.h \
	store_io.cc \
	store_key_md5.cc \
	store_key_md5.h \
	store_log.cc \
	store_log.h \
	store_rebuild.cc \
	store_rebuild.h \
	tests/stub_store_stats.cc \
	store_swapin.cc \
	store_swapin.h \
	store_swapout.cc \
	tools.cc \
	tools.h \
	tests/stub_tunnel.cc \
	tunnel.h \
	urn.cc \
	urn.h \
	tests/stub_wccp2.cc \
	wccp2.h \
	tests/stub_whois.cc \
	whois.h \
	wordlist.cc \
	wordlist.h
nodist_tests_testHttpRequest_SOURCES = \
	$(BUILT_SOURCES) \
	tests/stub_libtime.cc
tests_testHttpRequest_LDADD = \
	libsquid.la \
	clients/libclients.la \
	servers/libservers.la \
	helper/libhelper.la \
	ftp/libftp.la \
	http/libhttp.la \
	ident/libident.la \
	acl/libacls.la \
	acl/libstate.la \
	acl/libapi.la \
	parser/libparser.la \
	ip/libip.la \
	fs/libfs.la \
	$(SSL_LIBS) \
	ipc/libipc.la \
	proxyp/libproxyp.la \
	parser/libparser.la \
	dns/libdns.la \
	base/libbase.la \
	mgr/libmgr.la \
	anyp/libanyp.la \
	$(SNMP_LIBS) \
	icmp/libicmp.la \
	comm/libcomm.la \
	log/liblog.la \
	format/libformat.la \
	store/libstore.la \
	sbuf/libsbuf.la \
	debug/libdebug.la \
	$(REPL_OBJS) \
	$(ADAPTATION_LIBS) \
	$(ESI_LIBS) \
	$(top_builddir)/lib/libmisccontainers.la \
	$(top_builddir)/lib/libmiscencoding.la \
	$(top_builddir)/lib/libmiscutil.la \
	$(LIBCAP_LIBS) \
	$(REGEXLIB) \
	$(SSLLIB) \
	$(KRB5LIBS) \
	$(LIBCPPUNIT_LIBS) \
	$(LIBSYSTEMD_LIBS) \
	$(COMPAT_LIB) \
	$(LIBNETTLE_LIBS) \
	$(LIBPSAPI_LIBS) \
	$(XTRA_LIBS)
tests_testHttpRequest_LDFLAGS = $(LIBADD_DL)

## Tests of ip/*

check_PROGRAMS += tests/testIpAddress
tests_testIpAddress_SOURCES = \
	tests/testIpAddress.cc
nodist_tests_testIpAddress_SOURCES = \
	tests/stub_SBuf.cc \
	tests/stub_debug.cc \
	tests/stub_libmem.cc \
	tests/stub_tools.cc
tests_testIpAddress_LDADD = \
	ip/libip.la \
	base/libbase.la \
	$(LIBCPPUNIT_LIBS) \
	$(COMPAT_LIB) \
	$(XTRA_LIBS)
tests_testIpAddress_LDFLAGS = $(LIBADD_DL)

## Tests of icmp/*

check_PROGRAMS += tests/testIcmp
# icmp/libicmpcore.la is used by pinger so SHOULD NOT require more dependancies! :-(
tests_testIcmp_SOURCES = \
	tests/testIcmp.cc
nodist_tests_testIcmp_SOURCES = \
	tests/stub_SBuf.cc \
	tests/stub_debug.cc \
	icmp/Icmp.h \
	tests/stub_libmem.cc \
	tests/stub_libtime.cc
tests_testIcmp_LDADD=\
	icmp/libicmpcore.la \
	ip/libip.la \
	base/libbase.la \
	$(LIBCPPUNIT_LIBS) \
	$(COMPAT_LIB) \
	$(XTRA_LIBS)
tests_testIcmp_LDFLAGS = $(LIBADD_DL)

check_PROGRAMS += tests/testNetDb
tests_testNetDb_SOURCES = \
	tests/testNetDb.cc
nodist_tests_testNetDb_SOURCES = \
	tests/stub_SBuf.cc \
	tests/stub_debug.cc \
	tests/stub_libmem.cc \
	tests/stub_libtime.cc
tests_testNetDb_LDADD = \
	icmp/libicmp.la \
	ip/libip.la \
	base/libbase.la \
	$(top_builddir)/lib/libmisccontainers.la \
	$(LIBCPPUNIT_LIBS) \
	$(COMPAT_LIB) \
	$(XTRA_LIBS)
tests_testNetDb_LDFLAGS = $(LIBADD_DL)

## Tests of mgr/* and CacheManager objects

check_PROGRAMS += tests/testCacheManager
tests_testCacheManager_SOURCES = \
	$(DELAY_POOL_SOURCE) \
	$(DNSSOURCE) \
	$(HTCPSOURCE) \
	$(IPC_SOURCE) \
	$(SNMP_SOURCE) \
	$(UNLINKDSOURCE) \
	$(WIN32_SOURCE) \
	AccessLogEntry.cc \
	AuthReg.h \
	BodyPipe.cc \
	tests/stub_CacheDigest.cc \
	CacheDigest.h \
	tests/testCacheManager.cc \
	CachePeer.cc \
	CachePeer.h \
	CachePeers.cc \
	CachePeers.h \
	ClientInfo.h \
	tests/stub_CollapsedForwarding.cc \
	ConfigOption.cc \
	ConfigParser.cc \
	CpuAffinityMap.cc \
	CpuAffinityMap.h \
	CpuAffinitySet.cc \
	CpuAffinitySet.h \
	tests/stub_ETag.cc \
	tests/stub_EventLoop.cc \
	ExternalACLEntry.cc \
	FadingCounter.cc \
	FileMap.h \
	FwdState.cc \
	FwdState.h \
	HappyConnOpener.cc \
	HappyConnOpener.h \
	HttpBody.cc \
	HttpBody.h \
	tests/stub_HttpControlMsg.cc \
	HttpHdrCc.cc \
	HttpHdrCc.h \
	HttpHdrContRange.cc \
	HttpHdrRange.cc \
	HttpHdrSc.cc \
	HttpHdrScTarget.cc \
	HttpHeader.cc \
	HttpHeader.h \
	HttpHeaderFieldInfo.h \
	HttpHeaderFieldStat.h \
	HttpHeaderTools.cc \
	HttpHeaderTools.h \
	HttpReply.cc \
	HttpRequest.cc \
	tests/stub_HttpUpgradeProtocolAccess.cc \
	IoStats.h \
	tests/stub_IpcIoFile.cc \
	LogTags.cc \
	MasterXaction.cc \
	MasterXaction.h \
	MemBuf.cc \
	MemObject.cc \
	MemStore.cc \
	Notes.cc \
	Notes.h \
	Parsing.cc \
	PeerPoolMgr.cc \
	PeerPoolMgr.h \
	Pipeline.cc \
	Pipeline.h \
	RefreshPattern.h \
	RemovalPolicy.cc \
	RequestFlags.cc \
	RequestFlags.h \
	ResolvedPeers.cc \
	ResolvedPeers.h \
	SquidMath.cc \
	SquidMath.h \
	StatCounters.cc \
	StatCounters.h \
	tests/stub_StatHist.cc \
	StatHist.h \
	StoreFileSystem.cc \
	StoreIOState.cc \
	StoreSwapLogData.cc \
	StrList.cc \
	StrList.h \
	String.cc \
	Transients.cc \
	tests/stub_cache_cf.cc \
	cache_cf.h \
	cache_manager.cc \
	tests/stub_carp.cc \
	carp.h \
	cbdata.cc \
	clientStream.cc \
	tests/stub_client_db.cc \
	client_side.cc \
	client_side.h \
	client_side_reply.cc \
	client_side_request.cc \
	dlink.cc \
	dlink.h \
	errorpage.cc \
	event.cc \
	external_acl.cc \
	tests/stub_fatal.cc \
	fatal.h \
	fd.cc \
	fd.h \
	fde.cc \
	filemap.cc \
	fqdncache.cc \
	fqdncache.h \
	fs_io.cc \
	fs_io.h \
	helper.cc \
	hier_code.h \
	http.cc \
	icp_v2.cc \
	icp_v3.cc \
	int.cc \
	int.h \
	internal.cc \
	internal.h \
	tests/stub_ipc_Forwarder.cc \
	ipcache.cc \
	tests/stub_libauth.cc \
	tests/stub_libauth_acls.cc \
	tests/stub_libdiskio.cc \
	tests/stub_liberror.cc \
	tests/stub_libsecurity.cc \
	tests/stub_libstore.cc \
	tests/stub_main_cc.cc \
	mem_node.cc \
	mime.cc \
	mime.h \
	mime_header.cc \
	mime_header.h \
	multicast.cc \
	multicast.h \
	neighbors.cc \
	neighbors.h \
	pconn.cc \
	peer_digest.cc \
	peer_proxy_negotiate_auth.cc \
	peer_proxy_negotiate_auth.h \
	peer_select.cc \
	peer_sourcehash.cc \
	peer_sourcehash.h \
	peer_userhash.cc \
	peer_userhash.h \
	tests/stub_redirect.cc \
	redirect.h \
	refresh.cc \
	refresh.h \
	repl_modules.h \
	stat.cc \
	stat.h \
	stmem.cc \
	store.cc \
	store_client.cc \
	tests/stub_store_digest.cc \
	store_digest.h \
	store_io.cc \
	store_key_md5.cc \
	store_key_md5.h \
	store_log.cc \
	store_log.h \
	store_rebuild.cc \
	store_rebuild.h \
	tests/stub_store_stats.cc \
	store_swapin.cc \
	store_swapin.h \
	store_swapout.cc \
	tools.cc \
	tools.h \
	tests/stub_tunnel.cc \
	tunnel.h \
	urn.cc \
	urn.h \
	tests/stub_wccp2.cc \
	wccp2.h \
	tests/stub_whois.cc \
	whois.h \
	wordlist.cc \
	wordlist.h
nodist_tests_testCacheManager_SOURCES = \
	$(BUILT_SOURCES)
# comm.cc only requires comm/libcomm.la until fdc_table is dead.
tests_testCacheManager_LDADD = \
	libsquid.la \
	clients/libclients.la \
	servers/libservers.la \
	ftp/libftp.la \
	helper/libhelper.la \
	http/libhttp.la \
	proxyp/libproxyp.la \
	parser/libparser.la \
	ident/libident.la \
	acl/libacls.la \
	acl/libstate.la \
	acl/libapi.la \
	dns/libdns.la \
	base/libbase.la \
	ip/libip.la \
	fs/libfs.la \
	comm/libcomm.la \
	eui/libeui.la \
	icmp/libicmp.la \
	log/liblog.la \
	format/libformat.la \
	$(REPL_OBJS) \
	$(ADAPTATION_LIBS) \
	$(ESI_LIBS) \
	$(SSL_LIBS) \
	anyp/libanyp.la \
	ipc/libipc.la \
	mgr/libmgr.la \
	$(SNMP_LIBS) \
	mem/libmem.la \
	store/libstore.la \
	sbuf/libsbuf.la \
	time/libtime.la \
	debug/libdebug.la \
	$(top_builddir)/lib/libmisccontainers.la \
	$(top_builddir)/lib/libmiscencoding.la \
	$(top_builddir)/lib/libmiscutil.la \
	$(LIBCAP_LIBS) \
	$(REGEXLIB) \
	$(SSLLIB) \
	$(KRB5LIBS) \
	$(LIBCPPUNIT_LIBS) \
	$(LIBSYSTEMD_LIBS) \
	$(COMPAT_LIB) \
	$(LIBNETTLE_LIBS) \
	$(LIBPSAPI_LIBS) \
	$(XTRA_LIBS)
tests_testCacheManager_LDFLAGS = $(LIBADD_DL)

check_PROGRAMS += tests/testStatHist
tests_testStatHist_SOURCES = \
	tests/stub_DelayId.cc \
	tests/stub_HelperChildConfig.cc \
	tests/stub_MemBuf.cc \
	tests/stub_MemObject.cc \
	StatHist.cc \
	tests/testStatHist.cc \
	StatHist.h \
	String.cc \
	tests/stub_cache_manager.cc \
	tests/stub_cbdata.cc \
	tests/stub_comm.cc \
	tests/stub_debug.cc \
	tests/stub_fatal.cc \
	fatal.h \
	tests/stub_libmem.cc \
	tests/stub_mime.cc \
	mime.h \
	tests/stub_pconn.cc \
	repl_modules.h \
	tests/stub_stmem.cc \
	tests/stub_store.cc \
	tests/stub_store_stats.cc \
	tests/stub_tools.cc \
	tools.h
nodist_tests_testStatHist_SOURCES = \
	$(TESTSOURCES) \
	tests/stub_libtime.cc
tests_testStatHist_LDADD = \
	sbuf/libsbuf.la \
	base/libbase.la \
	$(top_builddir)/lib/libmiscutil.la \
	$(top_builddir)/lib/libmisccontainers.la \
	$(LIBCPPUNIT_LIBS) \
	$(COMPAT_LIB)
tests_testStatHist_LDFLAGS = $(LIBADD_DL)

## Tests of ConfigParser

check_PROGRAMS += tests/testConfigParser
tests_testConfigParser_SOURCES = \
	tests/testConfigParser.cc
nodist_tests_testConfigParser_SOURCES = \
	ConfigParser.cc \
	tests/stub_SBuf.cc \
	String.cc \
	tests/stub_acl.cc \
	tests/stub_cache_cf.cc \
	tests/stub_debug.cc \
	tests/stub_fatal.cc \
	tests/stub_libmem.cc \
	tests/stub_neighbors.cc
tests_testConfigParser_LDADD = \
	base/libbase.la \
	$(LIBCPPUNIT_LIBS) \
	$(COMPAT_LIB) \
	$(XTRA_LIBS)
tests_testConfigParser_LDFLAGS = $(LIBADD_DL)

## Tests of Event handling

check_PROGRAMS += tests/testEvent
tests_testEvent_SOURCES = \
	tests/testEvent.cc
nodist_tests_testEvent_SOURCES = \
	MemBuf.cc \
	tests/stub_SBuf.cc \
	tests/stub_cache_manager.cc \
	tests/stub_cbdata.cc \
	tests/stub_debug.cc \
	event.cc \
	tests/stub_libmem.cc \
	tests/stub_libtime.cc \
	tests/stub_tools.cc
tests_testEvent_LDADD = \
	base/libbase.la \
	$(LIBCPPUNIT_LIBS) \
	$(COMPAT_LIB) \
	$(XTRA_LIBS)
tests_testEvent_LDFLAGS = $(LIBADD_DL)

check_PROGRAMS += tests/testEventLoop
tests_testEventLoop_SOURCES = \
	tests/testEventLoop.cc
nodist_tests_testEventLoop_SOURCES = \
	EventLoop.cc \
	tests/stub_SBuf.cc \
	tests/stub_debug.cc \
	tests/stub_fatal.cc \
	tests/stub_libtime.cc
tests_testEventLoop_LDADD = \
	base/libbase.la \
	$(LIBCPPUNIT_LIBS) \
	$(COMPAT_LIB) \
	$(XTRA_LIBS)
tests_testEventLoop_LDFLAGS = $(LIBADD_DL)

## Run the unit tests. check_PROGRAMS only builds the binaries.
TESTS += $(check_PROGRAMS) testHeaders

## Special Universal .h dependency test script
## aborts if error encountered
testHeaders: $(srcdir)/*.h $(srcdir)/DiskIO/*.h $(srcdir)/DiskIO/*/*.h
	$(SHELL) $(top_srcdir)/test-suite/testheaders.sh "$(CXXCOMPILE)" $^ || exit 1
## src/repl/ has no .h files and its own makefile.

CLEANFILES += testHeaders
.PHONY: testHeaders
<|MERGE_RESOLUTION|>--- conflicted
+++ resolved
@@ -199,10 +199,7 @@
 	CacheManager.h \
 	CachePeer.cc \
 	CachePeer.h \
-<<<<<<< HEAD
 	CachePeers.cc \
-=======
->>>>>>> 8319d478
 	CachePeers.h \
 	ClientInfo.h \
 	ClientRequestContext.h \
