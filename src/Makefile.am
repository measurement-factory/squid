--- conflicted
+++ resolved
@@ -2129,11 +2129,7 @@
 	int.cc \
 	internal.h \
 	internal.cc \
-<<<<<<< HEAD
 	LogTags.cc \
-	tests/stub_libsecurity.cc \
-=======
->>>>>>> 1c3407c6
 	SquidList.h \
 	SquidList.cc \
 	MasterXaction.cc \
@@ -2374,11 +2370,7 @@
 	internal.cc \
 	$(IPC_SOURCE) \
 	ipcache.cc \
-<<<<<<< HEAD
 	LogTags.cc \
-	tests/stub_libsecurity.cc \
-=======
->>>>>>> 1c3407c6
 	SquidList.h \
 	SquidList.cc \
 	MasterXaction.cc \
@@ -3495,11 +3487,7 @@
 	int.cc \
 	internal.h \
 	internal.cc \
-<<<<<<< HEAD
 	LogTags.cc \
-	tests/stub_libsecurity.cc \
-=======
->>>>>>> 1c3407c6
 	SquidList.h \
 	SquidList.cc \
 	MasterXaction.cc \
