--- conflicted
+++ resolved
@@ -15,19 +15,6 @@
 class StoreEntry;
 class ConfigParser;
 
-<<<<<<< HEAD
-/// Interface for basic/low-level manipulation of a squid.conf directive value.
-/// Hides T's declarations from squid.conf parsing/reconfiguring/reporting code.
-///
-/// Implementations/specializations must be independent from any configuration,
-/// including the current configuration and any being-parsed configuration. To
-/// facilitate reuse, implementations/specializations must also be independent
-/// from any specific configuration directive name and its squid.conf location.
-///
-/// TODO: Support multi-directive components of various kinds.
-template <class T>
-class ConfigComponent
-=======
 namespace Configuration {
 
 /// Interface for basic/low-level manipulation of a squid.conf directive value.
@@ -41,38 +28,20 @@
 /// TODO: Support multi-directive components of various kinds.
 template <class T>
 class Component
->>>>>>> 39d7714a
 {
 public:
     /* the code adding "TYPE: T" to cf.data.pre must specialize these */
 
     /// creates a new T instance using the given parser; never returns nil
     static T Parse(ConfigParser &);
-<<<<<<< HEAD
 
     /// reports the current T instance configuration in squid.conf format
     static void Print(std::ostream &, const T &);
 
-=======
-
-    /// reports the current T instance configuration in squid.conf format
-    static void Print(std::ostream &, const T &);
-
->>>>>>> 39d7714a
     /// destroys Parse() result
     static void Free(T);
 };
 
-<<<<<<< HEAD
-/*
- * Deprecated squid.conf option wrappers used by cache_dir handling code. These
- * classes are similar to ConfigComponent<T>, but they merge T with T parsing
- * API, making them ill-suited for handling SquidConfig data members with
- * built-in C++ types and, more importantly, forcing SquidConfig users to know
- * about parsing/dumping/freeing capabilities of each SquidConfig component.
- * They also do not hide T details from the generic squid.conf parsing code --
- * one still has to provide a type-specific parse_T() for each T.
-=======
 } // namespace Configuration
 
 /*
@@ -83,7 +52,6 @@
  * know about parsing/dumping/freeing capabilities of each SquidConfig
  * component. They also do not hide T details from the generic squid.conf
  * parsing code -- one has to provide a type-specific parse_T() for each T.
->>>>>>> 39d7714a
  */
 
 class ConfigOption
