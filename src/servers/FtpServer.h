--- conflicted
+++ resolved
@@ -56,11 +56,7 @@
     explicit Server(const MasterXaction::Pointer &xact);
     virtual ~Server();
     /* AsyncJob API */
-<<<<<<< HEAD
-    virtual void callException(const std::exception &e) override;
-=======
     virtual void callException(const std::exception &e);
->>>>>>> 9b696935
 
     // This is a pointer in hope to minimize future changes when MasterState
     // becomes a part of MasterXaction. Guaranteed not to be nil.
