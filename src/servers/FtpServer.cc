/*
 * Copyright (C) 1996-2022 The Squid Software Foundation and contributors
 *
 * Squid software is distributed under GPLv2+ license and includes
 * contributions from numerous individuals and organizations.
 * Please see the COPYING and CONTRIBUTORS files for details.
 */

/* DEBUG: section 33    Transfer protocol servers */

#include "squid.h"
#include "acl/FilledChecklist.h"
#include "base/CharacterSet.h"
#include "base/Raw.h"
#include "base/RefCount.h"
#include "base/Subscription.h"
#include "client_side_reply.h"
#include "client_side_request.h"
#include "clientStream.h"
#include "comm/ConnOpener.h"
#include "comm/Read.h"
#include "comm/TcpAcceptor.h"
#include "comm/Write.h"
#include "errorpage.h"
#include "fd.h"
#include "ftp/Elements.h"
#include "ftp/Parsing.h"
#include "globals.h"
#include "http/one/RequestParser.h"
#include "http/Stream.h"
#include "HttpHdrCc.h"
#include "ip/tools.h"
#include "ipc/FdNotes.h"
#include "parser/Tokenizer.h"
#include "servers/forward.h"
#include "servers/FtpServer.h"
#include "SquidConfig.h"
#include "StatCounters.h"
#include "tools.h"

#include <set>
#include <map>

CBDATA_NAMESPACED_CLASS_INIT(Ftp, Server);

namespace Ftp
{
static void PrintReply(MemBuf &mb, const HttpReply *reply, const char *const prefix = "");
static bool SupportedCommand(const SBuf &name);
static bool CommandHasPathParameter(const SBuf &cmd);
};

Ftp::Server::Server(const MasterXaction::Pointer &xact):
    AsyncJob("Ftp::Server"),
    ConnStateData(xact),
    master(new MasterState),
    uri(),
    host(),
    gotEpsvAll(false),
    onDataAcceptCall(),
    dataListenConn(),
    dataConn(),
    uploadAvailSize(0),
    listener(),
    dataConnWait(),
    reader(),
    waitingForOrigin(false),
    originDataDownloadAbortedOnError(false)
{
    flags.readMore = false; // we need to announce ourselves first
    *uploadBuf = 0;
}

Ftp::Server::~Server()
{
    closeDataConnection();
}

int
Ftp::Server::pipelinePrefetchMax() const
{
    return 0; // no support for concurrent FTP requests
}

time_t
Ftp::Server::idleTimeout() const
{
    return Config.Timeout.ftpClientIdle;
}

void
Ftp::Server::start()
{
    ConnStateData::start();

    if (transparent()) {
        char buf[MAX_IPSTRLEN];
        clientConnection->local.toUrl(buf, MAX_IPSTRLEN);
        host = buf;
        calcUri(nullptr);
        debugs(33, 5, "FTP transparent URL: " << uri);
    }

    writeEarlyReply(220, "Service ready");
}

/// schedules another data connection read if needed
void
Ftp::Server::maybeReadUploadData()
{
    if (reader != nullptr)
        return;

    const size_t availSpace = sizeof(uploadBuf) - uploadAvailSize;
    if (availSpace <= 0)
        return;

    debugs(33, 4, dataConn << ": reading FTP data...");

    typedef CommCbMemFunT<Server, CommIoCbParams> Dialer;
    reader = JobCallback(33, 5, Dialer, this, Ftp::Server::readUploadData);
    comm_read(dataConn, uploadBuf + uploadAvailSize, availSpace,
              reader);
}

/// react to the freshly parsed request
void
Ftp::Server::doProcessRequest()
{
    // zero pipelinePrefetchMax() ensures that there is only parsed request
    Must(pipeline.count() == 1);
    Http::StreamPointer context = pipeline.front();
    Must(context != nullptr);

    ClientHttpRequest *const http = context->http;
    assert(http != nullptr);

    HttpRequest *const request = http->request;
    Must(http->storeEntry() || request);
    const bool mayForward = !http->storeEntry() && handleRequest(request);

    if (http->storeEntry() != nullptr) {
        debugs(33, 4, "got an immediate response");
        clientSetKeepaliveFlag(http);
        context->pullData();
    } else if (mayForward) {
        debugs(33, 4, "forwarding request to server side");
        assert(http->storeEntry() == nullptr);
        clientProcessRequest(this, Http1::RequestParserPointer(), context.getRaw());
    } else {
        debugs(33, 4, "will resume processing later");
    }
}

void
Ftp::Server::processParsedRequest(Http::StreamPointer &)
{
    Must(pipeline.count() == 1);

    // Process FTP request asynchronously to make sure FTP
    // data connection accept callback is fired first.
    CallJobHere(33, 4, CbcPointer<Server>(this),
                Ftp::Server, doProcessRequest);
}

/// imports more upload data from the data connection
void
Ftp::Server::readUploadData(const CommIoCbParams &io)
{
    debugs(33, 5, io.conn << " size " << io.size);
    Must(reader != nullptr);
    reader = nullptr;

    assert(Comm::IsConnOpen(dataConn));
    assert(io.conn->fd == dataConn->fd);

    if (io.flag == Comm::OK && bodyPipe != nullptr) {
        if (io.size > 0) {
            statCounter.client_http.kbytes_in += io.size;

            char *const current_buf = uploadBuf + uploadAvailSize;
            if (io.buf != current_buf)
                memmove(current_buf, io.buf, io.size);
            uploadAvailSize += io.size;
            shovelUploadData();
        } else if (io.size == 0) {
            debugs(33, 5, io.conn << " closed");
            closeDataConnection();
            if (uploadAvailSize <= 0)
                finishDechunkingRequest(true);
        }
    } else { // not Comm::Flags::OK or unexpected read
        debugs(33, 5, io.conn << " closed");
        closeDataConnection();
        finishDechunkingRequest(false);
    }

}

/// shovel upload data from the internal buffer to the body pipe if possible
void
Ftp::Server::shovelUploadData()
{
    assert(bodyPipe != nullptr);

    debugs(33, 5, "handling FTP request data for " << clientConnection);
    const size_t putSize = bodyPipe->putMoreData(uploadBuf,
                           uploadAvailSize);
    if (putSize > 0) {
        uploadAvailSize -= putSize;
        if (uploadAvailSize > 0)
            memmove(uploadBuf, uploadBuf + putSize, uploadAvailSize);
    }

    if (Comm::IsConnOpen(dataConn))
        maybeReadUploadData();
    else if (uploadAvailSize <= 0)
        finishDechunkingRequest(true);
}

void
Ftp::Server::noteMoreBodySpaceAvailable(BodyPipe::Pointer)
{
    if (!isOpen()) // if we are closing, nothing to do
        return;

    shovelUploadData();
}

void
Ftp::Server::noteBodyConsumerAborted(BodyPipe::Pointer ptr)
{
    if (!isOpen()) // if we are closing, nothing to do
        return;

    ConnStateData::noteBodyConsumerAborted(ptr);
    closeDataConnection();
}

/// accept a new FTP control connection and hand it to a dedicated Server
void
Ftp::Server::AcceptCtrlConnection(const CommAcceptCbParams &params)
{
    Assure(params.port);

    // NP: it is possible the port was reconfigured when the call or accept() was queued.

    if (params.flag != Comm::OK) {
        // Its possible the call was still queued when the client disconnected
        debugs(33, 2, params.port->listenConn << ": FTP accept failure: " << xstrerr(params.xerrno));
        return;
    }

    debugs(33, 4, params.conn << ": accepted");
    fd_note(params.conn->fd, "client ftp connect");

    const auto xact = MasterXaction::MakePortful(params.port);
    xact->tcpClient = params.conn;

    AsyncJob::Start(new Server(xact));
    // XXX: do not abandon the MasterXaction object
}

void
Ftp::StartListening()
{
<<<<<<< HEAD
    const auto savedContext = CodeContext::Current();
    for (AnyP::PortCfgPointer s = FtpPortList; s != NULL; s = s->next) {
        CodeContext::Reset(s);
=======
    for (AnyP::PortCfgPointer s = FtpPortList; s != nullptr; s = s->next) {
>>>>>>> 9dc39e0e
        if (MAXTCPLISTENPORTS == NHttpSockets) {
            debugs(1, DBG_IMPORTANT, "Ignoring ftp_port lines exceeding the" <<
                   " limit of " << MAXTCPLISTENPORTS << " ports.");
            break;
        }

        // direct new connections accepted by listenConn to Accept()
        typedef CommCbFunPtrCallT<CommAcceptCbPtrFun> AcceptCall;
        RefCount<AcceptCall> subCall = commCbCall(5, 5, "Ftp::Server::AcceptCtrlConnection",
                                       CommAcceptCbPtrFun(Ftp::Server::AcceptCtrlConnection,
                                               CommAcceptCbParams(nullptr)));
        clientStartListeningOn(s, subCall, Ipc::fdnFtpSocket);
    }
    CodeContext::Reset(savedContext);
}

void
Ftp::StopListening()
{
<<<<<<< HEAD
    const auto savedContext = CodeContext::Current();
    for (AnyP::PortCfgPointer s = FtpPortList; s != NULL; s = s->next) {
        CodeContext::Reset(s);
        if (s->listenConn != NULL) {
=======
    for (AnyP::PortCfgPointer s = FtpPortList; s != nullptr; s = s->next) {
        if (s->listenConn != nullptr) {
>>>>>>> 9dc39e0e
            debugs(1, DBG_IMPORTANT, "Closing FTP port " << s->listenConn->local);
            s->listenConn->close();
            s->listenConn = nullptr;
        }
    }
    CodeContext::Reset(savedContext);
}

void
Ftp::Server::notePeerConnection(Comm::ConnectionPointer conn)
{
    // find request
    Http::StreamPointer context = pipeline.front();
    Must(context != nullptr);
    ClientHttpRequest *const http = context->http;
    Must(http != nullptr);
    HttpRequest *const request = http->request;
    Must(request != nullptr);
    // make FTP peer connection exclusive to our request
    pinBusyConnection(conn, request);
}

void
Ftp::Server::clientPinnedConnectionClosed(const CommCloseCbParams &io)
{
    ConnStateData::clientPinnedConnectionClosed(io);

    // TODO: Keep the control connection open after fixing the reset
    // problem below
    if (Comm::IsConnOpen(clientConnection))
        clientConnection->close();

    // TODO: If the server control connection is gone, reset state to login
    // again. Resetting login alone is not enough: FtpRelay::sendCommand() will
    // not re-login because FtpRelay::serverState() is not going to be
    // fssConnected. Calling resetLogin() alone is also harmful because
    // it does not reset correctly the client-to-squid control connection (eg
    // respond if required with an error code, in all cases)
    // resetLogin("control connection closure");
}

/// clear client and server login-related state after the old login is gone
void
Ftp::Server::resetLogin(const char *reason)
{
    debugs(33, 5, "will need to re-login due to " << reason);
    master->clientReadGreeting = false;
    changeState(fssBegin, reason);
}

/// computes uri member from host and, if tracked, working dir with file name
void
Ftp::Server::calcUri(const SBuf *file)
{
    // TODO: fill a class AnyP::Uri instead of string
    uri = "ftp://";
    uri.append(host);
    if (port->ftp_track_dirs && master->workingDir.length()) {
        if (master->workingDir[0] != '/')
            uri.append("/", 1);
        uri.append(master->workingDir);
    }

    if (uri[uri.length() - 1] != '/')
        uri.append("/", 1);

    if (port->ftp_track_dirs && file) {
        static const CharacterSet Slash("/", "/");
        Parser::Tokenizer tok(*file);
        tok.skipAll(Slash);
        uri.append(tok.remaining());
    }
}

/// Starts waiting for a data connection. Returns listening port.
/// On errors, responds with an error and returns zero.
unsigned int
Ftp::Server::listenForDataConnection()
{
    closeDataConnection();

    Comm::ConnectionPointer conn = new Comm::Connection;
    conn->flags = COMM_NONBLOCKING;
    conn->local = transparent() ? port->s : clientConnection->local;
    conn->local.port(0);
    const char *const note = uri.c_str();
    comm_open_listener(SOCK_STREAM, IPPROTO_TCP, conn, note);
    if (!Comm::IsConnOpen(conn)) {
        debugs(5, DBG_CRITICAL, "ERROR: comm_open_listener failed for FTP data: " <<
               conn->local << " error: " << errno);
        writeCustomReply(451, "Internal error");
        return 0;
    }

    typedef CommCbMemFunT<Server, CommAcceptCbParams> AcceptDialer;
    typedef AsyncCallT<AcceptDialer> AcceptCall;
    RefCount<AcceptCall> call = static_cast<AcceptCall*>(JobCallback(5, 5, AcceptDialer, this, Ftp::Server::acceptDataConnection));
    Subscription::Pointer sub = new CallSubscription<AcceptCall>(call);
    listener = call.getRaw();
    dataListenConn = conn;
    AsyncJob::Start(new Comm::TcpAcceptor(conn, note, sub));

    const unsigned int listeningPort = comm_local_port(conn->fd);
    conn->local.port(listeningPort);
    return listeningPort;
}

void
Ftp::Server::acceptDataConnection(const CommAcceptCbParams &params)
{
    if (params.flag != Comm::OK) {
        // Its possible the call was still queued when the client disconnected
        debugs(33, 2, dataListenConn << ": accept "
               "failure: " << xstrerr(params.xerrno));
        return;
    }

    debugs(33, 4, "accepted " << params.conn);
    fd_note(params.conn->fd, "passive client ftp data");

    if (!clientConnection) {
        debugs(33, 5, "late data connection?");
        closeDataConnection(); // in case we are still listening
        params.conn->close();
    } else if (params.conn->remote != clientConnection->remote) {
        debugs(33, 2, "rogue data conn? ctrl: " << clientConnection->remote);
        params.conn->close();
        // Some FTP servers close control connection here, but it may make
        // things worse from DoS p.o.v. and no better from data stealing p.o.v.
    } else {
        closeDataConnection();
        dataConn = params.conn;
        dataConn->leaveOrphanage();
        uploadAvailSize = 0;
        debugs(33, 7, "ready for data");
        if (onDataAcceptCall != nullptr) {
            AsyncCall::Pointer call = onDataAcceptCall;
            onDataAcceptCall = nullptr;
            // If we got an upload request, start reading data from the client.
            if (master->serverState == fssHandleUploadRequest)
                maybeReadUploadData();
            else
                Must(master->serverState == fssHandleDataRequest);
            MemBuf mb;
            mb.init();
            mb.appendf("150 Data connection opened.\r\n");
            Comm::Write(clientConnection, &mb, call);
        }
    }
}

void
Ftp::Server::closeDataConnection()
{
    if (listener != nullptr) {
        listener->cancel("no longer needed");
        listener = nullptr;
    }

    if (Comm::IsConnOpen(dataListenConn)) {
        debugs(33, 5, "FTP closing client data listen socket: " <<
               *dataListenConn);
        dataListenConn->close();
    }
    dataListenConn = nullptr;

    if (reader != nullptr) {
        // Comm::ReadCancel can deal with negative FDs
        Comm::ReadCancel(dataConn->fd, reader);
        reader = nullptr;
    }

    if (Comm::IsConnOpen(dataConn)) {
        debugs(33, 5, "FTP closing client data connection: " <<
               *dataConn);
        dataConn->close();
    }
    dataConn = nullptr;
}

/// Writes FTP [error] response before we fully parsed the FTP request and
/// created the corresponding HTTP request wrapper for that FTP request.
void
Ftp::Server::writeEarlyReply(const int code, const char *msg)
{
    debugs(33, 7, code << ' ' << msg);
    assert(99 < code && code < 1000);

    MemBuf mb;
    mb.init();
    mb.appendf("%i %s\r\n", code, msg);

    typedef CommCbMemFunT<Server, CommIoCbParams> Dialer;
    AsyncCall::Pointer call = JobCallback(33, 5, Dialer, this, Ftp::Server::wroteEarlyReply);
    Comm::Write(clientConnection, &mb, call);

    flags.readMore = false;

    // TODO: Create master transaction. Log it in wroteEarlyReply().
}

void
Ftp::Server::writeReply(MemBuf &mb)
{
    debugs(9, 2, "FTP Client " << clientConnection);
    debugs(9, 2, "FTP Client REPLY:\n---------\n" << mb.buf <<
           "\n----------");

    typedef CommCbMemFunT<Server, CommIoCbParams> Dialer;
    AsyncCall::Pointer call = JobCallback(33, 5, Dialer, this, Ftp::Server::wroteReply);
    Comm::Write(clientConnection, &mb, call);
}

void
Ftp::Server::writeCustomReply(const int code, const char *msg, const HttpReply *reply)
{
    debugs(33, 7, code << ' ' << msg);
    assert(99 < code && code < 1000);

    const bool sendDetails = reply != nullptr &&
                             reply->header.has(Http::HdrType::FTP_STATUS) && reply->header.has(Http::HdrType::FTP_REASON);

    MemBuf mb;
    mb.init();
    if (sendDetails) {
        mb.appendf("%i-%s\r\n", code, msg);
        mb.appendf(" Server reply:\r\n");
        Ftp::PrintReply(mb, reply, " ");
        mb.appendf("%i \r\n", code);
    } else
        mb.appendf("%i %s\r\n", code, msg);

    writeReply(mb);
}

void
Ftp::Server::changeState(const ServerState newState, const char *reason)
{
    if (master->serverState == newState) {
        debugs(33, 3, "client state unchanged at " << master->serverState <<
               " because " << reason);
        master->serverState = newState;
    } else {
        debugs(33, 3, "client state was " << master->serverState <<
               ", now " << newState << " because " << reason);
        master->serverState = newState;
    }
}

/// whether the given FTP command has a pathname parameter
static bool
Ftp::CommandHasPathParameter(const SBuf &cmd)
{
    static std::set<SBuf> PathedCommands;
    if (!PathedCommands.size()) {
        PathedCommands.insert(cmdMlst());
        PathedCommands.insert(cmdMlsd());
        PathedCommands.insert(cmdStat());
        PathedCommands.insert(cmdNlst());
        PathedCommands.insert(cmdList());
        PathedCommands.insert(cmdMkd());
        PathedCommands.insert(cmdRmd());
        PathedCommands.insert(cmdDele());
        PathedCommands.insert(cmdRnto());
        PathedCommands.insert(cmdRnfr());
        PathedCommands.insert(cmdAppe());
        PathedCommands.insert(cmdStor());
        PathedCommands.insert(cmdRetr());
        PathedCommands.insert(cmdSmnt());
        PathedCommands.insert(cmdCwd());
    }

    return PathedCommands.find(cmd) != PathedCommands.end();
}

/// creates a context filled with an error message for a given early error
Http::Stream *
Ftp::Server::earlyError(const EarlyErrorKind eek)
{
    /* Default values, to be updated by the switch statement below */
    int scode = 421;
    const char *reason = "Internal error";
    const char *errUri = "error:ftp-internal-early-error";

    switch (eek) {
    case EarlyErrorKind::HugeRequest:
        scode = 421;
        reason = "Huge request";
        errUri = "error:ftp-huge-request";
        break;

    case EarlyErrorKind::MissingLogin:
        scode = 530;
        reason = "Must login first";
        errUri = "error:ftp-must-login-first";
        break;

    case EarlyErrorKind::MissingUsername:
        scode = 501;
        reason = "Missing username";
        errUri = "error:ftp-missing-username";
        break;

    case EarlyErrorKind::MissingHost:
        scode = 501;
        reason = "Missing host";
        errUri = "error:ftp-missing-host";
        break;

    case EarlyErrorKind::UnsupportedCommand:
        scode = 502;
        reason = "Unknown or unsupported command";
        errUri = "error:ftp-unsupported-command";
        break;

    case EarlyErrorKind::InvalidUri:
        scode = 501;
        reason = "Invalid URI";
        errUri = "error:ftp-invalid-uri";
        break;

    case EarlyErrorKind::MalformedCommand:
        scode = 421;
        reason = "Malformed command";
        errUri = "error:ftp-malformed-command";
        break;

        // no default so that a compiler can check that we have covered all cases
    }

    Http::Stream *context = abortRequestParsing(errUri);
    clientStreamNode *node = context->getClientReplyContext();
    Must(node);
    clientReplyContext *repContext = dynamic_cast<clientReplyContext *>(node->data.getRaw());
    Must(repContext);

    // We cannot relay FTP scode/reason via HTTP-specific ErrorState.
    // TODO: When/if ErrorState can handle native FTP errors, use it instead.
    HttpReply *reply = Ftp::HttpReplyWrapper(scode, reason, Http::scBadRequest, -1);
    repContext->setReplyToReply(reply);
    return context;
}

/// Parses a single FTP request on the control connection.
/// Returns a new Http::Stream on valid requests and all errors.
/// Returns NULL on incomplete requests that may still succeed given more data.
Http::Stream *
Ftp::Server::parseOneRequest()
{
    flags.readMore = false; // common for all but one case below

    // OWS <command> [ RWS <parameter> ] OWS LF

    // InlineSpaceChars are isspace(3) or RFC 959 Section 3.1.1.5.2, except
    // for the LF character that we must exclude here (but see FullWhiteSpace).
    static const char * const InlineSpaceChars = " \f\r\t\v";
    static const CharacterSet InlineSpace = CharacterSet("Ftp::Inline", InlineSpaceChars);
    static const CharacterSet FullWhiteSpace = (InlineSpace + CharacterSet::LF).rename("Ftp::FWS");
    static const CharacterSet CommandChars = FullWhiteSpace.complement("Ftp::Command");
    static const CharacterSet TailChars = CharacterSet::LF.complement("Ftp::Tail");

    // This set is used to ignore empty commands without allowing an attacker
    // to keep us endlessly busy by feeding us whitespace or empty commands.
    static const CharacterSet &LeadingSpace = FullWhiteSpace;

    SBuf cmd;
    SBuf params;

    Parser::Tokenizer tok(inBuf);

    (void)tok.skipAll(LeadingSpace); // leading OWS and empty commands
    const bool parsed = tok.prefix(cmd, CommandChars); // required command

    // note that the condition below will eat either RWS or trailing OWS
    if (parsed && tok.skipAll(InlineSpace) && tok.prefix(params, TailChars)) {
        // now params may include trailing OWS
        // TODO: Support right-trimming using CharacterSet in Tokenizer instead
        static const SBuf bufWhiteSpace(InlineSpaceChars);
        params.trim(bufWhiteSpace, false, true);
    }

    // Why limit command line and parameters size? Did not we just parse them?
    // XXX: Our good old String cannot handle very long strings.
    const SBuf::size_type tokenMax = min(
                                         static_cast<SBuf::size_type>(32*1024), // conservative
                                         static_cast<SBuf::size_type>(Config.maxRequestHeaderSize));
    if (cmd.length() > tokenMax || params.length() > tokenMax) {
        changeState(fssError, "huge req token");
        quitAfterError(nullptr);
        return earlyError(EarlyErrorKind::HugeRequest);
    }

    // technically, we may skip multiple NLs below, but that is OK
    if (!parsed || !tok.skipAll(CharacterSet::LF)) { // did not find terminating LF yet
        // we need more data, but can we buffer more?
        if (inBuf.length() >= Config.maxRequestHeaderSize) {
            changeState(fssError, "huge req");
            quitAfterError(nullptr);
            return earlyError(EarlyErrorKind::HugeRequest);
        } else {
            flags.readMore = true;
            debugs(33, 5, "Waiting for more, up to " <<
                   (Config.maxRequestHeaderSize - inBuf.length()));
            return nullptr;
        }
    }

    Must(parsed && cmd.length());
    consumeInput(tok.parsedSize()); // TODO: Would delaying optimize copying?

    debugs(33, 2, ">>ftp " << cmd << (params.isEmpty() ? "" : " ") << params);

    cmd.toUpper(); // this should speed up and simplify future comparisons

    // interception cases do not need USER to calculate the uri
    if (!transparent()) {
        if (!master->clientReadGreeting) {
            // the first command must be USER
            if (!pinning.pinned && cmd != cmdUser())
                return earlyError(EarlyErrorKind::MissingLogin);
        }

        // process USER request now because it sets FTP peer host name
        if (cmd == cmdUser()) {
            if (Http::Stream *errCtx = handleUserRequest(cmd, params))
                return errCtx;
        }
    }

    if (!Ftp::SupportedCommand(cmd))
        return earlyError(EarlyErrorKind::UnsupportedCommand);

    const HttpRequestMethod method =
        cmd == cmdAppe() || cmd == cmdStor() || cmd == cmdStou() ?
        Http::METHOD_PUT : Http::METHOD_GET;

    const SBuf *path = (params.length() && CommandHasPathParameter(cmd)) ?
                       &params : nullptr;
    calcUri(path);
    const auto mx = MasterXaction::MakePortful(port);
    mx->tcpClient = clientConnection;
    auto * const request = HttpRequest::FromUrl(uri, mx, method);
    if (!request) {
        debugs(33, 5, "Invalid FTP URL: " << uri);
        uri.clear();
        return earlyError(EarlyErrorKind::InvalidUri);
    }
    char *newUri = xstrdup(uri.c_str());

    request->flags.ftpNative = true;
    request->http_ver = Http::ProtocolVersion(Ftp::ProtocolVersion().major, Ftp::ProtocolVersion().minor);

    // Our fake Request-URIs are not distinctive enough for caching to work
    request->flags.cachable = false; // XXX: reset later by maybeCacheable()
    request->flags.noCache = true;

    request->header.putStr(Http::HdrType::FTP_COMMAND, cmd.c_str());
    request->header.putStr(Http::HdrType::FTP_ARGUMENTS, params.c_str()); // may be ""
    if (method == Http::METHOD_PUT) {
        request->header.putStr(Http::HdrType::EXPECT, "100-continue");
        request->header.putStr(Http::HdrType::TRANSFER_ENCODING, "chunked");
    }

    ClientHttpRequest *const http = new ClientHttpRequest(this);
    http->req_sz = tok.parsedSize();
    http->uri = newUri;
    http->initRequest(request);

    Http::Stream *const result =
        new Http::Stream(clientConnection, http);

    StoreIOBuffer tempBuffer;
    tempBuffer.data = result->reqbuf;
    tempBuffer.length = HTTP_REQBUF_SZ;

    ClientStreamData newServer = new clientReplyContext(http);
    ClientStreamData newClient = result;
    clientStreamInit(&http->client_stream, clientGetMoreData, clientReplyDetach,
                     clientReplyStatus, newServer, clientSocketRecipient,
                     clientSocketDetach, newClient, tempBuffer);

    result->flags.parsed_ok = 1;
    return result;
}

void
Ftp::Server::handleReply(HttpReply *reply, StoreIOBuffer data)
{
    // the caller guarantees that we are dealing with the current context only
    Http::StreamPointer context = pipeline.front();
    assert(context != nullptr);

    static ReplyHandler handlers[] = {
        nullptr, // fssBegin
        nullptr, // fssConnected
        &Ftp::Server::handleFeatReply, // fssHandleFeat
        &Ftp::Server::handlePasvReply, // fssHandlePasv
        &Ftp::Server::handlePortReply, // fssHandlePort
        &Ftp::Server::handleDataReply, // fssHandleDataRequest
        &Ftp::Server::handleUploadReply, // fssHandleUploadRequest
        &Ftp::Server::handleEprtReply,// fssHandleEprt
        &Ftp::Server::handleEpsvReply,// fssHandleEpsv
        nullptr, // fssHandleCwd
        nullptr, // fssHandlePass
        nullptr, // fssHandleCdup
        &Ftp::Server::handleErrorReply // fssError
    };
    try {
        const Server &server = dynamic_cast<const Ftp::Server&>(*context->getConn());
        if (const ReplyHandler handler = handlers[server.master->serverState])
            (this->*handler)(reply, data);
        else
            writeForwardedReply(reply);
    } catch (const std::exception &e) {
        callException(e);
        throw TexcHere(e.what());
    }
}

void
Ftp::Server::handleFeatReply(const HttpReply *reply, StoreIOBuffer)
{
    if (pipeline.front()->http->request->error) {
        writeCustomReply(502, "Server does not support FEAT", reply);
        return;
    }

    Must(reply);
    HttpReply::Pointer featReply = Ftp::HttpReplyWrapper(211, "End", Http::scNoContent, 0);
    HttpHeader const &serverReplyHeader = reply->header;

    HttpHeaderPos pos = HttpHeaderInitPos;
    bool hasEPRT = false;
    bool hasEPSV = false;
    int prependSpaces = 1;

    featReply->header.putStr(Http::HdrType::FTP_PRE, "\"211-Features:\"");
    const int scode = serverReplyHeader.getInt(Http::HdrType::FTP_STATUS);
    if (scode == 211) {
        while (const HttpHeaderEntry *e = serverReplyHeader.getEntry(&pos)) {
            if (e->id == Http::HdrType::FTP_PRE) {
                // assume RFC 2389 FEAT response format, quoted by Squid:
                // <"> SP NAME [SP PARAMS] <">
                // but accommodate MS servers sending four SPs before NAME

                // command name ends with (SP parameter) or quote
                static const CharacterSet AfterFeatNameChars("AfterFeatName", " \"");
                static const CharacterSet FeatNameChars = AfterFeatNameChars.complement("FeatName");

                Parser::Tokenizer tok(SBuf(e->value.termedBuf()));
                if (!tok.skip('"') || !tok.skip(' '))
                    continue;

                // optional spaces; remember their number to accommodate MS servers
                prependSpaces = 1 + tok.skipAll(CharacterSet::SP);

                SBuf cmd;
                if (!tok.prefix(cmd, FeatNameChars))
                    continue;
                cmd.toUpper();

                if (Ftp::SupportedCommand(cmd)) {
                    featReply->header.addEntry(e->clone());
                }

                if (cmd == cmdEprt())
                    hasEPRT = true;
                else if (cmd == cmdEpsv())
                    hasEPSV = true;
            }
        }
    } // else we got a FEAT error and will only report Squid-supported features

    char buf[256];
    if (!hasEPRT) {
        snprintf(buf, sizeof(buf), "\"%*s\"", prependSpaces + 4, "EPRT");
        featReply->header.putStr(Http::HdrType::FTP_PRE, buf);
    }
    if (!hasEPSV) {
        snprintf(buf, sizeof(buf), "\"%*s\"", prependSpaces + 4, "EPSV");
        featReply->header.putStr(Http::HdrType::FTP_PRE, buf);
    }

    featReply->header.refreshMask();

    writeForwardedReply(featReply.getRaw());
}

void
Ftp::Server::handlePasvReply(const HttpReply *reply, StoreIOBuffer)
{
    const Http::StreamPointer context(pipeline.front());
    assert(context != nullptr);

    if (context->http->request->error) {
        writeCustomReply(502, "Server does not support PASV", reply);
        return;
    }

    const unsigned short localPort = listenForDataConnection();
    if (!localPort)
        return;

    char addr[MAX_IPSTRLEN];
    // remote server in interception setups and local address otherwise
    const Ip::Address &server = transparent() ?
                                clientConnection->local : dataListenConn->local;
    server.toStr(addr, MAX_IPSTRLEN, AF_INET);
    addr[MAX_IPSTRLEN - 1] = '\0';
    for (char *c = addr; *c != '\0'; ++c) {
        if (*c == '.')
            *c = ',';
    }

    // In interception setups, we combine remote server address with a
    // local port number and hope that traffic will be redirected to us.
    // Do not use "227 =a,b,c,d,p1,p2" format or omit parens: some nf_ct_ftp
    // versions block responses that use those alternative syntax rules!
    MemBuf mb;
    mb.init();
    mb.appendf("227 Entering Passive Mode (%s,%i,%i).\r\n",
               addr,
               static_cast<int>(localPort / 256),
               static_cast<int>(localPort % 256));
    debugs(9, 3, Raw("writing", mb.buf, mb.size));
    writeReply(mb);
}

void
Ftp::Server::handlePortReply(const HttpReply *reply, StoreIOBuffer)
{
    if (pipeline.front()->http->request->error) {
        writeCustomReply(502, "Server does not support PASV (converted from PORT)", reply);
        return;
    }

    writeCustomReply(200, "PORT successfully converted to PASV.");

    // and wait for RETR
}

void
Ftp::Server::handleErrorReply(const HttpReply *reply, StoreIOBuffer)
{
    if (!pinning.pinned) // we failed to connect to server
        uri.clear();
    // 421: we will close due to fssError
    writeErrorReply(reply, 421);
}

void
Ftp::Server::handleDataReply(const HttpReply *reply, StoreIOBuffer data)
{
    if (reply != nullptr && reply->sline.status() != Http::scOkay) {
        writeForwardedReply(reply);
        if (Comm::IsConnOpen(dataConn)) {
            debugs(33, 3, "closing " << dataConn << " on KO reply");
            closeDataConnection();
        }
        return;
    }

    if (!dataConn) {
        // We got STREAM_COMPLETE (or error) and closed the client data conn.
        debugs(33, 3, "ignoring FTP srv data response after clt data closure");
        return;
    }

    if (!checkDataConnPost()) {
        writeCustomReply(425, "Data connection is not established.");
        closeDataConnection();
        return;
    }

    debugs(33, 7, data.length);

    if (data.length <= 0) {
        replyDataWritingCheckpoint(); // skip the actual write call
        return;
    }

    MemBuf mb;
    mb.init(data.length + 1, data.length + 1);
    mb.append(data.data, data.length);

    typedef CommCbMemFunT<Server, CommIoCbParams> Dialer;
    AsyncCall::Pointer call = JobCallback(33, 5, Dialer, this, Ftp::Server::wroteReplyData);
    Comm::Write(dataConn, &mb, call);

    pipeline.front()->noteSentBodyBytes(data.length);
}

/// called when we are done writing a chunk of the response data
void
Ftp::Server::wroteReplyData(const CommIoCbParams &io)
{
    if (io.flag == Comm::ERR_CLOSING)
        return;

    if (io.flag != Comm::OK) {
        debugs(33, 3, "FTP reply data writing failed: " << xstrerr(io.xerrno));
        userDataCompletionCheckpoint(426);
        return;
    }

    assert(pipeline.front()->http);
    pipeline.front()->http->out.size += io.size;
    replyDataWritingCheckpoint();
}

/// ClientStream checks after (actual or skipped) reply data writing
void
Ftp::Server::replyDataWritingCheckpoint()
{
    switch (pipeline.front()->socketState()) {
    case STREAM_NONE:
        debugs(33, 3, "Keep going");
        pipeline.front()->pullData();
        return;
    case STREAM_COMPLETE:
        debugs(33, 3, "FTP reply data transfer successfully complete");
        userDataCompletionCheckpoint(226);
        break;
    case STREAM_UNPLANNED_COMPLETE:
        debugs(33, 3, "FTP reply data transfer failed: STREAM_UNPLANNED_COMPLETE");
        userDataCompletionCheckpoint(451);
        break;
    case STREAM_FAILED:
        userDataCompletionCheckpoint(451);
        debugs(33, 3, "FTP reply data transfer failed: STREAM_FAILED");
        break;
    default:
        fatal("unreachable code");
    }
}

void
Ftp::Server::handleUploadReply(const HttpReply *reply, StoreIOBuffer)
{
    writeForwardedReply(reply);
    // note that the client data connection may already be closed by now
}

void
Ftp::Server::writeForwardedReply(const HttpReply *reply)
{
    Must(reply);

    if (waitingForOrigin) {
        Must(delayedReply == nullptr);
        delayedReply = reply;
        return;
    }

    const HttpHeader &header = reply->header;
    // adaptation and forwarding errors lack Http::HdrType::FTP_STATUS
    if (!header.has(Http::HdrType::FTP_STATUS)) {
        writeForwardedForeign(reply); // will get to Ftp::Server::wroteReply
        return;
    }

    typedef CommCbMemFunT<Server, CommIoCbParams> Dialer;
    AsyncCall::Pointer call = JobCallback(33, 5, Dialer, this, Ftp::Server::wroteReply);
    writeForwardedReplyAndCall(reply, call);
}

void
Ftp::Server::handleEprtReply(const HttpReply *reply, StoreIOBuffer)
{
    if (pipeline.front()->http->request->error) {
        writeCustomReply(502, "Server does not support PASV (converted from EPRT)", reply);
        return;
    }

    writeCustomReply(200, "EPRT successfully converted to PASV.");

    // and wait for RETR
}

void
Ftp::Server::handleEpsvReply(const HttpReply *reply, StoreIOBuffer)
{
    if (pipeline.front()->http->request->error) {
        writeCustomReply(502, "Cannot connect to server", reply);
        return;
    }

    const unsigned short localPort = listenForDataConnection();
    if (!localPort)
        return;

    // In interception setups, we use a local port number and hope that data
    // traffic will be redirected to us.
    MemBuf mb;
    mb.init();
    mb.appendf("229 Entering Extended Passive Mode (|||%u|)\r\n", localPort);

    debugs(9, 3, Raw("writing", mb.buf, mb.size));
    writeReply(mb);
}

/// writes FTP error response with given status and reply-derived error details
void
Ftp::Server::writeErrorReply(const HttpReply *reply, const int scode)
{
    const HttpRequest *request = pipeline.front()->http->request;
    assert(request);

    MemBuf mb;
    mb.init();

    if (request->error)
        mb.appendf("%i-%s\r\n", scode, errorPageName(request->error.category));

    if (const auto &detail = request->error.detail) {
        mb.appendf("%i-Error-Detail-Brief: " SQUIDSBUFPH "\r\n", scode, SQUIDSBUFPRINT(detail->brief()));
        mb.appendf("%i-Error-Detail-Verbose: " SQUIDSBUFPH "\r\n", scode, SQUIDSBUFPRINT(detail->verbose(request)));
    }

#if USE_ADAPTATION
    // XXX: Remove hard coded names. Use an error page template instead.
    const Adaptation::History::Pointer ah = request->adaptHistory();
    if (ah != nullptr) { // XXX: add adapt::<all_h but use lastMeta here
        const String info = ah->allMeta.getByName("X-Response-Info");
        const String desc = ah->allMeta.getByName("X-Response-Desc");
        if (info.size())
            mb.appendf("%i-Information: %s\r\n", scode, info.termedBuf());
        if (desc.size())
            mb.appendf("%i-Description: %s\r\n", scode, desc.termedBuf());
    }
#endif

    const char *reason = "Lost Error";
    if (reply) {
        reason = reply->header.has(Http::HdrType::FTP_REASON) ?
                 reply->header.getStr(Http::HdrType::FTP_REASON):
                 reply->sline.reason();
    }

    mb.appendf("%i %s\r\n", scode, reason); // error terminating line

    // TODO: errorpage.cc should detect FTP client and use
    // configurable FTP-friendly error templates which we should
    // write to the client "as is" instead of hiding most of the info

    writeReply(mb);
}

/// writes FTP response based on HTTP reply that is not an FTP-response wrapper
/// for example, internally-generated Squid "errorpages" end up here (for now)
void
Ftp::Server::writeForwardedForeign(const HttpReply *reply)
{
    changeState(fssConnected, "foreign reply");
    closeDataConnection();
    // 451: We intend to keep the control connection open.
    writeErrorReply(reply, 451);
}

bool
Ftp::Server::writeControlMsgAndCall(HttpReply *reply, AsyncCall::Pointer &call)
{
    // the caller guarantees that we are dealing with the current context only
    // the caller should also make sure reply->header.has(Http::HdrType::FTP_STATUS)
    writeForwardedReplyAndCall(reply, call);
    return true;
}

void
Ftp::Server::writeForwardedReplyAndCall(const HttpReply *reply, AsyncCall::Pointer &call)
{
    assert(reply != nullptr);
    const HttpHeader &header = reply->header;

    // without status, the caller must use the writeForwardedForeign() path
    Must(header.has(Http::HdrType::FTP_STATUS));
    Must(header.has(Http::HdrType::FTP_REASON));
    const int scode = header.getInt(Http::HdrType::FTP_STATUS);
    debugs(33, 7, "scode: " << scode);

    // Status 125 or 150 implies upload or data request, but we still check
    // the state in case the server is buggy.
    if ((scode == 125 || scode == 150) &&
            (master->serverState == fssHandleUploadRequest ||
             master->serverState == fssHandleDataRequest)) {
        if (checkDataConnPost()) {
            // If the data connection is ready, start reading data (here)
            // and forward the response to client (further below).
            debugs(33, 7, "data connection established, start data transfer");
            if (master->serverState == fssHandleUploadRequest)
                maybeReadUploadData();
        } else {
            // If we are waiting to accept the data connection, keep waiting.
            if (Comm::IsConnOpen(dataListenConn)) {
                debugs(33, 7, "wait for the client to establish a data connection");
                onDataAcceptCall = call;
                // TODO: Add connect timeout for passive connections listener?
                // TODO: Remember server response so that we can forward it?
            } else {
                // Either the connection was establised and closed after the
                // data was transferred OR we failed to establish an active
                // data connection and already sent the error to the client.
                // In either case, there is nothing more to do.
                debugs(33, 7, "done with data OR active connection failed");
            }
            return;
        }
    }

    MemBuf mb;
    mb.init();
    Ftp::PrintReply(mb, reply);

    debugs(9, 2, "FTP Client " << clientConnection);
    debugs(9, 2, "FTP Client REPLY:\n---------\n" << mb.buf <<
           "\n----------");

    Comm::Write(clientConnection, &mb, call);
}

static void
Ftp::PrintReply(MemBuf &mb, const HttpReply *reply, const char *const)
{
    const HttpHeader &header = reply->header;

    HttpHeaderPos pos = HttpHeaderInitPos;
    while (const HttpHeaderEntry *e = header.getEntry(&pos)) {
        if (e->id == Http::HdrType::FTP_PRE) {
            String raw;
            if (httpHeaderParseQuotedString(e->value.rawBuf(), e->value.size(), &raw))
                mb.appendf("%s\r\n", raw.termedBuf());
        }
    }

    if (header.has(Http::HdrType::FTP_STATUS)) {
        const char *reason = header.getStr(Http::HdrType::FTP_REASON);
        mb.appendf("%i %s\r\n", header.getInt(Http::HdrType::FTP_STATUS),
                   (reason ? reason : nullptr));
    }
}

void
Ftp::Server::wroteEarlyReply(const CommIoCbParams &io)
{
    if (io.flag == Comm::ERR_CLOSING)
        return;

    if (io.flag != Comm::OK) {
        debugs(33, 3, "FTP reply writing failed: " << xstrerr(io.xerrno));
        io.conn->close();
        return;
    }

    Http::StreamPointer context = pipeline.front();
    if (context != nullptr && context->http) {
        context->http->out.size += io.size;
        context->http->out.headers_sz += io.size;
    }

    flags.readMore = true;
    readSomeData();
}

void
Ftp::Server::wroteReply(const CommIoCbParams &io)
{
    if (io.flag == Comm::ERR_CLOSING)
        return;

    if (io.flag != Comm::OK) {
        debugs(33, 3, "FTP reply writing failed: " << xstrerr(io.xerrno));
        io.conn->close();
        return;
    }

    Http::StreamPointer context = pipeline.front();
    assert(context->http);
    context->http->out.size += io.size;
    context->http->out.headers_sz += io.size;

    if (master->serverState == fssError) {
        debugs(33, 5, "closing on FTP server error");
        io.conn->close();
        return;
    }

    const clientStream_status_t socketState = context->socketState();
    debugs(33, 5, "FTP client stream state " << socketState);
    switch (socketState) {
    case STREAM_UNPLANNED_COMPLETE:
    case STREAM_FAILED:
        io.conn->close();
        return;

    case STREAM_NONE:
    case STREAM_COMPLETE:
        flags.readMore = true;
        changeState(fssConnected, "Ftp::Server::wroteReply");
        if (bodyParser)
            finishDechunkingRequest(false);
        context->finished();
        kick();
        return;
    }
}

bool
Ftp::Server::handleRequest(HttpRequest *request)
{
    debugs(33, 9, request);
    Must(request);

    HttpHeader &header = request->header;
    Must(header.has(Http::HdrType::FTP_COMMAND));
    String &cmd = header.findEntry(Http::HdrType::FTP_COMMAND)->value;
    Must(header.has(Http::HdrType::FTP_ARGUMENTS));
    String &params = header.findEntry(Http::HdrType::FTP_ARGUMENTS)->value;

    if (Debug::Enabled(9, 2)) {
        MemBuf mb;
        mb.init();
        request->pack(&mb);

        debugs(9, 2, "FTP Client " << clientConnection);
        debugs(9, 2, "FTP Client REQUEST:\n---------\n" << mb.buf <<
               "\n----------");
    }

    // TODO: When HttpHeader uses SBuf, change keys to SBuf
    typedef std::map<const std::string, RequestHandler> RequestHandlers;
    static RequestHandlers handlers;
    if (!handlers.size()) {
        handlers["LIST"] = &Ftp::Server::handleDataRequest;
        handlers["NLST"] = &Ftp::Server::handleDataRequest;
        handlers["MLSD"] = &Ftp::Server::handleDataRequest;
        handlers["FEAT"] = &Ftp::Server::handleFeatRequest;
        handlers["PASV"] = &Ftp::Server::handlePasvRequest;
        handlers["PORT"] = &Ftp::Server::handlePortRequest;
        handlers["RETR"] = &Ftp::Server::handleDataRequest;
        handlers["EPRT"] = &Ftp::Server::handleEprtRequest;
        handlers["EPSV"] = &Ftp::Server::handleEpsvRequest;
        handlers["CWD"] = &Ftp::Server::handleCwdRequest;
        handlers["PASS"] = &Ftp::Server::handlePassRequest;
        handlers["CDUP"] = &Ftp::Server::handleCdupRequest;
    }

    RequestHandler handler = nullptr;
    if (request->method == Http::METHOD_PUT)
        handler = &Ftp::Server::handleUploadRequest;
    else {
        const RequestHandlers::const_iterator hi = handlers.find(cmd.termedBuf());
        if (hi != handlers.end())
            handler = hi->second;
    }

    if (!handler) {
        debugs(9, 7, "forwarding " << cmd << " as is, no post-processing");
        return true;
    }

    return (this->*handler)(cmd, params);
}

/// Called to parse USER command, which is required to create an HTTP request
/// wrapper. W/o request, the errors are handled by returning earlyError().
Http::Stream *
Ftp::Server::handleUserRequest(const SBuf &, SBuf &params)
{
    if (params.isEmpty())
        return earlyError(EarlyErrorKind::MissingUsername);

    // find the [end of] user name
    const SBuf::size_type eou = params.rfind('@');
    if (eou == SBuf::npos || eou + 1 >= params.length())
        return earlyError(EarlyErrorKind::MissingHost);

    // Determine the intended destination.
    host = params.substr(eou + 1, params.length());
    // If we can parse it as raw IPv6 address, then surround with "[]".
    // Otherwise (domain, IPv4, [bracketed] IPv6, garbage, etc), use as is.
    if (host.find(':') != SBuf::npos) {
        const Ip::Address ipa(host.c_str());
        if (!ipa.isAnyAddr()) {
            char ipBuf[MAX_IPSTRLEN];
            ipa.toHostStr(ipBuf, MAX_IPSTRLEN);
            host = ipBuf;
        }
    }

    // const SBuf login = params.substr(0, eou);
    params.chop(0, eou); // leave just the login part for the peer

    SBuf oldUri;
    if (master->clientReadGreeting)
        oldUri = uri;

    master->workingDir.clear();
    calcUri(nullptr);

    if (!master->clientReadGreeting) {
        debugs(9, 3, "set URI to " << uri);
    } else if (oldUri.caseCmp(uri) == 0) {
        debugs(9, 5, "kept URI as " << oldUri);
    } else {
        debugs(9, 3, "reset URI from " << oldUri << " to " << uri);
        closeDataConnection();
        unpinConnection(true); // close control connection to peer
        resetLogin("URI reset");
    }

    return nullptr; // no early errors
}

bool
Ftp::Server::handleFeatRequest(String &, String &)
{
    changeState(fssHandleFeat, "handleFeatRequest");
    return true;
}

bool
Ftp::Server::handlePasvRequest(String &, String &params)
{
    if (gotEpsvAll) {
        setReply(500, "Bad PASV command");
        return false;
    }

    if (params.size() > 0) {
        setReply(501, "Unexpected parameter");
        return false;
    }

    changeState(fssHandlePasv, "handlePasvRequest");
    // no need to fake PASV request via setDataCommand() in true PASV case
    return true;
}

/// [Re]initializes dataConn for active data transfers. Does not connect.
bool
Ftp::Server::createDataConnection(Ip::Address cltAddr)
{
    assert(clientConnection != nullptr);
    assert(!clientConnection->remote.isAnyAddr());

    if (cltAddr != clientConnection->remote) {
        debugs(33, 2, "rogue PORT " << cltAddr << " request? ctrl: " << clientConnection->remote);
        // Closing the control connection would not help with attacks because
        // the client is evidently able to connect to us. Besides, closing
        // makes retrials easier for the client and more damaging to us.
        setReply(501, "Prohibited parameter value");
        return false;
    }

    closeDataConnection();

    Comm::ConnectionPointer conn = new Comm::Connection();
    conn->flags |= COMM_DOBIND;

    if (clientConnection->flags & COMM_INTERCEPTION) {
        // In the case of NAT interception conn->local value is not set
        // because the TCP stack will automatically pick correct source
        // address for the data connection. We must only ensure that IP
        // version matches client's address.
        conn->local.setAnyAddr();

        if (cltAddr.isIPv4())
            conn->local.setIPv4();

        conn->remote = cltAddr;
    } else {
        // In the case of explicit-proxy the local IP of the control connection
        // is the Squid IP the client is knowingly talking to.
        //
        // In the case of TPROXY the IP address of the control connection is
        // server IP the client is connecting to, it can be spoofed by Squid.
        //
        // In both cases some clients may refuse to accept data connections if
        // these control connectin local-IP's are not used.
        conn->setAddrs(clientConnection->local, cltAddr);

        // Using non-local addresses in TPROXY mode requires appropriate socket option.
        if (clientConnection->flags & COMM_TRANSPARENT)
            conn->flags |= COMM_TRANSPARENT;
    }

    // RFC 959 requires active FTP connections to originate from port 20
    // but that would preclude us from supporting concurrent transfers! (XXX?)
    conn->local.port(0);

    debugs(9, 3, "will actively connect from " << conn->local << " to " <<
           conn->remote);

    dataConn = conn;
    uploadAvailSize = 0;
    return true;
}

bool
Ftp::Server::handlePortRequest(String &, String &params)
{
    // TODO: Should PORT errors trigger closeDataConnection() cleanup?

    if (gotEpsvAll) {
        setReply(500, "Rejecting PORT after EPSV ALL");
        return false;
    }

    if (!params.size()) {
        setReply(501, "Missing parameter");
        return false;
    }

    Ip::Address cltAddr;
    if (!Ftp::ParseIpPort(params.termedBuf(), nullptr, cltAddr)) {
        setReply(501, "Invalid parameter");
        return false;
    }

    if (!createDataConnection(cltAddr))
        return false;

    changeState(fssHandlePort, "handlePortRequest");
    setDataCommand();
    return true; // forward our fake PASV request
}

bool
Ftp::Server::handleDataRequest(String &, String &)
{
    if (!checkDataConnPre())
        return false;

    master->userDataDone = 0;
    originDataDownloadAbortedOnError = false;

    changeState(fssHandleDataRequest, "handleDataRequest");

    return true;
}

bool
Ftp::Server::handleUploadRequest(String &, String &)
{
    if (!checkDataConnPre())
        return false;

    if (Config.accessList.forceRequestBodyContinuation) {
        ClientHttpRequest *http = pipeline.front()->http;
        HttpRequest *request = http->request;
        ACLFilledChecklist bodyContinuationCheck(Config.accessList.forceRequestBodyContinuation, request, nullptr);
        bodyContinuationCheck.al = http->al;
        bodyContinuationCheck.syncAle(request, http->log_uri);
        if (bodyContinuationCheck.fastCheck().allowed()) {
            request->forcedBodyContinuation = true;
            if (checkDataConnPost()) {
                // Write control Msg
                writeEarlyReply(150, "Data connection opened");
                maybeReadUploadData();
            } else {
                // wait for acceptDataConnection but tell it to call wroteEarlyReply
                // after writing "150 Data connection opened"
                typedef CommCbMemFunT<Server, CommIoCbParams> Dialer;
                AsyncCall::Pointer call = JobCallback(33, 5, Dialer, this, Ftp::Server::wroteEarlyReply);
                onDataAcceptCall = call;
            }
        }
    }

    changeState(fssHandleUploadRequest, "handleDataRequest");

    return true;
}

bool
Ftp::Server::handleEprtRequest(String &, String &params)
{
    debugs(9, 3, "Process an EPRT " << params);

    if (gotEpsvAll) {
        setReply(500, "Rejecting EPRT after EPSV ALL");
        return false;
    }

    if (!params.size()) {
        setReply(501, "Missing parameter");
        return false;
    }

    Ip::Address cltAddr;
    if (!Ftp::ParseProtoIpPort(params.termedBuf(), cltAddr)) {
        setReply(501, "Invalid parameter");
        return false;
    }

    if (!createDataConnection(cltAddr))
        return false;

    changeState(fssHandleEprt, "handleEprtRequest");
    setDataCommand();
    return true; // forward our fake PASV request
}

bool
Ftp::Server::handleEpsvRequest(String &, String &params)
{
    debugs(9, 3, "Process an EPSV command with params: " << params);
    if (params.size() <= 0) {
        // treat parameterless EPSV as "use the protocol of the ctrl conn"
    } else if (params.caseCmp("ALL") == 0) {
        setReply(200, "EPSV ALL ok");
        gotEpsvAll = true;
        return false;
    } else if (params.cmp("2") == 0) {
        if (!Ip::EnableIpv6) {
            setReply(522, "Network protocol not supported, use (1)");
            return false;
        }
    } else if (params.cmp("1") != 0) {
        setReply(501, "Unsupported EPSV parameter");
        return false;
    }

    changeState(fssHandleEpsv, "handleEpsvRequest");
    setDataCommand();
    return true; // forward our fake PASV request
}

bool
Ftp::Server::handleCwdRequest(String &, String &)
{
    changeState(fssHandleCwd, "handleCwdRequest");
    return true;
}

bool
Ftp::Server::handlePassRequest(String &, String &)
{
    changeState(fssHandlePass, "handlePassRequest");
    return true;
}

bool
Ftp::Server::handleCdupRequest(String &, String &)
{
    changeState(fssHandleCdup, "handleCdupRequest");
    return true;
}

// Convert user PORT, EPRT, PASV, or EPSV data command to Squid PASV command.
// Squid FTP client decides what data command to use with peers.
void
Ftp::Server::setDataCommand()
{
    ClientHttpRequest *const http = pipeline.front()->http;
    assert(http != nullptr);
    HttpRequest *const request = http->request;
    assert(request != nullptr);
    HttpHeader &header = request->header;
    header.delById(Http::HdrType::FTP_COMMAND);
    header.putStr(Http::HdrType::FTP_COMMAND, "PASV");
    header.delById(Http::HdrType::FTP_ARGUMENTS);
    header.putStr(Http::HdrType::FTP_ARGUMENTS, "");
    debugs(9, 5, "client data command converted to fake PASV");
}

/// check that client data connection is ready for future I/O or at least
/// has a chance of becoming ready soon.
bool
Ftp::Server::checkDataConnPre()
{
    if (Comm::IsConnOpen(dataConn))
        return true;

    if (Comm::IsConnOpen(dataListenConn)) {
        // We are still waiting for a client to connect to us after PASV.
        // Perhaps client's data conn handshake has not reached us yet.
        // After we talk to the server, checkDataConnPost() will recheck.
        debugs(33, 3, "expecting clt data conn " << dataListenConn);
        return true;
    }

    if (!dataConn || dataConn->remote.isAnyAddr()) {
        debugs(33, 5, "missing " << dataConn);
        // TODO: use client address and default port instead.
        setReply(425, "Use PORT or PASV first");
        return false;
    }

    // active transfer: open a data connection from Squid to client
    typedef CommCbMemFunT<Server, CommConnectCbParams> Dialer;
    AsyncCall::Pointer callback = JobCallback(17, 3, Dialer, this, Ftp::Server::connectedForData);
    const auto cs = new Comm::ConnOpener(dataConn->cloneProfile(), callback,
                                         Config.Timeout.connect);
    dataConnWait.start(cs, callback);
    return false;
}

/// Check that client data connection is ready for immediate I/O.
bool
Ftp::Server::checkDataConnPost() const
{
    if (!Comm::IsConnOpen(dataConn)) {
        debugs(33, 3, "missing client data conn: " << dataConn);
        return false;
    }
    return true;
}

/// Done establishing a data connection to the user.
void
Ftp::Server::connectedForData(const CommConnectCbParams &params)
{
    dataConnWait.finish();

    if (params.flag != Comm::OK) {
        setReply(425, "Cannot open data connection.");
        Http::StreamPointer context = pipeline.front();
        Must(context->http);
        Must(context->http->storeEntry() != nullptr);
        // TODO: call closeDataConnection() to reset data conn processing?
    } else {
        // Finalize the details and start owning the supplied connection.
        assert(params.conn);
        assert(dataConn);
        assert(!dataConn->isOpen());
        dataConn = params.conn;
        // XXX: Missing comm_add_close_handler() to track external closures.

        Must(Comm::IsConnOpen(params.conn));
        fd_note(params.conn->fd, "active client ftp data");
    }

    doProcessRequest();
}

void
Ftp::Server::setReply(const int code, const char *msg)
{
    Http::StreamPointer context = pipeline.front();
    ClientHttpRequest *const http = context->http;
    assert(http != nullptr);
    assert(http->storeEntry() == nullptr);

    HttpReply *const reply = Ftp::HttpReplyWrapper(code, msg, Http::scNoContent, 0);

    clientStreamNode *const node = context->getClientReplyContext();
    clientReplyContext *const repContext =
        dynamic_cast<clientReplyContext *>(node->data.getRaw());
    assert(repContext != nullptr);

    RequestFlags reqFlags;
    reqFlags.cachable = false; // force releaseRequest() in storeCreateEntry()
    reqFlags.noCache = true;
    repContext->createStoreEntry(http->request->method, reqFlags);
    http->storeEntry()->replaceHttpReply(reply);
}

void
Ftp::Server::callException(const std::exception &e)
{
    debugs(33, 2, "FTP::Server job caught: " << e.what());
    closeDataConnection();
    unpinConnection(true);
    if (Comm::IsConnOpen(clientConnection))
        clientConnection->close();
    AsyncJob::callException(e);
}

void
Ftp::Server::startWaitingForOrigin()
{
    if (!isOpen()) // if we are closing, nothing to do
        return;

    debugs(33, 5, "waiting for Ftp::Client data transfer to end");
    waitingForOrigin = true;
}

void
Ftp::Server::stopWaitingForOrigin(int originStatus)
{
    Must(waitingForOrigin);
    waitingForOrigin = false;

    if (!isOpen()) // if we are closing, nothing to do
        return;

    // if we have already decided how to respond, respond now
    if (delayedReply) {
        HttpReply::Pointer reply = delayedReply;
        delayedReply = nullptr;
        writeForwardedReply(reply.getRaw());
        return; // do not completeDataDownload() after an earlier response
    }

    if (master->serverState != fssHandleDataRequest)
        return;

    // completeDataDownload() could be waitingForOrigin in fssHandleDataRequest
    // Depending on which side has finished downloading first, either trust
    // master->userDataDone status or set originDataDownloadAbortedOnError:
    if (master->userDataDone) {
        // We finished downloading before Ftp::Client. Most likely, the
        // adaptation shortened the origin response or we hit an error.
        // Our status (stored in master->userDataDone) is more informative.
        // Use master->userDataDone; avoid originDataDownloadAbortedOnError.
        completeDataDownload();
    } else {
        debugs(33, 5, "too early to write the response");
        // Ftp::Client naturally finished downloading before us. Set
        // originDataDownloadAbortedOnError to overwrite future
        // master->userDataDone and relay Ftp::Client error, if there was
        // any, to the user.
        originDataDownloadAbortedOnError = (originStatus >= 400);
    }
}

void Ftp::Server::userDataCompletionCheckpoint(int finalStatusCode)
{
    Must(!master->userDataDone);
    master->userDataDone = finalStatusCode;

    if (bodyParser)
        finishDechunkingRequest(false);

    if (waitingForOrigin) {
        // The completeDataDownload() is not called here unconditionally
        // because we want to signal the FTP user that we are not fully
        // done processing its data stream, even though all data bytes
        // have been sent or received already.
        debugs(33, 5, "Transferring from FTP server is not complete");
        return;
    }

    // Adjust our reply if the server aborted with an error before we are done.
    if (master->userDataDone == 226 && originDataDownloadAbortedOnError) {
        debugs(33, 5, "Transferring from FTP server terminated with an error, adjust status code");
        master->userDataDone = 451;
    }
    completeDataDownload();
}

void Ftp::Server::completeDataDownload()
{
    writeCustomReply(master->userDataDone, master->userDataDone == 226 ? "Transfer complete" : "Server error; transfer aborted");
    closeDataConnection();
}

/// Whether Squid FTP Relay supports a named feature (e.g., a command).
static bool
Ftp::SupportedCommand(const SBuf &name)
{
    static std::set<SBuf> BlockList;
    if (BlockList.empty()) {
        /* Add FTP commands that Squid cannot relay correctly. */

        // We probably do not support AUTH TLS.* and AUTH SSL,
        // but let's disclaim all AUTH support to KISS, for now.
        BlockList.insert(cmdAuth());
    }

    // we claim support for all commands that we do not know about
    return BlockList.find(name) == BlockList.end();
}
<|MERGE_RESOLUTION|>--- conflicted
+++ resolved
@@ -264,13 +264,9 @@
 void
 Ftp::StartListening()
 {
-<<<<<<< HEAD
     const auto savedContext = CodeContext::Current();
-    for (AnyP::PortCfgPointer s = FtpPortList; s != NULL; s = s->next) {
+    for (AnyP::PortCfgPointer s = FtpPortList; s != nullptr; s = s->next) {
         CodeContext::Reset(s);
-=======
-    for (AnyP::PortCfgPointer s = FtpPortList; s != nullptr; s = s->next) {
->>>>>>> 9dc39e0e
         if (MAXTCPLISTENPORTS == NHttpSockets) {
             debugs(1, DBG_IMPORTANT, "Ignoring ftp_port lines exceeding the" <<
                    " limit of " << MAXTCPLISTENPORTS << " ports.");
@@ -290,15 +286,10 @@
 void
 Ftp::StopListening()
 {
-<<<<<<< HEAD
     const auto savedContext = CodeContext::Current();
-    for (AnyP::PortCfgPointer s = FtpPortList; s != NULL; s = s->next) {
+    for (AnyP::PortCfgPointer s = FtpPortList; s != nullptr; s = s->next) {
         CodeContext::Reset(s);
-        if (s->listenConn != NULL) {
-=======
-    for (AnyP::PortCfgPointer s = FtpPortList; s != nullptr; s = s->next) {
         if (s->listenConn != nullptr) {
->>>>>>> 9dc39e0e
             debugs(1, DBG_IMPORTANT, "Closing FTP port " << s->listenConn->local);
             s->listenConn->close();
             s->listenConn = nullptr;
