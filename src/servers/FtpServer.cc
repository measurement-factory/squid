--- conflicted
+++ resolved
@@ -724,14 +724,8 @@
     const SBuf *path = (params.length() && CommandHasPathParameter(cmd)) ?
                        &params : NULL;
     calcUri(path);
-<<<<<<< HEAD
     MasterXaction::Pointer mx = new MasterXaction(XactionInitiator::initClient, this);
-    HttpRequest *const request = HttpRequest::FromUrl(uri.c_str(), mx, method);
-=======
-    MasterXaction::Pointer mx = new MasterXaction(XactionInitiator::initClient);
-    mx->tcpClient = clientConnection;
     auto * const request = HttpRequest::FromUrl(uri, mx, method);
->>>>>>> 95bbbcc6
     if (!request) {
         debugs(33, 5, "Invalid FTP URL: " << uri);
         uri.clear();
