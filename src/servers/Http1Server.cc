/*
 * Copyright (C) 1996-2019 The Squid Software Foundation and contributors
 *
 * Squid software is distributed under GPLv2+ license and includes
 * contributions from numerous individuals and organizations.
 * Please see the COPYING and CONTRIBUTORS files for details.
 */

/* DEBUG: section 33    Client-side Routines */

#include "squid.h"
#include "acl/FilledChecklist.h"
#include "client_side.h"
#include "client_side_reply.h"
#include "client_side_request.h"
#include "comm/Write.h"
#include "http/one/RequestParser.h"
#include "http/Stream.h"
#include "HttpHeaderTools.h"
#include "profiler/Profiler.h"
#include "servers/Http1Server.h"
#include "SquidConfig.h"
#include "Store.h"

CBDATA_NAMESPACED_CLASS_INIT(Http1, Server);

Http::One::Server::Server(const MasterXaction::Pointer &xact, bool beHttpsServer):
    AsyncJob("Http1::Server"),
    ConnStateData(xact),
    isHttpsServer(beHttpsServer)
{
}

time_t
Http::One::Server::idleTimeout() const
{
    return Config.Timeout.clientIdlePconn;
}

void
Http::One::Server::start()
{
    ConnStateData::start();

    // XXX: Until we create an HttpsServer class, use this hack to allow old
    // client_side.cc code to manipulate ConnStateData object directly
    if (isHttpsServer) {
        postHttpsAccept();
        return;
    }

    typedef CommCbMemFunT<Server, CommTimeoutCbParams> TimeoutDialer;
    AsyncCall::Pointer timeoutCall =  JobCallback(33, 5,
                                      TimeoutDialer, this, Http1::Server::requestTimeout);
    commSetConnTimeout(clientConnection, Config.Timeout.request_start_timeout, timeoutCall);
    readSomeData();
}

void
Http::One::Server::noteMoreBodySpaceAvailable(BodyPipe::Pointer)
{
    if (!handleRequestBodyData())
        return;

    // too late to read more body
    if (!isOpen() || stoppedReceiving())
        return;

    readSomeData();
}

Http::Stream *
Http::One::Server::parseOneRequest()
{
    PROF_start(HttpServer_parseOneRequest);

    // reset because the protocol may have changed if this is the first request
    // and because we never bypass parsing failures of N+1st same-proto request
    preservingClientData_ = shouldPreserveClientData();

    // parser is incremental. Generate new parser state if we,
    // a) do not have one already
    // b) have completed the previous request parsing already
    if (!parser_ || !parser_->needsMoreData())
        parser_ = new Http1::RequestParser(preservingClientData_);

    /* Process request */
    Http::Stream *context = parseHttpRequest(parser_);

    PROF_stop(HttpServer_parseOneRequest);
    return context;
}

void clientProcessRequestFinished(ConnStateData *conn, const HttpRequest::Pointer &request);
bool clientTunnelOnError(ConnStateData *conn, Http::StreamPointer &context, HttpRequest::Pointer &request, const HttpRequestMethod& method, err_type requestError);

bool
Http::One::Server::buildHttpRequest(Http::StreamPointer &context)
{
    HttpRequest::Pointer request;
    ClientHttpRequest *http = context->http;
    if (context->flags.parsed_ok == 0) {
        debugs(33, 2, "Invalid Request");
        // determine which error page templates to use for specific parsing errors
        err_type errPage = ERR_INVALID_REQ;
        switch (parser_->parseStatusCode) {
        case Http::scRequestHeaderFieldsTooLarge:
        // fall through to next case
        case Http::scUriTooLong:
            errPage = ERR_TOO_BIG;
            break;
        case Http::scMethodNotAllowed:
            errPage = ERR_UNSUP_REQ;
            break;
        case Http::scHttpVersionNotSupported:
            errPage = ERR_UNSUP_HTTPVERSION;
            break;
        default:
            if (parser_->method() == METHOD_NONE || parser_->requestUri().length() == 0)
                // no method or url parsed, probably is wrong protocol
                errPage = ERR_PROTOCOL_UNKNOWN;
            // else use default ERR_INVALID_REQ set above.
            break;
        }
        // setReplyToError() requires log_uri
        // must be already initialized via ConnStateData::abortRequestParsing()
        assert(http->log_uri);

        const char * requestErrorBytes = inBuf.c_str();
        if (!clientTunnelOnError(this, context, request, parser_->method(), errPage)) {
            setReplyError(context, request, parser_->method(), errPage, parser_->parseStatusCode, requestErrorBytes);
            // HttpRequest object not build yet, there is no reason to call
            // clientProcessRequestFinished method
        }

        return false;
    }

    // TODO: move URL parse into Http Parser and INVALID_URL into the above parse error handling
<<<<<<< HEAD
    MasterXaction::Pointer mx = new MasterXaction(XactionInitiator::initClient, this);
    if ((request = HttpRequest::FromUrl(http->uri, mx, parser_->method())) == NULL) {
=======
    MasterXaction::Pointer mx = new MasterXaction(XactionInitiator::initClient);
    mx->tcpClient = clientConnection;
    request = HttpRequest::FromUrlXXX(http->uri, mx, parser_->method());
    if (!request) {
>>>>>>> 95bbbcc6
        debugs(33, 5, "Invalid URL: " << http->uri);
        // setReplyToError() requires log_uri
        http->setLogUriToRawUri(http->uri, parser_->method());

        const char * requestErrorBytes = inBuf.c_str();
        if (!clientTunnelOnError(this, context, request, parser_->method(), ERR_INVALID_URL)) {
            setReplyError(context, request, parser_->method(), ERR_INVALID_URL, Http::scBadRequest, requestErrorBytes);
            // HttpRequest object not build yet, there is no reason to call
            // clientProcessRequestFinished method
        }
        return false;
    }

    /* RFC 2616 section 10.5.6 : handle unsupported HTTP major versions cleanly. */
    /* We currently only support 0.9, 1.0, 1.1 properly */
    /* TODO: move HTTP-specific processing into servers/HttpServer and such */
    if ( (parser_->messageProtocol().major == 0 && parser_->messageProtocol().minor != 9) ||
            (parser_->messageProtocol().major > 1) ) {

        debugs(33, 5, "Unsupported HTTP version discovered. :\n" << parser_->messageProtocol());
        // setReplyToError() requires log_uri
        http->setLogUriToRawUri(http->uri, parser_->method());

        const char * requestErrorBytes = NULL; //HttpParserHdrBuf(parser_);
        if (!clientTunnelOnError(this, context, request, parser_->method(), ERR_UNSUP_HTTPVERSION)) {
            setReplyError(context, request, parser_->method(), ERR_UNSUP_HTTPVERSION, Http::scHttpVersionNotSupported, requestErrorBytes);
            clientProcessRequestFinished(this, request);
        }
        return false;
    }

    /* compile headers */
    if (parser_->messageProtocol().major >= 1 && !request->parseHeader(*parser_.getRaw())) {
        debugs(33, 5, "Failed to parse request headers:\n" << parser_->mimeHeader());
        // setReplyToError() requires log_uri
        http->setLogUriToRawUri(http->uri, parser_->method());
        const char * requestErrorBytes = NULL; //HttpParserHdrBuf(parser_);
        if (!clientTunnelOnError(this, context, request, parser_->method(), ERR_INVALID_REQ)) {
            setReplyError(context, request, parser_->method(), ERR_INVALID_REQ, Http::scBadRequest, requestErrorBytes);
            clientProcessRequestFinished(this, request);
        }
        return false;
    }

    // when absolute-URI is provided Host header should be ignored. However
    // some code still uses Host directly so normalize it using the previously
    // sanitized URL authority value.
    // For now preserve the case where Host is completely absent. That matters.
    if (const auto x = request->header.delById(Http::HOST)) {
        debugs(33, 5, "normalize " << x << " Host header using " << request->url.authority());
        SBuf tmp(request->url.authority());
        request->header.putStr(Http::HOST, tmp.c_str());
    }

    // TODO: We fill request notes here until we find a way to verify whether
    // no ACL checking is performed before ClientHttpRequest::doCallouts().
    if (hasNotes()) {
        assert(!request->hasNotes());
        request->notes()->append(notes().getRaw());
    }

    http->initRequest(request.getRaw());

    return true;
}

void
Http::One::Server::setReplyError(Http::StreamPointer &context, HttpRequest::Pointer &request, const HttpRequestMethod& method, err_type requestError, Http::StatusCode errStatusCode, const char *requestErrorBytes)
{
    quitAfterError(request.getRaw());
    if (!context->connRegistered()) {
        debugs(33, 2, "Client stream deregister it self, nothing to do");
        clientConnection->close();
        return;
    }
    clientStreamNode *node = context->getClientReplyContext();
    clientReplyContext *repContext = dynamic_cast<clientReplyContext *>(node->data.getRaw());
    assert (repContext);

    repContext->setReplyToError(requestError, errStatusCode, method, context->http->uri, clientConnection->remote, nullptr, requestErrorBytes, nullptr);

    assert(context->http->out.offset == 0);
    context->pullData();
}

void
Http::One::Server::proceedAfterBodyContinuation(Http::StreamPointer context)
{
    debugs(33, 5, "Body Continuation written");
    clientProcessRequest(this, parser_, context.getRaw());
}

void
Http::One::Server::processParsedRequest(Http::StreamPointer &context)
{
    if (!buildHttpRequest(context))
        return;

    ClientHttpRequest *http = context->http;
    HttpRequest::Pointer request = http->request;

    if (request->header.has(Http::HdrType::EXPECT)) {
        const String expect = request->header.getList(Http::HdrType::EXPECT);
        const bool supportedExpect = (expect.caseCmp("100-continue") == 0);
        if (!supportedExpect) {
            clientStreamNode *node = context->getClientReplyContext();
            quitAfterError(request.getRaw());
            // setReplyToError() requires log_uri
            assert(http->log_uri);
            clientReplyContext *repContext = dynamic_cast<clientReplyContext *>(node->data.getRaw());
            assert (repContext);
            repContext->setReplyToError(ERR_INVALID_REQ, Http::scExpectationFailed, request->method, http->uri,
                                        clientConnection->remote, request.getRaw(), NULL, NULL);
            assert(context->http->out.offset == 0);
            context->pullData();
            clientProcessRequestFinished(this, request);
            return;
        }

        if (Config.accessList.forceRequestBodyContinuation) {
            ACLFilledChecklist bodyContinuationCheck(Config.accessList.forceRequestBodyContinuation, request.getRaw(), http->al, nullptr);
            bodyContinuationCheck.setClientConnectionDetails(this);
            bodyContinuationCheck.syncAle(request.getRaw(), http->log_uri);
            if (bodyContinuationCheck.fastCheck().allowed()) {
                debugs(33, 5, "Body Continuation forced");
                request->forcedBodyContinuation = true;
                //sendControlMsg
                HttpReply::Pointer rep = new HttpReply;
                rep->sline.set(Http::ProtocolVersion(), Http::scContinue);

                typedef UnaryMemFunT<Http1::Server, Http::StreamPointer> CbDialer;
                const AsyncCall::Pointer cb = asyncCall(11, 3,  "Http1::Server::proceedAfterBodyContinuation", CbDialer(this, &Http1::Server::proceedAfterBodyContinuation, Http::StreamPointer(context)));
                sendControlMsg(HttpControlMsg(rep, cb));
                return;
            }
        }
    }
    clientProcessRequest(this, parser_, context.getRaw());
}

void
Http::One::Server::noteBodyConsumerAborted(BodyPipe::Pointer ptr)
{
    ConnStateData::noteBodyConsumerAborted(ptr);
    stopReceiving("virgin request body consumer aborted"); // closes ASAP
}

void
Http::One::Server::handleReply(HttpReply *rep, StoreIOBuffer receivedData)
{
    // the caller guarantees that we are dealing with the current context only
    Http::StreamPointer context = pipeline.front();
    Must(context != nullptr);
    const ClientHttpRequest *http = context->http;
    Must(http != NULL);

    // After sending Transfer-Encoding: chunked (at least), always send
    // the last-chunk if there was no error, ignoring responseFinishedOrFailed.
    const bool mustSendLastChunk = http->request->flags.chunkedReply &&
                                   !http->request->flags.streamError &&
                                   !EBIT_TEST(http->storeEntry()->flags, ENTRY_BAD_LENGTH) &&
                                   !context->startOfOutput();
    const bool responseFinishedOrFailed = !rep &&
                                          !receivedData.data &&
                                          !receivedData.length;
    if (responseFinishedOrFailed && !mustSendLastChunk) {
        context->writeComplete(0);
        return;
    }

    if (!context->startOfOutput()) {
        context->sendBody(receivedData);
        return;
    }

    assert(rep);
    context->sendStartOfMessage(rep, receivedData);
}

bool
Http::One::Server::writeControlMsgAndCall(HttpReply *rep, AsyncCall::Pointer &call)
{
    Http::StreamPointer context = pipeline.front();
    Must(context != nullptr);

    // Ignore this late control message if we have started sending a
    // reply to the user already (e.g., after an error).
    if (context->reply) {
        debugs(11, 2, "drop 1xx made late by " << context->reply);
        return false;
    }

    const ClientHttpRequest *http = context->http;

    // apply selected clientReplyContext::buildReplyHeader() mods
    // it is not clear what headers are required for control messages
    rep->header.removeHopByHopEntries();
    // paranoid: ContentLengthInterpreter has cleaned non-generated replies
    rep->removeIrrelevantContentLength();
    rep->header.putStr(Http::HdrType::CONNECTION, "keep-alive");
    httpHdrMangleList(&rep->header, http->request, http->al, ROR_REPLY);

    MemBuf *mb = rep->pack();

    debugs(11, 2, "HTTP Client " << clientConnection);
    debugs(11, 2, "HTTP Client CONTROL MSG:\n---------\n" << mb->buf << "\n----------");

    Comm::Write(clientConnection, mb, call);

    delete mb;
    return true;
}

ConnStateData *
Http::NewServer(MasterXactionPointer &xact)
{
    return new Http1::Server(xact, false);
}

ConnStateData *
Https::NewServer(MasterXactionPointer &xact)
{
    return new Http1::Server(xact, true);
}
<|MERGE_RESOLUTION|>--- conflicted
+++ resolved
@@ -137,15 +137,9 @@
     }
 
     // TODO: move URL parse into Http Parser and INVALID_URL into the above parse error handling
-<<<<<<< HEAD
     MasterXaction::Pointer mx = new MasterXaction(XactionInitiator::initClient, this);
-    if ((request = HttpRequest::FromUrl(http->uri, mx, parser_->method())) == NULL) {
-=======
-    MasterXaction::Pointer mx = new MasterXaction(XactionInitiator::initClient);
-    mx->tcpClient = clientConnection;
     request = HttpRequest::FromUrlXXX(http->uri, mx, parser_->method());
     if (!request) {
->>>>>>> 95bbbcc6
         debugs(33, 5, "Invalid URL: " << http->uri);
         // setReplyToError() requires log_uri
         http->setLogUriToRawUri(http->uri, parser_->method());
