--- conflicted
+++ resolved
@@ -335,11 +335,7 @@
     // al->icap.reqMethod is methodNone in access.log context
     if (al->icap.reqMethod == Adaptation::methodRespmod) {
         // XXX: for now AccessLogEntry lacks virgin response headers
-<<<<<<< HEAD
-        return nullptr;
-=======
         return NULL;
->>>>>>> 898ba2f5
     }
 #endif
     return al->request;
@@ -827,11 +823,7 @@
             if (al->icap.reqMethod == Adaptation::methodRespmod) {
                 // XXX: since AccessLogEntry::Headers lacks virgin response
                 // headers, do nothing for now
-<<<<<<< HEAD
-                out = nullptr;
-=======
                 out = NULL;
->>>>>>> 898ba2f5
             } else
 #endif
             {
