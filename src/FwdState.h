/*
 * Copyright (C) 1996-2019 The Squid Software Foundation and contributors
 *
 * Squid software is distributed under GPLv2+ license and includes
 * contributions from numerous individuals and organizations.
 * Please see the COPYING and CONTRIBUTORS files for details.
 */

#ifndef SQUID_FORWARD_H
#define SQUID_FORWARD_H

#include "base/CbcPointer.h"
#include "base/forward.h"
#include "base/RefCount.h"
#include "clients/forward.h"
#include "comm.h"
#include "comm/Connection.h"
#include "comm/ConnOpener.h"
#include "err_type.h"
#include "fde.h"
#include "http/StatusCode.h"
#include "ip/Address.h"
#include "PeerSelectState.h"
#include "security/forward.h"
#if USE_OPENSSL
#include "ssl/support.h"
#endif

/* forward decls */

class AccessLogEntry;
typedef RefCount<AccessLogEntry> AccessLogEntryPointer;
class ErrorState;
class HttpRequest;
class PconnPool;
class ResolvedPeers;
typedef RefCount<ResolvedPeers> ResolvedPeersPointer;

class HappyConnOpener;
typedef CbcPointer<HappyConnOpener> HappyConnOpenerPointer;
class HappyConnOpenerAnswer;

#if USE_OPENSSL
namespace Ssl
{
class ErrorDetail;
class CertValidationResponse;
};
#endif

<<<<<<< HEAD
/**
 * Returns the TOS value that we should be setting on the connection
 * to the server, based on the ACL.
 */
tos_t GetTosToServer(HttpRequest *request, const AccessLogEntry::Pointer &al);

/**
 * Returns the Netfilter mark value that we should be setting on the
 * connection to the server, based on the ACL.
 */
nfmark_t GetNfmarkToServer(HttpRequest *request, const AccessLogEntry::Pointer &al);

/// Sets initial TOS value and Netfilter for the future outgoing connection.
void GetMarkingsToServer(HttpRequest *request, Comm::Connection &conn, const AccessLogEntry::Pointer &);
=======
/// Sets initial TOS value and Netfilter for the future outgoing connection.
/// Updates the given Connection object, not the future transport connection.
void GetMarkingsToServer(HttpRequest * request, Comm::Connection &conn);
>>>>>>> 95bbbcc6

/// Recomputes and applies TOS value and Netfilter to the outgoing connection.
/// Updates both the given Connection object and the transport connection.
void ResetMarkingsToServer(HttpRequest *, Comm::Connection &);

class HelperReply;

class FwdState: public RefCountable, public PeerSelectionInitiator
{
    CBDATA_CHILD(FwdState);

public:
    typedef RefCount<FwdState> Pointer;
    virtual ~FwdState();
    static void initModule();

    /// Initiates request forwarding to a peer or origin server.
    static void Start(const Comm::ConnectionPointer &client, StoreEntry *, HttpRequest *, const AccessLogEntryPointer &alp);
    /// Same as Start() but no master xaction info (AccessLogEntry) available.
    static void fwdStart(const Comm::ConnectionPointer &client, StoreEntry *, HttpRequest *);
    /// time left to finish the whole forwarding process (which started at fwdStart)
    static time_t ForwardTimeout(const time_t fwdStart);
    /// Whether there is still time to re-try after a previous connection failure.
    /// \param fwdStart The start time of the peer selection/connection process.
    static bool EnoughTimeToReForward(const time_t fwdStart);

    /// This is the real beginning of server connection. Call it whenever
    /// the forwarding server destination has changed and a new one needs to be opened.
    /// Produces the cannot-forward error on fail if no better error exists.
    void useDestinations();

    void fail(ErrorState *err);
    void unregister(Comm::ConnectionPointer &conn);
    void unregister(int fd);
    void complete();
    void handleUnregisteredServerEnd();
    int reforward();
    bool reforwardableStatus(const Http::StatusCode s) const;
    void serverClosed(int fd);
    void connectStart();
    void connectDone(const Comm::ConnectionPointer & conn, Comm::Flag status, int xerrno);
    bool checkRetry();
    bool checkRetriable();
    void dispatch();

    void pconnPush(Comm::ConnectionPointer & conn, const char *domain);

    bool dontRetry() { return flags.dont_retry; }

    void dontRetry(bool val) { flags.dont_retry = val; }

    /** return a ConnectionPointer to the current server connection (may or may not be open) */
    Comm::ConnectionPointer const & serverConnection() const { return serverConn; };

private:
    // hidden for safer management of self; use static fwdStart
    FwdState(const Comm::ConnectionPointer &client, StoreEntry *, HttpRequest *, const AccessLogEntryPointer &alp);
    void start(Pointer aSelf);
    void stopAndDestroy(const char *reason);

    /* PeerSelectionInitiator API */
    virtual void noteDestination(Comm::ConnectionPointer conn) override;
    virtual void noteDestinationsEnd(ErrorState *selectionError) override;

    void noteConnection(HappyConnOpenerAnswer &);

#if STRICT_ORIGINAL_DST
    void selectPeerForIntercepted();
#endif
    static void logReplyStatus(int tries, const Http::StatusCode status);
    void doneWithRetries();
    void completed();
    void retryOrBail();

    void usePinned();

    /// whether a pinned to-peer connection can be replaced with another one
    /// (in order to retry or reforward a failed request)
    bool pinnedCanRetry() const;

    ErrorState *makeConnectingError(const err_type type) const;
    void connectedToPeer(Security::EncryptorAnswer &answer);
    static void RegisterWithCacheManager(void);

    void establishTunnelThruProxy();
    void tunnelEstablishmentDone(Http::TunnelerAnswer &answer);
    void secureConnectionToPeerIfNeeded();
    void successfullyConnectedToPeer();

    /// stops monitoring server connection for closure and updates pconn stats
    void closeServerConnection(const char *reason);

    void syncWithServerConn(const Comm::ConnectionPointer &server, const char *host, const bool reused);
    void syncHierNote(const Comm::ConnectionPointer &server, const char *host);

    /// whether we have used up all permitted forwarding attempts
    bool exhaustedTries() const;

    /// \returns the time left for this connection to become connected or 1 second if it is less than one second left
    time_t connectingTimeout(const Comm::ConnectionPointer &conn) const;

    /// whether we are waiting for HappyConnOpener
    /// same as calls.connector but may differ from connOpener.valid()
    bool opening() const { return connOpener.set(); }

    void cancelOpening(const char *reason);

    void notifyConnOpener();

public:
    StoreEntry *entry;
    HttpRequest *request;
    AccessLogEntryPointer al; ///< info for the future access.log entry

    static void abort(void*);

private:
    Pointer self;
    ErrorState *err;
    Comm::ConnectionPointer clientConn;        ///< a possibly open connection to the client.
    time_t start_t;
    int n_tries; ///< the number of forwarding attempts so far

    // AsyncCalls which we set and may need cancelling.
    struct {
        AsyncCall::Pointer connector;  ///< a call linking us to the ConnOpener producing serverConn.
    } calls;

    struct {
        bool connected_okay; ///< TCP link ever opened properly. This affects retry of POST,PUT,CONNECT,etc
        bool dont_retry;
        bool forward_completed;
        bool destinationsFound; ///< at least one candidate path found
    } flags;

    HappyConnOpenerPointer connOpener; ///< current connection opening job
    ResolvedPeersPointer destinations; ///< paths for forwarding the request
    Comm::ConnectionPointer serverConn; ///< a successfully opened connection to a server.

    AsyncCall::Pointer closeHandler; ///< The serverConn close handler

    /// possible pconn race states
    typedef enum { raceImpossible, racePossible, raceHappened } PconnRace;
    PconnRace pconnRace; ///< current pconn race state
};

void getOutgoingAddress(HttpRequest *request, Comm::ConnectionPointer conn, AccessLogEntry::Pointer);

/// a collection of previously used persistent Squid-to-peer HTTP(S) connections
extern PconnPool *fwdPconnPool;

#endif /* SQUID_FORWARD_H */
<|MERGE_RESOLUTION|>--- conflicted
+++ resolved
@@ -48,30 +48,13 @@
 };
 #endif
 
-<<<<<<< HEAD
-/**
- * Returns the TOS value that we should be setting on the connection
- * to the server, based on the ACL.
- */
-tos_t GetTosToServer(HttpRequest *request, const AccessLogEntry::Pointer &al);
-
-/**
- * Returns the Netfilter mark value that we should be setting on the
- * connection to the server, based on the ACL.
- */
-nfmark_t GetNfmarkToServer(HttpRequest *request, const AccessLogEntry::Pointer &al);
-
-/// Sets initial TOS value and Netfilter for the future outgoing connection.
-void GetMarkingsToServer(HttpRequest *request, Comm::Connection &conn, const AccessLogEntry::Pointer &);
-=======
 /// Sets initial TOS value and Netfilter for the future outgoing connection.
 /// Updates the given Connection object, not the future transport connection.
-void GetMarkingsToServer(HttpRequest * request, Comm::Connection &conn);
->>>>>>> 95bbbcc6
+void GetMarkingsToServer(HttpRequest * request, Comm::Connection &conn, const AccessLogEntry::Pointer &);
 
 /// Recomputes and applies TOS value and Netfilter to the outgoing connection.
 /// Updates both the given Connection object and the transport connection.
-void ResetMarkingsToServer(HttpRequest *, Comm::Connection &);
+void ResetMarkingsToServer(HttpRequest *, Comm::Connection &, const AccessLogEntry::Pointer &);
 
 class HelperReply;
 
