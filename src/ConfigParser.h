/*
 * Copyright (C) 1996-2021 The Squid Software Foundation and contributors
 *
 * Squid software is distributed under GPLv2+ license and includes
 * contributions from numerous individuals and organizations.
 * Please see the COPYING and CONTRIBUTORS files for details.
 */

#ifndef SQUID_CONFIGPARSER_H
#define SQUID_CONFIGPARSER_H

#include "acl/forward.h"
#include "sbuf/forward.h"
#include "SquidString.h"

#include <queue>
#include <stack>
#include <string>

class wordlist;

/**
 * Limit to how long any given config line may be.
 * This affects squid.conf and all included files.
 *
 * Behaviour when setting larger than 2KB is unknown.
 * The config parser read mechanism can cope, but the other systems
 * receiving the data from its buffers on such lines may not.
 */
#define CONFIG_LINE_LIMIT   2048

/**
 * A configuration file Parser. Instances of this class track
 * parsing state and perform tokenisation. Syntax is currently
 * taken care of outside this class.
 *
 * One reason for this class is to allow testing of configuration
 * using modules without linking cache_cf.o in - because that drags
 * in all of squid by reference. Instead the tokeniser only is
 * brought in.
 */
class ConfigParser
{

public:
    /**
     * Parsed tokens type: simple tokens, quoted tokens or function
     * like parameters.
     */
    enum TokenType {SimpleToken, QuotedToken, FunctionParameters};

    void destruct();

    /// stops parsing the current configuration directive
    void closeDirective();

    /// rejects configuration due to a repeated directive
    void rejectDuplicateDirective();

<<<<<<< HEAD
    /// extracts and returns a required token
    SBuf token(const char *expectedTokenDescription);

=======
>>>>>>> 39d7714a
    /// extracts an optional key=value token or returns false
    /// rejects configurations with empty keys or empty values
    /// key and value have lifetime of the current line/directive
    bool optionalKvPair(char * &key, char * &value);

<<<<<<< HEAD
    /// either extracts the given (optional) token or returns false
    bool skipOptional(const char *keyword);

    /// parses an [if [!]<acl>...] construct
    Acl::Tree *optionalAclList();

=======
>>>>>>> 39d7714a
    static void ParseUShort(unsigned short *var);
    static void ParseBool(bool *var);
    static const char *QuoteString(const String &var);
    static void ParseWordList(wordlist **list);

    /**
     * Backward compatibility wrapper for the ConfigParser::NextToken method.
     * If the configuration_includes_quoted_values configuration parameter is
     * set to 'off' this interprets the quoted tokens as filenames.
     */
    static char * strtokFile();

    /**
     * Returns the body of the next element. The element is either a token or
     * a quoted string with optional escape sequences and/or macros. The body
     * of a quoted string element does not include quotes or escape sequences.
     * Future code will want to see Elements and not just their bodies.
     */
    static char *NextToken();

    /**
     * Backward compatibility wrapper for ConfigParser::RegexPattern method.
     * If the configuration_includes_quoted_values configuration parameter is
     * set to 'off' this interprets the quoted tokens as filenames.
     */
    static char *RegexStrtokFile();

    /**
     * Parse the next token as a regex pattern. The regex patterns are non quoted
     * tokens.
     */
    static char *RegexPattern();

    /**
     * Parse the next token with support for quoted values enabled even if
     * the configuration_includes_quoted_values is set to off
     */
    static char *NextQuotedToken();

    /// \return true if the last parsed token was quoted
    static bool LastTokenWasQuoted() {return (LastTokenType == ConfigParser::QuotedToken);}

    /**
     * \return the next quoted string or the raw string data until the end of line.
     * This method allows %macros in unquoted strings to keep compatibility
     * for the logformat option.
     */
    static char *NextQuotedOrToEol();

    /**
     * the next key value pair which must be separated by "="
     * \return true on success, false otherwise
     */
    static bool NextKvPair(char * &key, char * &value);

    /**
     * Preview the next token. The next NextToken() and strtokFile() call
     * will return the same token.
     * On parse error (eg invalid characters in token) will return an
     * error message as token.
     */
    static char *PeekAtToken();

    /**
     * The next NextToken call will return the token as next element
     * It can be used repeatedly to add more than one tokens in a FIFO list.
     */
    static void TokenPutBack(const char *token);

    /// Set the configuration file line to parse.
    static void SetCfgLine(char *line);

    /// Allow %macros inside quoted strings
    static void EnableMacros() {AllowMacros_ = true;}

    /// Do not allow %macros inside quoted strings
    static void DisableMacros() {AllowMacros_ = false;}

    static SBuf CurrentLocation();

    /// configuration_includes_quoted_values in squid.conf
    static bool RecognizeQuotedValues;

    /**
     * Strict syntax mode. Does not allow not alphanumeric characters in unquoted tokens.
     * Controlled by the  configuration_includes_quoted_values in squid.conf but remains
     * false when the the legacy ConfigParser::NextQuotedToken() call forces
     * RecognizeQuotedValues to be temporary true.
     */
    static bool StrictMode;

protected:
    /**
     * Class used to store required information for the current
     * configuration file.
     */
    class CfgFile
    {
    public:
        CfgFile(): wordFile(NULL), parsePos(NULL), lineNo(0) { parseBuffer[0] = '\0';}
        ~CfgFile();
        /// True if the configuration file is open
        bool isOpen() {return wordFile != NULL;}

        /**
         * Open the file given by 'path' and initializes the CfgFile object
         * to start parsing
         */
        bool startParse(char *path);

        /**
         * Do the next parsing step:
         * reads the next line from file if required.
         * \return the body of next element or a NULL pointer if there are no more token elements in the file.
         * \param type will be filled with the ConfigParse::TokenType for any element found, or left unchanged if NULL is returned.
         */
        char *parse(TokenType &type);

    private:
        bool getFileLine();   ///< Read the next line from the file
        /**
         * Return the body of the next element. If the wasQuoted is given
         * set to true if the element was quoted.
         */
        char *nextElement(TokenType &type);
        FILE *wordFile; ///< Pointer to the file.
        char parseBuffer[CONFIG_LINE_LIMIT]; ///< Temporary buffer to store data to parse
        const char *parsePos; ///< The next element position in parseBuffer string
    public:
        std::string filePath; ///< The file path
        std::string currentLine; ///< The current line to parse
        int lineNo; ///< Current line number
    };

    /// Return the last TokenPutBack() queued element or NULL if none exist
    static char *Undo();

    /**
     * Unquotes the token, which must be quoted.
     * \param next if it is not NULL, it is set after the end of token.
     */
    static char *UnQuote(const char *token, const char **next = NULL);

    /**
     * Does the real tokens parsing job: Ignore comments, unquote an
     * element if required.
     * \return the next token, or NULL if there are no available tokens in the nextToken string.
     * \param nextToken updated to point to the pos after parsed token.
     * \param type      The token type
     */
    static char *TokenParse(const char * &nextToken, TokenType &type);

    /// Wrapper method for TokenParse.
    static char *NextElement(TokenType &type);
    static std::stack<CfgFile *> CfgFiles; ///< The stack of open cfg files
    static TokenType LastTokenType; ///< The type of last parsed element
    static const char *CfgLine; ///< The current line to parse
    static const char *CfgPos; ///< Pointer to the next element in cfgLine string
    static std::queue<char *> CfgLineTokens_; ///< Store the list of tokens for current configuration line
    static std::queue<std::string> Undo_; ///< The list with TokenPutBack() queued elements
    static bool AllowMacros_;
    static bool ParseQuotedOrToEol_; ///< The next tokens will be handled as quoted or to_eol token
    static bool RecognizeQuotedPair_; ///< The next tokens may contain quoted-pair (\-escaped) characters
    static bool PreviewMode_; ///< The next token will not popped from cfg files, will just previewd.
    static bool ParseKvPair_; ///<The next token will be handled as kv-pair token
    static enum ParsingStates {atParseKey, atParseValue} KvPairState_; ///< Parsing state while parsing kv-pair tokens
};

int parseConfigFile(const char *file_name);

#endif /* SQUID_CONFIGPARSER_H */
<|MERGE_RESOLUTION|>--- conflicted
+++ resolved
@@ -57,26 +57,20 @@
     /// rejects configuration due to a repeated directive
     void rejectDuplicateDirective();
 
-<<<<<<< HEAD
     /// extracts and returns a required token
     SBuf token(const char *expectedTokenDescription);
 
-=======
->>>>>>> 39d7714a
     /// extracts an optional key=value token or returns false
     /// rejects configurations with empty keys or empty values
     /// key and value have lifetime of the current line/directive
     bool optionalKvPair(char * &key, char * &value);
 
-<<<<<<< HEAD
     /// either extracts the given (optional) token or returns false
     bool skipOptional(const char *keyword);
 
     /// parses an [if [!]<acl>...] construct
     Acl::Tree *optionalAclList();
 
-=======
->>>>>>> 39d7714a
     static void ParseUShort(unsigned short *var);
     static void ParseBool(bool *var);
     static const char *QuoteString(const String &var);
