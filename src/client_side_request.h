/*
 * Copyright (C) 1996-2021 The Squid Software Foundation and contributors
 *
 * Squid software is distributed under GPLv2+ license and includes
 * contributions from numerous individuals and organizations.
 * Please see the COPYING and CONTRIBUTORS files for details.
 */

#ifndef SQUID_CLIENTSIDEREQUEST_H
#define SQUID_CLIENTSIDEREQUEST_H

#include "AccessLogEntry.h"
#include "client_side.h"
#include "clientStream.h"
#include "http/forward.h"
#include "HttpHeaderRange.h"
#include "log/forward.h"
#include "LogTags.h"
#include "Store.h"

#if USE_ADAPTATION
#include "adaptation/forward.h"
#include "adaptation/Initiator.h"
#endif

class ClientRequestContext;
class ConnStateData;
class MemObject;

/* client_side_request.c - client side request related routines (pure logic) */
int clientBeginRequest(const HttpRequestMethod&, char const *, CSCB *, CSD *, ClientStreamData, HttpHeader const *, char *, size_t, const MasterXactionPointer &);

class ClientHttpRequest
#if USE_ADAPTATION
    : public Adaptation::Initiator, // to start adaptation transactions
      public BodyConsumer     // to receive reply bodies in request satisf. mode
#endif
{
    CBDATA_CLASS(ClientHttpRequest);

public:
    ClientHttpRequest(ConnStateData *csd);
    ~ClientHttpRequest();
    /* Not implemented - present to prevent synthetic operations */
    ClientHttpRequest(ClientHttpRequest const &);
    ClientHttpRequest& operator=(ClientHttpRequest const &);

    String rangeBoundaryStr() const;
    void freeResources();
    void updateCounters();
    void logRequest();
    MemObject * memObject() const {
        return (storeEntry() ? storeEntry()->mem_obj : nullptr);
    }
    bool multipartRangeRequest() const;
    void processRequest();
    void httpStart();
    bool onlyIfCached()const;
    bool gotEnough() const;
    StoreEntry *storeEntry() const { return entry_; }
    void storeEntry(StoreEntry *);
    StoreEntry *loggingEntry() const { return loggingEntry_; }
    void loggingEntry(StoreEntry *);

    ConnStateData * getConn() const {
        return (cbdataReferenceValid(conn_) ? conn_ : nullptr);
    }

    /// Initializes the current request with the virgin request.
    /// Call this method when the virgin request becomes known.
    /// To update the current request later, use resetRequest().
    void initRequest(HttpRequest *);

    /// Resets the current request to the latest adapted or redirected
    /// request. Call this every time adaptation or redirection changes
    /// the request. To set the virgin request, use initRequest().
    void resetRequest(HttpRequest *);

    /// update the code in the transaction processing tags
    void updateLoggingTags(const LogTags_ot code) { al->cache.code.update(code); }

    /// the processing tags associated with this request transaction.
    const LogTags &loggingTags() const { return al->cache.code; }

    /** Details of the client socket which produced us.
     * Treat as read-only for the lifetime of this HTTP request.
     */
    Comm::ConnectionPointer clientConnection;

    /// Request currently being handled by ClientHttpRequest.
    /// Usually remains nil until the virgin request header is parsed or faked.
    /// Starts as a virgin request; see initRequest().
    /// Adaptation and redirections replace it; see resetRequest().
    HttpRequest * const request;

    /// Usually starts as a URI received from the client, with scheme and host
    /// added if needed. Is used to create the virgin request for initRequest().
    /// URIs of adapted/redirected requests replace it via resetRequest().
    char *uri;

    // TODO: remove this field and store the URI directly in al->url
    /// Cleaned up URI of the current (virgin or adapted/redirected) request,
    /// computed URI of an internally-generated requests, or
    /// one of the hard-coded "error:..." URIs.
    char * const log_uri;

    String store_id; /* StoreID for transactions where the request member is nil */

    struct Out {
        Out() : offset(0), size(0), headers_sz(0) {}

        /// Roughly speaking, this offset points to the next body byte we want
        /// to receive from Store. Without Ranges (and I/O errors), we should
        /// have received (and written to the client) all the previous bytes.
        /// XXX: The offset is updated by various receive-write steps, making
        /// its exact meaning illusive. Its Out class placement is confusing.
        int64_t offset;
        /// Response header and body bytes written to the client connection.
        uint64_t size;
        /// Response header bytes written to the client connection.
        /// Not to be confused with clientReplyContext::headers_sz.
        size_t headers_sz;
    } out;

    HttpHdrRangeIter range_iter;    /* data for iterating thru range specs */
    size_t req_sz;      /* raw request size on input, not current request size */

<<<<<<< HEAD
    AccessLogEntry::Pointer al; ///< access.log entry
=======
    const AccessLogEntry::Pointer al; ///< access.log entry
>>>>>>> 12f5a662

    // The flags are stored in this->al as a temporary diff reduction hack.
    // We have verified that this->al does not change by making it const,
    // but that requires fixing a dozen of ALE-taking APIs (TODO).
    // TODO: Add a convenience method returning al->cache.code instead.
    /// The processing tags associated with this request transaction.
    LogTags &logType;

    struct Flags {
        Flags() : accel(false), internal(false), done_copying(false) {}

        bool accel;
        bool internal;
        bool done_copying;
    } flags;

    struct Redirect {
        Redirect() : status(Http::scNone), location(NULL) {}

        Http::StatusCode status;
        char *location;
    } redirect;

    dlink_node active;
    dlink_list client_stream;
    int64_t mRangeCLen() const;

    ClientRequestContext *calloutContext;
    void doCallouts();

    // The three methods below prepare log_uri and friends for future logging.
    // Call the best-fit method whenever the current request or its URI changes.

    /// sets log_uri when we know the current request
    void setLogUriToRequestUri();
    /// sets log_uri to a parsed request URI when Squid fails to parse or
    /// validate other request components, yielding no current request
    void setLogUriToRawUri(const char *rawUri, const HttpRequestMethod &);
    /// sets log_uri and uri to an internally-generated "error:..." URI when
    /// neither the current request nor the parsed request URI are known
    void setErrorUri(const char *errorUri);

    /// Prepares to satisfy a Range request with a generated HTTP 206 response.
    /// Initializes range_iter state to allow raw range_iter access.
    /// \returns Content-Length value for the future response; never negative
    int64_t prepPartialResponseGeneration();

    /// Build an error reply. For use with the callouts.
    void calloutsError(const err_type error, const ErrorDetail::Pointer &errDetail);

    /// if necessary, stores new error information (if any)
    void updateError(const Error &error);

#if USE_ADAPTATION
    // AsyncJob virtual methods
    virtual bool doneAll() const {
        return Initiator::doneAll() &&
               BodyConsumer::doneAll() && false;
    }
    virtual void callException(const std::exception &ex);
#endif

private:
    /// assigns log_uri with aUri without copying the entire C-string
    void absorbLogUri(char *aUri);
    /// resets the current request and log_uri to nil
    void clearRequest();
    /// initializes the current unassigned request to the virgin request
    /// sets the current request, asserting that it was unset
    void assignRequest(HttpRequest *aRequest);

    int64_t maxReplyBodySize_;
    StoreEntry *entry_;
    StoreEntry *loggingEntry_;
    ConnStateData * conn_;

#if USE_OPENSSL
    /// whether (and how) the request needs to be bumped
    Ssl::BumpMode sslBumpNeed_;

public:
    /// returns raw sslBump mode value
    Ssl::BumpMode sslBumpNeed() const { return sslBumpNeed_; }
    /// returns true if and only if the request needs to be bumped
    bool sslBumpNeeded() const { return sslBumpNeed_ == Ssl::bumpServerFirst || sslBumpNeed_ == Ssl::bumpClientFirst || sslBumpNeed_ == Ssl::bumpBump || sslBumpNeed_ == Ssl::bumpPeek || sslBumpNeed_ == Ssl::bumpStare; }
    /// set the sslBumpNeeded state
    void sslBumpNeed(Ssl::BumpMode mode);
    void sslBumpStart();
    void sslBumpEstablish(Comm::Flag errflag);
#endif

#if USE_ADAPTATION

public:
    void startAdaptation(const Adaptation::ServiceGroupPointer &g);
    bool requestSatisfactionMode() const { return request_satisfaction_mode; }

private:
    /// Handles an adaptation client request failure.
    /// Bypasses the error if possible, or build an error reply.
    void handleAdaptationFailure(const ErrorDetail::Pointer &errDetail, bool bypassable = false);

    // Adaptation::Initiator API
    virtual void noteAdaptationAnswer(const Adaptation::Answer &answer);
    void handleAdaptedHeader(Http::Message *msg);
    void handleAdaptationBlock(const Adaptation::Answer &answer);
    virtual void noteAdaptationAclCheckDone(Adaptation::ServiceGroupPointer group);

    // BodyConsumer API, called by BodyPipe
    virtual void noteMoreBodyDataAvailable(BodyPipe::Pointer);
    virtual void noteBodyProductionEnded(BodyPipe::Pointer);
    virtual void noteBodyProducerAborted(BodyPipe::Pointer);

    void endRequestSatisfaction();
    /// called by StoreEntry when it has more buffer space available
    void resumeBodyStorage();

private:
    CbcPointer<Adaptation::Initiate> virginHeadSource;
    BodyPipe::Pointer adaptedBodySource;

    /// noteBodyProductionEnded() was called
    bool receivedWholeAdaptedReply;

    bool request_satisfaction_mode;
    int64_t request_satisfaction_offset;
#endif
};

/* client http based routines */
char *clientConstructTraceEcho(ClientHttpRequest *);

ACLFilledChecklist *clientAclChecklistCreate(const acl_access * acl,ClientHttpRequest * http);
void clientAclChecklistFill(ACLFilledChecklist &, ClientHttpRequest *);
void clientAccessCheck(ClientHttpRequest *);

/* ones that should be elsewhere */
void tunnelStart(ClientHttpRequest *);

#endif /* SQUID_CLIENTSIDEREQUEST_H */
<|MERGE_RESOLUTION|>--- conflicted
+++ resolved
@@ -125,18 +125,7 @@
     HttpHdrRangeIter range_iter;    /* data for iterating thru range specs */
     size_t req_sz;      /* raw request size on input, not current request size */
 
-<<<<<<< HEAD
-    AccessLogEntry::Pointer al; ///< access.log entry
-=======
     const AccessLogEntry::Pointer al; ///< access.log entry
->>>>>>> 12f5a662
-
-    // The flags are stored in this->al as a temporary diff reduction hack.
-    // We have verified that this->al does not change by making it const,
-    // but that requires fixing a dozen of ALE-taking APIs (TODO).
-    // TODO: Add a convenience method returning al->cache.code instead.
-    /// The processing tags associated with this request transaction.
-    LogTags &logType;
 
     struct Flags {
         Flags() : accel(false), internal(false), done_copying(false) {}
