--- conflicted
+++ resolved
@@ -33,15 +33,10 @@
  */
 
 #include "squid.h"
-<<<<<<< HEAD
-#include "CacheManager.h"
-=======
-#include "mgr/Registration.h"
-#include "Store.h"
->>>>>>> 13b08e1c
 #include "comm.h"
 #include "comm/Connection.h"
 #include "fde.h"
+#include "mgr/Registration.h"
 #include "pconn.h"
 #include "Store.h"
 
