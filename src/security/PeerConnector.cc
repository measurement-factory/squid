/*
 * Copyright (C) 1996-2016 The Squid Software Foundation and contributors
 *
 * Squid software is distributed under GPLv2+ license and includes
 * contributions from numerous individuals and organizations.
 * Please see the COPYING and CONTRIBUTORS files for details.
 */

/* DEBUG: section 83    TLS Server/Peer negotiation */

#include "squid.h"
#include "acl/FilledChecklist.h"
#include "comm/Loops.h"
#include "Downloader.h"
#include "errorpage.h"
#include "fde.h"
#include "http/Stream.h"
#include "HttpRequest.h"
#include "security/NegotiationHistory.h"
#include "security/PeerConnector.h"
#include "SquidConfig.h"
#if USE_OPENSSL
#include "ssl/bio.h"
#include "ssl/cert_validate_message.h"
#include "ssl/Config.h"
#include "ssl/helper.h"
#endif

CBDATA_NAMESPACED_CLASS_INIT(Security, PeerConnector);

Security::PeerConnector::PeerConnector(const Comm::ConnectionPointer &aServerConn, AsyncCall::Pointer &aCallback, const AccessLogEntryPointer &alp, const time_t timeout) :
    AsyncJob("Security::PeerConnector"),
    serverConn(aServerConn),
    al(alp),
    callback(aCallback),
    negotiationTimeout(timeout),
    startTime(squid_curtime),
    useCertValidator_(true),
    certsDownloads(0)
{
    debugs(83, 5, "Security::PeerConnector constructed, this=" << (void*)this);
    // if this throws, the caller's cb dialer is not our CbDialer
    Must(dynamic_cast<CbDialer*>(callback->getDialer()));
}

Security::PeerConnector::~PeerConnector()
{
    debugs(83, 5, "Security::PeerConnector destructed, this=" << (void*)this);
}

bool Security::PeerConnector::doneAll() const
{
    return (!callback || callback->canceled()) && AsyncJob::doneAll();
}

/// Preps connection and SSL state. Calls negotiate().
void
Security::PeerConnector::start()
{
    AsyncJob::start();

    Security::SessionPointer tmp;
    if (prepareSocket() && initialize(tmp))
        negotiate();
    else
        mustStop("Security::PeerConnector TLS socket initialize failed");
}

void
Security::PeerConnector::commCloseHandler(const CommCloseCbParams &params)
{
    debugs(83, 5, "FD " << params.fd << ", Security::PeerConnector=" << params.data);
    connectionClosed("Security::PeerConnector::commCloseHandler");
}

void
Security::PeerConnector::connectionClosed(const char *reason)
{
    mustStop(reason);
    callback = NULL;
}

bool
Security::PeerConnector::prepareSocket()
{
    const int fd = serverConnection()->fd;
    if (!Comm::IsConnOpen(serverConn) || fd_table[serverConn->fd].closing()) {
        connectionClosed("Security::PeerConnector::prepareSocket");
        return false;
    }

    // watch for external connection closures
    typedef CommCbMemFunT<Security::PeerConnector, CommCloseCbParams> Dialer;
    closeHandler = JobCallback(9, 5, Dialer, this, Security::PeerConnector::commCloseHandler);
    comm_add_close_handler(fd, closeHandler);
    return true;
}

bool
Security::PeerConnector::initialize(Security::SessionPointer &serverSession)
{
    Security::ContextPointer ctx(getTlsContext());

<<<<<<< HEAD
    if (!ctx || !Security::CreateClientSession(ctx, serverConnection(), "server https start")) {
        if (!ctx) {
            debugs(83, DBG_IMPORTANT, "Error initializing TLS connection: No security context.");
        } // else CreateClientSession() did the appropriate debugs() already
        ErrorState *anErr = new ErrorState(ERR_SOCKET_FAILURE, Http::scInternalServerError, request.getRaw());
        anErr->xerrno = errno;
=======
    if (!Ssl::CreateClient(ctx, serverConnection(), "server https start")) {
        const auto xerrno = errno;
        const auto ssl_error = ERR_get_error();
        ErrorState *anErr = new ErrorState(ERR_SOCKET_FAILURE, Http::scInternalServerError, request.getRaw());
        anErr->xerrno = xerrno;
        debugs(83, DBG_IMPORTANT, "Error allocating TLS handle: " << Security::ErrorString(ssl_error));
>>>>>>> c438bcf1
        noteNegotiationDone(anErr);
        bail(anErr);
        return false;
    }

    // A TLS/SSL session has now been created for the connection and stored in fd_table
    serverSession = fd_table[serverConnection()->fd].ssl;

#if USE_OPENSSL
    // If CertValidation Helper used do not lookup checklist for errors,
    // but keep a list of errors to send it to CertValidator
    if (!Ssl::TheConfig.ssl_crt_validator) {
        // Create the ACL check list now, while we have access to more info.
        // The list is used in ssl_verify_cb() and is freed in ssl_free().
        if (acl_access *acl = ::Config.ssl_client.cert_error) {
            ACLFilledChecklist *check = new ACLFilledChecklist(acl, request.getRaw(), dash_str);
            check->al = al;
            // check->fd(fd); XXX: need client FD here
            SSL_set_ex_data(serverSession.get(), ssl_ex_index_cert_error_check, check);
        }
    }
#endif

    return true;
}

void
Security::PeerConnector::setReadTimeout()
{
    int timeToRead;
    if (negotiationTimeout) {
        const int timeUsed = squid_curtime - startTime;
        const int timeLeft = max(0, static_cast<int>(negotiationTimeout - timeUsed));
        timeToRead = min(static_cast<int>(::Config.Timeout.read), timeLeft);
    } else
        timeToRead = ::Config.Timeout.read;
    AsyncCall::Pointer nil;
    commSetConnTimeout(serverConnection(), timeToRead, nil);
}

void
Security::PeerConnector::recordNegotiationDetails()
{
    const int fd = serverConnection()->fd;
    Security::SessionPointer session(fd_table[fd].ssl);

    // retrieve TLS server negotiated information if any
    serverConnection()->tlsNegotiations()->retrieveNegotiatedInfo(session);

#if USE_OPENSSL
    // retrieve TLS parsed extra info
    BIO *b = SSL_get_rbio(session.get());
    Ssl::ServerBio *bio = static_cast<Ssl::ServerBio *>(b->ptr);
    if (const Security::TlsDetails::Pointer &details = bio->receivedHelloDetails())
        serverConnection()->tlsNegotiations()->retrieveParsedInfo(details);
#endif
}

void
Security::PeerConnector::negotiate()
{
    if (!Comm::IsConnOpen(serverConnection()))
        return;

    const int fd = serverConnection()->fd;
    if (fd_table[fd].closing())
        return;

#if USE_OPENSSL
    const int result = SSL_connect(fd_table[fd].ssl.get());
#else
    const int result = -1;
#endif
    if (result <= 0) {
        handleNegotiateError(result);
        return; // we might be gone by now
    }

    recordNegotiationDetails();

    if (!sslFinalized())
        return;

    callBack();
}

bool
Security::PeerConnector::sslFinalized()
{
#if USE_OPENSSL
    if (Ssl::TheConfig.ssl_crt_validator && useCertValidator_) {
        const int fd = serverConnection()->fd;
        Security::SessionPointer session(fd_table[fd].ssl);

        Ssl::CertValidationRequest validationRequest;
        // WARNING: Currently we do not use any locking for any of the
        // members of the Ssl::CertValidationRequest class. In this code the
        // Ssl::CertValidationRequest object used only to pass data to
        // Ssl::CertValidationHelper::submit method.
        validationRequest.ssl = session.get();
        if (SBuf *dName = (SBuf *)SSL_get_ex_data(session.get(), ssl_ex_index_server))
            validationRequest.domainName = dName->c_str();
        if (Security::CertErrors *errs = static_cast<Security::CertErrors *>(SSL_get_ex_data(session.get(), ssl_ex_index_ssl_errors)))
            // validationRequest disappears on return so no need to cbdataReference
            validationRequest.errors = errs;
        try {
            debugs(83, 5, "Sending SSL certificate for validation to ssl_crtvd.");
            AsyncCall::Pointer call = asyncCall(83,5, "Security::PeerConnector::sslCrtvdHandleReply", Ssl::CertValidationHelper::CbDialer(this, &Security::PeerConnector::sslCrtvdHandleReply, nullptr));
            Ssl::CertValidationHelper::GetInstance()->sslSubmit(validationRequest, call);
            return false;
        } catch (const std::exception &e) {
            debugs(83, DBG_IMPORTANT, "ERROR: Failed to compose ssl_crtvd " <<
                   "request for " << validationRequest.domainName <<
                   " certificate: " << e.what() << "; will now block to " <<
                   "validate that certificate.");
            // fall through to do blocking in-process generation.
            ErrorState *anErr = new ErrorState(ERR_GATEWAY_FAILURE, Http::scInternalServerError, request.getRaw());

            noteNegotiationDone(anErr);
            bail(anErr);
            serverConn->close();
            return true;
        }
    }
#endif

    noteNegotiationDone(NULL);
    return true;
}

#if USE_OPENSSL
void
Security::PeerConnector::sslCrtvdHandleReply(Ssl::CertValidationResponse::Pointer validationResponse)
{
    Must(validationResponse != NULL);

    Ssl::ErrorDetail *errDetails = NULL;
    bool validatorFailed = false;
    if (!Comm::IsConnOpen(serverConnection())) {
        return;
    }

    if (Debug::Enabled(83, 5)) {
        Security::SessionPointer ssl(fd_table[serverConnection()->fd].ssl);
        SBuf *server = static_cast<SBuf *>(SSL_get_ex_data(ssl.get(), ssl_ex_index_server));
        debugs(83,5, RawPointer("host", server) << " cert validation result: " << validationResponse->resultCode);
    }

    if (validationResponse->resultCode == ::Helper::Error) {
        if (Security::CertErrors *errs = sslCrtvdCheckForErrors(*validationResponse, errDetails)) {
            Security::SessionPointer session(fd_table[serverConnection()->fd].ssl);
            Security::CertErrors *oldErrs = static_cast<Security::CertErrors*>(SSL_get_ex_data(session.get(), ssl_ex_index_ssl_errors));
            SSL_set_ex_data(session.get(), ssl_ex_index_ssl_errors,  (void *)errs);
            delete oldErrs;
        }
    } else if (validationResponse->resultCode != ::Helper::Okay)
        validatorFailed = true;

    if (!errDetails && !validatorFailed) {
        noteNegotiationDone(NULL);
        callBack();
        return;
    }

    ErrorState *anErr = NULL;
    if (validatorFailed) {
        anErr = new ErrorState(ERR_GATEWAY_FAILURE, Http::scInternalServerError, request.getRaw());
    }  else {
        anErr =  new ErrorState(ERR_SECURE_CONNECT_FAIL, Http::scServiceUnavailable, request.getRaw());
        anErr->detail = errDetails;
        /*anErr->xerrno= Should preserved*/
    }

    noteNegotiationDone(anErr);
    bail(anErr);
    serverConn->close();
    return;
}
#endif

#if USE_OPENSSL
/// Checks errors in the cert. validator response against sslproxy_cert_error.
/// The first honored error, if any, is returned via errDetails parameter.
/// The method returns all seen errors except SSL_ERROR_NONE as Security::CertErrors.
Security::CertErrors *
Security::PeerConnector::sslCrtvdCheckForErrors(Ssl::CertValidationResponse const &resp, Ssl::ErrorDetail *& errDetails)
{
    ACLFilledChecklist *check = NULL;
    if (acl_access *acl = ::Config.ssl_client.cert_error) {
        check = new ACLFilledChecklist(acl, request.getRaw(), dash_str);
        check->al = al;
    }

    Security::CertErrors *errs = nullptr;
    Security::SessionPointer session(fd_table[serverConnection()->fd].ssl);
    typedef Ssl::CertValidationResponse::RecvdErrors::const_iterator SVCRECI;
    for (SVCRECI i = resp.errors.begin(); i != resp.errors.end(); ++i) {
        debugs(83, 7, "Error item: " << i->error_no << " " << i->error_reason);

        assert(i->error_no != SSL_ERROR_NONE);

        if (!errDetails) {
            bool allowed = false;
            if (check) {
                check->sslErrors = new Security::CertErrors(Security::CertError(i->error_no, i->cert, i->error_depth));
                if (check->fastCheck() == ACCESS_ALLOWED)
                    allowed = true;
            }
            // else the Config.ssl_client.cert_error access list is not defined
            // and the first error will cause the error page

            if (allowed) {
                debugs(83, 3, "bypassing SSL error " << i->error_no << " in " << "buffer");
            } else {
                debugs(83, 5, "confirming SSL error " << i->error_no);
                X509 *brokenCert = i->cert.get();
                Security::CertPointer peerCert(SSL_get_peer_certificate(session.get()));
                const char *aReason = i->error_reason.empty() ? NULL : i->error_reason.c_str();
                errDetails = new Ssl::ErrorDetail(i->error_no, peerCert.get(), brokenCert, aReason);
            }
            if (check) {
                delete check->sslErrors;
                check->sslErrors = NULL;
            }
        }

        if (!errs)
            errs = new Security::CertErrors(Security::CertError(i->error_no, i->cert, i->error_depth));
        else
            errs->push_back_unique(Security::CertError(i->error_no, i->cert, i->error_depth));
    }
    if (check)
        delete check;

    return errs;
}
#endif

/// A wrapper for Comm::SetSelect() notifications.
void
Security::PeerConnector::NegotiateSsl(int, void *data)
{
    PeerConnector *pc = static_cast<Security::PeerConnector *>(data);
    // Use job calls to add done() checks and other job logic/protections.
    CallJobHere(83, 7, pc, Security::PeerConnector, negotiate);
}

void
Security::PeerConnector::handleNegotiateError(const int ret)
{
#if USE_OPENSSL
    const int fd = serverConnection()->fd;
    unsigned long ssl_lib_error = SSL_ERROR_NONE;
    Security::SessionPointer session(fd_table[fd].ssl);
    const int ssl_error = SSL_get_error(session.get(), ret);

    switch (ssl_error) {
    case SSL_ERROR_WANT_READ:
        noteWantRead();
        return;

    case SSL_ERROR_WANT_WRITE:
        noteWantWrite();
        return;

    case SSL_ERROR_SSL:
    case SSL_ERROR_SYSCALL:
        ssl_lib_error = ERR_get_error();
        // proceed to the general error handling code
        break;
    default:
        // no special error handling for all other errors
        break;
    }

    // Log connection details, if any
    recordNegotiationDetails();
    noteNegotiationError(ret, ssl_error, ssl_lib_error);
#endif
}

void
Security::PeerConnector::noteWantRead()
{
    const int fd = serverConnection()->fd;
#if USE_OPENSSL
    Security::SessionPointer session(fd_table[fd].ssl);
    BIO *b = SSL_get_rbio(session.get());
    Ssl::ServerBio *srvBio = static_cast<Ssl::ServerBio *>(b->ptr);
    if (srvBio->holdRead()) {
        if (srvBio->gotHello()) {
            if (checkForMissingCertificates())
                return; // Wait to download certificates before proceed.

            srvBio->holdRead(false);
            // schedule a negotiateSSl to allow openSSL parse received data
            Security::PeerConnector::NegotiateSsl(fd, this);
            return;
        } else if (srvBio->gotHelloFailed()) {
            srvBio->holdRead(false);
            debugs(83, DBG_IMPORTANT, "Error parsing SSL Server Hello Message on FD " << fd);
            // schedule a negotiateSSl to allow openSSL parse received data
            Security::PeerConnector::NegotiateSsl(fd, this);
            return;
        }
    }
#endif
    setReadTimeout();
    Comm::SetSelect(fd, COMM_SELECT_READ, &NegotiateSsl, this, 0);
}

void
Security::PeerConnector::noteWantWrite()
{
    const int fd = serverConnection()->fd;
    Comm::SetSelect(fd, COMM_SELECT_WRITE, &NegotiateSsl, this, 0);
    return;
}

void
Security::PeerConnector::noteNegotiationError(const int ret, const int ssl_error, const int ssl_lib_error)
{
#if USE_OPENSSL // not used unless OpenSSL enabled.
#if defined(EPROTO)
    int sysErrNo = EPROTO;
#else
    int sysErrNo = EACCES;
#endif

    // store/report errno when ssl_error is SSL_ERROR_SYSCALL, ssl_lib_error is 0, and ret is -1
    if (ssl_error == SSL_ERROR_SYSCALL && ret == -1 && ssl_lib_error == 0)
        sysErrNo = errno;

    const int fd = serverConnection()->fd;
    debugs(83, DBG_IMPORTANT, "Error negotiating SSL on FD " << fd <<
           ": " << Security::ErrorString(ssl_lib_error) << " (" <<
           ssl_error << "/" << ret << "/" << errno << ")");

    ErrorState *anErr = NULL;
    if (request != NULL)
        anErr = ErrorState::NewForwarding(ERR_SECURE_CONNECT_FAIL, request.getRaw());
    else
        anErr = new ErrorState(ERR_SECURE_CONNECT_FAIL, Http::scServiceUnavailable, NULL);
    anErr->xerrno = sysErrNo;

    Security::SessionPointer session(fd_table[fd].ssl);
    Ssl::ErrorDetail *errFromFailure = static_cast<Ssl::ErrorDetail *>(SSL_get_ex_data(session.get(), ssl_ex_index_ssl_error_detail));
    if (errFromFailure != NULL) {
        // The errFromFailure is attached to the ssl object
        // and will be released when ssl object destroyed.
        // Copy errFromFailure to a new Ssl::ErrorDetail object
        anErr->detail = new Ssl::ErrorDetail(*errFromFailure);
    } else {
        // server_cert can be NULL here
        X509 *server_cert = SSL_get_peer_certificate(session.get());
        anErr->detail = new Ssl::ErrorDetail(SQUID_ERR_SSL_HANDSHAKE, server_cert, NULL);
        X509_free(server_cert);
    }

    if (ssl_lib_error != SSL_ERROR_NONE)
        anErr->detail->setLibError(ssl_lib_error);

    noteNegotiationDone(anErr);
    bail(anErr);
#endif
}

void
Security::PeerConnector::bail(ErrorState *error)
{
    Must(error); // or the recepient will not know there was a problem
    Must(callback != NULL);
    CbDialer *dialer = dynamic_cast<CbDialer*>(callback->getDialer());
    Must(dialer);
    dialer->answer().error = error;

    callBack();
    // Our job is done. The callabck recepient will probably close the failed
    // peer connection and try another peer or go direct (if possible). We
    // can close the connection ourselves (our error notification would reach
    // the recepient before the fd-closure notification), but we would rather
    // minimize the number of fd-closure notifications and let the recepient
    // manage the TCP state of the connection.
}

void
Security::PeerConnector::callBack()
{
    AsyncCall::Pointer cb = callback;
    // Do this now so that if we throw below, swanSong() assert that we _tried_
    // to call back holds.
    callback = NULL; // this should make done() true

    // remove close handler
    comm_remove_close_handler(serverConnection()->fd, closeHandler);

    CbDialer *dialer = dynamic_cast<CbDialer*>(cb->getDialer());
    Must(dialer);
    dialer->answer().conn = serverConnection();
    ScheduleCallHere(cb);
}

void
Security::PeerConnector::swanSong()
{
    // XXX: unregister fd-closure monitoring and CommSetSelect interest, if any
    AsyncJob::swanSong();
    if (callback != NULL) { // paranoid: we have left the caller waiting
        debugs(83, DBG_IMPORTANT, "BUG: Unexpected state while connecting to a cache_peer or origin server");
        ErrorState *anErr = new ErrorState(ERR_GATEWAY_FAILURE, Http::scInternalServerError, request.getRaw());
        bail(anErr);
        assert(!callback);
        return;
    }
}

const char *
Security::PeerConnector::status() const
{
    static MemBuf buf;
    buf.reset();

    // TODO: redesign AsyncJob::status() API to avoid this
    // id and stop reason reporting duplication.
    buf.append(" [", 2);
    if (stopReason != NULL) {
        buf.append("Stopped, reason:", 16);
        buf.appendf("%s",stopReason);
    }
    if (serverConn != NULL)
        buf.appendf(" FD %d", serverConn->fd);
    buf.appendf(" %s%u]", id.prefix(), id.value);
    buf.terminate();

    return buf.content();
}

#if USE_OPENSSL
/// CallDialer to allow use Downloader objects within PeerConnector class.
class PeerConnectorCertDownloaderDialer: public Downloader::CbDialer
{
public:
    typedef void (Security::PeerConnector::*Method)(SBuf &object, int status);

    PeerConnectorCertDownloaderDialer(Method method, Security::PeerConnector *pc):
        method_(method),
        peerConnector_(pc) {}

    /* CallDialer API */
    virtual bool canDial(AsyncCall &call) { return peerConnector_.valid(); }
    virtual void dial(AsyncCall &call) { ((&(*peerConnector_))->*method_)(object, status); }
    Method method_; ///< The Security::PeerConnector method to dial
    CbcPointer<Security::PeerConnector> peerConnector_; ///< The Security::PeerConnector object
};

void
Security::PeerConnector::startCertDownloading(SBuf &url)
{
    AsyncCall::Pointer certCallback = asyncCall(81, 4,
                                      "Security::PeerConnector::certDownloadingDone",
                                      PeerConnectorCertDownloaderDialer(&Security::PeerConnector::certDownloadingDone, this));

    const Downloader *csd = (request ? dynamic_cast<const Downloader*>(request->downloader.valid()) : nullptr);
    Downloader *dl = new Downloader(url, certCallback, csd ? csd->nestedLevel() + 1 : 1);
    AsyncJob::Start(dl);
}

void
Security::PeerConnector::certDownloadingDone(SBuf &obj, int downloadStatus)
{
    ++certsDownloads;
    debugs(81, 5, "Certificate downloading status: " << downloadStatus << " certificate size: " << obj.length());

    // get ServerBio from SSL object
    const int fd = serverConnection()->fd;
    Security::SessionPointer session(fd_table[fd].ssl);
    BIO *b = SSL_get_rbio(session.get());
    Ssl::ServerBio *srvBio = static_cast<Ssl::ServerBio *>(b->ptr);

    // Parse Certificate. Assume that it is in DER format.
    // According to RFC 4325:
    //  The server must provide a DER encoded certificate or a collection
    // collection of certificates in a "certs-only" CMS message.
    //  The applications MUST accept DER encoded certificates and SHOULD
    // be able to accept collection of certificates.
    // TODO: support collection of certificates
    const unsigned char *raw = (const unsigned char*)obj.rawContent();
    if (X509 *cert = d2i_X509(NULL, &raw, obj.length())) {
        char buffer[1024];
        debugs(81, 5, "Retrieved certificate: " << X509_NAME_oneline(X509_get_subject_name(cert), buffer, 1024));
        const Security::CertList &certsList = srvBio->serverCertificatesIfAny();
        if (const char *issuerUri = Ssl::uriOfIssuerIfMissing(cert,  certsList)) {
            urlsOfMissingCerts.push(SBuf(issuerUri));
        }
        Ssl::SSL_add_untrusted_cert(session.get(), cert);
    }

    // Check if there are URIs to download from and if yes start downloading
    // the first in queue.
    if (urlsOfMissingCerts.size() && certsDownloads <= MaxCertsDownloads) {
        startCertDownloading(urlsOfMissingCerts.front());
        urlsOfMissingCerts.pop();
        return;
    }

    srvBio->holdRead(false);
    Security::PeerConnector::NegotiateSsl(serverConnection()->fd, this);
}

bool
Security::PeerConnector::checkForMissingCertificates()
{
    // Check for nested SSL certificates downloads. For example when the
    // certificate located in an SSL site which requires to download a
    // a missing certificate (... from an SSL site which requires to ...).

    const Downloader *csd = (request ? request->downloader.get() : nullptr);
    if (csd && csd->nestedLevel() >= MaxNestedDownloads)
        return false;

    const int fd = serverConnection()->fd;
    Security::SessionPointer session(fd_table[fd].ssl);
    BIO *b = SSL_get_rbio(session.get());
    Ssl::ServerBio *srvBio = static_cast<Ssl::ServerBio *>(b->ptr);
    const Security::CertList &certs = srvBio->serverCertificatesIfAny();

    if (certs.size()) {
        debugs(83, 5, "SSL server sent " << certs.size() << " certificates");
        Ssl::missingChainCertificatesUrls(urlsOfMissingCerts, certs);
        if (urlsOfMissingCerts.size()) {
            startCertDownloading(urlsOfMissingCerts.front());
            urlsOfMissingCerts.pop();
            return true;
        }
    }

    return false;
}
#endif //USE_OPENSSL
<|MERGE_RESOLUTION|>--- conflicted
+++ resolved
@@ -101,21 +101,13 @@
 {
     Security::ContextPointer ctx(getTlsContext());
 
-<<<<<<< HEAD
     if (!ctx || !Security::CreateClientSession(ctx, serverConnection(), "server https start")) {
+        const auto xerrno = errno;
         if (!ctx) {
             debugs(83, DBG_IMPORTANT, "Error initializing TLS connection: No security context.");
         } // else CreateClientSession() did the appropriate debugs() already
         ErrorState *anErr = new ErrorState(ERR_SOCKET_FAILURE, Http::scInternalServerError, request.getRaw());
-        anErr->xerrno = errno;
-=======
-    if (!Ssl::CreateClient(ctx, serverConnection(), "server https start")) {
-        const auto xerrno = errno;
-        const auto ssl_error = ERR_get_error();
-        ErrorState *anErr = new ErrorState(ERR_SOCKET_FAILURE, Http::scInternalServerError, request.getRaw());
         anErr->xerrno = xerrno;
-        debugs(83, DBG_IMPORTANT, "Error allocating TLS handle: " << Security::ErrorString(ssl_error));
->>>>>>> c438bcf1
         noteNegotiationDone(anErr);
         bail(anErr);
         return false;
