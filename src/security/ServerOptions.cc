--- conflicted
+++ resolved
@@ -354,16 +354,13 @@
     return bool(clientCaStack);
 }
 
-<<<<<<< HEAD
-/// Apply tls-dh config, synchronizing parsedDhParams with dhParamsFile.
-=======
+/// Applies tls-dh config, synchronizing parsedDhParams with dhParamsFile.
 /// Interprets DHE parameters stored in a previously configured dhParamsFile.
 /// These DHE parameters are orthogonal to ECDHE curve name that may also be
 /// configured when naming that DHE parameters configuration file. When both are
 /// configured, the server selects either FFDHE or ECDHE key exchange mechanism
 /// (and its cipher suites) depending on client-supported cipher suites.
 /// \sa Security::ServerOptions::updateContextEecdh() and RFC 7919 Section 1.2
->>>>>>> 1723d15c
 void
 Security::ServerOptions::loadDhParams()
 {
