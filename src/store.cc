/*
 * Copyright (C) 1996-2023 The Squid Software Foundation and contributors
 *
 * Squid software is distributed under GPLv2+ license and includes
 * contributions from numerous individuals and organizations.
 * Please see the COPYING and CONTRIBUTORS files for details.
 */

/* DEBUG: section 20    Storage Manager */

#include "squid.h"
#include "base/AsyncCbdataCalls.h"
#include "base/PackableStream.h"
#include "base/TextException.h"
#include "CacheDigest.h"
#include "CacheManager.h"
#include "CollapsedForwarding.h"
#include "comm/Connection.h"
#include "comm/Read.h"
#include "debug/Messages.h"
#if HAVE_DISKIO_MODULE_IPCIO
#include "DiskIO/IpcIo/IpcIoFile.h"
#endif
#include "ETag.h"
#include "event.h"
#include "fde.h"
#include "globals.h"
#include "http.h"
#include "HttpReply.h"
#include "HttpRequest.h"
#include "mem_node.h"
#include "MemObject.h"
#include "MemStore.h"
#include "mgr/Registration.h"
#include "mgr/StoreIoAction.h"
#include "repl_modules.h"
#include "RequestFlags.h"
#include "sbuf/Stream.h"
#include "SquidConfig.h"
#include "SquidMath.h"
#include "StatCounters.h"
#include "stmem.h"
#include "Store.h"
#include "store/Controller.h"
#include "store/Disk.h"
#include "store/Disks.h"
#include "store/SwapMetaOut.h"
#include "store_digest.h"
#include "store_key_md5.h"
#include "store_log.h"
#include "store_rebuild.h"
#include "StoreClient.h"
#include "StoreIOState.h"
#include "StrList.h"
#include "swap_log_op.h"
#include "tools.h"
#if USE_DELAY_POOLS
#include "DelayPools.h"
#endif

/** StoreEntry uses explicit new/delete operators, which set pool chunk size to 2MB
 * XXX: convert to MEMPROXY_CLASS() API
 */
#include "mem/Allocator.h"
#include "mem/Pool.h"

#include <climits>
#include <stack>

#define REBUILD_TIMESTAMP_DELTA_MAX 2

#define STORE_IN_MEM_BUCKETS            (229)

// TODO: Convert these string constants to enum string-arrays generated

const char *memStatusStr[] = {
    "NOT_IN_MEMORY",
    "IN_MEMORY"
};

const char *pingStatusStr[] = {
    "PING_NONE",
    "PING_WAITING",
    "PING_DONE"
};

const char *storeStatusStr[] = {
    "STORE_OK",
    "STORE_PENDING"
};

const char *swapStatusStr[] = {
    "SWAPOUT_NONE",
    "SWAPOUT_WRITING",
    "SWAPOUT_DONE",
    "SWAPOUT_FAILED"
};

/*
 * This defines an repl type
 */

typedef struct _storerepl_entry storerepl_entry_t;

struct _storerepl_entry {
    const char *typestr;
    REMOVALPOLICYCREATE *create;
};

static storerepl_entry_t *storerepl_list = nullptr;

/*
 * local function prototypes
 */
static int getKeyCounter(void);
static OBJH storeCheckCachableStats;
static EVH storeLateRelease;

/*
 * local variables
 */
static std::stack<StoreEntry*> LateReleaseStack;
Mem::Allocator *StoreEntry::pool = nullptr;

void
Store::Stats(StoreEntry * output)
{
    assert(output);
    Root().stat(*output);
}

/// reports the current state of Store-related queues
static void
StatQueues(StoreEntry *e)
{
    assert(e);
    PackableStream stream(*e);
    CollapsedForwarding::StatQueue(stream);
#if HAVE_DISKIO_MODULE_IPCIO
    stream << "\n";
    IpcIoFile::StatQueue(stream);
#endif
    stream.flush();
}

// XXX: new/delete operators need to be replaced with MEMPROXY_CLASS
// definitions but doing so exposes bug 4370, and maybe 4354 and 4355
void *
StoreEntry::operator new (size_t bytecount)
{
    assert(bytecount == sizeof (StoreEntry));

    if (!pool) {
        pool = memPoolCreate ("StoreEntry", bytecount);
    }

    return pool->alloc();
}

void
StoreEntry::operator delete (void *address)
{
    pool->freeOne(address);
}

bool
StoreEntry::makePublic(const KeyScope scope)
{
    /* This object can be cached for a long time */
    return !EBIT_TEST(flags, RELEASE_REQUEST) && setPublicKey(scope);
}

void
StoreEntry::makePrivate(const bool shareable)
{
    releaseRequest(shareable); /* delete object when not used */
}

void
StoreEntry::clearPrivate()
{
    assert(!EBIT_TEST(flags, RELEASE_REQUEST));
    EBIT_CLR(flags, KEY_PRIVATE);
    shareableWhenPrivate = false;
}

bool
StoreEntry::cacheNegatively()
{
    /* This object may be negatively cached */
    if (makePublic()) {
        negativeCache();
        return true;
    }
    return false;
}

size_t
StoreEntry::inUseCount()
{
    if (!pool)
        return 0;
    return pool->getInUseCount();
}

const char *
StoreEntry::getMD5Text() const
{
    return storeKeyText((const cache_key *)key);
}

size_t
StoreEntry::bytesWanted (Range<size_t> const aRange, bool ignoreDelayPools) const
{
    if (mem_obj == nullptr)
        return aRange.end;

#if URL_CHECKSUM_DEBUG

    mem_obj->checkUrlChecksum();

#endif

    if (!mem_obj->readAheadPolicyCanRead())
        return 0;

    return mem_obj->mostBytesWanted(aRange.end, ignoreDelayPools);
}

bool
StoreEntry::checkDeferRead(int) const
{
    return (bytesWanted(Range<size_t>(0,INT_MAX)) == 0);
}

void
StoreEntry::setNoDelay(bool const newValue)
{
    if (mem_obj)
        mem_obj->setNoDelay(newValue);
}

// XXX: Type names mislead. STORE_DISK_CLIENT actually means that we should
//      open swapin file, aggressively trim memory, and ignore read-ahead gap.
//      It does not mean we will read from disk exclusively (or at all!).
//      STORE_MEM_CLIENT covers all other cases, including in-memory entries,
//      newly created entries, and entries not backed by disk or memory cache.
// XXX: May create STORE_DISK_CLIENT with no disk caching configured.
// XXX: Collapsed clients cannot predict their type.
store_client_t
StoreEntry::storeClientType() const
{
    /* The needed offset isn't in memory
     * XXX TODO: this is wrong for range requests
     * as the needed offset may *not* be 0, AND
     * offset 0 in the memory object is the HTTP headers.
     */

    assert(mem_obj);

    debugs(20, 7, *this << " inmem_lo=" << mem_obj->inmem_lo);

    if (mem_obj->inmem_lo)
        return STORE_DISK_CLIENT;

    if (EBIT_TEST(flags, ENTRY_ABORTED)) {
        /* I don't think we should be adding clients to aborted entries */
        debugs(20, DBG_IMPORTANT, "storeClientType: adding to ENTRY_ABORTED entry");
        return STORE_MEM_CLIENT;
    }

    if (swapoutFailed())
        return STORE_MEM_CLIENT;

    if (store_status == STORE_OK) {
        /* the object has completed. */

        if (mem_obj->inmem_lo == 0 && !isEmpty()) {
            if (swappedOut()) {
                debugs(20,7, mem_obj << " lo: " << mem_obj->inmem_lo << " hi: " << mem_obj->endOffset() << " size: " << mem_obj->object_sz);
                if (mem_obj->endOffset() == mem_obj->object_sz) {
                    /* hot object fully swapped in (XXX: or swapped out?) */
                    return STORE_MEM_CLIENT;
                }
            } else {
                /* Memory-only, or currently being swapped out */
                return STORE_MEM_CLIENT;
            }
        }
        debugs(20, 7, "STORE_OK STORE_DISK_CLIENT");
        return STORE_DISK_CLIENT;
    }

    /* here and past, entry is STORE_PENDING */
    /*
     * If this is the first client, let it be the mem client
     */
<<<<<<< HEAD
    if (mem_obj->nclients == 1) // XXX: nclients is incremented after we are called
=======
    if (mem_obj->nclients == 0)
>>>>>>> b84e2b38
        return STORE_MEM_CLIENT;

    /*
     * If there is no disk file to open yet, we must make this a
     * mem client.  If we can't open the swapin file before writing
     * to the client, there is no guarantee that we will be able
     * to open it later when we really need it.
     */
    if (swap_status == SWAPOUT_NONE)
        return STORE_MEM_CLIENT;

    // TODO: The above "must make this a mem client" logic contradicts "Slight
    // weirdness" logic in store_client::doCopy() that converts hits to misses
    // on startSwapin() failures. We should probably attempt to open a swapin
    // file _here_ instead (and avoid STORE_DISK_CLIENT designation for clients
    // that fail to do so). That would also address a similar problem with Rock
    // store that does not yet support swapin during SWAPOUT_WRITING.

    /*
     * otherwise, make subsequent clients read from disk so they
     * can not delay the first, and vice-versa.
     */
    debugs(20, 7, "STORE_PENDING STORE_DISK_CLIENT");
    return STORE_DISK_CLIENT;
}

StoreEntry::StoreEntry() :
    mem_obj(nullptr),
    timestamp(-1),
    lastref(-1),
    expires(-1),
    lastModified_(-1),
    swap_file_sz(0),
    refcount(0),
    flags(0),
    swap_filen(-1),
    swap_dirn(-1),
    mem_status(NOT_IN_MEMORY),
    ping_status(PING_NONE),
    store_status(STORE_PENDING),
    swap_status(SWAPOUT_NONE),
    lock_count(0),
    shareableWhenPrivate(false)
{
    debugs(20, 5, "StoreEntry constructed, this=" << this);
}

StoreEntry::~StoreEntry()
{
    debugs(20, 5, "StoreEntry destructed, this=" << this);
}

#if USE_ADAPTATION
void
StoreEntry::deferProducer(const AsyncCall::Pointer &producer)
{
    if (!deferredProducer)
        deferredProducer = producer;
    else
        debugs(20, 5, "Deferred producer call is already set to: " <<
               *deferredProducer << ", requested call: " << *producer);
}

void
StoreEntry::kickProducer()
{
    if (deferredProducer != nullptr) {
        ScheduleCallHere(deferredProducer);
        deferredProducer = nullptr;
    }
}
#endif

void
StoreEntry::destroyMemObject()
{
    debugs(20, 3, mem_obj << " in " << *this);

    if (hasTransients())
        Store::Root().transientsDisconnect(*this);
    if (hasMemStore())
        Store::Root().memoryDisconnect(*this);

    if (auto memObj = mem_obj) {
        setMemStatus(NOT_IN_MEMORY);
        mem_obj = nullptr;
        delete memObj;
    }
}

void
destroyStoreEntry(void *data)
{
    debugs(20, 3, "destroyStoreEntry: destroying " <<  data);
    StoreEntry *e = static_cast<StoreEntry *>(static_cast<hash_link *>(data));
    assert(e != nullptr);

    if (e->hasDisk())
        e->disk().disconnect(*e);

    e->destroyMemObject();

    e->hashDelete();

    assert(e->key == nullptr);

    delete e;
}

/* ----- INTERFACE BETWEEN STORAGE MANAGER AND HASH TABLE FUNCTIONS --------- */

void
StoreEntry::hashInsert(const cache_key * someKey)
{
    debugs(20, 3, "StoreEntry::hashInsert: Inserting Entry " << *this << " key '" << storeKeyText(someKey) << "'");
    assert(!key);
    key = storeKeyDup(someKey);
    hash_join(store_table, this);
}

void
StoreEntry::hashDelete()
{
    if (key) { // some test cases do not create keys and do not hashInsert()
        hash_remove_link(store_table, this);
        storeKeyFree((const cache_key *)key);
        key = nullptr;
    }
}

/* -------------------------------------------------------------------------- */

void
StoreEntry::lock(const char *context)
{
    ++lock_count;
    debugs(20, 3, context << " locked key " << getMD5Text() << ' ' << *this);
}

void
StoreEntry::touch()
{
    lastref = squid_curtime;
}

void
StoreEntry::releaseRequest(const bool shareable)
{
    debugs(20, 3, shareable << ' ' << *this);
    if (!shareable)
        shareableWhenPrivate = false; // may already be false
    if (EBIT_TEST(flags, RELEASE_REQUEST))
        return;
    setPrivateKey(shareable, true);
}

int
StoreEntry::unlock(const char *context)
{
    debugs(20, 3, (context ? context : "somebody") <<
           " unlocking key " << getMD5Text() << ' ' << *this);
    assert(lock_count > 0);
    --lock_count;

    if (lock_count)
        return (int) lock_count;

    abandon(context);
    return 0;
}

/// keep the unlocked StoreEntry object in the local store_table (if needed) or
/// delete it (otherwise)
void
StoreEntry::doAbandon(const char *context)
{
    debugs(20, 5, *this << " via " << (context ? context : "somebody"));
    assert(!locked());
    assert(storePendingNClients(this) == 0);

    // Both aborted local writers and aborted local readers (of remote writers)
    // are STORE_PENDING, but aborted readers should never release().
    if (EBIT_TEST(flags, RELEASE_REQUEST) ||
            (store_status == STORE_PENDING && !Store::Root().transientsReader(*this))) {
        this->release();
        return;
    }

    Store::Root().handleIdleEntry(*this); // may delete us
}

StoreEntry *
storeGetPublic(const char *uri, const HttpRequestMethod& method)
{
    return Store::Root().find(storeKeyPublic(uri, method));
}

StoreEntry *
storeGetPublicByRequestMethod(HttpRequest * req, const HttpRequestMethod& method, const KeyScope keyScope)
{
    return Store::Root().find(storeKeyPublicByRequestMethod(req, method, keyScope));
}

StoreEntry *
storeGetPublicByRequest(HttpRequest * req, const KeyScope keyScope)
{
    StoreEntry *e = storeGetPublicByRequestMethod(req, req->method, keyScope);

    if (e == nullptr && req->method == Http::METHOD_HEAD)
        /* We can generate a HEAD reply from a cached GET object */
        e = storeGetPublicByRequestMethod(req, Http::METHOD_GET, keyScope);

    return e;
}

static int
getKeyCounter(void)
{
    static int key_counter = 0;

    if (++key_counter < 0)
        key_counter = 1;

    return key_counter;
}

/* RBC 20050104 AFAICT this should become simpler:
 * rather than reinserting with a special key it should be marked
 * as 'released' and then cleaned up when refcounting indicates.
 * the StoreHashIndex could well implement its 'released' in the
 * current manner.
 * Also, clean log writing should skip over ia,t
 * Otherwise, we need a 'remove from the index but not the store
 * concept'.
 */
void
StoreEntry::setPrivateKey(const bool shareable, const bool permanent)
{
    debugs(20, 3, shareable << permanent << ' ' << *this);
    if (permanent)
        EBIT_SET(flags, RELEASE_REQUEST); // may already be set
    if (!shareable)
        shareableWhenPrivate = false; // may already be false

    if (EBIT_TEST(flags, KEY_PRIVATE))
        return;

    if (key) {
        Store::Root().evictCached(*this); // all caches/workers will know
        hashDelete();
    }

    if (mem_obj && mem_obj->hasUris())
        mem_obj->id = getKeyCounter();
    const cache_key *newkey = storeKeyPrivate();

    assert(hash_lookup(store_table, newkey) == nullptr);
    EBIT_SET(flags, KEY_PRIVATE);
    shareableWhenPrivate = shareable;
    hashInsert(newkey);
}

bool
StoreEntry::setPublicKey(const KeyScope scope)
{
    debugs(20, 3, *this);
    if (key && !EBIT_TEST(flags, KEY_PRIVATE))
        return true; // already public

    assert(mem_obj);

    /*
     * We can't make RELEASE_REQUEST objects public.  Depending on
     * when RELEASE_REQUEST gets set, we might not be swapping out
     * the object.  If we're not swapping out, then subsequent
     * store clients won't be able to access object data which has
     * been freed from memory.
     *
     * If RELEASE_REQUEST is set, setPublicKey() should not be called.
     */

    assert(!EBIT_TEST(flags, RELEASE_REQUEST));

    try {
        EntryGuard newVaryMarker(adjustVary(), "setPublicKey+failure");
        const cache_key *pubKey = calcPublicKey(scope);
        Store::Root().addWriting(this, pubKey);
        forcePublicKey(pubKey);
        newVaryMarker.unlockAndReset("setPublicKey+success");
        return true;
    } catch (const std::exception &ex) {
        debugs(20, 2, "for " << *this << " failed: " << ex.what());
    }
    return false;
}

void
StoreEntry::clearPublicKeyScope()
{
    if (!key || EBIT_TEST(flags, KEY_PRIVATE))
        return; // probably the old public key was deleted or made private

    // TODO: adjustVary() when collapsed revalidation supports that

    const cache_key *newKey = calcPublicKey(ksDefault);
    if (!storeKeyHashCmp(key, newKey))
        return; // probably another collapsed revalidation beat us to this change

    forcePublicKey(newKey);
}

/// Unconditionally sets public key for this store entry.
/// Releases the old entry with the same public key (if any).
void
StoreEntry::forcePublicKey(const cache_key *newkey)
{
    debugs(20, 3, storeKeyText(newkey) << " for " << *this);
    assert(mem_obj);

    if (StoreEntry *e2 = (StoreEntry *)hash_lookup(store_table, newkey)) {
        assert(e2 != this);
        debugs(20, 3, "releasing clashing " << *e2);
        e2->release(true);
    }

    if (key)
        hashDelete();

    clearPrivate();

    assert(mem_obj->hasUris());
    hashInsert(newkey);

    if (hasDisk())
        storeDirSwapLog(this, SWAP_LOG_ADD);
}

/// Calculates correct public key for feeding forcePublicKey().
/// Assumes adjustVary() has been called for this entry already.
const cache_key *
StoreEntry::calcPublicKey(const KeyScope keyScope)
{
    assert(mem_obj);
    return mem_obj->request ? storeKeyPublicByRequest(mem_obj->request.getRaw(), keyScope) :
           storeKeyPublic(mem_obj->storeId(), mem_obj->method, keyScope);
}

/// Updates mem_obj->request->vary_headers to reflect the current Vary.
/// The vary_headers field is used to calculate the Vary marker key.
/// Releases the old Vary marker with an outdated key (if any).
/// \returns new (locked) Vary marker StoreEntry or, if none was needed, nil
/// \throws std::exception on failures
StoreEntry *
StoreEntry::adjustVary()
{
    assert(mem_obj);

    if (!mem_obj->request)
        return nullptr;

    HttpRequestPointer request(mem_obj->request);
    const auto &reply = mem_obj->freshestReply();

    if (mem_obj->vary_headers.isEmpty()) {
        /* First handle the case where the object no longer varies */
        request->vary_headers.clear();
    } else {
        if (!request->vary_headers.isEmpty() && request->vary_headers.cmp(mem_obj->vary_headers) != 0) {
            /* Oops.. the variance has changed. Kill the base object
             * to record the new variance key
             */
            request->vary_headers.clear();       /* free old "bad" variance key */
            if (StoreEntry *pe = storeGetPublic(mem_obj->storeId(), mem_obj->method))
                pe->release(true);
        }

        /* Make sure the request knows the variance status */
        if (request->vary_headers.isEmpty())
            request->vary_headers = httpMakeVaryMark(request.getRaw(), &reply);
    }

    // TODO: storeGetPublic() calls below may create unlocked entries.
    // We should add/use storeHas() API or lock/unlock those entries.
    if (!mem_obj->vary_headers.isEmpty() && !storeGetPublic(mem_obj->storeId(), mem_obj->method)) {
        /* Create "vary" base object */
        StoreEntry *pe = storeCreateEntry(mem_obj->storeId(), mem_obj->logUri(), request->flags, request->method);
        // XXX: storeCreateEntry() already tries to make `pe` public under
        // certain conditions. If those conditions do not apply to Vary markers,
        // then refactor to call storeCreatePureEntry() above.  Otherwise,
        // refactor to simply check whether `pe` is already public below.
        if (!pe->makePublic()) {
            pe->unlock("StoreEntry::adjustVary+failed_makePublic");
            throw TexcHere("failed to make Vary marker public");
        }
        /* We are allowed to do this typecast */
        const HttpReplyPointer rep(new HttpReply);
        rep->setHeaders(Http::scOkay, "Internal marker object", "x-squid-internal/vary", -1, -1, squid_curtime + 100000);
        auto vary = reply.header.getList(Http::HdrType::VARY);

        if (vary.size()) {
            /* Again, we own this structure layout */
            rep->header.putStr(Http::HdrType::VARY, vary.termedBuf());
            vary.clean();
        }

#if X_ACCELERATOR_VARY
        vary = reply.header.getList(Http::HdrType::HDR_X_ACCELERATOR_VARY);

        if (vary.size() > 0) {
            /* Again, we own this structure layout */
            rep->header.putStr(Http::HdrType::HDR_X_ACCELERATOR_VARY, vary.termedBuf());
            vary.clean();
        }

#endif
        pe->replaceHttpReply(rep, false); // no write until timestampsSet()

        pe->timestampsSet();

        pe->startWriting(); // after timestampsSet()

        pe->completeSuccessfully("wrote the entire Vary marker object");

        return pe;
    }
    return nullptr;
}

StoreEntry *
storeCreatePureEntry(const char *url, const char *log_url, const HttpRequestMethod& method)
{
    StoreEntry *e = nullptr;
    debugs(20, 3, "storeCreateEntry: '" << url << "'");

    e = new StoreEntry();
    e->createMemObject(url, log_url, method);

    e->store_status = STORE_PENDING;
    e->refcount = 0;
    e->lastref = squid_curtime;
    e->timestamp = -1;          /* set in StoreEntry::timestampsSet() */
    e->ping_status = PING_NONE;
    EBIT_SET(e->flags, ENTRY_VALIDATED);
    return e;
}

StoreEntry *
storeCreateEntry(const char *url, const char *logUrl, const RequestFlags &flags, const HttpRequestMethod& method)
{
    StoreEntry *e = storeCreatePureEntry(url, logUrl, method);
    e->lock("storeCreateEntry");

    if (!neighbors_do_private_keys && flags.hierarchical && flags.cachable && e->setPublicKey())
        return e;

    e->setPrivateKey(false, !flags.cachable);
    return e;
}

/* Mark object as expired */
void
StoreEntry::expireNow()
{
    debugs(20, 3, "StoreEntry::expireNow: '" << getMD5Text() << "'");
    expires = squid_curtime;
}

void
StoreEntry::write (StoreIOBuffer writeBuffer)
{
    assert(mem_obj != nullptr);
    /* This assert will change when we teach the store to update */
    assert(store_status == STORE_PENDING);

    // XXX: caller uses content offset, but we also store headers
    writeBuffer.offset += mem_obj->baseReply().hdr_sz;

    debugs(20, 5, "storeWrite: writing " << writeBuffer.length << " bytes for '" << getMD5Text() << "'");
    storeGetMemSpace(writeBuffer.length);
    mem_obj->write(writeBuffer);

    if (EBIT_TEST(flags, ENTRY_FWD_HDR_WAIT) && !mem_obj->readAheadPolicyCanRead()) {
        debugs(20, 3, "allow Store clients to get entry content after buffering too much for " << *this);
        EBIT_CLR(flags, ENTRY_FWD_HDR_WAIT);
    }

    invokeHandlers();
}

/* Append incoming data from a primary server to an entry. */
void
StoreEntry::append(char const *buf, int len)
{
    assert(mem_obj != nullptr);
    assert(len >= 0);
    assert(store_status == STORE_PENDING);

    StoreIOBuffer tempBuffer;
    tempBuffer.data = (char *)buf;
    tempBuffer.length = len;
    /*
     * XXX sigh, offset might be < 0 here, but it gets "corrected"
     * later.  This offset crap is such a mess.
     */
    tempBuffer.offset = mem_obj->endOffset() - mem_obj->baseReply().hdr_sz;
    write(tempBuffer);
}

void
StoreEntry::vappendf(const char *fmt, va_list vargs)
{
    LOCAL_ARRAY(char, buf, 4096);
    *buf = 0;
    int x;

    va_list ap;
    /* Fix of bug 753r. The value of vargs is undefined
     * after vsnprintf() returns. Make a copy of vargs
     * in case we loop around and call vsnprintf() again.
     */
    va_copy(ap,vargs);
    errno = 0;
    if ((x = vsnprintf(buf, sizeof(buf), fmt, ap)) < 0) {
        fatal(xstrerr(errno));
        return;
    }
    va_end(ap);

    if (x < static_cast<int>(sizeof(buf))) {
        append(buf, x);
        return;
    }

    // okay, do it the slow way.
    char *buf2 = new char[x+1];
    int y = vsnprintf(buf2, x+1, fmt, vargs);
    assert(y >= 0 && y == x);
    append(buf2, y);
    delete[] buf2;
}

// deprecated. use StoreEntry::appendf() instead.
void
storeAppendPrintf(StoreEntry * e, const char *fmt,...)
{
    va_list args;
    va_start(args, fmt);
    e->vappendf(fmt, args);
    va_end(args);
}

// deprecated. use StoreEntry::appendf() instead.
void
storeAppendVPrintf(StoreEntry * e, const char *fmt, va_list vargs)
{
    e->vappendf(fmt, vargs);
}

struct _store_check_cachable_hist {

    struct {
        int not_entry_cachable;
        int wrong_content_length;
        int too_big;
        int too_small;
        int private_key;
        int too_many_open_files;
        int too_many_open_fds;
        int missing_parts;
    } no;

    struct {
        int Default;
    } yes;
} store_check_cachable_hist;

int
storeTooManyDiskFilesOpen(void)
{
    if (Config.max_open_disk_fds == 0)
        return 0;

    if (store_open_disk_fd > Config.max_open_disk_fds)
        return 1;

    return 0;
}

int
StoreEntry::checkTooSmall()
{
    if (EBIT_TEST(flags, ENTRY_SPECIAL))
        return 0;

    if (STORE_OK == store_status)
        if (mem_obj->object_sz >= 0 &&
                mem_obj->object_sz < Config.Store.minObjectSize)
            return 1;

    const auto clen = mem().baseReply().content_length;
    if (clen >= 0 && clen < Config.Store.minObjectSize)
        return 1;
    return 0;
}

bool
StoreEntry::checkTooBig() const
{
    if (mem_obj->endOffset() > store_maxobjsize)
        return true;

    const auto clen = mem_obj->baseReply().content_length;
    return (clen >= 0 && clen > store_maxobjsize);
}

// TODO: move "too many open..." checks outside -- we are called too early/late
bool
StoreEntry::checkCachable()
{
    // XXX: This method is used for both memory and disk caches, but some
    // checks are specific to disk caches. Move them to mayStartSwapOut().

    // XXX: This method may be called several times, sometimes with different
    // outcomes, making store_check_cachable_hist counters misleading.

    // check this first to optimize handling of repeated calls for uncachables
    if (EBIT_TEST(flags, RELEASE_REQUEST)) {
        debugs(20, 2, "StoreEntry::checkCachable: NO: not cachable");
        ++store_check_cachable_hist.no.not_entry_cachable; // TODO: rename?
        return 0; // avoid rerequesting release below
    }

    if (store_status == STORE_OK && EBIT_TEST(flags, ENTRY_BAD_LENGTH)) {
        debugs(20, 2, "StoreEntry::checkCachable: NO: wrong content-length");
        ++store_check_cachable_hist.no.wrong_content_length;
    } else if (!mem_obj) {
        // XXX: In bug 4131, we forgetHit() without mem_obj, so we need
        // this segfault protection, but how can we get such a HIT?
        debugs(20, 2, "StoreEntry::checkCachable: NO: missing parts: " << *this);
        ++store_check_cachable_hist.no.missing_parts;
    } else if (checkTooBig()) {
        debugs(20, 2, "StoreEntry::checkCachable: NO: too big");
        ++store_check_cachable_hist.no.too_big;
    } else if (checkTooSmall()) {
        debugs(20, 2, "StoreEntry::checkCachable: NO: too small");
        ++store_check_cachable_hist.no.too_small;
    } else if (EBIT_TEST(flags, KEY_PRIVATE)) {
        debugs(20, 3, "StoreEntry::checkCachable: NO: private key");
        ++store_check_cachable_hist.no.private_key;
    } else if (hasDisk()) {
        /*
            * the remaining cases are only relevant if we haven't
            * started swapping out the object yet.
            */
        return 1;
    } else if (storeTooManyDiskFilesOpen()) {
        debugs(20, 2, "StoreEntry::checkCachable: NO: too many disk files open");
        ++store_check_cachable_hist.no.too_many_open_files;
    } else if (fdNFree() < RESERVED_FD) {
        debugs(20, 2, "StoreEntry::checkCachable: NO: too many FD's open");
        ++store_check_cachable_hist.no.too_many_open_fds;
    } else {
        ++store_check_cachable_hist.yes.Default;
        return 1;
    }

    releaseRequest();
    return 0;
}

void
storeCheckCachableStats(StoreEntry *sentry)
{
    storeAppendPrintf(sentry, "Category\t Count\n");
    storeAppendPrintf(sentry, "no.not_entry_cachable\t%d\n",
                      store_check_cachable_hist.no.not_entry_cachable);
    storeAppendPrintf(sentry, "no.wrong_content_length\t%d\n",
                      store_check_cachable_hist.no.wrong_content_length);
    storeAppendPrintf(sentry, "no.negative_cached\t%d\n",
                      0); // TODO: Remove this backward compatibility hack.
    storeAppendPrintf(sentry, "no.missing_parts\t%d\n",
                      store_check_cachable_hist.no.missing_parts);
    storeAppendPrintf(sentry, "no.too_big\t%d\n",
                      store_check_cachable_hist.no.too_big);
    storeAppendPrintf(sentry, "no.too_small\t%d\n",
                      store_check_cachable_hist.no.too_small);
    storeAppendPrintf(sentry, "no.private_key\t%d\n",
                      store_check_cachable_hist.no.private_key);
    storeAppendPrintf(sentry, "no.too_many_open_files\t%d\n",
                      store_check_cachable_hist.no.too_many_open_files);
    storeAppendPrintf(sentry, "no.too_many_open_fds\t%d\n",
                      store_check_cachable_hist.no.too_many_open_fds);
    storeAppendPrintf(sentry, "yes.default\t%d\n",
                      store_check_cachable_hist.yes.Default);
}

void
StoreEntry::lengthWentBad(const char *reason)
{
    debugs(20, 3, "because " << reason << ": " << *this);
    EBIT_SET(flags, ENTRY_BAD_LENGTH);
    releaseRequest();
}

void
StoreEntry::completeSuccessfully(const char * const whyWeAreSure)
{
    debugs(20, 3, whyWeAreSure << "; " << *this);
    complete();
}

void
StoreEntry::completeTruncated(const char * const truncationReason)
{
    lengthWentBad(truncationReason);
    complete();
}

void
StoreEntry::complete()
{
    debugs(20, 3, "storeComplete: '" << getMD5Text() << "'");

    // To preserve forwarding retries, call FwdState::complete() instead.
    EBIT_CLR(flags, ENTRY_FWD_HDR_WAIT);

    if (store_status != STORE_PENDING) {
        /*
         * if we're not STORE_PENDING, then probably we got aborted
         * and there should be NO clients on this entry
         */
        assert(EBIT_TEST(flags, ENTRY_ABORTED));
        assert(mem_obj->nclients == 0);
        return;
    }

    mem_obj->object_sz = mem_obj->endOffset();

    store_status = STORE_OK;

    assert(mem_status == NOT_IN_MEMORY);

    if (!EBIT_TEST(flags, ENTRY_BAD_LENGTH) && !validLength())
        lengthWentBad("!validLength() in complete()");

#if USE_CACHE_DIGESTS
    if (mem_obj->request)
        mem_obj->request->hier.store_complete_stop = current_time;

#endif
    /*
     * We used to call invokeHandlers, then storeSwapOut.  However,
     * Madhukar Reddy <myreddy@persistence.com> reported that
     * responses without content length would sometimes get released
     * in client_side, thinking that the response is incomplete.
     */
    invokeHandlers();
}

/*
 * Someone wants to abort this transfer.  Set the reason in the
 * request structure, call the callback and mark the
 * entry for releasing
 */
void
StoreEntry::abort()
{
    ++statCounter.aborted_requests;
    assert(store_status == STORE_PENDING);
    assert(mem_obj != nullptr);
    debugs(20, 6, "storeAbort: " << getMD5Text());

    lock("StoreEntry::abort");         /* lock while aborting */
    negativeCache();

    releaseRequest();

    EBIT_SET(flags, ENTRY_ABORTED);

    // allow the Store clients to be told about the problem
    EBIT_CLR(flags, ENTRY_FWD_HDR_WAIT);

    setMemStatus(NOT_IN_MEMORY);

    store_status = STORE_OK;

    /* Notify the server side */

    if (mem_obj->abortCallback) {
        ScheduleCallHere(mem_obj->abortCallback);
        mem_obj->abortCallback = nullptr;
    }

    /* XXX Should we reverse these two, so that there is no
     * unneeded disk swapping triggered?
     */
    /* Notify the client side */
    invokeHandlers();

    // abort swap out, invalidating what was created so far (release follows)
    swapOutFileClose(StoreIOState::writerGone);

    unlock("StoreEntry::abort");       /* unlock */
}

/**
 * Clear Memory storage to accommodate the given object len
 */
void
storeGetMemSpace(int size)
{
    Store::Root().freeMemorySpace(size);
}

/* thunk through to Store::Root().maintain(). Note that this would be better still
 * if registered against the root store itself, but that requires more complex
 * update logic - bigger fish to fry first. Long term each store when
 * it becomes active will self register
 */
void
Store::Maintain(void *)
{
    Store::Root().maintain();

    /* Reregister a maintain event .. */
    eventAdd("MaintainSwapSpace", Maintain, nullptr, 1.0, 1);

}

/* The maximum objects to scan for maintain storage space */
#define MAINTAIN_MAX_SCAN       1024
#define MAINTAIN_MAX_REMOVE     64

void
StoreEntry::release(const bool shareable)
{
    debugs(20, 3, shareable << ' ' << *this << ' ' << getMD5Text());
    /* If, for any reason we can't discard this object because of an
     * outstanding request, mark it for pending release */

    if (locked()) {
        releaseRequest(shareable);
        return;
    }

    if (Store::Controller::store_dirs_rebuilding && hasDisk()) {
        /* TODO: Teach disk stores to handle releases during rebuild instead. */

        // lock the entry until rebuilding is done
        lock("storeLateRelease");
        releaseRequest(shareable);
        LateReleaseStack.push(this);
        return;
    }

    storeLog(STORE_LOG_RELEASE, this);
    Store::Root().evictCached(*this);
    destroyStoreEntry(static_cast<hash_link *>(this));
}

static void
storeLateRelease(void *)
{
    StoreEntry *e;
    static int n = 0;

    if (Store::Controller::store_dirs_rebuilding) {
        eventAdd("storeLateRelease", storeLateRelease, nullptr, 1.0, 1);
        return;
    }

    // TODO: this works but looks unelegant.
    for (int i = 0; i < 10; ++i) {
        if (LateReleaseStack.empty()) {
            debugs(20, Important(30), "storeLateRelease: released " << n << " objects");
            return;
        } else {
            e = LateReleaseStack.top();
            LateReleaseStack.pop();
        }

        e->unlock("storeLateRelease");
        ++n;
    }

    eventAdd("storeLateRelease", storeLateRelease, nullptr, 0.0, 1);
}

/// whether the base response has all the body bytes we expect
/// \returns true for responses with unknown/unspecified body length
/// \returns true for responses with the right number of accumulated body bytes
bool
StoreEntry::validLength() const
{
    int64_t diff;
    assert(mem_obj != nullptr);
    const auto reply = &mem_obj->baseReply();
    debugs(20, 3, "storeEntryValidLength: Checking '" << getMD5Text() << "'");
    debugs(20, 5, "storeEntryValidLength:     object_len = " <<
           objectLen());
    debugs(20, 5, "storeEntryValidLength:         hdr_sz = " << reply->hdr_sz);
    debugs(20, 5, "storeEntryValidLength: content_length = " << reply->content_length);

    if (reply->content_length < 0) {
        debugs(20, 5, "storeEntryValidLength: Unspecified content length: " << getMD5Text());
        return 1;
    }

    if (reply->hdr_sz == 0) {
        debugs(20, 5, "storeEntryValidLength: Zero header size: " << getMD5Text());
        return 1;
    }

    if (mem_obj->method == Http::METHOD_HEAD) {
        debugs(20, 5, "storeEntryValidLength: HEAD request: " << getMD5Text());
        return 1;
    }

    if (reply->sline.status() == Http::scNotModified)
        return 1;

    if (reply->sline.status() == Http::scNoContent)
        return 1;

    diff = reply->hdr_sz + reply->content_length - objectLen();

    if (diff == 0)
        return 1;

    debugs(20, 3, "storeEntryValidLength: " << (diff < 0 ? -diff : diff)  << " bytes too " << (diff < 0 ? "big" : "small") <<"; '" << getMD5Text() << "'" );

    return 0;
}

static void
storeRegisterWithCacheManager(void)
{
    Mgr::RegisterAction("storedir", "Store Directory Stats", Store::Stats, 0, 1);
    Mgr::RegisterAction("store_io", "Store IO Interface Stats", &Mgr::StoreIoAction::Create, 0, 1);
    Mgr::RegisterAction("store_check_cachable_stats", "storeCheckCachable() Stats",
                        storeCheckCachableStats, 0, 1);
    Mgr::RegisterAction("store_queues", "SMP Transients and Caching Queues", StatQueues, 0, 1);
}

void
storeInit(void)
{
    mem_policy = createRemovalPolicy(Config.memPolicy);
    storeDigestInit();
    storeLogOpen();
    eventAdd("storeLateRelease", storeLateRelease, nullptr, 1.0, 1);
    Store::Root().init();
    storeRebuildStart();

    storeRegisterWithCacheManager();
}

void
storeConfigure(void)
{
    Store::Root().configure();
}

bool
StoreEntry::memoryCachable()
{
    if (!checkCachable())
        return 0;

    if (shutting_down)
        return 0; // avoid heavy optional work during shutdown

    if (mem_obj == nullptr)
        return 0;

    if (mem_obj->data_hdr.size() == 0)
        return 0;

    if (mem_obj->inmem_lo != 0)
        return 0;

    if (!Config.onoff.memory_cache_first && swappedOut() && refcount == 1)
        return 0;

    return 1;
}

int
StoreEntry::checkNegativeHit() const
{
    if (!EBIT_TEST(flags, ENTRY_NEGCACHED))
        return 0;

    if (expires <= squid_curtime)
        return 0;

    if (store_status != STORE_OK)
        return 0;

    return 1;
}

/**
 * Set object for negative caching.
 * Preserves any expiry information given by the server.
 * In absence of proper expiry info it will set to expire immediately,
 * or with HTTP-violations enabled the configured negative-TTL is observed
 */
void
StoreEntry::negativeCache()
{
    // XXX: should make the default for expires 0 instead of -1
    //      so we can distinguish "Expires: -1" from nothing.
    if (expires <= 0)
#if USE_HTTP_VIOLATIONS
        expires = squid_curtime + Config.negativeTtl;
#else
        expires = squid_curtime;
#endif
    if (expires > squid_curtime) {
        EBIT_SET(flags, ENTRY_NEGCACHED);
        debugs(20, 6, "expires = " << expires << " +" << (expires-squid_curtime) << ' ' << *this);
    }
}

int
expiresMoreThan(time_t expires, time_t when)
{
    if (expires < 0)            /* No Expires given */
        return 1;

    return (expires > (squid_curtime + when));
}

int
StoreEntry::validToSend() const
{
    if (EBIT_TEST(flags, RELEASE_REQUEST))
        return 0;

    if (EBIT_TEST(flags, ENTRY_NEGCACHED))
        if (expires <= squid_curtime)
            return 0;

    if (EBIT_TEST(flags, ENTRY_ABORTED))
        return 0;

    // now check that the entry has a cache backing or is collapsed
    if (hasDisk()) // backed by a disk cache
        return 1;

    if (swappingOut()) // will be backed by a disk cache
        return 1;

    if (!mem_obj) // not backed by a memory cache and not collapsed
        return 0;

    // StoreEntry::storeClientType() assumes DISK_CLIENT here, but there is no
    // disk cache backing that store_client constructor will assert. XXX: This
    // is wrong for range requests (that could feed off nibbled memory) and for
    // entries backed by the shared memory cache (that could, in theory, get
    // nibbled bytes from that cache, but there is no such "memoryIn" code).
    if (mem_obj->inmem_lo) // in memory cache, but got nibbled at
        return 0;

    // The following check is correct but useless at this position. TODO: Move
    // it up when the shared memory cache can either replenish locally nibbled
    // bytes or, better, does not use local RAM copy at all.
    // if (mem_obj->memCache.index >= 0) // backed by a shared memory cache
    //    return 1;

    return 1;
}

bool
StoreEntry::timestampsSet()
{
    debugs(20, 7, *this << " had " << describeTimestamps());

    // TODO: Remove change-reducing "&" before the official commit.
    const auto reply = &mem().freshestReply();

    time_t served_date = reply->date;
    int age = reply->header.getInt(Http::HdrType::AGE);
    /* Compute the timestamp, mimicking RFC2616 section 13.2.3. */
    /* make sure that 0 <= served_date <= squid_curtime */

    if (served_date < 0 || served_date > squid_curtime)
        served_date = squid_curtime;

    /* Bug 1791:
     * If the returned Date: is more than 24 hours older than
     * the squid_curtime, then one of us needs to use NTP to set our
     * clock.  We'll pretend that our clock is right.
     */
    else if (served_date < (squid_curtime - 24 * 60 * 60) )
        served_date = squid_curtime;

    /*
     * Compensate with Age header if origin server clock is ahead
     * of us and there is a cache in between us and the origin
     * server.  But DONT compensate if the age value is larger than
     * squid_curtime because it results in a negative served_date.
     */
    if (age > squid_curtime - served_date)
        if (squid_curtime > age)
            served_date = squid_curtime - age;

    // compensate for Squid-to-server and server-to-Squid delays
    if (mem_obj && mem_obj->request) {
        struct timeval responseTime;
        if (mem_obj->request->hier.peerResponseTime(responseTime))
            served_date -= responseTime.tv_sec;
    }

    time_t exp = 0;
    if (reply->expires > 0 && reply->date > -1)
        exp = served_date + (reply->expires - reply->date);
    else
        exp = reply->expires;

    if (timestamp == served_date && expires == exp) {
        // if the reply lacks LMT, then we now know that our effective
        // LMT (i.e., timestamp) will stay the same, otherwise, old and
        // new modification times must match
        if (reply->last_modified < 0 || reply->last_modified == lastModified())
            return false; // nothing has changed
    }

    expires = exp;

    lastModified_ = reply->last_modified;

    timestamp = served_date;

    debugs(20, 5, *this << " has " << describeTimestamps());
    return true;
}

bool
StoreEntry::updateOnNotModified(const StoreEntry &e304)
{
    assert(mem_obj);
    assert(e304.mem_obj);

    // update reply before calling timestampsSet() below
    const auto &oldReply = mem_obj->freshestReply();
    const auto updatedReply = oldReply.recreateOnNotModified(e304.mem_obj->baseReply());
    if (updatedReply) // HTTP 304 brought in new information
        mem_obj->updateReply(*updatedReply);
    // else continue to use the previous update, if any

    if (!timestampsSet() && !updatedReply)
        return false;

    // Keep the old mem_obj->vary_headers; see HttpHeader::skipUpdateHeader().

    debugs(20, 5, "updated basics in " << *this << " with " << e304);
    mem_obj->appliedUpdates = true; // helps in triage; may already be true
    return true;
}

void
StoreEntry::registerAbortCallback(const AsyncCall::Pointer &handler)
{
    assert(mem_obj);
    assert(!mem_obj->abortCallback);
    mem_obj->abortCallback = handler;
}

void
StoreEntry::unregisterAbortCallback(const char *reason)
{
    assert(mem_obj);
    if (mem_obj->abortCallback) {
        mem_obj->abortCallback->cancel(reason);
        mem_obj->abortCallback = nullptr;
    }
}

void
StoreEntry::dump(int l) const
{
    debugs(20, l, "StoreEntry->key: " << getMD5Text());
    debugs(20, l, "StoreEntry->next: " << next);
    debugs(20, l, "StoreEntry->mem_obj: " << mem_obj);
    debugs(20, l, "StoreEntry->timestamp: " << timestamp);
    debugs(20, l, "StoreEntry->lastref: " << lastref);
    debugs(20, l, "StoreEntry->expires: " << expires);
    debugs(20, l, "StoreEntry->lastModified_: " << lastModified_);
    debugs(20, l, "StoreEntry->swap_file_sz: " << swap_file_sz);
    debugs(20, l, "StoreEntry->refcount: " << refcount);
    debugs(20, l, "StoreEntry->flags: " << storeEntryFlags(this));
    debugs(20, l, "StoreEntry->swap_dirn: " << swap_dirn);
    debugs(20, l, "StoreEntry->swap_filen: " << swap_filen);
    debugs(20, l, "StoreEntry->lock_count: " << lock_count);
    debugs(20, l, "StoreEntry->mem_status: " << mem_status);
    debugs(20, l, "StoreEntry->ping_status: " << ping_status);
    debugs(20, l, "StoreEntry->store_status: " << store_status);
    debugs(20, l, "StoreEntry->swap_status: " << swap_status);
}

/*
 * NOTE, this function assumes only two mem states
 */
void
StoreEntry::setMemStatus(mem_status_t new_status)
{
    if (new_status == mem_status)
        return;

    // are we using a shared memory cache?
    if (MemStore::Enabled()) {
        // This method was designed to update replacement policy, not to
        // actually purge something from the memory cache (TODO: rename?).
        // Shared memory cache does not have a policy that needs updates.
        mem_status = new_status;
        return;
    }

    assert(mem_obj != nullptr);

    if (new_status == IN_MEMORY) {
        assert(mem_obj->inmem_lo == 0);

        if (EBIT_TEST(flags, ENTRY_SPECIAL)) {
            debugs(20, 4, "not inserting special " << *this << " into policy");
        } else {
            mem_policy->Add(mem_policy, this, &mem_obj->repl);
            debugs(20, 4, "inserted " << *this << " key: " << getMD5Text());
        }

        ++hot_obj_count; // TODO: maintain for the shared hot cache as well
    } else {
        if (EBIT_TEST(flags, ENTRY_SPECIAL)) {
            debugs(20, 4, "not removing special " << *this << " from policy");
        } else {
            mem_policy->Remove(mem_policy, this, &mem_obj->repl);
            debugs(20, 4, "removed " << *this);
        }

        --hot_obj_count;
    }

    mem_status = new_status;
}

const char *
StoreEntry::url() const
{
    if (mem_obj == nullptr)
        return "[null_mem_obj]";
    else
        return mem_obj->storeId();
}

void
StoreEntry::createMemObject()
{
    assert(!mem_obj);
    mem_obj = new MemObject();
}

void
StoreEntry::createMemObject(const char *aUrl, const char *aLogUrl, const HttpRequestMethod &aMethod)
{
    assert(!mem_obj);
    ensureMemObject(aUrl, aLogUrl, aMethod);
}

void
StoreEntry::ensureMemObject(const char *aUrl, const char *aLogUrl, const HttpRequestMethod &aMethod)
{
    if (!mem_obj)
        mem_obj = new MemObject();
    mem_obj->setUris(aUrl, aLogUrl, aMethod);
}

/** disable sending content to the clients.
 *
 * This just sets DELAY_SENDING.
 */
void
StoreEntry::buffer()
{
    EBIT_SET(flags, DELAY_SENDING);
}

/** flush any buffered content.
 *
 * This just clears DELAY_SENDING and Invokes the handlers
 * to begin sending anything that may be buffered.
 */
void
StoreEntry::flush()
{
    if (EBIT_TEST(flags, DELAY_SENDING)) {
        EBIT_CLR(flags, DELAY_SENDING);
        invokeHandlers();
    }
}

void
StoreEntry::reset()
{
    debugs(20, 3, url());
    mem().reset();
    expires = lastModified_ = timestamp = -1;
}

/*
 * storeFsInit
 *
 * This routine calls the SETUP routine for each fs type.
 * I don't know where the best place for this is, and I'm not going to shuffle
 * around large chunks of code right now (that can be done once its working.)
 */
void
storeFsInit(void)
{
    storeReplSetup();
}

/*
 * called to add another store removal policy module
 */
void
storeReplAdd(const char *type, REMOVALPOLICYCREATE * create)
{
    int i;

    /* find the number of currently known repl types */
    for (i = 0; storerepl_list && storerepl_list[i].typestr; ++i) {
        if (strcmp(storerepl_list[i].typestr, type) == 0) {
            debugs(20, DBG_IMPORTANT, "WARNING: Trying to load store replacement policy " << type << " twice.");
            return;
        }
    }

    /* add the new type */
    storerepl_list = static_cast<storerepl_entry_t *>(xrealloc(storerepl_list, (i + 2) * sizeof(storerepl_entry_t)));

    memset(&storerepl_list[i + 1], 0, sizeof(storerepl_entry_t));

    storerepl_list[i].typestr = type;

    storerepl_list[i].create = create;
}

/*
 * Create a removal policy instance
 */
RemovalPolicy *
createRemovalPolicy(RemovalPolicySettings * settings)
{
    storerepl_entry_t *r;

    for (r = storerepl_list; r && r->typestr; ++r) {
        if (strcmp(r->typestr, settings->type) == 0)
            return r->create(settings->args);
    }

    debugs(20, DBG_IMPORTANT, "ERROR: Unknown policy " << settings->type);
    debugs(20, DBG_IMPORTANT, "ERROR: Be sure to have set cache_replacement_policy");
    debugs(20, DBG_IMPORTANT, "ERROR:   and memory_replacement_policy in squid.conf!");
    fatalf("ERROR: Unknown policy %s\n", settings->type);
    return nullptr;                /* NOTREACHED */
}

void
StoreEntry::storeErrorResponse(HttpReply *reply)
{
    lock("StoreEntry::storeErrorResponse");
    buffer();
    replaceHttpReply(HttpReplyPointer(reply));
    flush();
    completeSuccessfully("replaceHttpReply() stored the entire error");
    negativeCache();
    releaseRequest(false); // if it is safe to negatively cache, sharing is OK
    unlock("StoreEntry::storeErrorResponse");
}

/*
 * Replace a store entry with
 * a new reply. This eats the reply.
 */
void
StoreEntry::replaceHttpReply(const HttpReplyPointer &rep, const bool andStartWriting)
{
    debugs(20, 3, "StoreEntry::replaceHttpReply: " << url());

    if (!mem_obj) {
        debugs(20, DBG_CRITICAL, "Attempt to replace object with no in-memory representation");
        return;
    }

    mem_obj->replaceBaseReply(rep);

    if (andStartWriting)
        startWriting();
}

void
StoreEntry::startWriting()
{
    /* TODO: when we store headers separately remove the header portion */
    /* TODO: mark the length of the headers ? */
    /* We ONLY want the headers */
    assert (isEmpty());
    assert(mem_obj);

    // Per MemObject replies definitions, we can only write our base reply.
    // Currently, all callers replaceHttpReply() first, so there is no updated
    // reply here anyway. Eventually, we may need to support the
    // updateOnNotModified(),startWriting() sequence as well.
    assert(!mem_obj->updatedReply());
    const auto rep = &mem_obj->baseReply();

    buffer();
    rep->packHeadersUsingSlowPacker(*this);
    mem_obj->markEndOfReplyHeaders();

    // Same-worker collapsing risks end with the receipt of the headers.
    // SMP collapsing risks remain until the headers are actually cached, but
    // that event is announced via CF-agnostic Store writing broadcasts.
    setCollapsingRequirement(false);

    rep->body.packInto(this);
    flush();
}

char const *
StoreEntry::getSerialisedMetaData(size_t &length) const
{
    return static_cast<const char *>(Store::PackSwapMeta(*this, length).release());
}

/**
 * If needed, signal transient entry readers that no more cache changes are
 * expected and, hence, they should switch to Plan B instead of getting stuck
 * waiting for us to start or finish storing the entry.
 */
void
StoreEntry::storeWritingCheckpoint()
{
    if (!hasTransients())
        return; // no SMP complications

    // writers become readers but only after completeWriting() which we trigger
    if (Store::Root().transientsReader(*this))
        return; // readers do not need to inform

    assert(mem_obj);
    if (mem_obj->memCache.io != Store::ioDone) {
        debugs(20, 7, "not done with mem-caching " << *this);
        return;
    }

    const auto doneWithDiskCache =
        // will not start
        (mem_obj->swapout.decision == MemObject::SwapOut::swImpossible) ||
        // or has started but finished already
        (mem_obj->swapout.decision == MemObject::SwapOut::swStarted && !swappingOut());
    if (!doneWithDiskCache) {
        debugs(20, 7, "not done with disk-caching " << *this);
        return;
    }

    debugs(20, 7, "done with writing " << *this);
    Store::Root().noteStoppedSharedWriting(*this);
}

void
StoreEntry::memOutDecision(const bool willCacheInRam)
{
    if (!willCacheInRam)
        return storeWritingCheckpoint();
    assert(mem_obj->memCache.io != Store::ioDone);
    // and wait for storeWriterDone()
}

void
StoreEntry::swapOutDecision(const MemObject::SwapOut::Decision &decision)
{
    assert(mem_obj);
    mem_obj->swapout.decision = decision;
    storeWritingCheckpoint();
}

void
StoreEntry::storeWriterDone()
{
    storeWritingCheckpoint();
}

void
StoreEntry::trimMemory(const bool preserveSwappable)
{
    /*
     * DPW 2007-05-09
     * Bug #1943.  We must not let go any data for IN_MEMORY
     * objects.  We have to wait until the mem_status changes.
     */
    if (mem_status == IN_MEMORY)
        return;

    if (EBIT_TEST(flags, ENTRY_SPECIAL))
        return; // cannot trim because we do not load them again

    if (preserveSwappable)
        mem_obj->trimSwappable();
    else
        mem_obj->trimUnSwappable();

    debugs(88, 7, *this << " inmem_lo=" << mem_obj->inmem_lo);
}

bool
StoreEntry::modifiedSince(const time_t ims, const int imslen) const
{
    const time_t mod_time = lastModified();

    debugs(88, 3, "modifiedSince: '" << url() << "'");

    debugs(88, 3, "modifiedSince: mod_time = " << mod_time);

    if (mod_time < 0)
        return true;

    assert(imslen < 0); // TODO: Either remove imslen or support it properly.

    if (mod_time > ims) {
        debugs(88, 3, "--> YES: entry newer than client");
        return true;
    } else if (mod_time < ims) {
        debugs(88, 3, "-->  NO: entry older than client");
        return false;
    } else {
        debugs(88, 3, "-->  NO: same LMT");
        return false;
    }
}

bool
StoreEntry::hasEtag(ETag &etag) const
{
    if (const auto reply = hasFreshestReply()) {
        etag = reply->header.getETag(Http::HdrType::ETAG);
        if (etag.str)
            return true;
    }
    return false;
}

bool
StoreEntry::hasIfMatchEtag(const HttpRequest &request) const
{
    const String reqETags = request.header.getList(Http::HdrType::IF_MATCH);
    return hasOneOfEtags(reqETags, false);
}

bool
StoreEntry::hasIfNoneMatchEtag(const HttpRequest &request) const
{
    const String reqETags = request.header.getList(Http::HdrType::IF_NONE_MATCH);
    // weak comparison is allowed only for HEAD or full-body GET requests
    const bool allowWeakMatch = !request.flags.isRanged &&
                                (request.method == Http::METHOD_GET || request.method == Http::METHOD_HEAD);
    return hasOneOfEtags(reqETags, allowWeakMatch);
}

/// whether at least one of the request ETags matches entity ETag
bool
StoreEntry::hasOneOfEtags(const String &reqETags, const bool allowWeakMatch) const
{
    const auto repETag = mem().freshestReply().header.getETag(Http::HdrType::ETAG);
    if (!repETag.str) {
        static SBuf asterisk("*", 1);
        return strListIsMember(&reqETags, asterisk, ',');
    }

    bool matched = false;
    const char *pos = nullptr;
    const char *item;
    int ilen;
    while (!matched && strListGetItem(&reqETags, ',', &item, &ilen, &pos)) {
        if (!strncmp(item, "*", ilen))
            matched = true;
        else {
            String str;
            str.append(item, ilen);
            ETag reqETag;
            if (etagParseInit(&reqETag, str.termedBuf())) {
                matched = allowWeakMatch ? etagIsWeakEqual(repETag, reqETag) :
                          etagIsStrongEqual(repETag, reqETag);
            }
        }
    }
    return matched;
}

Store::Disk &
StoreEntry::disk() const
{
    assert(hasDisk());
    const RefCount<Store::Disk> &sd = INDEXSD(swap_dirn);
    assert(sd);
    return *sd;
}

bool
StoreEntry::hasDisk(const sdirno dirn, const sfileno filen) const
{
    checkDisk();
    if (dirn < 0 && filen < 0)
        return swap_dirn >= 0;
    Must(dirn >= 0);
    const bool matchingDisk = (swap_dirn == dirn);
    return filen < 0 ? matchingDisk : (matchingDisk && swap_filen == filen);
}

void
StoreEntry::attachToDisk(const sdirno dirn, const sfileno fno, const swap_status_t status)
{
    debugs(88, 3, "attaching entry with key " << getMD5Text() << " : " <<
           swapStatusStr[status] << " " << dirn << " " <<
           std::hex << std::setw(8) << std::setfill('0') <<
           std::uppercase << fno);
    checkDisk();
    swap_dirn = dirn;
    swap_filen = fno;
    swap_status = status;
    checkDisk();
}

void
StoreEntry::detachFromDisk()
{
    swap_dirn = -1;
    swap_filen = -1;
    swap_status = SWAPOUT_NONE;
}

void
StoreEntry::checkDisk() const
{
    try {
        if (swap_dirn < 0) {
            Must(swap_filen < 0);
            Must(swap_status == SWAPOUT_NONE);
        } else {
            Must(swap_filen >= 0);
            Must(swap_dirn < Config.cacheSwap.n_configured);
            if (swapoutFailed()) {
                Must(EBIT_TEST(flags, RELEASE_REQUEST));
            } else {
                Must(swappingOut() || swappedOut());
            }
        }
    } catch (...) {
        debugs(88, DBG_IMPORTANT, "ERROR: inconsistent disk entry state " <<
               *this << "; problem: " << CurrentException);
        throw;
    }
}

/*
 * return true if the entry is in a state where
 * it can accept more data (ie with write() method)
 */
bool
StoreEntry::isAccepting() const
{
    if (STORE_PENDING != store_status)
        return false;

    if (EBIT_TEST(flags, ENTRY_ABORTED))
        return false;

    return true;
}

const char *
StoreEntry::describeTimestamps() const
{
    LOCAL_ARRAY(char, buf, 256);
    snprintf(buf, 256, "LV:%-9d LU:%-9d LM:%-9d EX:%-9d",
             static_cast<int>(timestamp),
             static_cast<int>(lastref),
             static_cast<int>(lastModified_),
             static_cast<int>(expires));
    return buf;
}

void
StoreEntry::setCollapsingRequirement(const bool required)
{
    if (hittingRequiresCollapsing() == required)
        return; // no change

    debugs(20, 5, (required ? "adding to " : "removing from ") << *this);
    if (required)
        EBIT_SET(flags, ENTRY_REQUIRES_COLLAPSING);
    else
        EBIT_CLR(flags, ENTRY_REQUIRES_COLLAPSING);
}

static std::ostream &
operator <<(std::ostream &os, const Store::IoStatus &io)
{
    switch (io) {
    case Store::ioUndecided:
        os << 'u';
        break;
    case Store::ioReading:
        os << 'r';
        break;
    case Store::ioWriting:
        os << 'w';
        break;
    case Store::ioDone:
        os << 'o';
        break;
    }
    return os;
}

std::ostream &operator <<(std::ostream &os, const StoreEntry &e)
{
    os << "e:";

    if (e.hasTransients()) {
        const auto &xitTable = e.mem_obj->xitTable;
        os << 't' << xitTable.io << xitTable.index;
    }

    if (e.hasMemStore()) {
        const auto &memCache = e.mem_obj->memCache;
        os << 'm' << memCache.io << memCache.index << '@' << memCache.offset;
    }

    // Do not use e.hasDisk() here because its checkDisk() call may calls us.
    if (e.swap_filen > -1 || e.swap_dirn > -1)
        os << 'd' << e.swap_filen << '@' << e.swap_dirn;

    os << '=';

    // print only non-default status values, using unique letters
    if (e.mem_status != NOT_IN_MEMORY ||
            e.store_status != STORE_PENDING ||
            e.swap_status != SWAPOUT_NONE ||
            e.ping_status != PING_NONE) {
        if (e.mem_status != NOT_IN_MEMORY) os << 'm';
        if (e.store_status != STORE_PENDING) os << 's';
        if (e.swap_status != SWAPOUT_NONE) os << 'w' << e.swap_status;
        if (e.ping_status != PING_NONE) os << 'p' << e.ping_status;
    }

    // print only set flags, using unique letters
    if (e.flags) {
        if (EBIT_TEST(e.flags, ENTRY_SPECIAL)) os << 'S';
        if (EBIT_TEST(e.flags, ENTRY_REVALIDATE_ALWAYS)) os << 'R';
        if (EBIT_TEST(e.flags, DELAY_SENDING)) os << 'P';
        if (EBIT_TEST(e.flags, RELEASE_REQUEST)) os << 'X';
        if (EBIT_TEST(e.flags, REFRESH_REQUEST)) os << 'F';
        if (EBIT_TEST(e.flags, ENTRY_REVALIDATE_STALE)) os << 'E';
        if (EBIT_TEST(e.flags, KEY_PRIVATE)) {
            os << 'I';
            if (e.shareableWhenPrivate)
                os << 'H';
        }
        if (EBIT_TEST(e.flags, ENTRY_FWD_HDR_WAIT)) os << 'W';
        if (EBIT_TEST(e.flags, ENTRY_NEGCACHED)) os << 'N';
        if (EBIT_TEST(e.flags, ENTRY_VALIDATED)) os << 'V';
        if (EBIT_TEST(e.flags, ENTRY_BAD_LENGTH)) os << 'L';
        if (EBIT_TEST(e.flags, ENTRY_ABORTED)) os << 'A';
        if (EBIT_TEST(e.flags, ENTRY_REQUIRES_COLLAPSING)) os << 'C';
    }

    return os << '/' << &e << '*' << e.locks();
}

/* XXX: Move to a dedicated .cc file */
/* Store::ParsingBuffer */

/// A helper buffer for the default Store::ParsingBuffer constructor.
static char EmptyBuffer[1]; // 1 because C++ prohibits zero-size arrays

/// The default constructor uses EmptyBuffer to avoid nil memory() values that
/// would complicate Store::ParsingBuffer implementation and/or user code. We
/// could also pre-allocate memory, but that will result in at least some wasted
/// allocations and violate the pay-only-for-what-you-use principle.
Store::ParsingBuffer::ParsingBuffer():
    readerSuppliedMemory_(0, 0, EmptyBuffer)
{
}

Store::ParsingBuffer::ParsingBuffer(StoreIOBuffer &initialSpace):
    readerSuppliedMemory_(initialSpace)
{
}

/// currently in-use buffer; hides readerSuppliedMemory_->extraMemory_ switch
char *
Store::ParsingBuffer::memory() const
{
    return extraMemory_ ? extraMemory_->memory() : readerSuppliedMemory_.data;
}

size_t
Store::ParsingBuffer::capacity() const
{
    return extraMemory_ ? extraMemory_->capacity() : readerSuppliedMemory_.length;
}

void
Store::ParsingBuffer::appended(const char * const newBytes, const size_t newByteCount)
{
    // XXX: Check _before_ changing. And these ought to be asserts -- the
    // (unknown to us) damage has been done; there is no safe recovery from
    // this.
    Assure(memory() + size_ == newBytes); // the new bytes start in memory()
    size_ = *IncreaseSum(size_, newByteCount);
    Assure(size_ <= capacity()); // the new bytes end in memory()
}

void
Store::ParsingBuffer::consume(const size_t parsedBytes)
{
    if (parsedBytes) {
        Assure(size_ >= parsedBytes);
        size_ -= parsedBytes;
        if (size_)
            memmove(memory(), memory() + parsedBytes, size_);
    }
}

StoreIOBuffer
Store::ParsingBuffer::space()
{
    return StoreIOBuffer(spaceSize(), 0, memory() + size_);
}

StoreIOBuffer
Store::ParsingBuffer::makeSpace(const size_t pageSize)
{
    growSpace(pageSize);
    Assure(pageSize <= spaceSize());
    return space(); // XXX: We promised exactly pageSize bytes, but a returning pageSize or more
}

StoreIOBuffer
Store::ParsingBuffer::content() const
{
    return StoreIOBuffer(contentSize(), 0, memory());
}

/// makes sure we have the requested number of bytes, allocates enough memory if needed
void
Store::ParsingBuffer::growSpace(const size_t minimumSpaceSize)
{
    const auto capacityIncreaseAttempt = IncreaseSum(size_, minimumSpaceSize);
    if (!capacityIncreaseAttempt)
        throw TextException(ToSBuf("no support for a single memory block of ", size_, '+', minimumSpaceSize, " bytes"), Here());
    const auto newCapacity = *capacityIncreaseAttempt;

    if (newCapacity <= capacity())
        return; // already have enough space; no reallocation is needed

    debugs(90, 7, "growing to provide " << minimumSpaceSize << " in " << *this);

    Mem::Allocation newStorage(newCapacity);
    if (size_) {
        Assure(size_ < newStorage.capacity());
        memcpy(newStorage.memory(), memory(), size_);
    }
    extraMemory_ = std::move(newStorage);
    Assure(spaceSize() >= minimumSpaceSize);
}

size_t
Store::ParsingBuffer::spaceSize() const
{
    Assure(size_ < capacity());
    return capacity() - size_;
}

/// 0-terminates stored byte sequence, allocating more memory if needed, but
/// without increasing the number of stored content bytes
void
Store::ParsingBuffer::terminate()
{
    *makeSpace(1).data = 0;
}

StoreIOBuffer
Store::ParsingBuffer::packBack()
{
    auto result = readerSuppliedMemory_;

    // if we accumulated more bytes at some point, any extra metadata should
    // have been consume()d by now, allowing readerSuppliedMemory_.data reuse
    Assure(size_ <= result.length);

    if (!extraMemory_) {
        // no accumulated bytes copying because they are in readerSuppliedMemory_
        debugs(90, 7, "quickly exporting " << size_ << " bytes via " << readerSuppliedMemory_);
    } else {
        debugs(90, 7, "slowly exporting " << size_ << " from " << (void*)memory() << " back into " << result);
        memcpy(result.data, extraMemory_->memory(), size_);
    }

    result.length = size_;
    return result;
}

void
Store::ParsingBuffer::print(std::ostream &os) const
{
    os << "size=" << contentSize();
    os << " capacity=" << capacity();
    if (extraMemory_)
        os << " extra=" << (void*)memory() << "original:";
    os << ' ' << readerSuppliedMemory_;
}

/* Mem::Allocation */

Mem::Allocation::Allocation(const size_t aCapacity):
    // TODO: Use memAllocBuf()/memFreeBuf() when they stop zeroing memory
    memory_(static_cast<char*>(memAllocRigid(aCapacity))),
    capacity_(aCapacity)
{
}

Mem::Allocation::~Allocation()
{
    if (memory_)
        memFreeRigid(memory_, capacity_);
}

Mem::Allocation::Allocation(Allocation &&other):
    memory_(other.memory_),
    capacity_(other.capacity_)
{
    other.memory_ = nullptr;
    other.capacity_ = 0;
}

Mem::Allocation &
Mem::Allocation::operator =(Allocation &&other)
{
    if (memory_)
        memFreeRigid(memory_, capacity_);
    memory_ = other.memory_;
    capacity_ = other.capacity_;
    other.memory_ = nullptr;
    other.capacity_ = 0;
    return *this;
}


void
Store::EntryGuard::onException() noexcept
{
    SWALLOW_EXCEPTIONS({
        entry_->releaseRequest(false);
        entry_->unlock(context_);
    });
}
<|MERGE_RESOLUTION|>--- conflicted
+++ resolved
@@ -295,11 +295,7 @@
     /*
      * If this is the first client, let it be the mem client
      */
-<<<<<<< HEAD
-    if (mem_obj->nclients == 1) // XXX: nclients is incremented after we are called
-=======
     if (mem_obj->nclients == 0)
->>>>>>> b84e2b38
         return STORE_MEM_CLIENT;
 
     /*
