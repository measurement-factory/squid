--- conflicted
+++ resolved
@@ -1246,30 +1246,9 @@
     eventAdd("storeLateRelease", storeLateRelease, NULL, 0.0, 1);
 }
 
-<<<<<<< HEAD
-/* return 1 if a store entry is locked */
-int
-StoreEntry::locked() const
-{
-    if (lock_count)
-        return 1;
-
-    /*
-     * SPECIAL, PUBLIC entries should be "locked";
-     * XXX: Their owner should lock them then instead of relying on this hack.
-     */
-    if (EBIT_TEST(flags, ENTRY_SPECIAL))
-        if (!EBIT_TEST(flags, KEY_PRIVATE))
-            return 1;
-
-    return 0;
-}
-
 /// whether the base response has all the body bytes we expect
 /// \returns true for responses with unknown/unspecified body length
 /// \returns true for responses with the right number of accumulated body bytes
-=======
->>>>>>> 508590d9
 bool
 StoreEntry::validLength() const
 {
