/*
 * Copyright (C) 1996-2022 The Squid Software Foundation and contributors
 *
 * Squid software is distributed under GPLv2+ license and includes
 * contributions from numerous individuals and organizations.
 * Please see the COPYING and CONTRIBUTORS files for details.
 */

/* DEBUG: section 20    Storage Manager */

#include "squid.h"
#include "base/AsyncCbdataCalls.h"
#include "base/PackableStream.h"
#include "base/TextException.h"
#include "CacheDigest.h"
#include "CacheManager.h"
#include "CollapsedForwarding.h"
#include "comm/Connection.h"
#include "comm/Read.h"
#include "debug/Messages.h"
#if HAVE_DISKIO_MODULE_IPCIO
#include "DiskIO/IpcIo/IpcIoFile.h"
#endif
#include "ETag.h"
#include "event.h"
#include "fde.h"
#include "globals.h"
#include "http.h"
#include "HttpReply.h"
#include "HttpRequest.h"
#include "mem_node.h"
#include "MemObject.h"
#include "MemStore.h"
#include "mgr/Registration.h"
#include "mgr/StoreIoAction.h"
#include "repl_modules.h"
#include "RequestFlags.h"
#include "SquidConfig.h"
#include "StatCounters.h"
#include "stmem.h"
#include "Store.h"
#include "store/Controller.h"
#include "store/Disk.h"
#include "store/Disks.h"
#include "store/SwapMetaOut.h"
#include "store_digest.h"
#include "store_key_md5.h"
#include "store_log.h"
#include "store_rebuild.h"
#include "StoreClient.h"
#include "StoreIOState.h"
<<<<<<< HEAD
#include "StoreMeta.h"
#include "StoreMetaUnpacker.h"
=======
>>>>>>> bb4cc8e6
#include "StrList.h"
#include "swap_log_op.h"
#include "tools.h"
#if USE_DELAY_POOLS
#include "DelayPools.h"
#endif

/** StoreEntry uses explicit new/delete operators, which set pool chunk size to 2MB
 * XXX: convert to MEMPROXY_CLASS() API
 */
#include "mem/Pool.h"

#include <climits>
#include <stack>

#define REBUILD_TIMESTAMP_DELTA_MAX 2

#define STORE_IN_MEM_BUCKETS            (229)

// TODO: Convert these string constants to enum string-arrays generated

const char *memStatusStr[] = {
    "NOT_IN_MEMORY",
    "IN_MEMORY"
};

const char *pingStatusStr[] = {
    "PING_NONE",
    "PING_WAITING",
    "PING_DONE"
};

const char *storeStatusStr[] = {
    "STORE_OK",
    "STORE_PENDING"
};

const char *swapStatusStr[] = {
    "SWAPOUT_NONE",
    "SWAPOUT_WRITING",
    "SWAPOUT_DONE",
    "SWAPOUT_FAILED"
};

/*
 * This defines an repl type
 */

typedef struct _storerepl_entry storerepl_entry_t;

struct _storerepl_entry {
    const char *typestr;
    REMOVALPOLICYCREATE *create;
};

static storerepl_entry_t *storerepl_list = nullptr;

/*
 * local function prototypes
 */
static int getKeyCounter(void);
static OBJH storeCheckCachableStats;
static EVH storeLateRelease;

/*
 * local variables
 */
static std::stack<StoreEntry*> LateReleaseStack;
MemAllocator *StoreEntry::pool = nullptr;

void
Store::Stats(StoreEntry * output)
{
    assert(output);
    Root().stat(*output);
}

/// reports the current state of Store-related queues
static void
StatQueues(StoreEntry *e)
{
    assert(e);
    PackableStream stream(*e);
    CollapsedForwarding::StatQueue(stream);
#if HAVE_DISKIO_MODULE_IPCIO
    stream << "\n";
    IpcIoFile::StatQueue(stream);
#endif
    stream.flush();
}

// XXX: new/delete operators need to be replaced with MEMPROXY_CLASS
// definitions but doing so exposes bug 4370, and maybe 4354 and 4355
void *
StoreEntry::operator new (size_t bytecount)
{
    assert(bytecount == sizeof (StoreEntry));

    if (!pool) {
        pool = memPoolCreate ("StoreEntry", bytecount);
    }

    return pool->alloc();
}

void
StoreEntry::operator delete (void *address)
{
    pool->freeOne(address);
}

bool
StoreEntry::makePublic(const KeyScope scope)
{
    /* This object can be cached for a long time */
    return !EBIT_TEST(flags, RELEASE_REQUEST) && setPublicKey(scope);
}

void
StoreEntry::makePrivate(const bool shareable)
{
    releaseRequest(shareable); /* delete object when not used */
}

void
StoreEntry::clearPrivate()
{
    assert(!EBIT_TEST(flags, RELEASE_REQUEST));
    EBIT_CLR(flags, KEY_PRIVATE);
    shareableWhenPrivate = false;
}

bool
StoreEntry::cacheNegatively()
{
    /* This object may be negatively cached */
    if (makePublic()) {
        negativeCache();
        return true;
    }
    return false;
}

size_t
StoreEntry::inUseCount()
{
    if (!pool)
        return 0;
    return pool->getInUseCount();
}

const char *
StoreEntry::getMD5Text() const
{
    return storeKeyText((const cache_key *)key);
}

size_t
StoreEntry::bytesWanted (Range<size_t> const aRange, bool ignoreDelayPools) const
{
    if (mem_obj == nullptr)
        return aRange.end;

#if URL_CHECKSUM_DEBUG

    mem_obj->checkUrlChecksum();

#endif

    if (!mem_obj->readAheadPolicyCanRead())
        return 0;

    return mem_obj->mostBytesWanted(aRange.end, ignoreDelayPools);
}

bool
StoreEntry::checkDeferRead(int) const
{
    return (bytesWanted(Range<size_t>(0,INT_MAX)) == 0);
}

void
StoreEntry::setNoDelay(bool const newValue)
{
    if (mem_obj)
        mem_obj->setNoDelay(newValue);
}

// XXX: Type names mislead. STORE_DISK_CLIENT actually means that we should
//      open swapin file, aggressively trim memory, and ignore read-ahead gap.
//      It does not mean we will read from disk exclusively (or at all!).
//      STORE_MEM_CLIENT covers all other cases, including in-memory entries,
//      newly created entries, and entries not backed by disk or memory cache.
// XXX: May create STORE_DISK_CLIENT with no disk caching configured.
// XXX: Collapsed clients cannot predict their type.
store_client_t
StoreEntry::storeClientType() const
{
    /* The needed offset isn't in memory
     * XXX TODO: this is wrong for range requests
     * as the needed offset may *not* be 0, AND
     * offset 0 in the memory object is the HTTP headers.
     */

    assert(mem_obj);

    if (mem_obj->inmem_lo)
        return STORE_DISK_CLIENT;

    if (EBIT_TEST(flags, ENTRY_ABORTED)) {
        /* I don't think we should be adding clients to aborted entries */
        debugs(20, DBG_IMPORTANT, "storeClientType: adding to ENTRY_ABORTED entry");
        return STORE_MEM_CLIENT;
    }

    if (swapoutFailed())
        return STORE_MEM_CLIENT;

    if (store_status == STORE_OK) {
        /* the object has completed. */

        if (mem_obj->inmem_lo == 0 && !isEmpty()) {
            if (swappedOut()) {
                debugs(20,7, mem_obj << " lo: " << mem_obj->inmem_lo << " hi: " << mem_obj->endOffset() << " size: " << mem_obj->object_sz);
                if (mem_obj->endOffset() == mem_obj->object_sz) {
                    /* hot object fully swapped in (XXX: or swapped out?) */
                    return STORE_MEM_CLIENT;
                }
            } else {
                /* Memory-only, or currently being swapped out */
                return STORE_MEM_CLIENT;
            }
        }
        return STORE_DISK_CLIENT;
    }

    /* here and past, entry is STORE_PENDING */
    /*
     * If this is the first client, let it be the mem client
     */
    if (mem_obj->nclients == 1)
        return STORE_MEM_CLIENT;

    /*
     * If there is no disk file to open yet, we must make this a
     * mem client.  If we can't open the swapin file before writing
     * to the client, there is no guarantee that we will be able
     * to open it later when we really need it.
     */
    if (swap_status == SWAPOUT_NONE)
        return STORE_MEM_CLIENT;

    /*
     * otherwise, make subsequent clients read from disk so they
     * can not delay the first, and vice-versa.
     */
    return STORE_DISK_CLIENT;
}

StoreEntry::StoreEntry() :
    mem_obj(nullptr),
    timestamp(-1),
    lastref(-1),
    expires(-1),
    lastModified_(-1),
    swap_file_sz(0),
    refcount(0),
    flags(0),
    swap_filen(-1),
    swap_dirn(-1),
    mem_status(NOT_IN_MEMORY),
    ping_status(PING_NONE),
    store_status(STORE_PENDING),
    swap_status(SWAPOUT_NONE),
    lock_count(0),
    shareableWhenPrivate(false)
{
    debugs(20, 5, "StoreEntry constructed, this=" << this);
}

StoreEntry::~StoreEntry()
{
    debugs(20, 5, "StoreEntry destructed, this=" << this);
}

#if USE_ADAPTATION
void
StoreEntry::deferProducer(const AsyncCall::Pointer &producer)
{
    if (!deferredProducer)
        deferredProducer = producer;
    else
        debugs(20, 5, "Deferred producer call is already set to: " <<
               *deferredProducer << ", requested call: " << *producer);
}

void
StoreEntry::kickProducer()
{
    if (deferredProducer != nullptr) {
        ScheduleCallHere(deferredProducer);
        deferredProducer = nullptr;
    }
}
#endif

void
StoreEntry::destroyMemObject()
{
    debugs(20, 3, mem_obj << " in " << *this);

    // Store::Root() is FATALly missing during shutdown
    if (hasTransients() && !shutting_down)
        Store::Root().transientsDisconnect(*this);
    if (hasMemStore() && !shutting_down)
        Store::Root().memoryDisconnect(*this);

    if (auto memObj = mem_obj) {
        setMemStatus(NOT_IN_MEMORY);
        mem_obj = nullptr;
        delete memObj;
    }
}

void
destroyStoreEntry(void *data)
{
    debugs(20, 3, "destroyStoreEntry: destroying " <<  data);
    StoreEntry *e = static_cast<StoreEntry *>(static_cast<hash_link *>(data));
    assert(e != nullptr);

    // Store::Root() is FATALly missing during shutdown
    if (e->hasDisk() && !shutting_down)
        e->disk().disconnect(*e);

    e->destroyMemObject();

    e->hashDelete();

    assert(e->key == nullptr);

    delete e;
}

/* ----- INTERFACE BETWEEN STORAGE MANAGER AND HASH TABLE FUNCTIONS --------- */

void
StoreEntry::hashInsert(const cache_key * someKey)
{
    debugs(20, 3, "StoreEntry::hashInsert: Inserting Entry " << *this << " key '" << storeKeyText(someKey) << "'");
    assert(!key);
    key = storeKeyDup(someKey);
    hash_join(store_table, this);
}

void
StoreEntry::hashDelete()
{
    if (key) { // some test cases do not create keys and do not hashInsert()
        hash_remove_link(store_table, this);
        storeKeyFree((const cache_key *)key);
        key = nullptr;
    }
}

/* -------------------------------------------------------------------------- */

void
StoreEntry::lock(const char *context)
{
    ++lock_count;
    debugs(20, 3, context << " locked key " << getMD5Text() << ' ' << *this);
}

void
StoreEntry::touch()
{
    lastref = squid_curtime;
}

void
StoreEntry::releaseRequest(const bool shareable)
{
    debugs(20, 3, shareable << ' ' << *this);
    if (!shareable)
        shareableWhenPrivate = false; // may already be false
    if (EBIT_TEST(flags, RELEASE_REQUEST))
        return;
    setPrivateKey(shareable, true);
}

int
StoreEntry::unlock(const char *context)
{
    debugs(20, 3, (context ? context : "somebody") <<
           " unlocking key " << getMD5Text() << ' ' << *this);
    assert(lock_count > 0);
    --lock_count;

    if (lock_count)
        return (int) lock_count;

    abandon(context);
    return 0;
}

/// keep the unlocked StoreEntry object in the local store_table (if needed) or
/// delete it (otherwise)
void
StoreEntry::doAbandon(const char *context)
{
    debugs(20, 5, *this << " via " << (context ? context : "somebody"));
    assert(!locked());
    assert(storePendingNClients(this) == 0);

    // Both aborted local writers and aborted local readers (of remote writers)
    // are STORE_PENDING, but aborted readers should never release().
    if (EBIT_TEST(flags, RELEASE_REQUEST) ||
            (store_status == STORE_PENDING && !Store::Root().transientsReader(*this))) {
        this->release();
        return;
    }

    Store::Root().handleIdleEntry(*this); // may delete us
}

StoreEntry *
storeGetPublic(const char *uri, const HttpRequestMethod& method)
{
    return Store::Root().find(storeKeyPublic(uri, method));
}

StoreEntry *
storeGetPublicByRequestMethod(HttpRequest * req, const HttpRequestMethod& method, const KeyScope keyScope)
{
    return Store::Root().find(storeKeyPublicByRequestMethod(req, method, keyScope));
}

StoreEntry *
storeGetPublicByRequest(HttpRequest * req, const KeyScope keyScope)
{
    StoreEntry *e = storeGetPublicByRequestMethod(req, req->method, keyScope);

    if (e == nullptr && req->method == Http::METHOD_HEAD)
        /* We can generate a HEAD reply from a cached GET object */
        e = storeGetPublicByRequestMethod(req, Http::METHOD_GET, keyScope);

    return e;
}

static int
getKeyCounter(void)
{
    static int key_counter = 0;

    if (++key_counter < 0)
        key_counter = 1;

    return key_counter;
}

/* RBC 20050104 AFAICT this should become simpler:
 * rather than reinserting with a special key it should be marked
 * as 'released' and then cleaned up when refcounting indicates.
 * the StoreHashIndex could well implement its 'released' in the
 * current manner.
 * Also, clean log writing should skip over ia,t
 * Otherwise, we need a 'remove from the index but not the store
 * concept'.
 */
void
StoreEntry::setPrivateKey(const bool shareable, const bool permanent)
{
    debugs(20, 3, shareable << permanent << ' ' << *this);
    if (permanent)
        EBIT_SET(flags, RELEASE_REQUEST); // may already be set
    if (!shareable)
        shareableWhenPrivate = false; // may already be false

    if (EBIT_TEST(flags, KEY_PRIVATE))
        return;

    if (key) {
        Store::Root().evictCached(*this); // all caches/workers will know
        hashDelete();
    }

    if (mem_obj && mem_obj->hasUris())
        mem_obj->id = getKeyCounter();
    const cache_key *newkey = storeKeyPrivate();

    assert(hash_lookup(store_table, newkey) == nullptr);
    EBIT_SET(flags, KEY_PRIVATE);
    shareableWhenPrivate = shareable;
    hashInsert(newkey);
}

bool
StoreEntry::setPublicKey(const KeyScope scope)
{
    debugs(20, 3, *this);
    if (key && !EBIT_TEST(flags, KEY_PRIVATE))
        return true; // already public

    assert(mem_obj);

    /*
     * We can't make RELEASE_REQUEST objects public.  Depending on
     * when RELEASE_REQUEST gets set, we might not be swapping out
     * the object.  If we're not swapping out, then subsequent
     * store clients won't be able to access object data which has
     * been freed from memory.
     *
     * If RELEASE_REQUEST is set, setPublicKey() should not be called.
     */

    assert(!EBIT_TEST(flags, RELEASE_REQUEST));

    try {
        EntryGuard newVaryMarker(adjustVary(), "setPublicKey+failure");
        const cache_key *pubKey = calcPublicKey(scope);
        Store::Root().addWriting(this, pubKey);
        forcePublicKey(pubKey);
        newVaryMarker.unlockAndReset("setPublicKey+success");
        return true;
    } catch (const std::exception &ex) {
        debugs(20, 2, "for " << *this << " failed: " << ex.what());
    }
    return false;
}

void
StoreEntry::clearPublicKeyScope()
{
    if (!key || EBIT_TEST(flags, KEY_PRIVATE))
        return; // probably the old public key was deleted or made private

    // TODO: adjustVary() when collapsed revalidation supports that

    const cache_key *newKey = calcPublicKey(ksDefault);
    if (!storeKeyHashCmp(key, newKey))
        return; // probably another collapsed revalidation beat us to this change

    forcePublicKey(newKey);
}

/// Unconditionally sets public key for this store entry.
/// Releases the old entry with the same public key (if any).
void
StoreEntry::forcePublicKey(const cache_key *newkey)
{
    debugs(20, 3, storeKeyText(newkey) << " for " << *this);
    assert(mem_obj);

    if (StoreEntry *e2 = (StoreEntry *)hash_lookup(store_table, newkey)) {
        assert(e2 != this);
        debugs(20, 3, "releasing clashing " << *e2);
        e2->release(true);
    }

    if (key)
        hashDelete();

    clearPrivate();

    assert(mem_obj->hasUris());
    hashInsert(newkey);

    if (hasDisk())
        storeDirSwapLog(this, SWAP_LOG_ADD);
}

/// Calculates correct public key for feeding forcePublicKey().
/// Assumes adjustVary() has been called for this entry already.
const cache_key *
StoreEntry::calcPublicKey(const KeyScope keyScope)
{
    assert(mem_obj);
    return mem_obj->request ? storeKeyPublicByRequest(mem_obj->request.getRaw(), keyScope) :
           storeKeyPublic(mem_obj->storeId(), mem_obj->method, keyScope);
}

/// Updates mem_obj->request->vary_headers to reflect the current Vary.
/// The vary_headers field is used to calculate the Vary marker key.
/// Releases the old Vary marker with an outdated key (if any).
/// \returns new (locked) Vary marker StoreEntry or, if none was needed, nil
/// \throws std::exception on failures
StoreEntry *
StoreEntry::adjustVary()
{
    assert(mem_obj);

    if (!mem_obj->request)
        return nullptr;

    HttpRequestPointer request(mem_obj->request);
    const auto &reply = mem_obj->freshestReply();

    if (mem_obj->vary_headers.isEmpty()) {
        /* First handle the case where the object no longer varies */
        request->vary_headers.clear();
    } else {
        if (!request->vary_headers.isEmpty() && request->vary_headers.cmp(mem_obj->vary_headers) != 0) {
            /* Oops.. the variance has changed. Kill the base object
             * to record the new variance key
             */
            request->vary_headers.clear();       /* free old "bad" variance key */
            if (StoreEntry *pe = storeGetPublic(mem_obj->storeId(), mem_obj->method))
                pe->release(true);
        }

        /* Make sure the request knows the variance status */
        if (request->vary_headers.isEmpty())
            request->vary_headers = httpMakeVaryMark(request.getRaw(), &reply);
    }

    // TODO: storeGetPublic() calls below may create unlocked entries.
    // We should add/use storeHas() API or lock/unlock those entries.
    if (!mem_obj->vary_headers.isEmpty() && !storeGetPublic(mem_obj->storeId(), mem_obj->method)) {
        /* Create "vary" base object */
        StoreEntry *pe = storeCreateEntry(mem_obj->storeId(), mem_obj->logUri(), request->flags, request->method);
        pe->mem_obj->varyUuid = RandomUuid();
        mem_obj->varyUuid = pe->mem_obj->varyUuid.value().clone();
        // XXX: storeCreateEntry() already tries to make `pe` public under
        // certain conditions. If those conditions do not apply to Vary markers,
        // then refactor to call storeCreatePureEntry() above.  Otherwise,
        // refactor to simply check whether `pe` is already public below.
        if (!pe->makePublic()) {
            pe->unlock("StoreEntry::adjustVary+failed_makePublic");
            throw TexcHere("failed to make Vary marker public");
        }
        /* We are allowed to do this typecast */
        const HttpReplyPointer rep(new HttpReply);
        rep->setHeaders(Http::scOkay, "Internal marker object", "x-squid-internal/vary", -1, -1, squid_curtime + 100000);
        auto vary = reply.header.getList(Http::HdrType::VARY);

        if (vary.size()) {
            /* Again, we own this structure layout */
            rep->header.putStr(Http::HdrType::VARY, vary.termedBuf());
            vary.clean();
        }

#if X_ACCELERATOR_VARY
        vary = reply.header.getList(Http::HdrType::HDR_X_ACCELERATOR_VARY);

        if (vary.size() > 0) {
            /* Again, we own this structure layout */
            rep->header.putStr(Http::HdrType::HDR_X_ACCELERATOR_VARY, vary.termedBuf());
            vary.clean();
        }

#endif
        pe->replaceHttpReply(rep, false); // no write until timestampsSet()

        pe->timestampsSet();

        pe->startWriting(); // after timestampsSet()

        pe->completeSuccessfully("wrote the entire Vary marker object");

        return pe;
    }
    return nullptr;
}

StoreEntry *
storeCreatePureEntry(const char *url, const char *log_url, const HttpRequestMethod& method)
{
    StoreEntry *e = nullptr;
    debugs(20, 3, "storeCreateEntry: '" << url << "'");

    e = new StoreEntry();
    e->createMemObject(url, log_url, method);

    e->store_status = STORE_PENDING;
    e->refcount = 0;
    e->lastref = squid_curtime;
    e->timestamp = -1;          /* set in StoreEntry::timestampsSet() */
    e->ping_status = PING_NONE;
    EBIT_SET(e->flags, ENTRY_VALIDATED);
    return e;
}

StoreEntry *
storeCreateEntry(const char *url, const char *logUrl, const RequestFlags &flags, const HttpRequestMethod& method)
{
    StoreEntry *e = storeCreatePureEntry(url, logUrl, method);
    e->lock("storeCreateEntry");

    if (!neighbors_do_private_keys && flags.hierarchical && flags.cachable && e->setPublicKey())
        return e;

    e->setPrivateKey(false, !flags.cachable);
    return e;
}

/* Mark object as expired */
void
StoreEntry::expireNow()
{
    debugs(20, 3, "StoreEntry::expireNow: '" << getMD5Text() << "'");
    expires = squid_curtime;
}

void
StoreEntry::write (StoreIOBuffer writeBuffer)
{
    assert(mem_obj != nullptr);
    /* This assert will change when we teach the store to update */
    assert(store_status == STORE_PENDING);

    // XXX: caller uses content offset, but we also store headers
    writeBuffer.offset += mem_obj->baseReply().hdr_sz;

    debugs(20, 5, "storeWrite: writing " << writeBuffer.length << " bytes for '" << getMD5Text() << "'");
    storeGetMemSpace(writeBuffer.length);
    mem_obj->write(writeBuffer);

    if (EBIT_TEST(flags, ENTRY_FWD_HDR_WAIT) && !mem_obj->readAheadPolicyCanRead()) {
        debugs(20, 3, "allow Store clients to get entry content after buffering too much for " << *this);
        EBIT_CLR(flags, ENTRY_FWD_HDR_WAIT);
    }

    invokeHandlers();
}

/* Append incoming data from a primary server to an entry. */
void
StoreEntry::append(char const *buf, int len)
{
    assert(mem_obj != nullptr);
    assert(len >= 0);
    assert(store_status == STORE_PENDING);

    StoreIOBuffer tempBuffer;
    tempBuffer.data = (char *)buf;
    tempBuffer.length = len;
    /*
     * XXX sigh, offset might be < 0 here, but it gets "corrected"
     * later.  This offset crap is such a mess.
     */
    tempBuffer.offset = mem_obj->endOffset() - mem_obj->baseReply().hdr_sz;
    write(tempBuffer);
}

void
StoreEntry::vappendf(const char *fmt, va_list vargs)
{
    LOCAL_ARRAY(char, buf, 4096);
    *buf = 0;
    int x;

    va_list ap;
    /* Fix of bug 753r. The value of vargs is undefined
     * after vsnprintf() returns. Make a copy of vargs
     * in case we loop around and call vsnprintf() again.
     */
    va_copy(ap,vargs);
    errno = 0;
    if ((x = vsnprintf(buf, sizeof(buf), fmt, ap)) < 0) {
        fatal(xstrerr(errno));
        return;
    }
    va_end(ap);

    if (x < static_cast<int>(sizeof(buf))) {
        append(buf, x);
        return;
    }

    // okay, do it the slow way.
    char *buf2 = new char[x+1];
    int y = vsnprintf(buf2, x+1, fmt, vargs);
    assert(y >= 0 && y == x);
    append(buf2, y);
    delete[] buf2;
}

// deprecated. use StoreEntry::appendf() instead.
void
storeAppendPrintf(StoreEntry * e, const char *fmt,...)
{
    va_list args;
    va_start(args, fmt);
    e->vappendf(fmt, args);
    va_end(args);
}

// deprecated. use StoreEntry::appendf() instead.
void
storeAppendVPrintf(StoreEntry * e, const char *fmt, va_list vargs)
{
    e->vappendf(fmt, vargs);
}

struct _store_check_cachable_hist {

    struct {
        int not_entry_cachable;
        int wrong_content_length;
        int too_big;
        int too_small;
        int private_key;
        int too_many_open_files;
        int too_many_open_fds;
        int missing_parts;
    } no;

    struct {
        int Default;
    } yes;
} store_check_cachable_hist;

int
storeTooManyDiskFilesOpen(void)
{
    if (Config.max_open_disk_fds == 0)
        return 0;

    if (store_open_disk_fd > Config.max_open_disk_fds)
        return 1;

    return 0;
}

int
StoreEntry::checkTooSmall()
{
    if (EBIT_TEST(flags, ENTRY_SPECIAL))
        return 0;

    if (STORE_OK == store_status)
        if (mem_obj->object_sz >= 0 &&
                mem_obj->object_sz < Config.Store.minObjectSize)
            return 1;

    const auto clen = mem().baseReply().content_length;
    if (clen >= 0 && clen < Config.Store.minObjectSize)
        return 1;
    return 0;
}

bool
StoreEntry::checkTooBig() const
{
    if (mem_obj->endOffset() > store_maxobjsize)
        return true;

    const auto clen = mem_obj->baseReply().content_length;
    return (clen >= 0 && clen > store_maxobjsize);
}

// TODO: move "too many open..." checks outside -- we are called too early/late
bool
StoreEntry::checkCachable()
{
    // XXX: This method is used for both memory and disk caches, but some
    // checks are specific to disk caches. Move them to mayStartSwapOut().

    // XXX: This method may be called several times, sometimes with different
    // outcomes, making store_check_cachable_hist counters misleading.

    // check this first to optimize handling of repeated calls for uncachables
    if (EBIT_TEST(flags, RELEASE_REQUEST)) {
        debugs(20, 2, "StoreEntry::checkCachable: NO: not cachable");
        ++store_check_cachable_hist.no.not_entry_cachable; // TODO: rename?
        return 0; // avoid rerequesting release below
    }

    if (store_status == STORE_OK && EBIT_TEST(flags, ENTRY_BAD_LENGTH)) {
        debugs(20, 2, "StoreEntry::checkCachable: NO: wrong content-length");
        ++store_check_cachable_hist.no.wrong_content_length;
    } else if (!mem_obj) {
        // XXX: In bug 4131, we forgetHit() without mem_obj, so we need
        // this segfault protection, but how can we get such a HIT?
        debugs(20, 2, "StoreEntry::checkCachable: NO: missing parts: " << *this);
        ++store_check_cachable_hist.no.missing_parts;
    } else if (checkTooBig()) {
        debugs(20, 2, "StoreEntry::checkCachable: NO: too big");
        ++store_check_cachable_hist.no.too_big;
    } else if (checkTooSmall()) {
        debugs(20, 2, "StoreEntry::checkCachable: NO: too small");
        ++store_check_cachable_hist.no.too_small;
    } else if (EBIT_TEST(flags, KEY_PRIVATE)) {
        debugs(20, 3, "StoreEntry::checkCachable: NO: private key");
        ++store_check_cachable_hist.no.private_key;
    } else if (hasDisk()) {
        /*
            * the remaining cases are only relevant if we haven't
            * started swapping out the object yet.
            */
        return 1;
    } else if (storeTooManyDiskFilesOpen()) {
        debugs(20, 2, "StoreEntry::checkCachable: NO: too many disk files open");
        ++store_check_cachable_hist.no.too_many_open_files;
    } else if (fdNFree() < RESERVED_FD) {
        debugs(20, 2, "StoreEntry::checkCachable: NO: too many FD's open");
        ++store_check_cachable_hist.no.too_many_open_fds;
    } else {
        ++store_check_cachable_hist.yes.Default;
        return 1;
    }

    releaseRequest();
    return 0;
}

void
storeCheckCachableStats(StoreEntry *sentry)
{
    storeAppendPrintf(sentry, "Category\t Count\n");
    storeAppendPrintf(sentry, "no.not_entry_cachable\t%d\n",
                      store_check_cachable_hist.no.not_entry_cachable);
    storeAppendPrintf(sentry, "no.wrong_content_length\t%d\n",
                      store_check_cachable_hist.no.wrong_content_length);
    storeAppendPrintf(sentry, "no.negative_cached\t%d\n",
                      0); // TODO: Remove this backward compatibility hack.
    storeAppendPrintf(sentry, "no.missing_parts\t%d\n",
                      store_check_cachable_hist.no.missing_parts);
    storeAppendPrintf(sentry, "no.too_big\t%d\n",
                      store_check_cachable_hist.no.too_big);
    storeAppendPrintf(sentry, "no.too_small\t%d\n",
                      store_check_cachable_hist.no.too_small);
    storeAppendPrintf(sentry, "no.private_key\t%d\n",
                      store_check_cachable_hist.no.private_key);
    storeAppendPrintf(sentry, "no.too_many_open_files\t%d\n",
                      store_check_cachable_hist.no.too_many_open_files);
    storeAppendPrintf(sentry, "no.too_many_open_fds\t%d\n",
                      store_check_cachable_hist.no.too_many_open_fds);
    storeAppendPrintf(sentry, "yes.default\t%d\n",
                      store_check_cachable_hist.yes.Default);
}

void
StoreEntry::lengthWentBad(const char *reason)
{
    debugs(20, 3, "because " << reason << ": " << *this);
    EBIT_SET(flags, ENTRY_BAD_LENGTH);
    releaseRequest();
}

void
StoreEntry::completeSuccessfully(const char * const whyWeAreSure)
{
    debugs(20, 3, whyWeAreSure << "; " << *this);
    complete();
}

void
StoreEntry::completeTruncated(const char * const truncationReason)
{
    lengthWentBad(truncationReason);
    complete();
}

void
StoreEntry::complete()
{
    debugs(20, 3, "storeComplete: '" << getMD5Text() << "'");

    // To preserve forwarding retries, call FwdState::complete() instead.
    EBIT_CLR(flags, ENTRY_FWD_HDR_WAIT);

    if (store_status != STORE_PENDING) {
        /*
         * if we're not STORE_PENDING, then probably we got aborted
         * and there should be NO clients on this entry
         */
        assert(EBIT_TEST(flags, ENTRY_ABORTED));
        assert(mem_obj->nclients == 0);
        return;
    }

    mem_obj->object_sz = mem_obj->endOffset();

    store_status = STORE_OK;

    assert(mem_status == NOT_IN_MEMORY);

    if (!EBIT_TEST(flags, ENTRY_BAD_LENGTH) && !validLength())
        lengthWentBad("!validLength() in complete()");

#if USE_CACHE_DIGESTS
    if (mem_obj->request)
        mem_obj->request->hier.store_complete_stop = current_time;

#endif
    /*
     * We used to call invokeHandlers, then storeSwapOut.  However,
     * Madhukar Reddy <myreddy@persistence.com> reported that
     * responses without content length would sometimes get released
     * in client_side, thinking that the response is incomplete.
     */
    invokeHandlers();
}

/*
 * Someone wants to abort this transfer.  Set the reason in the
 * request structure, call the callback and mark the
 * entry for releasing
 */
void
StoreEntry::abort()
{
    ++statCounter.aborted_requests;
    assert(store_status == STORE_PENDING);
    assert(mem_obj != nullptr);
    debugs(20, 6, "storeAbort: " << getMD5Text());

    lock("StoreEntry::abort");         /* lock while aborting */
    negativeCache();

    releaseRequest();

    EBIT_SET(flags, ENTRY_ABORTED);

    // allow the Store clients to be told about the problem
    EBIT_CLR(flags, ENTRY_FWD_HDR_WAIT);

    setMemStatus(NOT_IN_MEMORY);

    store_status = STORE_OK;

    /* Notify the server side */

    if (mem_obj->abortCallback) {
        ScheduleCallHere(mem_obj->abortCallback);
        mem_obj->abortCallback = nullptr;
    }

    /* XXX Should we reverse these two, so that there is no
     * unneeded disk swapping triggered?
     */
    /* Notify the client side */
    invokeHandlers();

    // abort swap out, invalidating what was created so far (release follows)
    swapOutFileClose(StoreIOState::writerGone);

    unlock("StoreEntry::abort");       /* unlock */
}

bool
StoreEntry::unpackHeader(char const *buf, ssize_t len)
{
    debugs(90, 3, "len " << len << "");
    assert(len >= 0);

    int swap_hdr_sz = 0;
    tlv *tlv_list = nullptr;
    try {
        StoreMetaUnpacker aBuilder(buf, len, &swap_hdr_sz);
        tlv_list = aBuilder.createStoreMeta();
    } catch (const std::exception &e) {
        debugs(90, DBG_IMPORTANT, "WARNING: failed to unpack metadata because " << e.what());
        return false;
    }
    assert(tlv_list);

    /*
     * Check the meta data and make sure we got the right object.
     */
    for (tlv *t = tlv_list; t; t = t->next) {
        if (!t->checkConsistency(this)) {
            storeSwapTLVFree(tlv_list);
            return false;
        }
    }

    storeSwapTLVFree(tlv_list);

    assert(swap_hdr_sz >= 0);
    mem_obj->swap_hdr_sz = swap_hdr_sz;
    if (swap_file_sz > 0) { // collapsed hits may not know swap_file_sz
        assert(swap_file_sz >= static_cast<uint64_t>(swap_hdr_sz));
        mem_obj->object_sz = swap_file_sz - swap_hdr_sz;
    }
    debugs(90, 5, "swap_file_sz=" <<
           swap_file_sz << "( " << swap_hdr_sz << " + " <<
           mem_obj->object_sz << ")");
    return true;
}

/**
 * Clear Memory storage to accommodate the given object len
 */
void
storeGetMemSpace(int size)
{
    if (!shutting_down) // Store::Root() is FATALly missing during shutdown
        Store::Root().freeMemorySpace(size);
}

/* thunk through to Store::Root().maintain(). Note that this would be better still
 * if registered against the root store itself, but that requires more complex
 * update logic - bigger fish to fry first. Long term each store when
 * it becomes active will self register
 */
void
Store::Maintain(void *)
{
    Store::Root().maintain();

    /* Reregister a maintain event .. */
    eventAdd("MaintainSwapSpace", Maintain, nullptr, 1.0, 1);

}

/* The maximum objects to scan for maintain storage space */
#define MAINTAIN_MAX_SCAN       1024
#define MAINTAIN_MAX_REMOVE     64

void
StoreEntry::release(const bool shareable)
{
    debugs(20, 3, shareable << ' ' << *this << ' ' << getMD5Text());
    /* If, for any reason we can't discard this object because of an
     * outstanding request, mark it for pending release */

    if (locked()) {
        releaseRequest(shareable);
        return;
    }

    if (Store::Controller::store_dirs_rebuilding && hasDisk()) {
        /* TODO: Teach disk stores to handle releases during rebuild instead. */

        // lock the entry until rebuilding is done
        lock("storeLateRelease");
        releaseRequest(shareable);
        LateReleaseStack.push(this);
        return;
    }

    storeLog(STORE_LOG_RELEASE, this);
    Store::Root().evictCached(*this);
    destroyStoreEntry(static_cast<hash_link *>(this));
}

static void
storeLateRelease(void *)
{
    StoreEntry *e;
    static int n = 0;

    if (Store::Controller::store_dirs_rebuilding) {
        eventAdd("storeLateRelease", storeLateRelease, nullptr, 1.0, 1);
        return;
    }

    // TODO: this works but looks unelegant.
    for (int i = 0; i < 10; ++i) {
        if (LateReleaseStack.empty()) {
            debugs(20, Important(30), "storeLateRelease: released " << n << " objects");
            return;
        } else {
            e = LateReleaseStack.top();
            LateReleaseStack.pop();
        }

        e->unlock("storeLateRelease");
        ++n;
    }

    eventAdd("storeLateRelease", storeLateRelease, nullptr, 0.0, 1);
}

/// whether the base response has all the body bytes we expect
/// \returns true for responses with unknown/unspecified body length
/// \returns true for responses with the right number of accumulated body bytes
bool
StoreEntry::validLength() const
{
    int64_t diff;
    assert(mem_obj != nullptr);
    const auto reply = &mem_obj->baseReply();
    debugs(20, 3, "storeEntryValidLength: Checking '" << getMD5Text() << "'");
    debugs(20, 5, "storeEntryValidLength:     object_len = " <<
           objectLen());
    debugs(20, 5, "storeEntryValidLength:         hdr_sz = " << reply->hdr_sz);
    debugs(20, 5, "storeEntryValidLength: content_length = " << reply->content_length);

    if (reply->content_length < 0) {
        debugs(20, 5, "storeEntryValidLength: Unspecified content length: " << getMD5Text());
        return 1;
    }

    if (reply->hdr_sz == 0) {
        debugs(20, 5, "storeEntryValidLength: Zero header size: " << getMD5Text());
        return 1;
    }

    if (mem_obj->method == Http::METHOD_HEAD) {
        debugs(20, 5, "storeEntryValidLength: HEAD request: " << getMD5Text());
        return 1;
    }

    if (reply->sline.status() == Http::scNotModified)
        return 1;

    if (reply->sline.status() == Http::scNoContent)
        return 1;

    diff = reply->hdr_sz + reply->content_length - objectLen();

    if (diff == 0)
        return 1;

    debugs(20, 3, "storeEntryValidLength: " << (diff < 0 ? -diff : diff)  << " bytes too " << (diff < 0 ? "big" : "small") <<"; '" << getMD5Text() << "'" );

    return 0;
}

static void
storeRegisterWithCacheManager(void)
{
    Mgr::RegisterAction("storedir", "Store Directory Stats", Store::Stats, 0, 1);
    Mgr::RegisterAction("store_io", "Store IO Interface Stats", &Mgr::StoreIoAction::Create, 0, 1);
    Mgr::RegisterAction("store_check_cachable_stats", "storeCheckCachable() Stats",
                        storeCheckCachableStats, 0, 1);
    Mgr::RegisterAction("store_queues", "SMP Transients and Caching Queues", StatQueues, 0, 1);
}

void
storeInit(void)
{
    mem_policy = createRemovalPolicy(Config.memPolicy);
    storeDigestInit();
    storeLogOpen();
    eventAdd("storeLateRelease", storeLateRelease, nullptr, 1.0, 1);
    Store::Root().init();
    storeRebuildStart();

    storeRegisterWithCacheManager();
}

void
storeConfigure(void)
{
    Store::Root().configure();
}

bool
StoreEntry::memoryCachable()
{
    if (!checkCachable())
        return 0;

    if (mem_obj == nullptr)
        return 0;

    if (mem_obj->data_hdr.size() == 0)
        return 0;

    if (mem_obj->inmem_lo != 0)
        return 0;

    if (!Config.onoff.memory_cache_first && swappedOut() && refcount == 1)
        return 0;

    return 1;
}

int
StoreEntry::checkNegativeHit() const
{
    if (!EBIT_TEST(flags, ENTRY_NEGCACHED))
        return 0;

    if (expires <= squid_curtime)
        return 0;

    if (store_status != STORE_OK)
        return 0;

    return 1;
}

/**
 * Set object for negative caching.
 * Preserves any expiry information given by the server.
 * In absence of proper expiry info it will set to expire immediately,
 * or with HTTP-violations enabled the configured negative-TTL is observed
 */
void
StoreEntry::negativeCache()
{
    // XXX: should make the default for expires 0 instead of -1
    //      so we can distinguish "Expires: -1" from nothing.
    if (expires <= 0)
#if USE_HTTP_VIOLATIONS
        expires = squid_curtime + Config.negativeTtl;
#else
        expires = squid_curtime;
#endif
    if (expires > squid_curtime) {
        EBIT_SET(flags, ENTRY_NEGCACHED);
        debugs(20, 6, "expires = " << expires << " +" << (expires-squid_curtime) << ' ' << *this);
    }
}

void
storeFreeMemory(void)
{
    Store::FreeMemory();
#if USE_CACHE_DIGESTS
    delete store_digest;
#endif
    store_digest = nullptr;
}

int
expiresMoreThan(time_t expires, time_t when)
{
    if (expires < 0)            /* No Expires given */
        return 1;

    return (expires > (squid_curtime + when));
}

int
StoreEntry::validToSend() const
{
    if (EBIT_TEST(flags, RELEASE_REQUEST))
        return 0;

    if (EBIT_TEST(flags, ENTRY_NEGCACHED))
        if (expires <= squid_curtime)
            return 0;

    if (EBIT_TEST(flags, ENTRY_ABORTED))
        return 0;

    // now check that the entry has a cache backing or is collapsed
    if (hasDisk()) // backed by a disk cache
        return 1;

    if (swappingOut()) // will be backed by a disk cache
        return 1;

    if (!mem_obj) // not backed by a memory cache and not collapsed
        return 0;

    // StoreEntry::storeClientType() assumes DISK_CLIENT here, but there is no
    // disk cache backing that store_client constructor will assert. XXX: This
    // is wrong for range requests (that could feed off nibbled memory) and for
    // entries backed by the shared memory cache (that could, in theory, get
    // nibbled bytes from that cache, but there is no such "memoryIn" code).
    if (mem_obj->inmem_lo) // in memory cache, but got nibbled at
        return 0;

    // The following check is correct but useless at this position. TODO: Move
    // it up when the shared memory cache can either replenish locally nibbled
    // bytes or, better, does not use local RAM copy at all.
    // if (mem_obj->memCache.index >= 0) // backed by a shared memory cache
    //    return 1;

    return 1;
}

bool
StoreEntry::timestampsSet()
{
    debugs(20, 7, *this << " had " << describeTimestamps());

    // TODO: Remove change-reducing "&" before the official commit.
    const auto reply = &mem().freshestReply();

    time_t served_date = reply->date;
    int age = reply->header.getInt(Http::HdrType::AGE);
    /* Compute the timestamp, mimicking RFC2616 section 13.2.3. */
    /* make sure that 0 <= served_date <= squid_curtime */

    if (served_date < 0 || served_date > squid_curtime)
        served_date = squid_curtime;

    /* Bug 1791:
     * If the returned Date: is more than 24 hours older than
     * the squid_curtime, then one of us needs to use NTP to set our
     * clock.  We'll pretend that our clock is right.
     */
    else if (served_date < (squid_curtime - 24 * 60 * 60) )
        served_date = squid_curtime;

    /*
     * Compensate with Age header if origin server clock is ahead
     * of us and there is a cache in between us and the origin
     * server.  But DONT compensate if the age value is larger than
     * squid_curtime because it results in a negative served_date.
     */
    if (age > squid_curtime - served_date)
        if (squid_curtime > age)
            served_date = squid_curtime - age;

    // compensate for Squid-to-server and server-to-Squid delays
    if (mem_obj && mem_obj->request) {
        struct timeval responseTime;
        if (mem_obj->request->hier.peerResponseTime(responseTime))
            served_date -= responseTime.tv_sec;
    }

    time_t exp = 0;
    if (reply->expires > 0 && reply->date > -1)
        exp = served_date + (reply->expires - reply->date);
    else
        exp = reply->expires;

    if (timestamp == served_date && expires == exp) {
        // if the reply lacks LMT, then we now know that our effective
        // LMT (i.e., timestamp) will stay the same, otherwise, old and
        // new modification times must match
        if (reply->last_modified < 0 || reply->last_modified == lastModified())
            return false; // nothing has changed
    }

    expires = exp;

    lastModified_ = reply->last_modified;

    timestamp = served_date;

    debugs(20, 5, *this << " has " << describeTimestamps());
    return true;
}

bool
StoreEntry::updateOnNotModified(const StoreEntry &e304)
{
    assert(mem_obj);
    assert(e304.mem_obj);

    // update reply before calling timestampsSet() below
    const auto &oldReply = mem_obj->freshestReply();
    const auto updatedReply = oldReply.recreateOnNotModified(e304.mem_obj->baseReply());
    if (updatedReply) // HTTP 304 brought in new information
        mem_obj->updateReply(*updatedReply);
    // else continue to use the previous update, if any

    if (!timestampsSet() && !updatedReply)
        return false;

    // Keep the old mem_obj->vary_headers; see HttpHeader::skipUpdateHeader().

    debugs(20, 5, "updated basics in " << *this << " with " << e304);
    mem_obj->appliedUpdates = true; // helps in triage; may already be true
    return true;
}

void
StoreEntry::registerAbortCallback(const AsyncCall::Pointer &handler)
{
    assert(mem_obj);
    assert(!mem_obj->abortCallback);
    mem_obj->abortCallback = handler;
}

void
StoreEntry::unregisterAbortCallback(const char *reason)
{
    assert(mem_obj);
    if (mem_obj->abortCallback) {
        mem_obj->abortCallback->cancel(reason);
        mem_obj->abortCallback = nullptr;
    }
}

void
StoreEntry::dump(int l) const
{
    debugs(20, l, "StoreEntry->key: " << getMD5Text());
    debugs(20, l, "StoreEntry->next: " << next);
    debugs(20, l, "StoreEntry->mem_obj: " << mem_obj);
    debugs(20, l, "StoreEntry->timestamp: " << timestamp);
    debugs(20, l, "StoreEntry->lastref: " << lastref);
    debugs(20, l, "StoreEntry->expires: " << expires);
    debugs(20, l, "StoreEntry->lastModified_: " << lastModified_);
    debugs(20, l, "StoreEntry->swap_file_sz: " << swap_file_sz);
    debugs(20, l, "StoreEntry->refcount: " << refcount);
    debugs(20, l, "StoreEntry->flags: " << storeEntryFlags(this));
    debugs(20, l, "StoreEntry->swap_dirn: " << swap_dirn);
    debugs(20, l, "StoreEntry->swap_filen: " << swap_filen);
    debugs(20, l, "StoreEntry->lock_count: " << lock_count);
    debugs(20, l, "StoreEntry->mem_status: " << mem_status);
    debugs(20, l, "StoreEntry->ping_status: " << ping_status);
    debugs(20, l, "StoreEntry->store_status: " << store_status);
    debugs(20, l, "StoreEntry->swap_status: " << swap_status);
}

/*
 * NOTE, this function assumes only two mem states
 */
void
StoreEntry::setMemStatus(mem_status_t new_status)
{
    if (new_status == mem_status)
        return;

    // are we using a shared memory cache?
    if (MemStore::Enabled()) {
        // This method was designed to update replacement policy, not to
        // actually purge something from the memory cache (TODO: rename?).
        // Shared memory cache does not have a policy that needs updates.
        mem_status = new_status;
        return;
    }

    assert(mem_obj != nullptr);

    if (new_status == IN_MEMORY) {
        assert(mem_obj->inmem_lo == 0);

        if (EBIT_TEST(flags, ENTRY_SPECIAL)) {
            debugs(20, 4, "not inserting special " << *this << " into policy");
        } else {
            mem_policy->Add(mem_policy, this, &mem_obj->repl);
            debugs(20, 4, "inserted " << *this << " key: " << getMD5Text());
        }

        ++hot_obj_count; // TODO: maintain for the shared hot cache as well
    } else {
        if (EBIT_TEST(flags, ENTRY_SPECIAL)) {
            debugs(20, 4, "not removing special " << *this << " from policy");
        } else {
            mem_policy->Remove(mem_policy, this, &mem_obj->repl);
            debugs(20, 4, "removed " << *this);
        }

        --hot_obj_count;
    }

    mem_status = new_status;
}

const char *
StoreEntry::url() const
{
    if (mem_obj == nullptr)
        return "[null_mem_obj]";
    else
        return mem_obj->storeId();
}

void
StoreEntry::createMemObject()
{
    assert(!mem_obj);
    mem_obj = new MemObject();
}

void
StoreEntry::createMemObject(const char *aUrl, const char *aLogUrl, const HttpRequestMethod &aMethod)
{
    assert(!mem_obj);
    ensureMemObject(aUrl, aLogUrl, aMethod);
}

void
StoreEntry::ensureMemObject(const char *aUrl, const char *aLogUrl, const HttpRequestMethod &aMethod)
{
    if (!mem_obj)
        mem_obj = new MemObject();
    mem_obj->setUris(aUrl, aLogUrl, aMethod);
}

/** disable sending content to the clients.
 *
 * This just sets DELAY_SENDING.
 */
void
StoreEntry::buffer()
{
    EBIT_SET(flags, DELAY_SENDING);
}

/** flush any buffered content.
 *
 * This just clears DELAY_SENDING and Invokes the handlers
 * to begin sending anything that may be buffered.
 */
void
StoreEntry::flush()
{
    if (EBIT_TEST(flags, DELAY_SENDING)) {
        EBIT_CLR(flags, DELAY_SENDING);
        invokeHandlers();
    }
}

void
StoreEntry::reset()
{
    debugs(20, 3, url());
    mem().reset();
    expires = lastModified_ = timestamp = -1;
}

/*
 * storeFsInit
 *
 * This routine calls the SETUP routine for each fs type.
 * I don't know where the best place for this is, and I'm not going to shuffle
 * around large chunks of code right now (that can be done once its working.)
 */
void
storeFsInit(void)
{
    storeReplSetup();
}

/*
 * called to add another store removal policy module
 */
void
storeReplAdd(const char *type, REMOVALPOLICYCREATE * create)
{
    int i;

    /* find the number of currently known repl types */
    for (i = 0; storerepl_list && storerepl_list[i].typestr; ++i) {
        if (strcmp(storerepl_list[i].typestr, type) == 0) {
            debugs(20, DBG_IMPORTANT, "WARNING: Trying to load store replacement policy " << type << " twice.");
            return;
        }
    }

    /* add the new type */
    storerepl_list = static_cast<storerepl_entry_t *>(xrealloc(storerepl_list, (i + 2) * sizeof(storerepl_entry_t)));

    memset(&storerepl_list[i + 1], 0, sizeof(storerepl_entry_t));

    storerepl_list[i].typestr = type;

    storerepl_list[i].create = create;
}

/*
 * Create a removal policy instance
 */
RemovalPolicy *
createRemovalPolicy(RemovalPolicySettings * settings)
{
    storerepl_entry_t *r;

    for (r = storerepl_list; r && r->typestr; ++r) {
        if (strcmp(r->typestr, settings->type) == 0)
            return r->create(settings->args);
    }

    debugs(20, DBG_IMPORTANT, "ERROR: Unknown policy " << settings->type);
    debugs(20, DBG_IMPORTANT, "ERROR: Be sure to have set cache_replacement_policy");
    debugs(20, DBG_IMPORTANT, "ERROR:   and memory_replacement_policy in squid.conf!");
    fatalf("ERROR: Unknown policy %s\n", settings->type);
    return nullptr;                /* NOTREACHED */
}

void
StoreEntry::storeErrorResponse(HttpReply *reply)
{
    lock("StoreEntry::storeErrorResponse");
    buffer();
    replaceHttpReply(HttpReplyPointer(reply));
    flush();
    completeSuccessfully("replaceHttpReply() stored the entire error");
    negativeCache();
    releaseRequest(false); // if it is safe to negatively cache, sharing is OK
    unlock("StoreEntry::storeErrorResponse");
}

/*
 * Replace a store entry with
 * a new reply. This eats the reply.
 */
void
StoreEntry::replaceHttpReply(const HttpReplyPointer &rep, const bool andStartWriting)
{
    debugs(20, 3, "StoreEntry::replaceHttpReply: " << url());

    if (!mem_obj) {
        debugs(20, DBG_CRITICAL, "Attempt to replace object with no in-memory representation");
        return;
    }

    mem_obj->replaceBaseReply(rep);

    if (andStartWriting)
        startWriting();
}

void
StoreEntry::startWriting()
{
    /* TODO: when we store headers separately remove the header portion */
    /* TODO: mark the length of the headers ? */
    /* We ONLY want the headers */
    assert (isEmpty());
    assert(mem_obj);

    // Per MemObject replies definitions, we can only write our base reply.
    // Currently, all callers replaceHttpReply() first, so there is no updated
    // reply here anyway. Eventually, we may need to support the
    // updateOnNotModified(),startWriting() sequence as well.
    assert(!mem_obj->updatedReply());
    const auto rep = &mem_obj->baseReply();

    buffer();
    rep->packHeadersUsingSlowPacker(*this);
    mem_obj->markEndOfReplyHeaders();

    rep->body.packInto(this);
    flush();

    // The entry headers are written, new clients
    // should not collapse anymore.
    if (hittingRequiresCollapsing()) {
        setCollapsingRequirement(false);
        Store::Root().transientsClearCollapsingRequirement(*this);
    }
}

char const *
StoreEntry::getSerialisedMetaData(size_t &length) const
{
    return static_cast<const char *>(Store::PackSwapMeta(*this, length).release());
}

/**
 * Abandon the transient entry our worker has created if neither the shared
 * memory cache nor the disk cache wants to store it. Collapsed requests, if
 * any, should notice and use Plan B instead of getting stuck waiting for us
 * to start swapping the entry out.
 */
void
StoreEntry::transientsAbandonmentCheck()
{
    if (mem_obj && !Store::Root().transientsReader(*this) && // this worker is responsible
            hasTransients() && // other workers may be interested
            !hasMemStore() && // rejected by the shared memory cache
            mem_obj->swapout.decision == MemObject::SwapOut::swImpossible) {
        debugs(20, 7, "cannot be shared: " << *this);
        if (!shutting_down) // Store::Root() is FATALly missing during shutdown
            Store::Root().stopSharing(*this);
    }
}

void
StoreEntry::memOutDecision(const bool)
{
    transientsAbandonmentCheck();
}

void
StoreEntry::swapOutDecision(const MemObject::SwapOut::Decision &decision)
{
    // Abandon our transient entry if neither shared memory nor disk wants it.
    assert(mem_obj);
    mem_obj->swapout.decision = decision;
    transientsAbandonmentCheck();
}

void
StoreEntry::trimMemory(const bool preserveSwappable)
{
    /*
     * DPW 2007-05-09
     * Bug #1943.  We must not let go any data for IN_MEMORY
     * objects.  We have to wait until the mem_status changes.
     */
    if (mem_status == IN_MEMORY)
        return;

    if (EBIT_TEST(flags, ENTRY_SPECIAL))
        return; // cannot trim because we do not load them again

    if (preserveSwappable)
        mem_obj->trimSwappable();
    else
        mem_obj->trimUnSwappable();

    debugs(88, 7, *this << " inmem_lo=" << mem_obj->inmem_lo);
}

bool
StoreEntry::modifiedSince(const time_t ims, const int imslen) const
{
    const time_t mod_time = lastModified();

    debugs(88, 3, "modifiedSince: '" << url() << "'");

    debugs(88, 3, "modifiedSince: mod_time = " << mod_time);

    if (mod_time < 0)
        return true;

    assert(imslen < 0); // TODO: Either remove imslen or support it properly.

    if (mod_time > ims) {
        debugs(88, 3, "--> YES: entry newer than client");
        return true;
    } else if (mod_time < ims) {
        debugs(88, 3, "-->  NO: entry older than client");
        return false;
    } else {
        debugs(88, 3, "-->  NO: same LMT");
        return false;
    }
}

bool
StoreEntry::hasEtag(ETag &etag) const
{
    if (const auto reply = hasFreshestReply()) {
        etag = reply->header.getETag(Http::HdrType::ETAG);
        if (etag.str)
            return true;
    }
    return false;
}

bool
StoreEntry::hasIfMatchEtag(const HttpRequest &request) const
{
    const String reqETags = request.header.getList(Http::HdrType::IF_MATCH);
    return hasOneOfEtags(reqETags, false);
}

bool
StoreEntry::hasIfNoneMatchEtag(const HttpRequest &request) const
{
    const String reqETags = request.header.getList(Http::HdrType::IF_NONE_MATCH);
    // weak comparison is allowed only for HEAD or full-body GET requests
    const bool allowWeakMatch = !request.flags.isRanged &&
                                (request.method == Http::METHOD_GET || request.method == Http::METHOD_HEAD);
    return hasOneOfEtags(reqETags, allowWeakMatch);
}

/// whether at least one of the request ETags matches entity ETag
bool
StoreEntry::hasOneOfEtags(const String &reqETags, const bool allowWeakMatch) const
{
    const auto repETag = mem().freshestReply().header.getETag(Http::HdrType::ETAG);
    if (!repETag.str) {
        static SBuf asterisk("*", 1);
        return strListIsMember(&reqETags, asterisk, ',');
    }

    bool matched = false;
    const char *pos = nullptr;
    const char *item;
    int ilen;
    while (!matched && strListGetItem(&reqETags, ',', &item, &ilen, &pos)) {
        if (!strncmp(item, "*", ilen))
            matched = true;
        else {
            String str;
            str.append(item, ilen);
            ETag reqETag;
            if (etagParseInit(&reqETag, str.termedBuf())) {
                matched = allowWeakMatch ? etagIsWeakEqual(repETag, reqETag) :
                          etagIsStrongEqual(repETag, reqETag);
            }
        }
    }
    return matched;
}

Store::Disk &
StoreEntry::disk() const
{
    assert(hasDisk());
    const RefCount<Store::Disk> &sd = INDEXSD(swap_dirn);
    assert(sd);
    return *sd;
}

bool
StoreEntry::hasDisk(const sdirno dirn, const sfileno filen) const
{
    checkDisk();
    if (dirn < 0 && filen < 0)
        return swap_dirn >= 0;
    Must(dirn >= 0);
    const bool matchingDisk = (swap_dirn == dirn);
    return filen < 0 ? matchingDisk : (matchingDisk && swap_filen == filen);
}

void
StoreEntry::attachToDisk(const sdirno dirn, const sfileno fno, const swap_status_t status)
{
    debugs(88, 3, "attaching entry with key " << getMD5Text() << " : " <<
           swapStatusStr[status] << " " << dirn << " " <<
           std::hex << std::setw(8) << std::setfill('0') <<
           std::uppercase << fno);
    checkDisk();
    swap_dirn = dirn;
    swap_filen = fno;
    swap_status = status;
    checkDisk();
}

void
StoreEntry::detachFromDisk()
{
    swap_dirn = -1;
    swap_filen = -1;
    swap_status = SWAPOUT_NONE;
}

void
StoreEntry::checkDisk() const
{
    try {
        if (swap_dirn < 0) {
            Must(swap_filen < 0);
            Must(swap_status == SWAPOUT_NONE);
        } else {
            Must(swap_filen >= 0);
            Must(swap_dirn < Config.cacheSwap.n_configured);
            if (swapoutFailed()) {
                Must(EBIT_TEST(flags, RELEASE_REQUEST));
            } else {
                Must(swappingOut() || swappedOut());
            }
        }
    } catch (...) {
        debugs(88, DBG_IMPORTANT, "ERROR: inconsistent disk entry state " <<
               *this << "; problem: " << CurrentException);
        throw;
    }
}

/*
 * return true if the entry is in a state where
 * it can accept more data (ie with write() method)
 */
bool
StoreEntry::isAccepting() const
{
    if (STORE_PENDING != store_status)
        return false;

    if (EBIT_TEST(flags, ENTRY_ABORTED))
        return false;

    return true;
}

const char *
StoreEntry::describeTimestamps() const
{
    LOCAL_ARRAY(char, buf, 256);
    snprintf(buf, 256, "LV:%-9d LU:%-9d LM:%-9d EX:%-9d",
             static_cast<int>(timestamp),
             static_cast<int>(lastref),
             static_cast<int>(lastModified_),
             static_cast<int>(expires));
    return buf;
}

void
StoreEntry::setCollapsingRequirement(const bool required)
{
    if (required)
        EBIT_SET(flags, ENTRY_REQUIRES_COLLAPSING);
    else
        EBIT_CLR(flags, ENTRY_REQUIRES_COLLAPSING);
}

static std::ostream &
operator <<(std::ostream &os, const Store::IoStatus &io)
{
    switch (io) {
    case Store::ioUndecided:
        os << 'u';
        break;
    case Store::ioReading:
        os << 'r';
        break;
    case Store::ioWriting:
        os << 'w';
        break;
    case Store::ioDone:
        os << 'o';
        break;
    }
    return os;
}

std::ostream &operator <<(std::ostream &os, const StoreEntry &e)
{
    os << "e:";

    if (e.hasTransients()) {
        const auto &xitTable = e.mem_obj->xitTable;
        os << 't' << xitTable.io << xitTable.index;
    }

    if (e.hasMemStore()) {
        const auto &memCache = e.mem_obj->memCache;
        os << 'm' << memCache.io << memCache.index << '@' << memCache.offset;
    }

    // Do not use e.hasDisk() here because its checkDisk() call may calls us.
    if (e.swap_filen > -1 || e.swap_dirn > -1)
        os << 'd' << e.swap_filen << '@' << e.swap_dirn;

    os << '=';

    // print only non-default status values, using unique letters
    if (e.mem_status != NOT_IN_MEMORY ||
            e.store_status != STORE_PENDING ||
            e.swap_status != SWAPOUT_NONE ||
            e.ping_status != PING_NONE) {
        if (e.mem_status != NOT_IN_MEMORY) os << 'm';
        if (e.store_status != STORE_PENDING) os << 's';
        if (e.swap_status != SWAPOUT_NONE) os << 'w' << e.swap_status;
        if (e.ping_status != PING_NONE) os << 'p' << e.ping_status;
    }

    // print only set flags, using unique letters
    if (e.flags) {
        if (EBIT_TEST(e.flags, ENTRY_SPECIAL)) os << 'S';
        if (EBIT_TEST(e.flags, ENTRY_REVALIDATE_ALWAYS)) os << 'R';
        if (EBIT_TEST(e.flags, DELAY_SENDING)) os << 'P';
        if (EBIT_TEST(e.flags, RELEASE_REQUEST)) os << 'X';
        if (EBIT_TEST(e.flags, REFRESH_REQUEST)) os << 'F';
        if (EBIT_TEST(e.flags, ENTRY_REVALIDATE_STALE)) os << 'E';
        if (EBIT_TEST(e.flags, KEY_PRIVATE)) {
            os << 'I';
            if (e.shareableWhenPrivate)
                os << 'H';
        }
        if (EBIT_TEST(e.flags, ENTRY_FWD_HDR_WAIT)) os << 'W';
        if (EBIT_TEST(e.flags, ENTRY_NEGCACHED)) os << 'N';
        if (EBIT_TEST(e.flags, ENTRY_VALIDATED)) os << 'V';
        if (EBIT_TEST(e.flags, ENTRY_BAD_LENGTH)) os << 'L';
        if (EBIT_TEST(e.flags, ENTRY_ABORTED)) os << 'A';
        if (EBIT_TEST(e.flags, ENTRY_REQUIRES_COLLAPSING)) os << 'C';
    }

    return os << '/' << &e << '*' << e.locks();
}

void
Store::EntryGuard::onException() noexcept
{
    SWALLOW_EXCEPTIONS({
        entry_->releaseRequest(false);
        entry_->unlock(context_);
    });
}
<|MERGE_RESOLUTION|>--- conflicted
+++ resolved
@@ -49,11 +49,6 @@
 #include "store_rebuild.h"
 #include "StoreClient.h"
 #include "StoreIOState.h"
-<<<<<<< HEAD
-#include "StoreMeta.h"
-#include "StoreMetaUnpacker.h"
-=======
->>>>>>> bb4cc8e6
 #include "StrList.h"
 #include "swap_log_op.h"
 #include "tools.h"
@@ -1096,47 +1091,6 @@
     unlock("StoreEntry::abort");       /* unlock */
 }
 
-bool
-StoreEntry::unpackHeader(char const *buf, ssize_t len)
-{
-    debugs(90, 3, "len " << len << "");
-    assert(len >= 0);
-
-    int swap_hdr_sz = 0;
-    tlv *tlv_list = nullptr;
-    try {
-        StoreMetaUnpacker aBuilder(buf, len, &swap_hdr_sz);
-        tlv_list = aBuilder.createStoreMeta();
-    } catch (const std::exception &e) {
-        debugs(90, DBG_IMPORTANT, "WARNING: failed to unpack metadata because " << e.what());
-        return false;
-    }
-    assert(tlv_list);
-
-    /*
-     * Check the meta data and make sure we got the right object.
-     */
-    for (tlv *t = tlv_list; t; t = t->next) {
-        if (!t->checkConsistency(this)) {
-            storeSwapTLVFree(tlv_list);
-            return false;
-        }
-    }
-
-    storeSwapTLVFree(tlv_list);
-
-    assert(swap_hdr_sz >= 0);
-    mem_obj->swap_hdr_sz = swap_hdr_sz;
-    if (swap_file_sz > 0) { // collapsed hits may not know swap_file_sz
-        assert(swap_file_sz >= static_cast<uint64_t>(swap_hdr_sz));
-        mem_obj->object_sz = swap_file_sz - swap_hdr_sz;
-    }
-    debugs(90, 5, "swap_file_sz=" <<
-           swap_file_sz << "( " << swap_hdr_sz << " + " <<
-           mem_obj->object_sz << ")");
-    return true;
-}
-
 /**
  * Clear Memory storage to accommodate the given object len
  */
