/*
 * DEBUG: section 44    Peer Selection Algorithm
 * AUTHOR: Duane Wessels
 *
 * SQUID Web Proxy Cache          http://www.squid-cache.org/
 * ----------------------------------------------------------
 *
 *  Squid is the result of efforts by numerous individuals from
 *  the Internet community; see the CONTRIBUTORS file for full
 *  details.   Many organizations have provided support for Squid's
 *  development; see the SPONSORS file for full details.  Squid is
 *  Copyrighted (C) 2001 by the Regents of the University of
 *  California; see the COPYRIGHT file for full details.  Squid
 *  incorporates software developed and/or copyrighted by other
 *  sources; see the CREDITS file for full details.
 *
 *  This program is free software; you can redistribute it and/or modify
 *  it under the terms of the GNU General Public License as published by
 *  the Free Software Foundation; either version 2 of the License, or
 *  (at your option) any later version.
 *
 *  This program is distributed in the hope that it will be useful,
 *  but WITHOUT ANY WARRANTY; without even the implied warranty of
 *  MERCHANTABILITY or FITNESS FOR A PARTICULAR PURPOSE.  See the
 *  GNU General Public License for more details.
 *
 *  You should have received a copy of the GNU General Public License
 *  along with this program; if not, write to the Free Software
 *  Foundation, Inc., 59 Temple Place, Suite 330, Boston, MA 02111, USA.
 *
 */

#include "squid.h"
#include "acl/FilledChecklist.h"
#include "CachePeer.h"
#include "carp.h"
#include "client_side.h"
#include "DnsLookupDetails.h"
#include "errorpage.h"
#include "event.h"
#include "FwdState.h"
#include "globals.h"
#include "hier_code.h"
#include "htcp.h"
#include "HttpRequest.h"
#include "icmp/net_db.h"
#include "ICP.h"
#include "ipcache.h"
#include "ip/tools.h"
#include "Mem.h"
#include "neighbors.h"
#include "peer_sourcehash.h"
#include "peer_userhash.h"
#include "PeerSelectState.h"
#include "SquidConfig.h"
#include "SquidTime.h"
#include "Store.h"
#include "URL.h"

static struct {
    int timeouts;
} PeerStats;

static const char *DirectStr[] = {
    "DIRECT_UNKNOWN",
    "DIRECT_NO",
    "DIRECT_MAYBE",
    "DIRECT_YES"
};

static void peerSelectFoo(ps_state *);
static void peerPingTimeout(void *data);
static IRCB peerHandlePingReply;
static void peerIcpParentMiss(CachePeer *, icp_common_t *, ps_state *);
#if USE_HTCP
static void peerHtcpParentMiss(CachePeer *, HtcpReplyData *, ps_state *);
static void peerHandleHtcpReply(CachePeer *, peer_t, HtcpReplyData *, void *);
#endif
static int peerCheckNetdbDirect(ps_state * psstate);
static void peerGetSomeNeighbor(ps_state *);
static void peerGetSomeNeighborReplies(ps_state *);
static void peerGetSomeDirect(ps_state *);
static void peerGetSomeParent(ps_state *);
static void peerGetAllParents(ps_state *);
static void peerAddFwdServer(FwdServer **, CachePeer *, hier_code);
static void peerSelectPinned(ps_state * ps);
static void peerSelectDnsResults(const ipcache_addrs *ia, const DnsLookupDetails &details, void *data);

CBDATA_CLASS_INIT(ps_state);

ps_state::~ps_state()
{
    if (entry) {
        debugs(44, 3, entry->url());

        if (entry->ping_status == PING_WAITING)
            eventDelete(peerPingTimeout, this);

        entry->ping_status = PING_DONE;
    }

    if (acl_checklist) {
        debugs(44, DBG_IMPORTANT, "calling aclChecklistFree() from ps_state destructor");
        delete acl_checklist;
    }

    HTTPMSGUNLOCK(request);

<<<<<<< HEAD
    if (psstate->entry) {
        assert(psstate->entry->ping_status != PING_WAITING);
        psstate->entry->unlock("peerSelect");
        psstate->entry = NULL;
=======
    if (entry) {
        assert(entry->ping_status != PING_WAITING);
        entry->unlock();
        entry = NULL;
>>>>>>> 6de3828e
    }

    delete lastError;
}

static int
peerSelectIcpPing(HttpRequest * request, int direct, StoreEntry * entry)
{
    int n;
    assert(entry);
    assert(entry->ping_status == PING_NONE);
    assert(direct != DIRECT_YES);
    debugs(44, 3, "peerSelectIcpPing: " << entry->url()  );

    if (!request->flags.hierarchical && direct != DIRECT_NO)
        return 0;

    if (EBIT_TEST(entry->flags, KEY_PRIVATE) && !neighbors_do_private_keys)
        if (direct != DIRECT_NO)
            return 0;

    n = neighborsCount(request);

    debugs(44, 3, "peerSelectIcpPing: counted " << n << " neighbors");

    return n;
}

void
peerSelect(Comm::ConnectionList * paths,
           HttpRequest * request,
           StoreEntry * entry,
           PSC * callback,
           void *callback_data)
{
    ps_state *psstate;

    if (entry)
        debugs(44, 3, "peerSelect: " << entry->url()  );
    else
        debugs(44, 3, "peerSelect: " << RequestMethodStr(request->method));

    psstate = new ps_state;

    psstate->request = request;
    HTTPMSGLOCK(psstate->request);

    psstate->entry = entry;
    psstate->paths = paths;

    psstate->callback = callback;

    psstate->callback_data = cbdataReference(callback_data);

#if USE_CACHE_DIGESTS

    request->hier.peer_select_start = current_time;

#endif

    if (psstate->entry)
        psstate->entry->lock("peerSelect");

    peerSelectFoo(psstate);
}

static void
peerCheckNeverDirectDone(allow_t answer, void *data)
{
    ps_state *psstate = (ps_state *) data;
    psstate->acl_checklist = NULL;
    debugs(44, 3, "peerCheckNeverDirectDone: " << answer);
    psstate->never_direct = answer;
    switch (answer) {
    case ACCESS_ALLOWED:
        /** if never_direct says YES, do that. */
        psstate->direct = DIRECT_NO;
        debugs(44, 3, HERE << "direct = " << DirectStr[psstate->direct] << " (never_direct allow)");
        break;
    case ACCESS_DENIED: // not relevant.
    case ACCESS_DUNNO:  // not relevant.
        break;
    case ACCESS_AUTH_REQUIRED:
        debugs(44, DBG_IMPORTANT, "WARNING: never_direct resulted in " << answer << ". Username ACLs are not reliable here.");
        break;
    }
    peerSelectFoo(psstate);
}

static void
peerCheckAlwaysDirectDone(allow_t answer, void *data)
{
    ps_state *psstate = (ps_state *)data;
    psstate->acl_checklist = NULL;
    debugs(44, 3, "peerCheckAlwaysDirectDone: " << answer);
    psstate->always_direct = answer;
    switch (answer) {
    case ACCESS_ALLOWED:
        /** if always_direct says YES, do that. */
        psstate->direct = DIRECT_YES;
        debugs(44, 3, HERE << "direct = " << DirectStr[psstate->direct] << " (always_direct allow)");
        break;
    case ACCESS_DENIED: // not relevant.
    case ACCESS_DUNNO:  // not relevant.
        break;
    case ACCESS_AUTH_REQUIRED:
        debugs(44, DBG_IMPORTANT, "WARNING: always_direct resulted in " << answer << ". Username ACLs are not reliable here.");
        break;
    }
    peerSelectFoo(psstate);
}

void
peerSelectDnsPaths(ps_state *psstate)
{
    FwdServer *fs = psstate->servers;

    // Bug 3243: CVE 2009-0801
    // Bypass of browser same-origin access control in intercepted communication
    // To resolve this we must use only the original client destination when going DIRECT
    // on intercepted traffic which failed Host verification
    const HttpRequest *req = psstate->request;
    const bool isIntercepted = !req->flags.redirected &&
                               (req->flags.intercepted || req->flags.interceptTproxy);
    const bool useOriginalDst = Config.onoff.client_dst_passthru || !req->flags.hostVerified;
    const bool choseDirect = fs && fs->code == HIER_DIRECT;
    if (isIntercepted && useOriginalDst && choseDirect) {
        // check the client is still around before using any of its details
        if (req->clientConnectionManager.valid()) {
            // construct a "result" adding the ORIGINAL_DST to the set instead of DIRECT
            Comm::ConnectionPointer p = new Comm::Connection();
            p->remote = req->clientConnectionManager->clientConnection->local;
            p->peerType = fs->code;
            p->setPeer(fs->_peer);

            // check for a configured outgoing address for this destination...
            getOutgoingAddress(psstate->request, p);
            psstate->paths->push_back(p);
        }

        // clear the used fs and continue
        psstate->servers = fs->next;
        cbdataReferenceDone(fs->_peer);
        memFree(fs, MEM_FWD_SERVER);
        peerSelectDnsPaths(psstate);
        return;
    }

    // convert the list of FwdServer destinations into destinations IP addresses
    if (fs && psstate->paths->size() < (unsigned int)Config.forward_max_tries) {
        // send the next one off for DNS lookup.
        const char *host = fs->_peer ? fs->_peer->host : psstate->request->GetHost();
        debugs(44, 2, "Find IP destination for: " << psstate->entry->url() << "' via " << host);
        ipcache_nbgethostbyname(host, peerSelectDnsResults, psstate);
        return;
    }

    // Bug 3605: clear any extra listed FwdServer destinations, when the options exceeds max_foward_tries.
    // due to the allocation method of fs, we must deallocate each manually.
    // TODO: use a std::list so we can get the size and abort adding whenever the selection loops reach Config.forward_max_tries
    if (fs && psstate->paths->size() >= (unsigned int)Config.forward_max_tries) {
        while (fs) {
            FwdServer *next = fs->next;
            cbdataReferenceDone(fs->_peer);
            memFree(fs, MEM_FWD_SERVER);
            fs = next;
        }
    }

    // done with DNS lookups. pass back to caller
    PSC *callback = psstate->callback;
    psstate->callback = NULL;

    debugs(44, 2, (psstate->paths->size()<1?"Failed to select source":"Found sources") << " for '" << psstate->url() << "'");
    debugs(44, 2, "  always_direct = " << psstate->always_direct);
    debugs(44, 2, "   never_direct = " << psstate->never_direct);
    if (psstate->paths) {
        for (size_t i = 0; i < psstate->paths->size(); ++i) {
            if ((*psstate->paths)[i]->peerType == HIER_DIRECT)
                debugs(44, 2, "         DIRECT = " << (*psstate->paths)[i]);
            else if ((*psstate->paths)[i]->peerType == ORIGINAL_DST)
                debugs(44, 2, "   ORIGINAL_DST = " << (*psstate->paths)[i]);
            else if ((*psstate->paths)[i]->peerType == PINNED)
                debugs(44, 2, "         PINNED = " << (*psstate->paths)[i]);
            else
                debugs(44, 2, "     cache_peer = " << (*psstate->paths)[i]);
        }
    }
    debugs(44, 2, "       timedout = " << psstate->ping.timedout);

    psstate->ping.stop = current_time;
    psstate->request->hier.ping = psstate->ping;

    void *cbdata;
    if (cbdataReferenceValidDone(psstate->callback_data, &cbdata)) {
        callback(psstate->paths, psstate->lastError, cbdata);
        psstate->lastError = NULL; // FwdState has taken control over the ErrorState object.
    }

    delete psstate;
}

static void
peerSelectDnsResults(const ipcache_addrs *ia, const DnsLookupDetails &details, void *data)
{
    ps_state *psstate = (ps_state *)data;

    psstate->request->recordLookup(details);

    FwdServer *fs = psstate->servers;
    if (ia != NULL) {

        assert(ia->cur < ia->count);

        // loop over each result address, adding to the possible destinations.
        int ip = ia->cur;
        for (int n = 0; n < ia->count; ++n, ++ip) {
            Comm::ConnectionPointer p;

            if (ip >= ia->count) ip = 0; // looped back to zero.

            // Enforce forward_max_tries configuration.
            if (psstate->paths->size() >= (unsigned int)Config.forward_max_tries)
                break;

            // for TPROXY spoofing we must skip unusable addresses.
            if (psstate->request->flags.spoofClientIp && !(fs->_peer && fs->_peer->options.no_tproxy) ) {
                if (ia->in_addrs[n].isIPv4() != psstate->request->client_addr.isIPv4()) {
                    // we CAN'T spoof the address on this link. find another.
                    continue;
                }
            }

            p = new Comm::Connection();
            p->remote = ia->in_addrs[n];

            // when IPv6 is disabled we cannot use it
            if (!Ip::EnableIpv6 && p->remote.isIPv6()) {
                const char *host = (fs->_peer ? fs->_peer->host : psstate->request->GetHost());
                ipcacheMarkBadAddr(host, p->remote);
                continue;
            }

            if (fs->_peer)
                p->remote.port(fs->_peer->http_port);
            else
                p->remote.port(psstate->request->port);
            p->peerType = fs->code;
            p->setPeer(fs->_peer);

            // check for a configured outgoing address for this destination...
            getOutgoingAddress(psstate->request, p);
            psstate->paths->push_back(p);
        }
    } else {
        debugs(44, 3, HERE << "Unknown host: " << (fs->_peer ? fs->_peer->host : psstate->request->GetHost()));
        // discard any previous error.
        delete psstate->lastError;
        psstate->lastError = NULL;
        if (fs->code == HIER_DIRECT) {
            psstate->lastError = new ErrorState(ERR_DNS_FAIL, Http::scServiceUnavailable, psstate->request);
            psstate->lastError->dnsError = details.error;
        }
    }

    psstate->servers = fs->next;
    cbdataReferenceDone(fs->_peer);
    memFree(fs, MEM_FWD_SERVER);

    // see if more paths can be found
    peerSelectDnsPaths(psstate);
}

static int
peerCheckNetdbDirect(ps_state * psstate)
{
#if USE_ICMP
    CachePeer *p;
    int myrtt;
    int myhops;

    if (psstate->direct == DIRECT_NO)
        return 0;

    /* base lookup on RTT and Hops if ICMP NetDB is enabled. */

    myrtt = netdbHostRtt(psstate->request->GetHost());

    debugs(44, 3, "peerCheckNetdbDirect: MY RTT = " << myrtt << " msec");
    debugs(44, 3, "peerCheckNetdbDirect: minimum_direct_rtt = " << Config.minDirectRtt << " msec");

    if (myrtt && myrtt <= Config.minDirectRtt)
        return 1;

    myhops = netdbHostHops(psstate->request->GetHost());

    debugs(44, 3, "peerCheckNetdbDirect: MY hops = " << myhops);
    debugs(44, 3, "peerCheckNetdbDirect: minimum_direct_hops = " << Config.minDirectHops);

    if (myhops && myhops <= Config.minDirectHops)
        return 1;

    p = whichPeer(psstate->closest_parent_miss);

    if (p == NULL)
        return 0;

    debugs(44, 3, "peerCheckNetdbDirect: closest_parent_miss RTT = " << psstate->ping.p_rtt << " msec");

    if (myrtt && myrtt <= psstate->ping.p_rtt)
        return 1;

#endif /* USE_ICMP */

    return 0;
}

static void
peerSelectFoo(ps_state * ps)
{
    StoreEntry *entry = ps->entry;
    HttpRequest *request = ps->request;
    debugs(44, 3, "peerSelectFoo: '" << RequestMethodStr(request->method) << " " << request->GetHost() << "'");

    /** If we don't know whether DIRECT is permitted ... */
    if (ps->direct == DIRECT_UNKNOWN) {
        if (ps->always_direct == ACCESS_DUNNO) {
            debugs(44, 3, "peerSelectFoo: direct = " << DirectStr[ps->direct] << " (always_direct to be checked)");
            /** check always_direct; */
            ps->acl_checklist = new ACLFilledChecklist(Config.accessList.AlwaysDirect, request, NULL);
            ps->acl_checklist->nonBlockingCheck(peerCheckAlwaysDirectDone, ps);
            return;
        } else if (ps->never_direct == ACCESS_DUNNO) {
            debugs(44, 3, "peerSelectFoo: direct = " << DirectStr[ps->direct] << " (never_direct to be checked)");
            /** check never_direct; */
            ps->acl_checklist = new ACLFilledChecklist(Config.accessList.NeverDirect, request, NULL);
            ps->acl_checklist->nonBlockingCheck(peerCheckNeverDirectDone, ps);
            return;
        } else if (request->flags.noDirect) {
            /** if we are accelerating, direct is not an option. */
            ps->direct = DIRECT_NO;
            debugs(44, 3, "peerSelectFoo: direct = " << DirectStr[ps->direct] << " (forced non-direct)");
        } else if (request->flags.loopDetected) {
            /** if we are in a forwarding-loop, direct is not an option. */
            ps->direct = DIRECT_YES;
            debugs(44, 3, "peerSelectFoo: direct = " << DirectStr[ps->direct] << " (forwarding loop detected)");
        } else if (peerCheckNetdbDirect(ps)) {
            ps->direct = DIRECT_YES;
            debugs(44, 3, "peerSelectFoo: direct = " << DirectStr[ps->direct] << " (checkNetdbDirect)");
        } else {
            ps->direct = DIRECT_MAYBE;
            debugs(44, 3, "peerSelectFoo: direct = " << DirectStr[ps->direct] << " (default)");
        }

        debugs(44, 3, "peerSelectFoo: direct = " << DirectStr[ps->direct]);
    }

    if (!entry || entry->ping_status == PING_NONE)
        peerSelectPinned(ps);
    if (entry == NULL) {
        (void) 0;
    } else if (entry->ping_status == PING_NONE) {
        peerGetSomeNeighbor(ps);

        if (entry->ping_status == PING_WAITING)
            return;
    } else if (entry->ping_status == PING_WAITING) {
        peerGetSomeNeighborReplies(ps);
        entry->ping_status = PING_DONE;
    }

    switch (ps->direct) {

    case DIRECT_YES:
        peerGetSomeDirect(ps);
        break;

    case DIRECT_NO:
        peerGetSomeParent(ps);
        peerGetAllParents(ps);
        break;

    default:

        if (Config.onoff.prefer_direct)
            peerGetSomeDirect(ps);

        if (request->flags.hierarchical || !Config.onoff.nonhierarchical_direct) {
            peerGetSomeParent(ps);
            peerGetAllParents(ps);
        }

        if (!Config.onoff.prefer_direct)
            peerGetSomeDirect(ps);

        break;
    }

    // resolve the possible peers
    peerSelectDnsPaths(ps);
}

bool peerAllowedToUse(const CachePeer * p, HttpRequest * request);

/**
 * peerSelectPinned
 *
 * Selects a pinned connection.
 */
static void
peerSelectPinned(ps_state * ps)
{
    HttpRequest *request = ps->request;
    if (!request->pinnedConnection())
        return;
    CachePeer *pear = request->pinnedConnection()->pinnedPeer();
    if (Comm::IsConnOpen(request->pinnedConnection()->validatePinnedConnection(request, pear))) {
        if (pear && peerAllowedToUse(pear, request)) {
            peerAddFwdServer(&ps->servers, pear, PINNED);
            if (ps->entry)
                ps->entry->ping_status = PING_DONE;     /* Skip ICP */
        } else if (!pear && ps->direct != DIRECT_NO) {
            peerAddFwdServer(&ps->servers, NULL, PINNED);
            if (ps->entry)
                ps->entry->ping_status = PING_DONE;     /* Skip ICP */
        }
    }
}

/**
 * peerGetSomeNeighbor
 *
 * Selects a neighbor (parent or sibling) based on one of the
 * following methods:
 *      Cache Digests
 *      CARP
 *      ICMP Netdb RTT estimates
 *      ICP/HTCP queries
 */
static void
peerGetSomeNeighbor(ps_state * ps)
{
    StoreEntry *entry = ps->entry;
    HttpRequest *request = ps->request;
    CachePeer *p;
    hier_code code = HIER_NONE;
    assert(entry->ping_status == PING_NONE);

    if (ps->direct == DIRECT_YES) {
        entry->ping_status = PING_DONE;
        return;
    }

#if USE_CACHE_DIGESTS
    if ((p = neighborsDigestSelect(request))) {
        if (neighborType(p, request) == PEER_PARENT)
            code = CD_PARENT_HIT;
        else
            code = CD_SIBLING_HIT;
    } else
#endif
        if ((p = netdbClosestParent(request))) {
            code = CLOSEST_PARENT;
        } else if (peerSelectIcpPing(request, ps->direct, entry)) {
            debugs(44, 3, "peerSelect: Doing ICP pings");
            ps->ping.start = current_time;
            ps->ping.n_sent = neighborsUdpPing(request,
                                               entry,
                                               peerHandlePingReply,
                                               ps,
                                               &ps->ping.n_replies_expected,
                                               &ps->ping.timeout);

            if (ps->ping.n_sent == 0)
                debugs(44, DBG_CRITICAL, "WARNING: neighborsUdpPing returned 0");
            debugs(44, 3, "peerSelect: " << ps->ping.n_replies_expected <<
                   " ICP replies expected, RTT " << ps->ping.timeout <<
                   " msec");

            if (ps->ping.n_replies_expected > 0) {
                entry->ping_status = PING_WAITING;
                eventAdd("peerPingTimeout",
                         peerPingTimeout,
                         ps,
                         0.001 * ps->ping.timeout,
                         0);
                return;
            }
        }

    if (code != HIER_NONE) {
        assert(p);
        debugs(44, 3, "peerSelect: " << hier_code_str[code] << "/" << p->host);
        peerAddFwdServer(&ps->servers, p, code);
    }

    entry->ping_status = PING_DONE;
}

/*
 * peerGetSomeNeighborReplies
 *
 * Selects a neighbor (parent or sibling) based on ICP/HTCP replies.
 */
static void
peerGetSomeNeighborReplies(ps_state * ps)
{
    HttpRequest *request = ps->request;
    CachePeer *p = NULL;
    hier_code code = HIER_NONE;
    assert(ps->entry->ping_status == PING_WAITING);
    assert(ps->direct != DIRECT_YES);

    if (peerCheckNetdbDirect(ps)) {
        code = CLOSEST_DIRECT;
        debugs(44, 3, "peerSelect: " << hier_code_str[code] << "/" << request->GetHost());
        peerAddFwdServer(&ps->servers, NULL, code);
        return;
    }

    if ((p = ps->hit)) {
        code = ps->hit_type == PEER_PARENT ? PARENT_HIT : SIBLING_HIT;
    } else {
        if (!ps->closest_parent_miss.isAnyAddr()) {
            p = whichPeer(ps->closest_parent_miss);
            code = CLOSEST_PARENT_MISS;
        } else if (!ps->first_parent_miss.isAnyAddr()) {
            p = whichPeer(ps->first_parent_miss);
            code = FIRST_PARENT_MISS;
        }
    }
    if (p && code != HIER_NONE) {
        debugs(44, 3, "peerSelect: " << hier_code_str[code] << "/" << p->host);
        peerAddFwdServer(&ps->servers, p, code);
    }
}

/*
 * peerGetSomeDirect
 *
 * Simply adds a 'direct' entry to the FwdServers list if this
 * request can be forwarded directly to the origin server
 */
static void
peerGetSomeDirect(ps_state * ps)
{
    if (ps->direct == DIRECT_NO)
        return;

    /* WAIS is not implemented natively */
    if (ps->request->protocol == AnyP::PROTO_WAIS)
        return;

    peerAddFwdServer(&ps->servers, NULL, HIER_DIRECT);
}

static void
peerGetSomeParent(ps_state * ps)
{
    CachePeer *p;
    HttpRequest *request = ps->request;
    hier_code code = HIER_NONE;
    debugs(44, 3, "peerGetSomeParent: " << RequestMethodStr(request->method) << " " << request->GetHost());

    if (ps->direct == DIRECT_YES)
        return;

    if ((p = peerSourceHashSelectParent(request))) {
        code = SOURCEHASH_PARENT;
#if USE_AUTH
    } else if ((p = peerUserHashSelectParent(request))) {
        code = USERHASH_PARENT;
#endif
    } else if ((p = carpSelectParent(request))) {
        code = CARP;
    } else if ((p = getRoundRobinParent(request))) {
        code = ROUNDROBIN_PARENT;
    } else if ((p = getWeightedRoundRobinParent(request))) {
        code = ROUNDROBIN_PARENT;
    } else if ((p = getFirstUpParent(request))) {
        code = FIRSTUP_PARENT;
    } else if ((p = getDefaultParent(request))) {
        code = DEFAULT_PARENT;
    }

    if (code != HIER_NONE) {
        debugs(44, 3, "peerSelect: " << hier_code_str[code] << "/" << p->host);
        peerAddFwdServer(&ps->servers, p, code);
    }
}

/* Adds alive parents. Used as a last resort for never_direct.
 */
static void
peerGetAllParents(ps_state * ps)
{
    CachePeer *p;
    HttpRequest *request = ps->request;
    /* Add all alive parents */

    for (p = Config.peers; p; p = p->next) {
        /* XXX: neighbors.c lacks a public interface for enumerating
         * parents to a request so we have to dig some here..
         */

        if (neighborType(p, request) != PEER_PARENT)
            continue;

        if (!peerHTTPOkay(p, request))
            continue;

        debugs(15, 3, "peerGetAllParents: adding alive parent " << p->host);

        peerAddFwdServer(&ps->servers, p, ANY_OLD_PARENT);
    }

    /* XXX: should add dead parents here, but it is currently
     * not possible to find out which parents are dead or which
     * simply are not configured to handle the request.
     */
    /* Add default parent as a last resort */
    if ((p = getDefaultParent(request))) {
        peerAddFwdServer(&ps->servers, p, DEFAULT_PARENT);
    }
}

static void
peerPingTimeout(void *data)
{
    ps_state *psstate = (ps_state *)data;
    StoreEntry *entry = psstate->entry;

    if (entry)
        debugs(44, 3, "peerPingTimeout: '" << entry->url() << "'" );

    if (!cbdataReferenceValid(psstate->callback_data)) {
        /* request aborted */
        entry->ping_status = PING_DONE;
        cbdataReferenceDone(psstate->callback_data);
        delete psstate;
        return;
    }

    ++PeerStats.timeouts;
    psstate->ping.timedout = 1;
    peerSelectFoo(psstate);
}

void
peerSelectInit(void)
{
    memset(&PeerStats, '\0', sizeof(PeerStats));
    memDataInit(MEM_FWD_SERVER, "FwdServer", sizeof(FwdServer), 0);
}

static void
peerIcpParentMiss(CachePeer * p, icp_common_t * header, ps_state * ps)
{
    int rtt;

#if USE_ICMP
    if (Config.onoff.query_icmp) {
        if (header->flags & ICP_FLAG_SRC_RTT) {
            rtt = header->pad & 0xFFFF;
            int hops = (header->pad >> 16) & 0xFFFF;

            if (rtt > 0 && rtt < 0xFFFF)
                netdbUpdatePeer(ps->request, p, rtt, hops);

            if (rtt && (ps->ping.p_rtt == 0 || rtt < ps->ping.p_rtt)) {
                ps->closest_parent_miss = p->in_addr;
                ps->ping.p_rtt = rtt;
            }
        }
    }
#endif /* USE_ICMP */

    /* if closest-only is set, then don't allow FIRST_PARENT_MISS */
    if (p->options.closest_only)
        return;

    /* set FIRST_MISS if there is no CLOSEST parent */
    if (!ps->closest_parent_miss.isAnyAddr())
        return;

    rtt = (tvSubMsec(ps->ping.start, current_time) - p->basetime) / p->weight;

    if (rtt < 1)
        rtt = 1;

    if (ps->first_parent_miss.isAnyAddr() || rtt < ps->ping.w_rtt) {
        ps->first_parent_miss = p->in_addr;
        ps->ping.w_rtt = rtt;
    }
}

static void
peerHandleIcpReply(CachePeer * p, peer_t type, icp_common_t * header, void *data)
{
    ps_state *psstate = (ps_state *)data;
    icp_opcode op = header->getOpCode();
    debugs(44, 3, "peerHandleIcpReply: " << icp_opcode_str[op] << " " << psstate->entry->url()  );
#if USE_CACHE_DIGESTS && 0
    /* do cd lookup to count false misses */

    if (p && request)
        peerNoteDigestLookup(request, p,
                             peerDigestLookup(p, request, psstate->entry));

#endif

    ++ psstate->ping.n_recv;

    if (op == ICP_MISS || op == ICP_DECHO) {
        if (type == PEER_PARENT)
            peerIcpParentMiss(p, header, psstate);
    } else if (op == ICP_HIT) {
        psstate->hit = p;
        psstate->hit_type = type;
        peerSelectFoo(psstate);
        return;
    }

    if (psstate->ping.n_recv < psstate->ping.n_replies_expected)
        return;

    peerSelectFoo(psstate);
}

#if USE_HTCP
static void
peerHandleHtcpReply(CachePeer * p, peer_t type, HtcpReplyData * htcp, void *data)
{
    ps_state *psstate = (ps_state *)data;
    debugs(44, 3, "peerHandleHtcpReply: " <<
           (htcp->hit ? "HIT" : "MISS") << " " <<
           psstate->entry->url()  );
    ++ psstate->ping.n_recv;

    if (htcp->hit) {
        psstate->hit = p;
        psstate->hit_type = type;
        peerSelectFoo(psstate);
        return;
    }

    if (type == PEER_PARENT)
        peerHtcpParentMiss(p, htcp, psstate);

    if (psstate->ping.n_recv < psstate->ping.n_replies_expected)
        return;

    peerSelectFoo(psstate);
}

static void
peerHtcpParentMiss(CachePeer * p, HtcpReplyData * htcp, ps_state * ps)
{
    int rtt;

#if USE_ICMP
    if (Config.onoff.query_icmp) {
        if (htcp->cto.rtt > 0) {
            rtt = (int) htcp->cto.rtt * 1000;
            int hops = (int) htcp->cto.hops * 1000;
            netdbUpdatePeer(ps->request, p, rtt, hops);

            if (rtt && (ps->ping.p_rtt == 0 || rtt < ps->ping.p_rtt)) {
                ps->closest_parent_miss = p->in_addr;
                ps->ping.p_rtt = rtt;
            }
        }
    }
#endif /* USE_ICMP */

    /* if closest-only is set, then don't allow FIRST_PARENT_MISS */
    if (p->options.closest_only)
        return;

    /* set FIRST_MISS if there is no CLOSEST parent */
    if (!ps->closest_parent_miss.isAnyAddr())
        return;

    rtt = (tvSubMsec(ps->ping.start, current_time) - p->basetime) / p->weight;

    if (rtt < 1)
        rtt = 1;

    if (ps->first_parent_miss.isAnyAddr() || rtt < ps->ping.w_rtt) {
        ps->first_parent_miss = p->in_addr;
        ps->ping.w_rtt = rtt;
    }
}

#endif

static void
peerHandlePingReply(CachePeer * p, peer_t type, AnyP::ProtocolType proto, void *pingdata, void *data)
{
    if (proto == AnyP::PROTO_ICP)
        peerHandleIcpReply(p, type, (icp_common_t *)pingdata, data);

#if USE_HTCP

    else if (proto == AnyP::PROTO_HTCP)
        peerHandleHtcpReply(p, type, (HtcpReplyData *)pingdata, data);

#endif

    else
        debugs(44, DBG_IMPORTANT, "peerHandlePingReply: unknown protocol " << proto);
}

static void
peerAddFwdServer(FwdServer ** FSVR, CachePeer * p, hier_code code)
{
    FwdServer *fs = (FwdServer *)memAllocate(MEM_FWD_SERVER);
    debugs(44, 5, "peerAddFwdServer: adding " <<
           (p ? p->host : "DIRECT")  << " " <<
           hier_code_str[code]  );
    fs->_peer = cbdataReference(p);
    fs->code = code;

    while (*FSVR)
        FSVR = &(*FSVR)->next;

    *FSVR = fs;
}

ps_state::ps_state() : request (NULL),
        entry (NULL),
        always_direct(Config.accessList.AlwaysDirect?ACCESS_DUNNO:ACCESS_DENIED),
        never_direct(Config.accessList.NeverDirect?ACCESS_DUNNO:ACCESS_DENIED),
        direct(DIRECT_UNKNOWN),
        callback (NULL),
        callback_data (NULL),
        lastError(NULL),
        servers (NULL),
        first_parent_miss(),
        closest_parent_miss(),
        hit(NULL),
        hit_type(PEER_NONE),
        acl_checklist (NULL)
{
    ; // no local defaults.
}

const char *
ps_state::url() const
{
    if (entry)
        return entry->url();

    if (request)
        return urlCanonical(request);

    return "[no URL]";
}

ping_data::ping_data() :
        n_sent(0),
        n_recv(0),
        n_replies_expected(0),
        timeout(0),
        timedout(0),
        w_rtt(0),
        p_rtt(0)
{
    start.tv_sec = 0;
    start.tv_usec = 0;
    stop.tv_sec = 0;
    stop.tv_usec = 0;
}<|MERGE_RESOLUTION|>--- conflicted
+++ resolved
@@ -106,17 +106,10 @@
 
     HTTPMSGUNLOCK(request);
 
-<<<<<<< HEAD
-    if (psstate->entry) {
-        assert(psstate->entry->ping_status != PING_WAITING);
-        psstate->entry->unlock("peerSelect");
-        psstate->entry = NULL;
-=======
     if (entry) {
         assert(entry->ping_status != PING_WAITING);
-        entry->unlock();
+        entry->unlock("peerSelect");
         entry = NULL;
->>>>>>> 6de3828e
     }
 
     delete lastError;
