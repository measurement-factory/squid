/*
 * Copyright (C) 1996-2022 The Squid Software Foundation and contributors
 *
 * Squid software is distributed under GPLv2+ license and includes
 * contributions from numerous individuals and organizations.
 * Please see the COPYING and CONTRIBUTORS files for details.
 */

/* DEBUG: section 90    Storage Manager Client-Side Interface */

#include "squid.h"
#include "acl/FilledChecklist.h"
#include "base/AsyncCbdataCalls.h"
#include "base/CodeContext.h"
#include "event.h"
#include "globals.h"
#include "HttpReply.h"
#include "HttpRequest.h"
#include "MemBuf.h"
#include "MemObject.h"
#include "mime_header.h"
#include "SquidConfig.h"
#include "StatCounters.h"
#include "Store.h"
#include "store/SwapMetaIn.h"
#include "store_swapin.h"
#include "StoreClient.h"
#if USE_DELAY_POOLS
#include "DelayPools.h"
#endif

/*
 * NOTE: 'Header' refers to the swapfile metadata header.
 *   'OBJHeader' refers to the object header, with canonical
 *   processed object headers (which may derive from FTP/HTTP etc
 *   upstream protocols
 *       'Body' refers to the swapfile body, which is the full
 *        HTTP reply (including HTTP headers and body).
 */
static StoreIOState::STRCB storeClientReadBody;
static StoreIOState::STRCB storeClientReadHeader;
static void storeClientCopy2(StoreEntry * e, store_client * sc);
static bool CheckQuickAbortIsReasonable(StoreEntry * entry);

CBDATA_CLASS_INIT(store_client);

/* StoreClient */

bool
StoreClient::onCollapsingPath() const
{
    if (!Config.onoff.collapsed_forwarding)
        return false;

    if (!Config.accessList.collapsedForwardingAccess)
        return true;

    ACLFilledChecklist checklist(Config.accessList.collapsedForwardingAccess, nullptr, nullptr);
    fillChecklist(checklist);
    return checklist.fastCheck().allowed();
}

bool
StoreClient::startCollapsingOn(const StoreEntry &e, const bool doingRevalidation) const
{
    if (!e.hittingRequiresCollapsing())
        return false; // collapsing is impossible due to the entry state

    if (!onCollapsingPath())
        return false; // collapsing is impossible due to Squid configuration

    /* collapsing is possible; the caller must collapse */

    if (const auto tags = loggingTags()) {
        if (doingRevalidation)
            tags->collapsingHistory.revalidationCollapses++;
        else
            tags->collapsingHistory.otherCollapses++;
    }

    debugs(85, 5, e << " doingRevalidation=" << doingRevalidation);
    return true;
}

/* store_client */

int
store_client::getType() const
{
    return type;
}

#if STORE_CLIENT_LIST_DEBUG
static store_client *
storeClientListSearch(const MemObject * mem, void *data)
{
    dlink_node *node;
    store_client *sc = NULL;

    for (node = mem->clients.head; node; node = node->next) {
        sc = node->data;

        if (sc->owner == data)
            return sc;
    }

    return NULL;
}

int
storeClientIsThisAClient(store_client * sc, void *someClient)
{
    return sc->owner == someClient;
}

#endif
#include "HttpRequest.h"

/* add client with fd to client list */
store_client *
storeClientListAdd(StoreEntry * e, void *data)
{
    MemObject *mem = e->mem_obj;
    store_client *sc;
    assert(mem);
#if STORE_CLIENT_LIST_DEBUG

    if (storeClientListSearch(mem, data) != NULL)
        /* XXX die! */
        assert(1 == 0);
#else
    (void)data;
#endif

    sc = new store_client (e);

    mem->addClient(sc);

    return sc;
}

/// schedules asynchronous STCB call to relay disk or memory read results
/// \param outcome an error signal (if negative), an EOF signal (if zero), or the number of bytes read
void
store_client::callback(const ssize_t outcome)
{
    if (outcome > 0)
        return noteCopiedBytes(outcome);

    if (outcome < 0)
        return fail();

    noteEof();
}

/// finishCallback() wrapper; TODO: Add NullaryMemFunT for non-jobs.
void
store_client::FinishCallback(store_client * const sc)
{
    sc->finishCallback();
}

/// finishes a copy()-STCB sequence by synchronously calling STCB
void
store_client::finishCallback()
{
    Assure(_callback.callback_handler);
    Assure(_callback.notifier);

    // callers are not ready to handle a content+error combination
    Assure(object_ok || !copiedSize);

    StoreIOBuffer result(copiedSize, copyInto.offset, copyInto.data);
    result.flags.error = object_ok ? 0 : 1;
    copiedSize = 0;

    cmp_offset = result.offset + result.length;
    STCB *temphandler = _callback.callback_handler;
    void *cbdata = _callback.callback_data;
    _callback = Callback(nullptr, nullptr);
    copyInto.data = nullptr;

    if (cbdataReferenceValid(cbdata))
        temphandler(cbdata, result);

    cbdataReferenceDone(cbdata);
}

/// schedules asynchronous STCB call to relay a successful disk or memory read
/// \param bytesCopied the number of response bytes copied into copyInto
void
store_client::noteCopiedBytes(const size_t bytesCopied)
{
    debugs(90, 5, bytesCopied);
    Assure(bytesCopied > 0);
    Assure(!copiedSize);
    copiedSize = bytesCopied;
    noteNews();
}

void
store_client::noteEof()
{
    debugs(90, 5, copiedSize);
    Assure(!copiedSize);
    noteNews();
}

store_client::store_client(StoreEntry *e) :
    cmp_offset(0),
#if STORE_CLIENT_LIST_DEBUG
    owner(cbdataReference(data)),
#endif
    entry(e),
    type(e->storeClientType()),
    object_ok(true),
    copiedSize(0)
{
    flags.disk_io_pending = false;
    flags.store_copying = false;
    ++ entry->refcount;

    if (getType() == STORE_DISK_CLIENT) {
        /* assert we'll be able to get the data we want */
        /* maybe we should open swapin_sio here */
        assert(entry->hasDisk() && !entry->swapoutFailed());
    }
}

store_client::~store_client()
{}

/* copy bytes requested by the client */
void
storeClientCopy(store_client * sc,
                StoreEntry * e,
                StoreIOBuffer copyInto,
                STCB * callback,
                void *data)
{
    assert (sc != nullptr);
    sc->copy(e, copyInto,callback,data);
}

void
store_client::copy(StoreEntry * anEntry,
                   StoreIOBuffer copyRequest,
                   STCB * callback_fn,
                   void *data)
{
    assert (anEntry == entry);
    assert (callback_fn);
    assert (data);
    assert(!EBIT_TEST(entry->flags, ENTRY_ABORTED));
    debugs(90, 3, "store_client::copy: " << entry->getMD5Text() << ", from " <<
           copyRequest.offset << ", for length " <<
           (int) copyRequest.length << ", cb " << callback_fn << ", cbdata " <<
           data);

#if STORE_CLIENT_LIST_DEBUG

    assert(this == storeClientListSearch(entry->mem_obj, data));
#endif

    assert(!_callback.pending());
#if ONLYCONTIGUOUSREQUESTS

    assert(cmp_offset == copyRequest.offset);
#endif
    /* range requests will skip into the body */
    cmp_offset = copyRequest.offset;
    _callback = Callback (callback_fn, cbdataReference(data));
    copyInto.data = copyRequest.data;
    copyInto.length = copyRequest.length;
    copyInto.offset = copyRequest.offset;

    static bool copying (false);
    assert (!copying);
    copying = true;
    /* we might be blocking comm reads due to readahead limits
     * now we have a new offset, trigger those reads...
     */
    entry->mem_obj->kickReads();
    copying = false;

    anEntry->lock("store_client::copy"); // see deletion note below

    storeClientCopy2(entry, this);

    // Bug 3480: This store_client object may be deleted now if, for example,
    // the client rejects the hit response copied above. Use on-stack pointers!

#if USE_ADAPTATION
    anEntry->kickProducer();
#endif
    anEntry->unlock("store_client::copy");

    // Add no code here. This object may no longer exist.
}

/// Whether there is (or will be) more entry data for us.
bool
store_client::moreToSend() const
{
    if (entry->store_status == STORE_PENDING)
        return true; // there may be more coming

    /* STORE_OK, including aborted entries: no more data is coming */

    const int64_t len = entry->objectLen();

    // If we do not know the entry length, then we have to open the swap file.
    const bool canSwapIn = entry->hasDisk();
    if (len < 0)
        return canSwapIn;

    if (copyInto.offset >= len)
        return false; // sent everything there is

    if (canSwapIn)
        return true; // if we lack prefix, we can swap it in

    // If we cannot swap in, make sure we have what we want in RAM. Otherwise,
    // scheduleRead calls scheduleDiskRead which asserts without a swap file.
    const MemObject *mem = entry->mem_obj;
    return mem &&
           mem->inmem_lo <= copyInto.offset && copyInto.offset < mem->endOffset();
}

static void
storeClientCopy2(StoreEntry * e, store_client * sc)
{
    /* reentrancy not allowed  - note this could lead to
     * dropped notifications about response data availability
     */

    if (sc->flags.store_copying) {
        debugs(90, 3, "prevented recursive copying for " << *e);
        return;
    }

    debugs(90, 3, "storeClientCopy2: " << e->getMD5Text());
    assert(sc->_callback.pending());
    /*
     * We used to check for ENTRY_ABORTED here.  But there were some
     * problems.  For example, we might have a slow client (or two) and
     * the peer server is reading far ahead and swapping to disk.  Even
     * if the peer aborts, we want to give the client(s)
     * everything we got before the abort condition occurred.
     */
    sc->doCopy(e);
}

void
store_client::doCopy(StoreEntry *anEntry)
{
    Assure(_callback.pending());
    Assure(!flags.disk_io_pending);
    Assure(!flags.store_copying);

    assert (anEntry == entry);
    flags.store_copying = true;
    MemObject *mem = entry->mem_obj;

    debugs(33, 5, "store_client::doCopy: co: " <<
           copyInto.offset << ", hi: " <<
           mem->endOffset());

    if (!moreToSend()) {
        /* There is no more to send! */
        debugs(33, 3, "There is no more to send!");
        noteEof();
        flags.store_copying = false;
        return;
    }

    /* Check that we actually have data */
    if (anEntry->store_status == STORE_PENDING && copyInto.offset >= mem->endOffset()) {
        debugs(90, 3, "store_client::doCopy: Waiting for more");
        flags.store_copying = false;
        return;
    }

    /*
     * Slight weirdness here.  We open a swapin file for any
     * STORE_DISK_CLIENT, even if we can copy the requested chunk
     * from memory in the next block.  We must try to open the
     * swapin file before sending any data to the client side.  If
     * we postpone the open, and then can not open the file later
     * on, the client loses big time.  Its transfer just gets cut
     * off.  Better to open it early (while the client side handler
     * is clientCacheHit) so that we can fall back to a cache miss
     * if needed.
     */

    if (STORE_DISK_CLIENT == getType() && swapin_sio == nullptr) {
        if (!startSwapin())
            return; // failure
    }
    scheduleRead();
}

/// opens the swapin "file" if possible; otherwise, fail()s and returns false
bool
store_client::startSwapin()
{
    debugs(90, 3, "store_client::doCopy: Need to open swap in file");
    /* gotta open the swapin file */

    if (storeTooManyDiskFilesOpen()) {
        /* yuck -- this causes a TCP_SWAPFAIL_MISS on the client side */
        fail();
        flags.store_copying = false;
        return false;
    } else if (!flags.disk_io_pending) {
        /* Don't set store_io_pending here */
        storeSwapInStart(this);

        if (swapin_sio == nullptr) {
            fail();
            flags.store_copying = false;
            return false;
        }

        return true;
    } else {
        debugs(90, DBG_IMPORTANT, "WARNING: Averted multiple fd operation (1)");
        flags.store_copying = false;
        return false;
    }
}

void
store_client::noteSwapInDone(const bool error)
{
    Assure(_callback.pending());
    if (error)
        fail();
    else
        noteEof();
}

void
store_client::scheduleRead()
{
    MemObject *mem = entry->mem_obj;

    if (copyInto.offset >= mem->inmem_lo && copyInto.offset < mem->endOffset())
        scheduleMemRead();
    else
        scheduleDiskRead();
}

void
store_client::scheduleDiskRead()
{
    /* What the client wants is not in memory. Schedule a disk read */
    if (getType() == STORE_DISK_CLIENT) {
        // we should have called startSwapin() already
        assert(swapin_sio != nullptr);
    } else if (!swapin_sio && !startSwapin()) {
        debugs(90, 3, "bailing after swapin start failure for " << *entry);
        assert(!flags.store_copying);
        return;
    }

    assert(!flags.disk_io_pending);

    debugs(90, 3, "reading " << *entry << " from disk");

    fileRead();

    flags.store_copying = false;
}

void
store_client::scheduleMemRead()
{
    /* What the client wants is in memory */
    /* Old style */
    debugs(90, 3, "store_client::doCopy: Copying normal from memory");
    const auto sz = entry->mem_obj->data_hdr.copy(copyInto); // may be <= 0 per copy() API
    callback(sz);
    flags.store_copying = false;
}

void
store_client::fileRead()
{
    MemObject *mem = entry->mem_obj;

    assert(_callback.pending());
    assert(!flags.disk_io_pending);
    flags.disk_io_pending = true;

    if (mem->swap_hdr_sz != 0)
        if (entry->swappingOut())
            assert(mem->swapout.sio->offset() > copyInto.offset + (int64_t)mem->swap_hdr_sz);

    storeRead(swapin_sio,
              copyInto.data,
              copyInto.length,
              copyInto.offset + mem->swap_hdr_sz,
              mem->swap_hdr_sz == 0 ? storeClientReadHeader
              : storeClientReadBody,
              this);
}

void
store_client::readBody(const char *, ssize_t len)
{
    int parsed_header = 0;

    // Don't assert disk_io_pending here.. may be called by read_header
    flags.disk_io_pending = false;
    assert(_callback.pending());
    debugs(90, 3, "storeClientReadBody: len " << len << "");

    if (len < 0)
        return fail();

    const auto rep = entry->mem_obj ? &entry->mem().baseReply() : nullptr;
    if (copyInto.offset == 0 && len > 0 && rep && rep->sline.status() == Http::scNone) {
        /* Our structure ! */
        if (!entry->mem_obj->adjustableBaseReply().parseCharBuf(copyInto.data, headersEnd(copyInto.data, len))) {
            debugs(90, DBG_CRITICAL, "ERROR: Could not parse headers from on disk object");
        } else {
            parsed_header = 1;
        }
    }

    if (len > 0 && rep && entry->mem_obj->inmem_lo == 0 && entry->objectLen() <= (int64_t)Config.Store.maxInMemObjSize && Config.onoff.memory_cache_disk) {
        storeGetMemSpace(len);
        // The above may start to free our object so we need to check again
        if (entry->mem_obj->inmem_lo == 0) {
            /* Copy read data back into memory.
             * copyInto.offset includes headers, which is what mem cache needs
             */
            int64_t mem_offset = entry->mem_obj->endOffset();
            if ((copyInto.offset == mem_offset) || (parsed_header && mem_offset == rep->hdr_sz)) {
                entry->mem_obj->write(StoreIOBuffer(len, copyInto.offset, copyInto.data));
            }
        }
    }

    callback(len);
}

void
store_client::fail()
{
    debugs(90, 3, (object_ok ? "once" : "again"));
    if (!object_ok)
        return; // we failed earlier; nothing to do now

    object_ok = false;

    noteNews();
}

/// if necessary and possible, informs the Store reader about copy() result
void
store_client::noteNews()
{
    /* synchronous open failures callback from the store,
     * before startSwapin detects the failure.
     * TODO: fix this inconsistent behaviour - probably by
     * having storeSwapInStart become a callback functions,
     * not synchronous
     */

    if (!_callback.callback_handler) {
        debugs(90, 5, "client lost interest");
        return;
    }

    if (_callback.notifier) {
        debugs(90, 5, "earlier news is being delivered by " << _callback.notifier);
        return;
    }

    _callback.notifier = asyncCall(90, 4, "store_client::FinishCallback", cbdataDialer(store_client::FinishCallback, this));
    ScheduleCallHere(_callback.notifier);

    Assure(!_callback.pending());
}

static void
storeClientReadHeader(void *data, const char *buf, ssize_t len, StoreIOState::Pointer)
{
    store_client *sc = (store_client *)data;
    sc->readHeader(buf, len);
}

static void
storeClientReadBody(void *data, const char *buf, ssize_t len, StoreIOState::Pointer)
{
    store_client *sc = (store_client *)data;
    sc->readBody(buf, len);
}

void
store_client::readHeader(char const *buf, ssize_t len)
{
    MemObject *const mem = entry->mem_obj;

    assert(flags.disk_io_pending);
    flags.disk_io_pending = false;
    assert(_callback.pending());

    // abort if we fail()'d earlier
    if (!object_ok)
        return;

    if (len < 0)
        return fail();

<<<<<<< HEAD
    if (!entry->unpackHeader(buf, len)) {
=======
    try {
        Store::UnpackHitSwapMeta(buf, len, *entry);
    } catch (...) {
        debugs(90, DBG_IMPORTANT, "ERROR: Failed to unpack Store entry metadata: " << CurrentException);
>>>>>>> bb4cc8e6
        fail();
        return;
    }

    /*
     * If our last read got some data the client wants, then give
     * it to them, otherwise schedule another read.
     */
    size_t body_sz = len - mem->swap_hdr_sz;

    if (copyInto.offset < static_cast<int64_t>(body_sz)) {
        /*
         * we have (part of) what they want
         */
        size_t copy_sz = min(copyInto.length, body_sz);
        debugs(90, 3, "storeClientReadHeader: copying " << copy_sz << " bytes of body");
        memmove(copyInto.data, copyInto.data + mem->swap_hdr_sz, copy_sz);

        readBody(copyInto.data, copy_sz);

        return;
    }

    /*
     * we don't have what the client wants, but at least we now
     * know the swap header size.
     */
    fileRead();
}

int
storeClientCopyPending(store_client * sc, StoreEntry * e, void *data)
{
#if STORE_CLIENT_LIST_DEBUG
    assert(sc == storeClientListSearch(e->mem_obj, data));
#else
    (void)data;
#endif

    assert(sc);
    assert(sc->entry == e);

    if (!sc->_callback.pending())
        return 0;

    return 1;
}

/*
 * This routine hasn't been optimised to take advantage of the
 * passed sc. Yet.
 */
int
storeUnregister(store_client * sc, StoreEntry * e, void *data)
{
    MemObject *mem = e->mem_obj;
#if STORE_CLIENT_LIST_DEBUG
    assert(sc == storeClientListSearch(e->mem_obj, data));
#else
    (void)data;
#endif

    if (mem == nullptr)
        return 0;

    debugs(90, 3, "storeUnregister: called for '" << e->getMD5Text() << "'");

    if (sc == nullptr) {
        debugs(90, 3, "storeUnregister: No matching client for '" << e->getMD5Text() << "'");
        return 0;
    }

    if (mem->clientCount() == 0) {
        debugs(90, 3, "storeUnregister: Consistency failure - store client being unregistered is not in the mem object's list for '" << e->getMD5Text() << "'");
        return 0;
    }

    dlinkDelete(&sc->node, &mem->clients);
    -- mem->nclients;

    const auto swapoutFinished = e->swappedOut() || e->swapoutFailed();
    if (e->store_status == STORE_OK && !swapoutFinished)
        e->swapOut();

    if (sc->swapin_sio != nullptr) {
        storeClose(sc->swapin_sio, StoreIOState::readerDone);
        sc->swapin_sio = nullptr;
        ++statCounter.swap.ins;
    }

    if (sc->_callback.callback_handler || sc->_callback.notifier) {
        debugs(90, 3, "forgetting store_client callback for " << *e);
        // Do not notify: Callers want to stop copying and forget about this
        // pending copy request. Some would mishandle a notification from here.
        if (sc->_callback.notifier)
            sc->_callback.notifier->cancel("storeUnregister");
    }

#if STORE_CLIENT_LIST_DEBUG
    cbdataReferenceDone(sc->owner);

#endif

    // XXX: We might be inside sc store_client method somewhere up the call
    // stack. TODO: Convert store_client to AsyncJob to make destruction async.
    delete sc;

    assert(e->locked());
    // An entry locked by others may be unlocked (and destructed) by others, so
    // we must lock again to safely dereference e after CheckQuickAbortIsReasonable().
    e->lock("storeUnregister");

    if (CheckQuickAbortIsReasonable(e))
        e->abort();
    else
        mem->kickReads();

#if USE_ADAPTATION
    e->kickProducer();
#endif

    e->unlock("storeUnregister");
    return 1;
}

/* Call handlers waiting for  data to be appended to E. */
void
StoreEntry::invokeHandlers()
{
    if (EBIT_TEST(flags, DELAY_SENDING)) {
        debugs(90, 3, "DELAY_SENDING is on, exiting " << *this);
        return;
    }
    if (EBIT_TEST(flags, ENTRY_FWD_HDR_WAIT)) {
        debugs(90, 3, "ENTRY_FWD_HDR_WAIT is on, exiting " << *this);
        return;
    }

    /* Commit what we can to disk, if appropriate */
    swapOut();
    int i = 0;
    store_client *sc;
    dlink_node *nx = nullptr;
    dlink_node *node;

    debugs(90, 3, mem_obj->nclients << " clients; " << *this << ' ' << getMD5Text());
    /* walk the entire list looking for valid callbacks */

    const auto savedContext = CodeContext::Current();
    for (node = mem_obj->clients.head; node; node = nx) {
        sc = (store_client *)node->data;
        nx = node->next;
        ++i;

        if (!sc->_callback.pending())
            continue;

        if (sc->flags.disk_io_pending)
            continue;

        if (sc->flags.store_copying)
            continue;

        // XXX: If invokeHandlers() is (indirectly) called from a store_client
        // method, then the above three conditions may not be sufficient to
        // prevent us from reentering the same store_client object! This
        // probably does not happen in the current code, but no observed
        // invariant prevents this from (accidentally) happening in the future.

        // TODO: Convert store_client into AsyncJob; make this call asynchronous
        CodeContext::Reset(sc->_callback.codeContext);
        debugs(90, 3, "checking client #" << i);
        storeClientCopy2(this, sc);
    }
    CodeContext::Reset(savedContext);
}

// Does not account for remote readers/clients.
int
storePendingNClients(const StoreEntry * e)
{
    MemObject *mem = e->mem_obj;
    int npend = nullptr == mem ? 0 : mem->nclients;
    debugs(90, 3, "storePendingNClients: returning " << npend);
    return npend;
}

/* return true if the request should be aborted */
static bool
CheckQuickAbortIsReasonable(StoreEntry * entry)
{
    assert(entry);
    debugs(90, 3, "entry=" << *entry);

    if (storePendingNClients(entry) > 0) {
        debugs(90, 3, "quick-abort? NO storePendingNClients() > 0");
        return false;
    }

    if (!shutting_down && Store::Root().transientReaders(*entry)) {
        debugs(90, 3, "quick-abort? NO still have one or more transient readers");
        return false;
    }

    if (entry->store_status != STORE_PENDING) {
        debugs(90, 3, "quick-abort? NO store_status != STORE_PENDING");
        return false;
    }

    if (EBIT_TEST(entry->flags, ENTRY_SPECIAL)) {
        debugs(90, 3, "quick-abort? NO ENTRY_SPECIAL");
        return false;
    }

    MemObject * const mem = entry->mem_obj;
    assert(mem);
    debugs(90, 3, "mem=" << mem);

    if (mem->request && !mem->request->flags.cachable) {
        debugs(90, 3, "quick-abort? YES !mem->request->flags.cachable");
        return true;
    }

    if (EBIT_TEST(entry->flags, KEY_PRIVATE)) {
        debugs(90, 3, "quick-abort? YES KEY_PRIVATE");
        return true;
    }

    const auto &reply = mem->baseReply();

    if (reply.hdr_sz <= 0) {
        // TODO: Check whether this condition works for HTTP/0 responses.
        debugs(90, 3, "quick-abort? YES no object data received yet");
        return true;
    }

    if (Config.quickAbort.min < 0) {
        debugs(90, 3, "quick-abort? NO disabled");
        return false;
    }

    if (mem->request && mem->request->range && mem->request->getRangeOffsetLimit() < 0) {
        // the admin has configured "range_offset_limit none"
        debugs(90, 3, "quick-abort? NO admin configured range replies to full-download");
        return false;
    }

    if (reply.content_length < 0) {
        // XXX: cf.data.pre does not document what should happen in this case
        // We know that quick_abort is enabled, but no limit can be applied.
        debugs(90, 3, "quick-abort? YES unknown content length");
        return true;
    }
    const auto expectlen = reply.hdr_sz + reply.content_length;

    int64_t curlen =  mem->endOffset();

    if (curlen > expectlen) {
        debugs(90, 3, "quick-abort? YES bad content length (" << curlen << " of " << expectlen << " bytes received)");
        return true;
    }

    if ((expectlen - curlen) < (Config.quickAbort.min << 10)) {
        debugs(90, 3, "quick-abort? NO only a little more object left to receive");
        return false;
    }

    if ((expectlen - curlen) > (Config.quickAbort.max << 10)) {
        debugs(90, 3, "quick-abort? YES too much left to go");
        return true;
    }

    // XXX: This is absurd! TODO: For positives, "a/(b/c) > d" is "a*c > b*d".
    if (expectlen < 100) {
        debugs(90, 3, "quick-abort? NO avoid FPE");
        return false;
    }

    if ((curlen / (expectlen / 100)) > (Config.quickAbort.pct)) {
        debugs(90, 3, "quick-abort? NO past point of no return");
        return false;
    }

    debugs(90, 3, "quick-abort? YES default");
    return true;
}

void
store_client::dumpStats(MemBuf * output, int clientNumber) const
{
    if (_callback.pending())
        return;

    output->appendf("\tClient #%d, %p\n", clientNumber, _callback.callback_data);
    output->appendf("\t\tcopy_offset: %" PRId64 "\n", copyInto.offset);
    output->appendf("\t\tcopy_size: %" PRIuSIZE "\n", copyInto.length);
    output->append("\t\tflags:", 8);

    if (flags.disk_io_pending)
        output->append(" disk_io_pending", 16);

    if (flags.store_copying)
        output->append(" store_copying", 14);

    if (_callback.notifier)
        output->append(" notifying", 10);

    output->append("\n",1);
}

bool
store_client::Callback::pending() const
{
    return callback_handler && !notifier;
}

store_client::Callback::Callback(STCB *function, void *data):
    callback_handler(function),
    callback_data(data),
    codeContext(CodeContext::Current())
{
}

#if USE_DELAY_POOLS
int
store_client::bytesWanted() const
{
    // TODO: To avoid using stale copyInto, return zero if !_callback.pending()?
    return delayId.bytesWanted(0, copyInto.length);
}

void
store_client::setDelayId(DelayId delay_id)
{
    delayId = delay_id;
}
#endif
<|MERGE_RESOLUTION|>--- conflicted
+++ resolved
@@ -615,14 +615,10 @@
     if (len < 0)
         return fail();
 
-<<<<<<< HEAD
-    if (!entry->unpackHeader(buf, len)) {
-=======
     try {
         Store::UnpackHitSwapMeta(buf, len, *entry);
     } catch (...) {
         debugs(90, DBG_IMPORTANT, "ERROR: Failed to unpack Store entry metadata: " << CurrentException);
->>>>>>> bb4cc8e6
         fail();
         return;
     }
