/*
 * Copyright (C) 1996-2021 The Squid Software Foundation and contributors
 *
 * Squid software is distributed under GPLv2+ license and includes
 * contributions from numerous individuals and organizations.
 * Please see the COPYING and CONTRIBUTORS files for details.
 */

/* DEBUG: section 45    Callback Data Registry */

#include "squid.h"
#include "cbdata.h"
#include "Generic.h"
#include "mem/Pool.h"
#include "mgr/Registration.h"
#include "Store.h"

#include <climits>
#include <cstddef>

#if USE_CBDATA_DEBUG
#include <algorithm>
#include <vector>
#endif

#if WITH_VALGRIND
#include <map>
#endif

static int cbdataCount = 0;
#if USE_CBDATA_DEBUG
dlink_list cbdataEntries;
#endif

#if USE_CBDATA_DEBUG

class CBDataCall
{

public:
    CBDataCall (char const *callLabel, char const *aFile, int aLine) : label(callLabel), file(aFile), line(aLine) {}

    char const *label;
    char const *file;
    int line;
};

#endif

/**
 * Manage a set of registered callback data pointers.
 * One of the easiest ways to make Squid coredump is to issue a
 * callback to for some data structure which has previously been
 * freed.  With this class, we register (add) callback data
 * pointers, lock them just before registering the callback function,
 * validate them before issuing the callback, and then free them
 * when finished.
 */
class cbdata
{
#if !WITH_VALGRIND
public:
    void *operator new(size_t, void *where) {return where;}
    /**
     * Only ever invoked when placement new throws
     * an exception. Used to prevent an incorrect free.
     */
    void operator delete(void *, void *) {}
#else
    MEMPROXY_CLASS(cbdata);
#endif

    /* TODO: examine making cbdata templated on this - so we get type
     * safe access to data - RBC 20030902 */
public:
#if USE_CBDATA_DEBUG

    void dump(StoreEntry *)const;
#endif
    cbdata() :
        valid(0),
        locks(0),
        type(CBDATA_UNKNOWN),
#if USE_CBDATA_DEBUG
        file(NULL),
        line(0),
#endif
        cookie(0),
        data(NULL)
    {}
    ~cbdata();

<<<<<<< HEAD
    static cbdata *FromUserData(const void *p) {
#if WITH_VALGRIND
        return cbdata_htable.at(p);
#else
      const auto t = static_cast<const char *>(p) - offsetof(cbdata, data);
      return reinterpret_cast<cbdata *>(const_cast<char *>(t));
#endif
    }
=======
    static cbdata *FromUserData(const void *);
>>>>>>> 7d59dbc9

    int valid;
    int32_t locks;
    cbdata_type type;
#if USE_CBDATA_DEBUG

    void addHistory(char const *label, char const *aFile, int aLine) {
        if (calls.size() > 1000)
            return;

        calls.push_back(new CBDataCall(label, aFile, aLine));
    }

    dlink_node link;
    const char *file;
    int line;
    std::vector<CBDataCall*> calls; // used as a stack with random access operator
#endif

    /* cookie used while debugging */
    long cookie;
    void check(int) const {assert(cookie == ((long)this ^ Cookie));}
    static const long Cookie;

#if !WITH_VALGRIND
    size_t dataSize() const { return sizeof(data);}
#endif
    /* MUST be the last per-instance member */
    void *data;
};

static_assert(std::is_standard_layout<cbdata>::value, "the behavior of offsetof(cbdata) is defined");

const long cbdata::Cookie((long)0xDEADBEEF);

static OBJH cbdataDump;
#if USE_CBDATA_DEBUG
static OBJH cbdataDumpHistory;
#endif

struct CBDataIndex {
    MemAllocator *pool;
}
*cbdata_index = NULL;

int cbdata_types = 0;

#if WITH_VALGRIND
static std::map<const void *, cbdata *> cbdata_htable;
#endif

cbdata::~cbdata()
{
#if USE_CBDATA_DEBUG

    while (!calls.empty()) {
        delete calls.back();
        calls.pop_back();
    }

#endif

#if WITH_VALGRIND
    void *p = data;
#else
    void *p = this;
#endif
    cbdata_index[type].pool->freeOne(p);
}

cbdata *
cbdata::FromUserData(const void *p) {
#if WITH_VALGRIND
    return cbdata_htable.at(p);
#else
    const auto t = static_cast<const char *>(p) - offsetof(cbdata, data);
    return reinterpret_cast<cbdata *>(const_cast<char *>(t));
#endif
}

static void
cbdataInternalInitType(cbdata_type type, const char *name, int size)
{
    char *label;
    assert (type == cbdata_types + 1);

    cbdata_index = (CBDataIndex *)xrealloc(cbdata_index, (type + 1) * sizeof(*cbdata_index));
    memset(&cbdata_index[type], 0, sizeof(*cbdata_index));
    cbdata_types = type;

    label = (char *)xmalloc(strlen(name) + 20);

    snprintf(label, strlen(name) + 20, "cbdata %s (%d)", name, (int) type);

#if !WITH_VALGRIND
    size += offsetof(cbdata, data);
#endif

    cbdata_index[type].pool = memPoolCreate(label, size);
}

cbdata_type
cbdataInternalAddType(cbdata_type type, const char *name, int size)
{
    if (type)
        return type;

    type = (cbdata_type)(cbdata_types + 1);

    cbdataInternalInitType(type, name, size);

    return type;
}

void
cbdataRegisterWithCacheManager(void)
{
    Mgr::RegisterAction("cbdata",
                        "Callback Data Registry Contents",
                        cbdataDump, 0, 1);
#if USE_CBDATA_DEBUG

    Mgr::RegisterAction("cbdatahistory",
                        "Detailed call history for all current cbdata contents",
                        cbdataDumpHistory, 0, 1);
#endif
}

void *
cbdataInternalAlloc(cbdata_type type, const char *file, int line)
{
    cbdata *c;
    void *p;
    assert(type > 0 && type <= cbdata_types);
    /* placement new: the pool alloc gives us cbdata + user type memory space
     * and we init it with cbdata at the start of it
     */
#if WITH_VALGRIND
    c = new cbdata;
    p = cbdata_index[type].pool->alloc();
    c->data = p;
    cbdata_htable.emplace(p,c);
#else
    c = new (cbdata_index[type].pool->alloc()) cbdata;
    p = (void *)&c->data;
#endif

    c->type = type;
    c->valid = 1;
    c->locks = 0;
    c->cookie = (long) c ^ cbdata::Cookie;
    ++cbdataCount;
#if USE_CBDATA_DEBUG

    c->file = file;
    c->line = line;
    c->calls = std::vector<CBDataCall *> ();
    c->addHistory("Alloc", file, line);
    dlinkAdd(c, &c->link, &cbdataEntries);
    debugs(45, 3, "Allocating " << p << " " << file << ":" << line);
#else
    debugs(45, 9, "Allocating " << p);
#endif

    return p;
}

void
cbdataRealFree(cbdata *c, const char *file, const int line)
{
#if WITH_VALGRIND
    void *p = c->data;
#else
    void *p = (void *)&c->data;
#endif

    --cbdataCount;
#if USE_CBDATA_DEBUG
    debugs(45, 3, "Freeing " << p << ' ' << file << ':' << line);
    dlinkDelete(&c->link, &cbdataEntries);
#else
    debugs(45, 9, "Freeing " << p);
#endif

#if WITH_VALGRIND
    cbdata_htable.erase(p);
    delete c;
#else
    /* This is ugly. But: operator delete doesn't get
     * the type parameter, so we can't use that
     * to free the memory.
     * So, we free it ourselves.
     * Note that this means a non-placement
     * new would be a seriously bad idea.
     * Lastly, if we where a templated class,
     * we could use the normal delete operator
     * and it would Just Work. RBC 20030902
     */
    c->cbdata::~cbdata();
#endif
}

void *
cbdataInternalFree(void *p, const char *file, int line)
{
    auto *c = cbdata::FromUserData(p);
#if USE_CBDATA_DEBUG
    debugs(45, 3, p << " " << file << ":" << line);
#else
    debugs(45, 9, p);
#endif

    c->check(__LINE__);
    assert(c->valid);
    c->valid = 0;
#if USE_CBDATA_DEBUG

    c->addHistory("Free", file, line);
#endif

    if (c->locks) {
        debugs(45, 9, p << " has " << c->locks << " locks, not freeing");
        return NULL;
    }

    cbdataRealFree(c, file, line);
    return NULL;
}

void
#if USE_CBDATA_DEBUG
cbdataInternalLockDbg(const void *p, const char *file, int line)
#else
cbdataInternalLock(const void *p)
#endif
{
    if (p == NULL)
        return;

    auto *c = cbdata::FromUserData(p);

#if USE_CBDATA_DEBUG
    debugs(45, 3, p << "=" << (c ? c->locks + 1 : -1) << " " << file << ":" << line);
    c->addHistory("Reference", file, line);
#else
    debugs(45, 9, p << "=" << (c ? c->locks + 1 : -1));
#endif

    c->check(__LINE__);

    assert(c->locks < INT_MAX);

    ++ c->locks;
}

void
#if USE_CBDATA_DEBUG
cbdataInternalUnlockDbg(const void *p, const char *file, int line)
#else
cbdataInternalUnlock(const void *p)
#endif
{
    if (p == NULL)
        return;

    auto *c = cbdata::FromUserData(p);

#if USE_CBDATA_DEBUG
    debugs(45, 3, p << "=" << (c ? c->locks - 1 : -1) << " " << file << ":" << line);
    c->addHistory("Dereference", file, line);
#else
    debugs(45, 9, p << "=" << (c ? c->locks - 1 : -1));
#endif

    c->check(__LINE__);

    assert(c != NULL);

    assert(c->locks > 0);

    -- c->locks;

    if (c->locks)
        return;

    if (c->valid) {
#if USE_CBDATA_DEBUG
        debugs(45, 3, "CBDATA valid with no references ... cbdata=" << p << " " << file << ":" << line);
#endif
        return;
    }

#if USE_CBDATA_DEBUG
    cbdataRealFree(c, file, line);
#else
    cbdataRealFree(c, NULL, 0);
#endif
}

int
cbdataReferenceValid(const void *p)
{
    if (p == NULL)
        return 1;       /* A NULL pointer cannot become invalid */

    debugs(45, 9, p);

    const auto c = cbdata::FromUserData(p);

    c->check(__LINE__);

    assert(c->locks > 0);

    return c->valid;
}

int
#if USE_CBDATA_DEBUG
cbdataInternalReferenceDoneValidDbg(void **pp, void **tp, const char *file, int line)
#else
cbdataInternalReferenceDoneValid(void **pp, void **tp)
#endif
{
    void *p = (void *) *pp;
    int valid = cbdataReferenceValid(p);
    *pp = NULL;
#if USE_CBDATA_DEBUG

    cbdataInternalUnlockDbg(p, file, line);
#else

    cbdataInternalUnlock(p);
#endif

    if (valid) {
        *tp = p;
        return 1;
    } else {
        *tp = NULL;
        return 0;
    }
}

#if USE_CBDATA_DEBUG
void
cbdata::dump(StoreEntry *sentry) const
{
#if WITH_VALGRIND
    void *p = data;
#else
    void *p = (void *)&data;
#endif
    storeAppendPrintf(sentry, "%c%p\t%d\t%d\t%20s:%-5d\n", valid ? ' ' :
                      '!', p, type, locks, file, line);
}

struct CBDataDumper : public unary_function<cbdata, void> {
    CBDataDumper(StoreEntry *anEntry):where(anEntry) {}

    void operator()(cbdata const &x) {
        x.dump(where);
    }

    StoreEntry *where;
};

#endif

static void
cbdataDump(StoreEntry * sentry)
{
    storeAppendPrintf(sentry, "%d cbdata entries\n", cbdataCount);
#if USE_CBDATA_DEBUG

    storeAppendPrintf(sentry, "Pointer\tType\tLocks\tAllocated by\n");
    CBDataDumper dumper(sentry);
    for_each (cbdataEntries, dumper);
    storeAppendPrintf(sentry, "\n");
    storeAppendPrintf(sentry, "types\tsize\tallocated\ttotal\n");

    for (int i = 1; i < cbdata_types; ++i) {
        MemAllocator *pool = cbdata_index[i].pool;

        if (pool) {
#if WITH_VALGRIND
            int obj_size = pool->objectSize();
#else
            int obj_size = pool->objectSize() - offsetof(cbdata, data);
#endif
            storeAppendPrintf(sentry, "%s\t%d\t%ld\t%ld\n", pool->objectType() + 7, obj_size, (long int)pool->getMeter().inuse.currentLevel(), (long int)obj_size * pool->getMeter().inuse.currentLevel());
        }
    }

#else
    storeAppendPrintf(sentry, "detailed allocation information only available when compiled with --enable-debug-cbdata\n");

#endif

    storeAppendPrintf(sentry, "\nsee also \"Memory utilization\" for detailed per type statistics\n");
}

CallbackData &
CallbackData::operator =(const CallbackData &other)
{
    if (data_ != other.data_) { // assignment to self and no-op assignments
        auto old = data_;
        data_ = cbdataReference(other.data_);
        cbdataReferenceDone(old);
    }
    return *this;
}

CBDATA_CLASS_INIT(generic_cbdata);

#if USE_CBDATA_DEBUG

struct CBDataCallDumper : public unary_function<CBDataCall, void> {
    CBDataCallDumper (StoreEntry *anEntry):where(anEntry) {}

    void operator()(CBDataCall * const &x) {
        storeAppendPrintf(where, "%s\t%s\t%d\n", x->label, x->file, x->line);
    }

    StoreEntry *where;
};

struct CBDataHistoryDumper : public CBDataDumper {
    CBDataHistoryDumper(StoreEntry *anEntry):CBDataDumper(anEntry),where(anEntry), callDumper(anEntry) {}

    void operator()(cbdata const &x) {
        CBDataDumper::operator()(x);
        storeAppendPrintf(where, "\n");
        storeAppendPrintf(where, "Action\tFile\tLine\n");
        std::for_each (x.calls.begin(), x.calls.end(), callDumper);
        storeAppendPrintf(where, "\n");
    }

    StoreEntry *where;
    CBDataCallDumper callDumper;
};

void
cbdataDumpHistory(StoreEntry *sentry)
{
    storeAppendPrintf(sentry, "%d cbdata entries\n", cbdataCount);
    storeAppendPrintf(sentry, "Pointer\tType\tLocks\tAllocated by\n");
    CBDataHistoryDumper dumper(sentry);
    for_each (cbdataEntries, dumper);
}

#endif
<|MERGE_RESOLUTION|>--- conflicted
+++ resolved
@@ -90,18 +90,7 @@
     {}
     ~cbdata();
 
-<<<<<<< HEAD
-    static cbdata *FromUserData(const void *p) {
-#if WITH_VALGRIND
-        return cbdata_htable.at(p);
-#else
-      const auto t = static_cast<const char *>(p) - offsetof(cbdata, data);
-      return reinterpret_cast<cbdata *>(const_cast<char *>(t));
-#endif
-    }
-=======
     static cbdata *FromUserData(const void *);
->>>>>>> 7d59dbc9
 
     int valid;
     int32_t locks;
