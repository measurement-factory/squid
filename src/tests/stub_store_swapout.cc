--- conflicted
+++ resolved
@@ -33,31 +33,6 @@
  */
 
 #include "squid.h"
-<<<<<<< HEAD
-#include "Store.h"
-
-StoreIoStats store_io_stats;
-
-void
-StoreEntry::swapOutFileClose(int)
-{
-    fatal ("Not implemented");
-}
-
-bool
-StoreEntry::swapOutAble() const
-{
-    fatal ("Not implemented");
-    return false;
-}
-
-void
-StoreEntry::swapOut()
-{
-    fatal ("Not implemented");
-}
-=======
->>>>>>> 390bfe51
 
 /* wrong stub file... */
 void
