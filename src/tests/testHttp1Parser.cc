--- conflicted
+++ resolved
@@ -62,25 +62,13 @@
 
     // runs the parse
     CPPUNIT_ASSERT_EQUAL(expect.parsed, output.parse(input));
-<<<<<<< HEAD
-    CPPUNIT_ASSERT_EQUAL(expect.needsMore, output.needsMoreData());
-    if (output.needsMoreData())
-        CPPUNIT_ASSERT_EQUAL(expect.parserState, output.parsingStage_);
-    CPPUNIT_ASSERT_EQUAL(expect.status, output.parseStatusCode);
-    CPPUNIT_ASSERT_EQUAL(expect.msgStart, output.req.start);
-    CPPUNIT_ASSERT_EQUAL(expect.msgEnd, output.req.end);
-    CPPUNIT_ASSERT_EQUAL(expect.suffixSz, output.buf_.length());
-    CPPUNIT_ASSERT_EQUAL(expect.methodStart, output.req.m_start);
-    CPPUNIT_ASSERT_EQUAL(expect.methodEnd, output.req.m_end);
-=======
 
     // check easily visible field outputs
->>>>>>> eb9d358b
     CPPUNIT_ASSERT_EQUAL(expect.method, output.method_);
     if (expect.uri != NULL)
         CPPUNIT_ASSERT_EQUAL(0, output.uri_.cmp(expect.uri));
     CPPUNIT_ASSERT_EQUAL(expect.version, output.msgProtocol_);
-    CPPUNIT_ASSERT_EQUAL(expect.status, output.request_parse_status);
+    CPPUNIT_ASSERT_EQUAL(expect.status, output.parseStatusCode);
 
     // check more obscure states
     CPPUNIT_ASSERT_EQUAL(expect.needsMore, output.needsMoreData());
@@ -98,13 +86,7 @@
         Http1::RequestParser output;
         CPPUNIT_ASSERT_EQUAL(true, output.needsMoreData());
         CPPUNIT_ASSERT_EQUAL(Http1::HTTP_PARSE_NONE, output.parsingStage_);
-<<<<<<< HEAD
         CPPUNIT_ASSERT_EQUAL(Http::scNone, output.parseStatusCode); // XXX: clear() not being called.
-        CPPUNIT_ASSERT_EQUAL(-1, output.req.start);
-        CPPUNIT_ASSERT_EQUAL(-1, output.req.end);
-=======
-        CPPUNIT_ASSERT_EQUAL(Http::scNone, output.request_parse_status);
->>>>>>> eb9d358b
         CPPUNIT_ASSERT(output.buf_.isEmpty());
         CPPUNIT_ASSERT_EQUAL(HttpRequestMethod(Http::METHOD_NONE), output.method_);
         CPPUNIT_ASSERT(output.uri_.isEmpty());
@@ -116,13 +98,7 @@
         Http1::RequestParser *output = new Http1::RequestParser;
         CPPUNIT_ASSERT_EQUAL(true, output->needsMoreData());
         CPPUNIT_ASSERT_EQUAL(Http1::HTTP_PARSE_NONE, output->parsingStage_);
-<<<<<<< HEAD
         CPPUNIT_ASSERT_EQUAL(Http::scNone, output->parseStatusCode);
-        CPPUNIT_ASSERT_EQUAL(-1, output->req.start);
-        CPPUNIT_ASSERT_EQUAL(-1, output->req.end);
-=======
-        CPPUNIT_ASSERT_EQUAL(Http::scNone, output->request_parse_status);
->>>>>>> eb9d358b
         CPPUNIT_ASSERT(output->buf_.isEmpty());
         CPPUNIT_ASSERT_EQUAL(HttpRequestMethod(Http::METHOD_NONE), output->method_);
         CPPUNIT_ASSERT(output->uri_.isEmpty());
