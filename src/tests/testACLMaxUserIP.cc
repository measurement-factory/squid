--- conflicted
+++ resolved
@@ -72,12 +72,7 @@
 TestACLMaxUserIP::testParseLine()
 {
     /* seed the parser */
-<<<<<<< HEAD
     ConfigParser::SetCfgLine(SBuf("test max_user_ip -s 1"));
-    Acl::Node *anACL = nullptr;
-=======
-    ConfigParser::SetCfgLine(line);
->>>>>>> 908634e8
     ConfigParser LegacyParser;
     Acl::Node::ParseNamedAcl(LegacyParser, Config.namedAcls);
     CPPUNIT_ASSERT(Config.namedAcls);
@@ -92,12 +87,7 @@
         /* the acl must be vaid */
         CPPUNIT_ASSERT_EQUAL(true, maxUserIpACL->valid());
     }
-<<<<<<< HEAD
-    delete anACL;
-=======
     Acl::FreeNamedAcls(&Config.namedAcls);
-    xfree(line);
->>>>>>> 908634e8
 }
 
 int
