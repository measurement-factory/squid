/*
 * Copyright (C) 1996-2023 The Squid Software Foundation and contributors
 *
 * Squid software is distributed under GPLv2+ license and includes
 * contributions from numerous individuals and organizations.
 * Please see the COPYING and CONTRIBUTORS files for details.
 */

/* DEBUG: section 20    Store Rebuild Routines */

#include "squid.h"
#include "debug/Messages.h"
#include "event.h"
#include "fde.h"
#include "globals.h"
#include "md5.h"
#include "SquidConfig.h"
#include "StatCounters.h"
#include "Store.h"
#include "store/Disk.h"
#include "store/SwapMetaIn.h"
#include "store_digest.h"
#include "store_key_md5.h"
#include "store_rebuild.h"
#include "StoreSearch.h"
#include "time/gadgets.h"

#include <cerrno>

static StoreRebuildData counts;

static void storeCleanup(void *);

// TODO: Either convert to Progress or replace with StoreRebuildData.
// TODO: Handle unknown totals (UFS cache_dir that lost swap.state) correctly.
typedef struct {
    /* total number of "swap.state" entries that will be read */
    int total;
    /* number of entries read so far */
    int scanned;
} store_rebuild_progress;

static store_rebuild_progress *RebuildProgress = nullptr;

void
StoreRebuildData::updateStartTime(const timeval &dirStartTime)
{
    startTime = started() ? std::min(startTime, dirStartTime) : dirStartTime;
}

/// handles the completion of zero or more post-rebuild storeCleanup() steps
static void
storeCleanupComplete()
{
    assert(StoreController::store_dirs_rebuilding == 1); // we are the last act
    --StoreController::store_dirs_rebuilding;

    if (store_digest)
        storeDigestNoteStoreReady();
}

static void
storeCleanup(void *)
{
    static int store_errors = 0;
    static StoreSearchPointer currentSearch;
    static int validated = 0;
    static int seen = 0;

    if (currentSearch == nullptr || currentSearch->isDone())
        currentSearch = Store::Root().search();

    size_t statCount = 500;

    // TODO: Avoid the loop (and ENTRY_VALIDATED) unless opt_store_doublecheck.
    while (statCount-- && !currentSearch->isDone() && currentSearch->next()) {
        StoreEntry *e;

        e = currentSearch->currentItem();

        ++seen;

        if (EBIT_TEST(e->flags, ENTRY_VALIDATED))
            continue;

        /*
         * Calling StoreEntry->release() has no effect because we're
         * still in 'store_rebuilding' state
         */
        if (!e->hasDisk())
            continue;

        if (opt_store_doublecheck)
            if (e->disk().doubleCheck(*e))
                ++store_errors;

        EBIT_SET(e->flags, ENTRY_VALIDATED);

        /*
         * Only set the file bit if we know its a valid entry
         * otherwise, set it in the validation procedure
         */

        if ((++validated & 0x3FFFF) == 0)
            /* TODO format the int with with a stream operator */
            debugs(20, DBG_IMPORTANT, "  " << validated << " Entries Validated so far.");
    }

    if (currentSearch->isDone()) {
        debugs(20, 2, "Seen: " << seen << " entries");
        debugs(20, Important(43), "Completed Validation Procedure" <<
               Debug::Extra << "Validated " << validated << " Entries" <<
               Debug::Extra << "store_swap_size = " << (Store::Root().currentSize()/1024.0) << " KB");

        if (opt_store_doublecheck && store_errors) {
            fatalf("Quitting after finding %d cache index inconsistencies. " \
                   "Removing cache index will force its slow rebuild. " \
                   "Removing -S will let Squid start with an inconsistent " \
                   "cache index (at your own risk).\n", store_errors);
        }

        storeCleanupComplete();

        currentSearch = nullptr;
    } else
        eventAdd("storeCleanup", storeCleanup, nullptr, 0.0, 1);
}

/* meta data recreated from disk image in swap directory */
void

storeRebuildComplete(StoreRebuildData *dc)
{
    if (dc) {
        counts.objcount += dc->objcount;
        counts.expcount += dc->expcount;
        counts.scancount += dc->scancount;
        counts.clashcount += dc->clashcount;
        counts.dupcount += dc->dupcount;
        counts.cancelcount += dc->cancelcount;
        counts.invalid += dc->invalid;
        counts.badflags += dc->badflags;
        counts.bad_log_op += dc->bad_log_op;
        counts.zero_object_sz += dc->zero_object_sz;
        counts.validations += dc->validations;
        counts.updateStartTime(dc->startTime);
    }
    // else the caller was not responsible for indexing its cache_dir

    assert(StoreController::store_dirs_rebuilding > 1);
    --StoreController::store_dirs_rebuilding;
    if (StoreController::store_dirs_rebuilding > 1)
        return; // wait for more rebuilding cache_dirs to call us

    // rebuilt all cache_dirs (if any)

    safe_free(RebuildProgress);

    if (!counts.started()) {
        assert(!counts.scancount);
        debugs(20, 5, "not responsible for rebuilding any cache_dirs: " << Config.cacheSwap.n_configured);
        // we did not even try to load any entries so we skip storeCleanup()'s
        // entry validation reports
        storeCleanupComplete();
        return;
    }

    const auto dt = tvSubDsec(counts.startTime, current_time);

    debugs(20, Important(46), "Finished rebuilding storage from disk." <<
           Debug::Extra << std::setw(7) << counts.scancount << " Entries scanned" <<
           Debug::Extra << std::setw(7) << counts.invalid << " Invalid entries" <<
           Debug::Extra << std::setw(7) << counts.badflags << " With invalid flags" <<
           Debug::Extra << std::setw(7) << counts.objcount << " Objects loaded" <<
           Debug::Extra << std::setw(7) << counts.expcount << " Objects expired" <<
           Debug::Extra << std::setw(7) << counts.cancelcount << " Objects canceled" <<
           Debug::Extra << std::setw(7) << counts.dupcount << " Duplicate URLs purged" <<
           Debug::Extra << std::setw(7) << counts.clashcount << " Swapfile clashes avoided" <<
           Debug::Extra << "Took " << std::setprecision(2) << dt << " seconds (" <<
           ((double) counts.objcount / (dt > 0.0 ? dt : 1.0)) << " objects/sec).");
    debugs(20, Important(56), "Beginning Validation Procedure");

<<<<<<< HEAD
    eventAdd("storeCleanup", storeCleanup, NULL, 0.0, 1);
=======
    eventAdd("storeCleanup", storeCleanup, nullptr, 0.0, 1);

    xfree(RebuildProgress);

    RebuildProgress = nullptr;
>>>>>>> 3da54971
}

/*
 * this is ugly.  We don't actually start any rebuild threads here,
 * but only initialize counters, etc.  The rebuild threads are
 * actually started by the filesystem "fooDirInit" function.
 */
void
storeRebuildStart(void)
{
    counts = StoreRebuildData(); // reset counters
    /*
     * Note: store_dirs_rebuilding is initialized to 1.
     *
     * When we parse the configuration and construct each swap dir,
     * the construction of that raises the rebuild count.
     *
     * This prevents us from trying to write clean logs until we finished
     * rebuilding - including after a reconfiguration that opens an existing
     * swapdir.  The corresponding decrement occurs in storeCleanupComplete().
     */
    RebuildProgress = (store_rebuild_progress *)xcalloc(Config.cacheSwap.n_configured,
                      sizeof(store_rebuild_progress));
}

/*
 * A fs-specific rebuild procedure periodically reports its
 * progress.
 */
void
storeRebuildProgress(int sd_index, int total, int sofar)
{
    static time_t last_report = 0;
    // TODO: Switch to int64_t and fix handling of unknown totals.
    double n = 0.0;
    double d = 0.0;

    if (sd_index < 0)
        return;

    if (sd_index >= Config.cacheSwap.n_configured)
        return;

    if (nullptr == RebuildProgress)
        return;

    RebuildProgress[sd_index].total = total;

    RebuildProgress[sd_index].scanned = sofar;

    if (squid_curtime - last_report < 15)
        return;

    for (sd_index = 0; sd_index < Config.cacheSwap.n_configured; ++sd_index) {
        n += (double) RebuildProgress[sd_index].scanned;
        d += (double) RebuildProgress[sd_index].total;
    }

    debugs(20, Important(57), "Indexing cache entries: " << Progress(n, d));
    last_report = squid_curtime;
}

void
Progress::print(std::ostream &os) const
{
    if (goal > 0) {
        const auto savedPrecision = os.precision(2);
        const auto percent = 100.0 * completed / goal;
        os << percent << "% (" << completed << " out of " << goal << ")";
        (void)os.precision(savedPrecision);
    } else if (!completed && !goal) {
        os << "nothing to do";
    } else {
        // unknown (i.e. negative) or buggy (i.e. zero when completed != 0) goal
        os << completed;
    }
}

bool
storeRebuildLoadEntry(int fd, int diskIndex, MemBuf &buf, StoreRebuildData &)
{
    if (fd < 0)
        return false;

    assert(buf.hasSpace()); // caller must allocate

    const int len = FD_READ_METHOD(fd, buf.space(), buf.spaceSize());
    ++ statCounter.syscalls.disk.reads;
    if (len < 0) {
        const int xerrno = errno;
        debugs(47, DBG_IMPORTANT, "WARNING: cache_dir[" << diskIndex << "]: " <<
               "Ignoring cached entry after meta data read failure: " << xstrerr(xerrno));
        return false;
    }

    buf.appended(len);
    return true;
}

bool
storeRebuildParseEntry(MemBuf &buf, StoreEntry &tmpe, cache_key *key,
                       StoreRebuildData &stats,
                       uint64_t expectedSize)
{
    uint64_t swap_hdr_len = 0;

    tmpe.key = nullptr;

    try {
        swap_hdr_len = Store::UnpackIndexSwapMeta(buf, tmpe, key);
    } catch (...) {
        debugs(47, Important(65), "WARNING: Indexer ignores a cache_dir entry: " << CurrentException);
        return false;
    }

    // TODO: consume parsed metadata?

    debugs(47,7, "successful swap meta unpacking; swap_file_sz=" << tmpe.swap_file_sz);

    if (!tmpe.key) {
        debugs(47, DBG_IMPORTANT, "WARNING: Ignoring keyless cache entry");
        return false;
    }

    /* check sizes */

    if (expectedSize > 0) {
        if (tmpe.swap_file_sz == 0) {
            tmpe.swap_file_sz = expectedSize;
        } else if (tmpe.swap_file_sz == (uint64_t)(expectedSize - swap_hdr_len)) {
            tmpe.swap_file_sz = expectedSize;
        } else if (tmpe.swap_file_sz != expectedSize) {
            debugs(47, DBG_IMPORTANT, "WARNING: Ignoring cache entry due to a " <<
                   "SIZE MISMATCH " << tmpe.swap_file_sz << "!=" << expectedSize);
            return false;
        }
    } else if (tmpe.swap_file_sz <= 0) {
        // if caller cannot handle unknown sizes, it must check after the call.
        debugs(47, 7, "unknown size: " << tmpe);
    }

    if (EBIT_TEST(tmpe.flags, KEY_PRIVATE)) {
        ++ stats.badflags;
        return false;
    }

    return true;
}
<|MERGE_RESOLUTION|>--- conflicted
+++ resolved
@@ -180,15 +180,7 @@
            ((double) counts.objcount / (dt > 0.0 ? dt : 1.0)) << " objects/sec).");
     debugs(20, Important(56), "Beginning Validation Procedure");
 
-<<<<<<< HEAD
-    eventAdd("storeCleanup", storeCleanup, NULL, 0.0, 1);
-=======
     eventAdd("storeCleanup", storeCleanup, nullptr, 0.0, 1);
-
-    xfree(RebuildProgress);
-
-    RebuildProgress = nullptr;
->>>>>>> 3da54971
 }
 
 /*
