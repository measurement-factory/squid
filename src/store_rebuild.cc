/*
 * Copyright (C) 1996-2021 The Squid Software Foundation and contributors
 *
 * Squid software is distributed under GPLv2+ license and includes
 * contributions from numerous individuals and organizations.
 * Please see the COPYING and CONTRIBUTORS files for details.
 */

/* DEBUG: section 20    Store Rebuild Routines */

#include "squid.h"
<<<<<<< HEAD
#include "base/RunnersRegistry.h"
=======
#include "DebugMessages.h"
>>>>>>> 057a3cf3
#include "event.h"
#include "globals.h"
#include "ipc/StrandCoord.h"
#include "md5.h"
#include "SquidConfig.h"
#include "SquidTime.h"
#include "StatCounters.h"
#include "Store.h"
#include "store/Disks.h"
#include "store_key_md5.h"
#include "store_rebuild.h"
#include "StoreSearch.h"
#include "tools.h"
// for tvSubDsec() which should be in SquidTime.h
#include "util.h"

#include <cerrno>
#include <vector>

static StoreRebuildData counts;

static void storeCleanup(void *);
static void StoreRebuildFinalize();

// TODO: Either convert to Progress or replace with StoreRebuildData.
// TODO: Handle unknown totals (UFS cache_dir that lost swap.state) correctly.
typedef struct {
    /* total number of "swap.state" entries that will be read */
    int total = 0;
    /* number of entries read so far */
    int scanned = 0;
} store_rebuild_progress;

typedef std::vector<store_rebuild_progress> RebuildProgressStats;
static RebuildProgressStats *RebuildProgress = nullptr;

void
StoreRebuildData::updateStartTime(const timeval &dirStartTime)
{
    startTime = started() ? std::min(startTime, dirStartTime) : dirStartTime;
}

static void
storeCleanup(void *)
{
    Store::Root().validate();
}

void
Store::Controller::validate()
{
    static int store_errors = 0;
    static StoreSearchPointer currentSearch;
    static int validated = 0;
    static int seen = 0;

    if (currentSearch == NULL || currentSearch->isDone())
        currentSearch = search();

    size_t statCount = 500;

    // TODO: Avoid the loop (and ENTRY_VALIDATED) unless opt_store_doublecheck.
    while (statCount-- && !currentSearch->isDone() && currentSearch->next()) {
        StoreEntry *e;

        e = currentSearch->currentItem();

        ++seen;

        if (EBIT_TEST(e->flags, ENTRY_VALIDATED))
            continue;

        /*
         * Calling StoreEntry->release() has no effect because we're
         * still in 'store_rebuilding' state
         */
        if (!e->hasDisk())
            continue;

        if (opt_store_doublecheck)
            if (e->disk().doubleCheck(*e))
                ++store_errors;

        EBIT_SET(e->flags, ENTRY_VALIDATED);

        /*
         * Only set the file bit if we know its a valid entry
         * otherwise, set it in the validation procedure
         */

        if ((++validated & 0x3FFFF) == 0)
            /* TODO format the int with with a stream operator */
            debugs(20, DBG_IMPORTANT, "  " << validated << " Entries Validated so far.");
    }

    if (currentSearch->isDone()) {
        debugs(20, 2, "Seen: " << seen << " entries");
<<<<<<< HEAD
        debugs(20, DBG_IMPORTANT, "  Completed Validation Procedure");
        debugs(20, DBG_IMPORTANT, "  Validated " << validated << " Entries");
        debugs(20, DBG_IMPORTANT, "  store_swap_size = " << currentSize() / 1024.0 << " KB");
=======
        debugs(20, Important(43), "Completed Validation Procedure" <<
               Debug::Extra << "Validated " << validated << " Entries" <<
               Debug::Extra << "store_swap_size = " << (Store::Root().currentSize()/1024.0) << " KB");
        --StoreController::store_dirs_rebuilding;
        assert(0 == StoreController::store_dirs_rebuilding);
>>>>>>> 057a3cf3

        if (opt_store_doublecheck && store_errors) {
            fatalf("Quitting after finding %d cache index inconsistencies. " \
                   "Removing cache index will force its slow rebuild. " \
                   "Removing -S will let Squid start with an inconsistent " \
                   "cache index (at your own risk).\n", store_errors);
        }

        currentSearch = NULL;
        markValidated();
        RunRegisteredHere(RegisteredRunner::useFullyIndexedStore);
    } else
        eventAdd("storeCleanup", storeCleanup, NULL, 0.0, 1);
}

// TODO: Convert to Store::Disk::noteRebuildCompleted(). Check other Disk-specific functions here.
/* meta data recreated from disk image in swap directory */
void
storeRebuildComplete(StoreRebuildData *dc, SwapDir &dir)
{
    dir.indexed = true;

    if (dc) {
        counts.objcount += dc->objcount;
        counts.expcount += dc->expcount;
        counts.scancount += dc->scancount;
        counts.clashcount += dc->clashcount;
        counts.dupcount += dc->dupcount;
        counts.cancelcount += dc->cancelcount;
        counts.invalid += dc->invalid;
        counts.badflags += dc->badflags;
        counts.bad_log_op += dc->bad_log_op;
        counts.zero_object_sz += dc->zero_object_sz;
        counts.validations += dc->validations;
        counts.updateStartTime(dc->startTime);
    }
    // else the caller was not responsible for indexing its cache_dir

    if (Store::Disks::AllIndexed())
        StoreRebuildFinalize();
}

static void
StoreRebuildPrint()
{
    const auto dt = tvSubDsec(counts.startTime, current_time);

    debugs(20, Important(46), "Finished rebuilding storage from disk." <<
           Debug::Extra << std::setw(7) << counts.scancount << " Entries scanned" <<
           Debug::Extra << std::setw(7) << counts.invalid << " Invalid entries" <<
           Debug::Extra << std::setw(7) << counts.badflags << " With invalid flags" <<
           Debug::Extra << std::setw(7) << counts.objcount << " Objects loaded" <<
           Debug::Extra << std::setw(7) << counts.expcount << " Objects expired" <<
           Debug::Extra << std::setw(7) << counts.cancelcount << " Objects canceled" <<
           Debug::Extra << std::setw(7) << counts.dupcount << " Duplicate URLs purged" <<
           Debug::Extra << std::setw(7) << counts.clashcount << " Swapfile clashes avoided" <<
           Debug::Extra << "Took " << std::setprecision(2) << dt << " seconds (" <<
           ((double) counts.objcount / (dt > 0.0 ? dt : 1.0)) << " objects/sec).");
<<<<<<< HEAD
}

static void
StoreRebuildFinalize()
{
    assert(Store::Disks::AllIndexed());

    /*
     * We are done reading or scanning all cache_dirs. Now report the stats and start
     * the validation (storeCleanup()) thread.
     */
=======
    debugs(20, Important(56), "Beginning Validation Procedure");
>>>>>>> 057a3cf3

    // avoid printing misleading zero counters in kids that do not index cache_dirs
    if (counts.scancount)
        StoreRebuildPrint();

    delete RebuildProgress;
    RebuildProgress = nullptr;

    debugs(20, DBG_IMPORTANT, "Beginning Validation Procedure");
    eventAdd("storeCleanup", storeCleanup, nullptr, 0.0, 1);
}

/*
 * this is ugly.  We don't actually start any rebuild threads here,
 * but only initialize counters, etc.  The rebuild threads are
 * actually started by the filesystem "fooDirInit" function.
 */
void
storeRebuildStart(void)
{
    counts = StoreRebuildData(); // reset counters
    if (Store::Disks::AllIndexed())
        StoreRebuildFinalize();
}

/*
 * A fs-specific rebuild procedure periodically reports its
 * progress.
 */
void
storeRebuildProgress(int sd_index, int total, int sofar)
{
    static time_t last_report = 0;
    // TODO: Switch to int64_t and fix handling of unknown totals.
    double n = 0.0;
    double d = 0.0;

    if (sd_index < 0)
        return;

    if (sd_index >= Config.cacheSwap.n_configured)
        return;

    if (!RebuildProgress)
        RebuildProgress = new RebuildProgressStats(Config.cacheSwap.n_configured);

    RebuildProgress->at(sd_index).total = total;

    RebuildProgress->at(sd_index).scanned = sofar;

    if (squid_curtime - last_report < 15)
        return;

    for (sd_index = 0; sd_index < Config.cacheSwap.n_configured; ++sd_index) {
        n += static_cast<double>(RebuildProgress->at(sd_index).scanned);
        d += static_cast<double>(RebuildProgress->at(sd_index).total);
    }

    debugs(20, Important(57), "Indexing cache entries: " << Progress(n, d));
    last_report = squid_curtime;
}

void
Progress::print(std::ostream &os) const
{
    if (goal > 0) {
        const auto savedPrecision = os.precision(2);
        const auto percent = 100.0 * completed / goal;
        os << percent << "% (" << completed << " out of " << goal << ")";
        (void)os.precision(savedPrecision);
    } else if (!completed && !goal) {
        os << "nothing to do";
    } else {
        // unknown (i.e. negative) or buggy (i.e. zero when completed != 0) goal
        os << completed;
    }
}

#include "fde.h"
#include "Generic.h"
#include "StoreMeta.h"
#include "StoreMetaUnpacker.h"

struct InitStoreEntry : public unary_function<StoreMeta, void> {
    InitStoreEntry(StoreEntry *anEntry, cache_key *aKey):what(anEntry),index(aKey) {}

    void operator()(StoreMeta const &x) {
        switch (x.getType()) {

        case STORE_META_KEY:
            assert(x.length == SQUID_MD5_DIGEST_LENGTH);
            memcpy(index, x.value, SQUID_MD5_DIGEST_LENGTH);
            break;

        case STORE_META_STD:
            struct old_metahdr {
                time_t timestamp;
                time_t lastref;
                time_t expires;
                time_t lastmod;
                size_t swap_file_sz;
                uint16_t refcount;
                uint16_t flags;
            } *tmp;
            tmp = (struct old_metahdr *)x.value;
            assert(x.length == STORE_HDR_METASIZE_OLD);
            what->timestamp = tmp->timestamp;
            what->lastref = tmp->lastref;
            what->expires = tmp->expires;
            what->lastModified(tmp->lastmod);
            what->swap_file_sz = tmp->swap_file_sz;
            what->refcount = tmp->refcount;
            what->flags = tmp->flags;
            break;

        case STORE_META_STD_LFS:
            assert(x.length == STORE_HDR_METASIZE);
            memcpy(&what->timestamp, x.value, STORE_HDR_METASIZE);
            break;

        default:
            break;
        }
    }

    StoreEntry *what;
    cache_key *index;
};

bool
storeRebuildLoadEntry(int fd, int diskIndex, MemBuf &buf, StoreRebuildData &)
{
    if (fd < 0)
        return false;

    assert(buf.hasSpace()); // caller must allocate

    const int len = FD_READ_METHOD(fd, buf.space(), buf.spaceSize());
    ++ statCounter.syscalls.disk.reads;
    if (len < 0) {
        const int xerrno = errno;
        debugs(47, DBG_IMPORTANT, "WARNING: cache_dir[" << diskIndex << "]: " <<
               "Ignoring cached entry after meta data read failure: " << xstrerr(xerrno));
        return false;
    }

    buf.appended(len);
    return true;
}

bool
storeRebuildParseEntry(MemBuf &buf, StoreEntry &tmpe, cache_key *key,
                       StoreRebuildData &stats,
                       uint64_t expectedSize)
{
    int swap_hdr_len = 0;
    StoreMetaUnpacker aBuilder(buf.content(), buf.contentSize(), &swap_hdr_len);
    if (aBuilder.isBufferZero()) {
        debugs(47,5, HERE << "skipping empty record.");
        return false;
    }

    StoreMeta *tlv_list = nullptr;
    try {
        tlv_list = aBuilder.createStoreMeta();
    } catch (const std::exception &e) {
        debugs(47, DBG_IMPORTANT, "WARNING: Ignoring store entry because " << e.what());
        return false;
    }
    assert(tlv_list);

    // TODO: consume parsed metadata?

    debugs(47,7, "successful swap meta unpacking; swap_file_sz=" << tmpe.swap_file_sz);
    memset(key, '\0', SQUID_MD5_DIGEST_LENGTH);

    InitStoreEntry visitor(&tmpe, key);
    for_each(*tlv_list, visitor);
    storeSwapTLVFree(tlv_list);
    tlv_list = NULL;

    if (storeKeyNull(key)) {
        debugs(47, DBG_IMPORTANT, "WARNING: Ignoring keyless cache entry");
        return false;
    }

    tmpe.key = key;
    /* check sizes */

    if (expectedSize > 0) {
        if (tmpe.swap_file_sz == 0) {
            tmpe.swap_file_sz = expectedSize;
        } else if (tmpe.swap_file_sz == (uint64_t)(expectedSize - swap_hdr_len)) {
            tmpe.swap_file_sz = expectedSize;
        } else if (tmpe.swap_file_sz != expectedSize) {
            debugs(47, DBG_IMPORTANT, "WARNING: Ignoring cache entry due to a " <<
                   "SIZE MISMATCH " << tmpe.swap_file_sz << "!=" << expectedSize);
            return false;
        }
    } else if (tmpe.swap_file_sz <= 0) {
        // if caller cannot handle unknown sizes, it must check after the call.
        debugs(47, 7, "unknown size: " << tmpe);
    }

    if (EBIT_TEST(tmpe.flags, KEY_PRIVATE)) {
        ++ stats.badflags;
        return false;
    }

    return true;
}

unsigned int
rebuildMaxBlockMsec()
{
    // Balance our desire to maximize the number of entries processed at once
    // (and, hence, minimize overheads and total rebuild time) with a
    // requirement to also process Coordinator events, network I/Os, etc.

    // keep small: most RAM I/Os are under 1ms
    static const unsigned int backgroundMsec = 50;
    // we do not need to react to signals immediately, but this still
    // needs to be small enough to prevent timeouts in waiting workers
    static const unsigned int foregroundMsec = 1000;
    return opt_foreground_rebuild ? foregroundMsec : backgroundMsec;
}
<|MERGE_RESOLUTION|>--- conflicted
+++ resolved
@@ -9,11 +9,8 @@
 /* DEBUG: section 20    Store Rebuild Routines */
 
 #include "squid.h"
-<<<<<<< HEAD
 #include "base/RunnersRegistry.h"
-=======
 #include "DebugMessages.h"
->>>>>>> 057a3cf3
 #include "event.h"
 #include "globals.h"
 #include "ipc/StrandCoord.h"
@@ -111,17 +108,9 @@
 
     if (currentSearch->isDone()) {
         debugs(20, 2, "Seen: " << seen << " entries");
-<<<<<<< HEAD
-        debugs(20, DBG_IMPORTANT, "  Completed Validation Procedure");
-        debugs(20, DBG_IMPORTANT, "  Validated " << validated << " Entries");
-        debugs(20, DBG_IMPORTANT, "  store_swap_size = " << currentSize() / 1024.0 << " KB");
-=======
         debugs(20, Important(43), "Completed Validation Procedure" <<
                Debug::Extra << "Validated " << validated << " Entries" <<
-               Debug::Extra << "store_swap_size = " << (Store::Root().currentSize()/1024.0) << " KB");
-        --StoreController::store_dirs_rebuilding;
-        assert(0 == StoreController::store_dirs_rebuilding);
->>>>>>> 057a3cf3
+               Debug::Extra << "store_swap_size = " << (currentSize()/1024.0) << " KB");
 
         if (opt_store_doublecheck && store_errors) {
             fatalf("Quitting after finding %d cache index inconsistencies. " \
@@ -180,7 +169,6 @@
            Debug::Extra << std::setw(7) << counts.clashcount << " Swapfile clashes avoided" <<
            Debug::Extra << "Took " << std::setprecision(2) << dt << " seconds (" <<
            ((double) counts.objcount / (dt > 0.0 ? dt : 1.0)) << " objects/sec).");
-<<<<<<< HEAD
 }
 
 static void
@@ -192,9 +180,6 @@
      * We are done reading or scanning all cache_dirs. Now report the stats and start
      * the validation (storeCleanup()) thread.
      */
-=======
-    debugs(20, Important(56), "Beginning Validation Procedure");
->>>>>>> 057a3cf3
 
     // avoid printing misleading zero counters in kids that do not index cache_dirs
     if (counts.scancount)
@@ -203,7 +188,7 @@
     delete RebuildProgress;
     RebuildProgress = nullptr;
 
-    debugs(20, DBG_IMPORTANT, "Beginning Validation Procedure");
+    debugs(20, Important(56), "Beginning Validation Procedure");
     eventAdd("storeCleanup", storeCleanup, nullptr, 0.0, 1);
 }
 
