/*
 * $Id$
 *
 * DEBUG: section 21    Misc Functions
 * AUTHOR: Harvest Derived
 *
 * SQUID Web Proxy Cache          http://www.squid-cache.org/
 * ----------------------------------------------------------
 *
 *  Squid is the result of efforts by numerous individuals from
 *  the Internet community; see the CONTRIBUTORS file for full
 *  details.   Many organizations have provided support for Squid's
 *  development; see the SPONSORS file for full details.  Squid is
 *  Copyrighted (C) 2001 by the Regents of the University of
 *  California; see the COPYRIGHT file for full details.  Squid
 *  incorporates software developed and/or copyrighted by other
 *  sources; see the CREDITS file for full details.
 *
 *  This program is free software; you can redistribute it and/or modify
 *  it under the terms of the GNU General Public License as published by
 *  the Free Software Foundation; either version 2 of the License, or
 *  (at your option) any later version.
 *
 *  This program is distributed in the hope that it will be useful,
 *  but WITHOUT ANY WARRANTY; without even the implied warranty of
 *  MERCHANTABILITY or FITNESS FOR A PARTICULAR PURPOSE.  See the
 *  GNU General Public License for more details.
 *
 *  You should have received a copy of the GNU General Public License
 *  along with this program; if not, write to the Free Software
 *  Foundation, Inc., 59 Temple Place, Suite 330, Boston, MA 02111, USA.
 *
 */

#include "squid.h"
#include "base/Subscription.h"
#include "fde.h"
#include "ICP.h"
#include "ip/Intercept.h"
#include "ip/QosConfig.h"
#include "MemBuf.h"
#include "ProtoPort.h"
#include "SquidMath.h"
#include "SquidTime.h"
#include "ipc/Kids.h"
#include "ipc/Coordinator.h"
#include "ipcache.h"
#include "SwapDir.h"
#include "wordlist.h"

#if HAVE_SYS_PRCTL_H
#include <sys/prctl.h>
#endif

#define DEAD_MSG "\
The Squid Cache (version %s) died.\n\
\n\
You've encountered a fatal error in the Squid Cache version %s.\n\
If a core file was created (possibly in the swap directory),\n\
please execute 'gdb squid core' or 'dbx squid core', then type 'where',\n\
and report the trace back to squid-bugs@squid-cache.org.\n\
\n\
Thanks!\n"

static void fatal_common(const char *);
static void fatalvf(const char *fmt, va_list args);
static void mail_warranty(void);
#if MEM_GEN_TRACE
extern void log_trace_done();
extern void log_trace_init(char *);
#endif
static void restoreCapabilities(int keep);
int DebugSignal = -1;

#if _SQUID_LINUX_
/* Workaround for crappy glic header files */
SQUIDCEXTERN int backtrace(void *, int);
SQUIDCEXTERN void backtrace_symbols_fd(void *, int, int);
SQUIDCEXTERN int setresuid(uid_t, uid_t, uid_t);
#else /* _SQUID_LINUX_ */
/* needed on Opensolaris for backtrace_symbols_fd */
#if HAVE_EXECINFO_H
#include <execinfo.h>
#endif /* HAVE_EXECINFO_H */

#endif /* _SQUID_LINUX */

void
releaseServerSockets(void)
{
    int i;
    /* Release the main ports as early as possible */

    // clear both http_port and https_port lists.
    for (i = 0; i < NHttpSockets; i++) {
        if (HttpSockets[i] >= 0)
            close(HttpSockets[i]);
    }

    // clear icp_port's
    icpConnectionClose();

    // XXX: Why not the HTCP, SNMP, DNS ports as well?
}

static char *
dead_msg(void)
{
    LOCAL_ARRAY(char, msg, 1024);
    snprintf(msg, 1024, DEAD_MSG, version_string, version_string);
    return msg;
}

static void
mail_warranty(void)
{
    FILE *fp = NULL;
    static char command[256];
#if HAVE_MKSTEMP

    char filename[] = "/tmp/squid-XXXXXX";
    int tfd = mkstemp(filename);

    if (tfd < 0)
        return;

    if ((fp = fdopen(tfd, "w")) == NULL)
        return;

#else

    char *filename;

    if ((filename = tempnam(NULL, APP_SHORTNAME)) == NULL)
        return;

    if ((fp = fopen(filename, "w")) == NULL)
        return;

#endif

    if (Config.EmailFrom)
        fprintf(fp, "From: %s\n", Config.EmailFrom);
    else
        fprintf(fp, "From: %s@%s\n", APP_SHORTNAME, uniqueHostname());

    fprintf(fp, "To: %s\n", Config.adminEmail);

    fprintf(fp, "Subject: %s\n", dead_msg());

    fclose(fp);

    snprintf(command, 256, "%s %s < %s", Config.EmailProgram, Config.adminEmail, filename);

    if (system(command)) {}		/* XXX should avoid system(3) */

    unlink(filename);
}

void
dumpMallocStats(void)
{
#if HAVE_MSTATS && HAVE_GNUMALLOC_H

    struct mstats ms = mstats();
    fprintf(debug_log, "\ttotal space in arena:  %6d KB\n",
            (int) (ms.bytes_total >> 10));
    fprintf(debug_log, "\tTotal free:            %6d KB %d%%\n",
            (int) (ms.bytes_free >> 10),
            Math::intPercent(ms.bytes_free, ms.bytes_total));
#elif HAVE_MALLINFO && HAVE_STRUCT_MALLINFO

    struct mallinfo mp;
    int t;

    if (!do_mallinfo)
        return;

    mp = mallinfo();

    fprintf(debug_log, "Memory usage for "APP_SHORTNAME" via mallinfo():\n");

    fprintf(debug_log, "\ttotal space in arena:  %6ld KB\n",
            (long)mp.arena >> 10);

    fprintf(debug_log, "\tOrdinary blocks:       %6ld KB %6ld blks\n",
            (long)mp.uordblks >> 10, (long)mp.ordblks);

    fprintf(debug_log, "\tSmall blocks:          %6ld KB %6ld blks\n",
            (long)mp.usmblks >> 10, (long)mp.smblks);

    fprintf(debug_log, "\tHolding blocks:        %6ld KB %6ld blks\n",
            (long)mp.hblkhd >> 10, (long)mp.hblks);

    fprintf(debug_log, "\tFree Small blocks:     %6ld KB\n",
            (long)mp.fsmblks >> 10);

    fprintf(debug_log, "\tFree Ordinary blocks:  %6ld KB\n",
            (long)mp.fordblks >> 10);

    t = mp.uordblks + mp.usmblks + mp.hblkhd;

    fprintf(debug_log, "\tTotal in use:          %6d KB %d%%\n",
            t >> 10, Math::intPercent(t, mp.arena));

    t = mp.fsmblks + mp.fordblks;

    fprintf(debug_log, "\tTotal free:            %6d KB %d%%\n",
            t >> 10, Math::intPercent(t, mp.arena));

#if HAVE_STRUCT_MALLINFO_MXFAST

    fprintf(debug_log, "\tmax size of small blocks:\t%d\n",
            mp.mxfast);

    fprintf(debug_log, "\tnumber of small blocks in a holding block:\t%d\n",
            mp.nlblks);

    fprintf(debug_log, "\tsmall block rounding factor:\t%d\n",
            mp.grain);

    fprintf(debug_log, "\tspace (including overhead) allocated in ord. blks:\t%d\n",
            mp.uordbytes);

    fprintf(debug_log, "\tnumber of ordinary blocks allocated:\t%d\n",
            mp.allocated);

    fprintf(debug_log, "\tbytes used in maintaining the free tree:\t%d\n",
            mp.treeoverhead);

#endif /* HAVE_STRUCT_MALLINFO_MXFAST */
#endif /* HAVE_MALLINFO */
}

void
squid_getrusage(struct rusage *r)
{
    memset(r, '\0', sizeof(struct rusage));
#if HAVE_GETRUSAGE && defined(RUSAGE_SELF)
#if _SQUID_SOLARIS_
    /* Solaris 2.5 has getrusage() permission bug -- Arjan de Vet */
    enter_suid();
#endif
    getrusage(RUSAGE_SELF, r);
#if _SQUID_SOLARIS_
    /* Solaris 2.5 has getrusage() permission bug -- Arjan de Vet */
    leave_suid();
#endif

#elif _SQUID_WINDOWS_ && HAVE_WIN32_PSAPI
    // Windows has an alternative method if there is no POSIX getrusage defined.
    if (WIN32_OS_version >= _WIN_OS_WINNT) {
        /* On Windows NT and later call PSAPI.DLL for process Memory */
        /* informations -- Guido Serassio                       */
        HANDLE hProcess;
        PROCESS_MEMORY_COUNTERS pmc;
        hProcess = OpenProcess(PROCESS_QUERY_INFORMATION |
                               PROCESS_VM_READ,
                               FALSE, GetCurrentProcessId());
        {
            /* Microsoft CRT doesn't have getrusage function,  */
            /* so we get process CPU time information from PSAPI.DLL. */
            FILETIME ftCreate, ftExit, ftKernel, ftUser;
            if (GetProcessTimes(hProcess, &ftCreate, &ftExit, &ftKernel, &ftUser)) {
                int64_t *ptUser = (int64_t *)&ftUser;
                int64_t tUser64 = *ptUser / 10;
                int64_t *ptKernel = (int64_t *)&ftKernel;
                int64_t tKernel64 = *ptKernel / 10;
                usage->ru_utime.tv_sec =(long)(tUser64 / 1000000);
                usage->ru_stime.tv_sec =(long)(tKernel64 / 1000000);
                usage->ru_utime.tv_usec =(long)(tUser64 % 1000000);
                usage->ru_stime.tv_usec =(long)(tKernel64 % 1000000);
            } else {
                CloseHandle( hProcess );
                return;
            }
        }
        if (GetProcessMemoryInfo( hProcess, &pmc, sizeof(pmc))) {
            usage->ru_maxrss=(DWORD)(pmc.WorkingSetSize / getpagesize());
            usage->ru_majflt=pmc.PageFaultCount;
        } else {
            CloseHandle( hProcess );
            return;
        }

        CloseHandle( hProcess );
    }
#endif
}

double

rusage_cputime(struct rusage *r)
{
    return (double) r->ru_stime.tv_sec +
           (double) r->ru_utime.tv_sec +
           (double) r->ru_stime.tv_usec / 1000000.0 +
           (double) r->ru_utime.tv_usec / 1000000.0;
}

/* Hack for some HP-UX preprocessors */
#ifndef HAVE_GETPAGESIZE
#define HAVE_GETPAGESIZE 0
#endif

int

rusage_maxrss(struct rusage *r)
{
#if defined(_SQUID_SGI_) && _ABIAPI
    return r->ru_pad[0];
#elif defined(_SQUID_SGI_)

    return r->ru_maxrss;
#elif defined(_SQUID_OSF_)

    return r->ru_maxrss;
#elif defined(_SQUID_AIX_)

    return r->ru_maxrss;
#elif defined(BSD4_4)

    return r->ru_maxrss;
#elif defined(HAVE_GETPAGESIZE) && HAVE_GETPAGESIZE != 0

    return (r->ru_maxrss * getpagesize()) >> 10;
#elif defined(PAGESIZE)

    return (r->ru_maxrss * PAGESIZE) >> 10;
#else

    return r->ru_maxrss;
#endif
}

int

rusage_pagefaults(struct rusage *r)
{
#if defined(_SQUID_SGI_) && _ABIAPI
    return r->ru_pad[5];
#else

    return r->ru_majflt;
#endif
}


void
PrintRusage(void)
{

    struct rusage rusage;
    squid_getrusage(&rusage);
    fprintf(debug_log, "CPU Usage: %.3f seconds = %.3f user + %.3f sys\n",
            rusage_cputime(&rusage),
            rusage.ru_utime.tv_sec + ((double) rusage.ru_utime.tv_usec / 1000000.0),
            rusage.ru_stime.tv_sec + ((double) rusage.ru_stime.tv_usec / 1000000.0));
    fprintf(debug_log, "Maximum Resident Size: %d KB\n",
            rusage_maxrss(&rusage));
    fprintf(debug_log, "Page faults with physical i/o: %d\n",
            rusage_pagefaults(&rusage));
}


void
death(int sig)
{
    if (sig == SIGSEGV)
        fprintf(debug_log, "FATAL: Received Segment Violation...dying.\n");
    else if (sig == SIGBUS)
        fprintf(debug_log, "FATAL: Received Bus Error...dying.\n");
    else
        fprintf(debug_log, "FATAL: Received signal %d...dying.\n", sig);

#if PRINT_STACK_TRACE
#if _SQUID_HPUX_
    {
        extern void U_STACK_TRACE(void);	/* link with -lcl */
        fflush(debug_log);
        dup2(fileno(debug_log), 2);
        U_STACK_TRACE();
    }

#endif /* _SQUID_HPUX_ */
#if defined(_SQUID_SOLARIS_) && HAVE_LIBOPCOM_STACK
    {				/* get ftp://opcom.sun.ca/pub/tars/opcom_stack.tar.gz and */
        extern void opcom_stack_trace(void);	/* link with -lopcom_stack */
        fflush(debug_log);
        dup2(fileno(debug_log), fileno(stdout));
        opcom_stack_trace();
        fflush(stdout);
    }

#endif /* _SQUID_SOLARIS_and HAVE_LIBOPCOM_STACK */
#if HAVE_BACKTRACE_SYMBOLS_FD
    {
        static void *(callarray[8192]);
        int n;
        n = backtrace(callarray, 8192);
        backtrace_symbols_fd(callarray, n, fileno(debug_log));
    }

#endif
#endif /* PRINT_STACK_TRACE */

#if SA_RESETHAND == 0 && !_SQUID_MSWIN_
    signal(SIGSEGV, SIG_DFL);

    signal(SIGBUS, SIG_DFL);

    signal(sig, SIG_DFL);

#endif

    releaseServerSockets();

    storeDirWriteCleanLogs(0);

    if (!shutting_down) {
        PrintRusage();

        dumpMallocStats();
    }

    if (squid_curtime - SQUID_RELEASE_TIME < 864000) {
        /* skip if more than 10 days old */

        if (Config.adminEmail)
            mail_warranty();

        puts(dead_msg());
    }

    abort();
}

void
BroadcastSignalIfAny(int& sig)
{
    if (sig > 0) {
        if (IamCoordinatorProcess())
            Ipc::Coordinator::Instance()->broadcastSignal(sig);
        sig = -1;
    }
}

void
sigusr2_handle(int sig)
{
    static int state = 0;
    /* no debugs() here; bad things happen if the signal is delivered during _db_print() */

    DebugSignal = sig;

    if (state == 0) {
#if !MEM_GEN_TRACE
        Debug::parseOptions("ALL,7");
#else

        log_trace_done();
#endif

        state = 1;
    } else {
#if !MEM_GEN_TRACE
        Debug::parseOptions(Debug::debugOptions);
#else

        log_trace_init("/tmp/squid.alloc");
#endif

        state = 0;
    }

#if !HAVE_SIGACTION
    if (signal(sig, sigusr2_handle) == SIG_ERR)	/* reinstall */
        debugs(50, 0, "signal: sig=" << sig << " func=sigusr2_handle: " << xstrerror());

#endif
}

static void
fatal_common(const char *message)
{
#if HAVE_SYSLOG
    syslog(LOG_ALERT, "%s", message);
#endif

    fprintf(debug_log, "FATAL: %s\n", message);

    if (Debug::log_stderr > 0 && debug_log != stderr)
        fprintf(stderr, "FATAL: %s\n", message);

    fprintf(debug_log, "Squid Cache (Version %s): Terminated abnormally.\n",
            version_string);

    fflush(debug_log);

    PrintRusage();

    dumpMallocStats();
}

/* fatal */
void
fatal(const char *message)
{
    /* suppress secondary errors from the dying */
    shutting_down = 1;

    releaseServerSockets();
    /* check for store_dirs_rebuilding because fatal() is often
     * used in early initialization phases, long before we ever
     * get to the store log. */

    /* XXX: this should be turned into a callback-on-fatal, or
     * a mandatory-shutdown-event or something like that.
     * - RBC 20060819
     */

    /*
     * DPW 2007-07-06
     * Call leave_suid() here to make sure that swap.state files
     * are written as the effective user, rather than root.  Squid
     * may take on root privs during reconfigure.  If squid.conf
     * contains a "Bungled" line, fatal() will be called when the
     * process still has root privs.
     */
    leave_suid();

    if (0 == StoreController::store_dirs_rebuilding)
        storeDirWriteCleanLogs(0);

    fatal_common(message);

    exit(1);
}

/* printf-style interface for fatal */
void
fatalf(const char *fmt,...)
{
    va_list args;
    va_start(args, fmt);
    fatalvf(fmt, args);
    va_end(args);
}


/* used by fatalf */
static void
fatalvf(const char *fmt, va_list args)
{
    static char fatal_str[BUFSIZ];
    vsnprintf(fatal_str, sizeof(fatal_str), fmt, args);
    fatal(fatal_str);
}

/* fatal with dumping core */
void
fatal_dump(const char *message)
{
    failure_notify = NULL;
    releaseServerSockets();

    if (message)
        fatal_common(message);

    /*
     * Call leave_suid() here to make sure that swap.state files
     * are written as the effective user, rather than root.  Squid
     * may take on root privs during reconfigure.  If squid.conf
     * contains a "Bungled" line, fatal() will be called when the
     * process still has root privs.
     */
    leave_suid();

    if (opt_catch_signals)
        storeDirWriteCleanLogs(0);

    abort();
}

void
debug_trap(const char *message)
{
    if (!opt_catch_signals)
        fatal_dump(message);

    _db_print("WARNING: %s\n", message);
}

void
sig_child(int sig)
{
#if !_SQUID_MSWIN_
<<<<<<< HEAD
#ifdef _SQUID_NEXT_
=======
#if _SQUID_NEXT_
>>>>>>> 3ff024ec
    union wait status;
#else

    int status;
#endif

    pid_t pid;

    do {
#if _SQUID_NEXT_
        pid = wait3(&status, WNOHANG, NULL);
#else

        pid = waitpid(-1, &status, WNOHANG);
#endif
        /* no debugs() here; bad things happen if the signal is delivered during _db_print() */
#if HAVE_SIGACTION

    } while (pid > 0);

#else

    }

    while (pid > 0 || (pid < 0 && errno == EINTR));
    signal(sig, sig_child);

#endif
#endif
}

void
sig_shutdown(int sig)
{
    shutting_down = 1;
}

const char *
getMyHostname(void)
{
    LOCAL_ARRAY(char, host, SQUIDHOSTNAMELEN + 1);
    static int present = 0;
    struct addrinfo *AI = NULL;
    Ip::Address sa;

    if (Config.visibleHostname != NULL)
        return Config.visibleHostname;

    if (present)
        return host;

    host[0] = '\0';

    if (Config.Sockaddr.http && sa.IsAnyAddr())
        sa = Config.Sockaddr.http->s;

#if USE_SSL

    if (Config.Sockaddr.https && sa.IsAnyAddr())
        sa = Config.Sockaddr.https->http.s;

#endif

    /*
     * If the first http_port address has a specific address, try a
     * reverse DNS lookup on it.
     */
    if ( !sa.IsAnyAddr() ) {

        sa.GetAddrInfo(AI);
        /* we are looking for a name. */
        if (getnameinfo(AI->ai_addr, AI->ai_addrlen, host, SQUIDHOSTNAMELEN, NULL, 0, NI_NAMEREQD ) == 0) {
            /* DNS lookup successful */
            /* use the official name from DNS lookup */
            debugs(50, 4, "getMyHostname: resolved " << sa << " to '" << host << "'");

            present = 1;

            sa.FreeAddrInfo(AI);

            if (strchr(host, '.'))
                return host;
        }

        sa.FreeAddrInfo(AI);
        debugs(50, 2, "WARNING: failed to resolve " << sa << " to a fully qualified hostname");
    }

    // still no host. fallback to gethostname()
    if (gethostname(host, SQUIDHOSTNAMELEN) < 0) {
        debugs(50, DBG_IMPORTANT, "WARNING: gethostname failed: " << xstrerror());
    } else {
        /* Verify that the hostname given resolves properly */
        struct addrinfo hints;
        memset(&hints, 0, sizeof(addrinfo));
        hints.ai_flags = AI_CANONNAME;

        if (getaddrinfo(host, NULL, NULL, &AI) == 0) {
            /* DNS lookup successful */
            /* use the official name from DNS lookup */
            debugs(50, 6, "getMyHostname: '" << host << "' has DNS resolution.");
            present = 1;

            /* AYJ: do we want to flag AI_ALL and cache the result anywhere. ie as our local host IPs? */
            if (AI) {
                freeaddrinfo(AI);
                AI = NULL;
            }

            return host;
        }

        if (AI) freeaddrinfo(AI);
        debugs(50, DBG_IMPORTANT, "WARNING: '" << host << "' rDNS test failed: " << xstrerror());
    }

    /* throw a configuration error when the Host/IP given has bad DNS/rDNS. */
    debugs(50, DBG_CRITICAL, "WARNING: Could not determine this machines public hostname. " <<
           "Please configure one or set 'visible_hostname'.");

    return ("localhost");
}

const char *
uniqueHostname(void)
{
    debugs(21, 3, HERE << " Config: '" << Config.uniqueHostname << "'");
    return Config.uniqueHostname ? Config.uniqueHostname : getMyHostname();
}

/** leave a priviliged section. (Give up any privilegies)
 * Routines that need privilegies can rap themselves in enter_suid()
 * and leave_suid()
 * To give upp all posibilites to gain privilegies use no_suid()
 */
void
leave_suid(void)
{
    debugs(21, 3, "leave_suid: PID " << getpid() << " called");

    if (Config.effectiveGroup) {

#if HAVE_SETGROUPS

        setgroups(1, &Config2.effectiveGroupID);

#endif

        if (setgid(Config2.effectiveGroupID) < 0)
            debugs(50, 0, "ALERT: setgid: " << xstrerror());

    }

    if (geteuid() != 0)
        return;

    /* Started as a root, check suid option */
    if (Config.effectiveUser == NULL)
        return;

    debugs(21, 3, "leave_suid: PID " << getpid() << " giving up root, becoming '" << Config.effectiveUser << "'");

    if (!Config.effectiveGroup) {

        if (setgid(Config2.effectiveGroupID) < 0)
            debugs(50, 0, "ALERT: setgid: " << xstrerror());

        if (initgroups(Config.effectiveUser, Config2.effectiveGroupID) < 0) {
            debugs(50, 0, "ALERT: initgroups: unable to set groups for User " <<
                   Config.effectiveUser << " and Group " <<
                   (unsigned) Config2.effectiveGroupID << "");
        }
    }

#if HAVE_SETRESUID

    if (setresuid(Config2.effectiveUserID, Config2.effectiveUserID, 0) < 0)
        debugs(50, 0, "ALERT: setresuid: " << xstrerror());

#elif HAVE_SETEUID

    if (seteuid(Config2.effectiveUserID) < 0)
        debugs(50, 0, "ALERT: seteuid: " << xstrerror());

#else

    if (setuid(Config2.effectiveUserID) < 0)
        debugs(50, 0, "ALERT: setuid: " << xstrerror());

#endif

    restoreCapabilities(1);

#if HAVE_PRCTL && defined(PR_SET_DUMPABLE)
    /* Set Linux DUMPABLE flag */
    if (Config.coredump_dir && prctl(PR_SET_DUMPABLE, 1) != 0)
        debugs(50, 2, "ALERT: prctl: " << xstrerror());

#endif
}

/* Enter a privilegied section */
void
enter_suid(void)
{
    debugs(21, 3, "enter_suid: PID " << getpid() << " taking root priveleges");
#if HAVE_SETRESUID

    setresuid((uid_t)-1, 0, (uid_t)-1);
#else

    setuid(0);
#endif
#if HAVE_PRCTL && defined(PR_SET_DUMPABLE)
    /* Set Linux DUMPABLE flag */

    if (Config.coredump_dir && prctl(PR_SET_DUMPABLE, 1) != 0)
        debugs(50, 2, "ALERT: prctl: " << xstrerror());

#endif
}

/* Give up the posibility to gain privilegies.
 * this should be used before starting a sub process
 */
void
no_suid(void)
{
    uid_t uid;
    leave_suid();
    uid = geteuid();
    debugs(21, 3, "no_suid: PID " << getpid() << " giving up root priveleges forever");

    setuid(0);

    if (setuid(uid) < 0)
        debugs(50, 1, "no_suid: setuid: " << xstrerror());

    restoreCapabilities(0);

#if HAVE_PRCTL && defined(PR_SET_DUMPABLE)
    /* Set Linux DUMPABLE flag */
    if (Config.coredump_dir && prctl(PR_SET_DUMPABLE, 1) != 0)
        debugs(50, 2, "ALERT: prctl: " << xstrerror());

#endif
}

bool
IamMasterProcess()
{
    return KidIdentifier == 0;
}

bool
IamWorkerProcess()
{
    // when there is only one process, it has to be the worker
    if (opt_no_daemon || Config.workers == 0)
        return true;

    return 0 < KidIdentifier && KidIdentifier <= Config.workers;
}

bool
InDaemonMode()
{
    return !opt_no_daemon && Config.workers > 0;
}

bool
UsingSmp()
{
    return !opt_no_daemon && Config.workers > 1;
}

bool
IamCoordinatorProcess()
{
    return UsingSmp() && KidIdentifier == Config.workers + 1;
}

bool
IamPrimaryProcess()
{
    // when there is only one process, it has to be primary
    if (opt_no_daemon || Config.workers == 0)
        return true;

    // when there is a master and worker process, the master delegates
    // primary functions to its only kid
    if (Config.workers == 1)
        return IamWorkerProcess();

    // in SMP mode, multiple kids delegate primary functions to the coordinator
    return IamCoordinatorProcess();
}

int
NumberOfKids()
{
    // no kids in no-daemon mode
    if (!InDaemonMode())
        return 0;

    // workers + the coordinator process
    if (UsingSmp())
        return Config.workers + 1;

    return Config.workers;
}

void
writePidFile(void)
{
    int fd;
    const char *f = NULL;
    mode_t old_umask;
    char buf[32];

    if (!IamPrimaryProcess())
        return;

    if ((f = Config.pidFilename) == NULL)
        return;

    if (!strcmp(Config.pidFilename, "none"))
        return;

    enter_suid();

    old_umask = umask(022);

    fd = file_open(f, O_WRONLY | O_CREAT | O_TRUNC | O_TEXT);

    umask(old_umask);

    leave_suid();

    if (fd < 0) {
        debugs(50, 0, "" << f << ": " << xstrerror());
        debug_trap("Could not write pid file");
        return;
    }

    snprintf(buf, 32, "%d\n", (int) getpid());
    FD_WRITE_METHOD(fd, buf, strlen(buf));
    file_close(fd);
}


pid_t
readPidFile(void)
{
    FILE *pid_fp = NULL;
    const char *f = Config.pidFilename;
    char *chroot_f = NULL;
    pid_t pid = -1;
    int i;

    if (f == NULL || !strcmp(Config.pidFilename, "none")) {
        fprintf(stderr, APP_SHORTNAME ": ERROR: No pid file name defined\n");
        exit(1);
    }

    if (Config.chroot_dir && geteuid() == 0) {
        int len = strlen(Config.chroot_dir) + 1 + strlen(f) + 1;
        chroot_f = (char *)xmalloc(strlen(Config.chroot_dir) + 1 + strlen(f) + 1);
        snprintf(chroot_f, len, "%s/%s", Config.chroot_dir, f);
        f = chroot_f;
    }

    pid_fp = fopen(f, "r");

    if (pid_fp != NULL) {
        pid = 0;

        if (fscanf(pid_fp, "%d", &i) == 1)
            pid = (pid_t) i;

        fclose(pid_fp);
    } else {
        if (errno != ENOENT) {
            fprintf(stderr, APP_SHORTNAME ": ERROR: Could not read pid file\n");
            fprintf(stderr, "\t%s: %s\n", f, xstrerror());
            exit(1);
        }
    }

    safe_free(chroot_f);
    return pid;
}

/* A little piece of glue for odd systems */
#ifndef RLIMIT_NOFILE
#ifdef RLIMIT_OFILE
#define RLIMIT_NOFILE RLIMIT_OFILE
#endif
#endif

/** Figure out the number of supported filedescriptors */
void
setMaxFD(void)
{
#if HAVE_SETRLIMIT && defined(RLIMIT_NOFILE)

    /* On Linux with 64-bit file support the sys/resource.h header
     * uses #define to change the function definition to require rlimit64
     */
#if defined(getrlimit)
    struct rlimit64 rl; // Assume its a 64-bit redefine anyways.
#else
    struct rlimit rl;
#endif

    if (getrlimit(RLIMIT_NOFILE, &rl) < 0) {
        debugs(50, DBG_CRITICAL, "setrlimit: RLIMIT_NOFILE: " << xstrerror());
    } else if (Config.max_filedescriptors > 0) {
#if USE_SELECT || USE_SELECT_WIN32
        /* select() breaks if this gets set too big */
        if (Config.max_filedescriptors > FD_SETSIZE) {
            rl.rlim_cur = FD_SETSIZE;
            debugs(50, DBG_CRITICAL, "WARNING: 'max_filedescriptors " << Config.max_filedescriptors << "' does not work with select()");
        } else
#endif
            rl.rlim_cur = Config.max_filedescriptors;
        if (rl.rlim_cur > rl.rlim_max)
            rl.rlim_max = rl.rlim_cur;
        if (setrlimit(RLIMIT_NOFILE, &rl)) {
            debugs(50, DBG_CRITICAL, "ERROR: setrlimit: RLIMIT_NOFILE: " << xstrerror());
            getrlimit(RLIMIT_NOFILE, &rl);
            rl.rlim_cur = rl.rlim_max;
            if (setrlimit(RLIMIT_NOFILE, &rl)) {
                debugs(50, DBG_CRITICAL, "ERROR: setrlimit: RLIMIT_NOFILE: " << xstrerror());
            }
        }
    }
    if (getrlimit(RLIMIT_NOFILE, &rl) < 0) {
        debugs(50, DBG_CRITICAL, "ERROR: getrlimit: RLIMIT_NOFILE: " << xstrerror());
    } else {
        Squid_MaxFD = rl.rlim_cur;
    }

#endif /* HAVE_SETRLIMIT */
}

void
setSystemLimits(void)
{
#if HAVE_SETRLIMIT && defined(RLIMIT_NOFILE) && !_SQUID_CYGWIN_
    /* limit system filedescriptors to our own limit */

    /* On Linux with 64-bit file support the sys/resource.h header
     * uses #define to change the function definition to require rlimit64
     */
#if defined(getrlimit)
    struct rlimit64 rl; // Assume its a 64-bit redefine anyways.
#else
    struct rlimit rl;
#endif

    if (getrlimit(RLIMIT_NOFILE, &rl) < 0) {
        debugs(50, DBG_CRITICAL, "setrlimit: RLIMIT_NOFILE: " << xstrerror());
    } else {
        rl.rlim_cur = Squid_MaxFD;
        if (setrlimit(RLIMIT_NOFILE, &rl) < 0) {
            snprintf(tmp_error_buf, ERROR_BUF_SZ, "setrlimit: RLIMIT_NOFILE: %s", xstrerror());
            fatal_dump(tmp_error_buf);
        }
    }
#endif /* HAVE_SETRLIMIT */

#if HAVE_SETRLIMIT && defined(RLIMIT_DATA)
    if (getrlimit(RLIMIT_DATA, &rl) < 0) {
        debugs(50, DBG_CRITICAL, "getrlimit: RLIMIT_DATA: " << xstrerror());
    } else if (rl.rlim_max > rl.rlim_cur) {
        rl.rlim_cur = rl.rlim_max;	/* set it to the max */

        if (setrlimit(RLIMIT_DATA, &rl) < 0) {
            snprintf(tmp_error_buf, ERROR_BUF_SZ, "setrlimit: RLIMIT_DATA: %s", xstrerror());
            fatal_dump(tmp_error_buf);
        }
    }
#endif /* RLIMIT_DATA */
    if (Config.max_filedescriptors > Squid_MaxFD) {
        debugs(50, DBG_IMPORTANT, "NOTICE: Could not increase the number of filedescriptors");
    }

#if HAVE_SETRLIMIT && defined(RLIMIT_VMEM)
    if (getrlimit(RLIMIT_VMEM, &rl) < 0) {
        debugs(50, 0, "getrlimit: RLIMIT_VMEM: " << xstrerror());
    } else if (rl.rlim_max > rl.rlim_cur) {
        rl.rlim_cur = rl.rlim_max;	/* set it to the max */

        if (setrlimit(RLIMIT_VMEM, &rl) < 0) {
            snprintf(tmp_error_buf, ERROR_BUF_SZ, "setrlimit: RLIMIT_VMEM: %s", xstrerror());
            fatal_dump(tmp_error_buf);
        }
    }
#endif /* RLIMIT_VMEM */
}

void
squid_signal(int sig, SIGHDLR * func, int flags)
{
#if HAVE_SIGACTION

    struct sigaction sa;
    sa.sa_handler = func;
    sa.sa_flags = flags;
    sigemptyset(&sa.sa_mask);

    if (sigaction(sig, &sa, NULL) < 0)
        debugs(50, 0, "sigaction: sig=" << sig << " func=" << func << ": " << xstrerror());

#else
#if _SQUID_MSWIN_
    /*
    On Windows, only SIGINT, SIGILL, SIGFPE, SIGTERM, SIGBREAK, SIGABRT and SIGSEGV signals
    are supported, so we must care of don't call signal() for other value.
    The SIGILL, SIGSEGV, and SIGTERM signals are not generated under Windows. They are defined
    for ANSI compatibility, so both SIGSEGV and SIGBUS are emulated with an Exception Handler.
    */
    switch (sig) {

    case SIGINT:

    case SIGILL:

    case SIGFPE:

    case SIGTERM:

    case SIGBREAK:

    case SIGABRT:
        break;

    case SIGSEGV:
        WIN32_ExceptionHandlerInit();
        break;

    case SIGBUS:
        WIN32_ExceptionHandlerInit();
        return;
        break;  /* Nor reached */

    default:
        return;
        break;  /* Nor reached */
    }

#endif

    signal(sig, func);

#endif
}

void
logsFlush(void)
{
    if (debug_log)
        fflush(debug_log);
}

void
kb_incr(kb_t * k, size_t v)
{
    k->bytes += v;
    k->kb += (k->bytes >> 10);
    k->bytes &= 0x3FF;
}

void
debugObj(int section, int level, const char *label, void *obj, ObjPackMethod pm)
{
    MemBuf mb;
    Packer p;
    assert(label && obj && pm);
    mb.init();
    packerToMemInit(&p, &mb);
    (*pm) (obj, &p);
    debugs(section, level, "" << label << "" << mb.buf << "");
    packerClean(&p);
    mb.clean();
}

void
parseEtcHosts(void)
{
    FILE *fp;
    char buf[1024];
    char buf2[512];
    char *nt = buf;
    char *lt = buf;

    if (NULL == Config.etcHostsPath)
        return;

    if (0 == strcmp(Config.etcHostsPath, "none"))
        return;

    fp = fopen(Config.etcHostsPath, "r");

    if (fp == NULL) {
        debugs(1, 1, "parseEtcHosts: " << Config.etcHostsPath << ": " << xstrerror());
        return;
    }

#if _SQUID_WINDOWS_
    setmode(fileno(fp), O_TEXT);
#endif

    while (fgets(buf, 1024, fp)) {	/* for each line */
        wordlist *hosts = NULL;
        char *addr;

        if (buf[0] == '#')	/* MS-windows likes to add comments */
            continue;

        strtok(buf, "#");	/* chop everything following a comment marker */

        lt = buf;

        addr = buf;

        debugs(1, 5, "etc_hosts: line is '" << buf << "'");

        nt = strpbrk(lt, w_space);

        if (nt == NULL)		/* empty line */
            continue;

        *nt = '\0';		/* null-terminate the address */

        debugs(1, 5, "etc_hosts: address is '" << addr << "'");

        lt = nt + 1;

        while ((nt = strpbrk(lt, w_space))) {
            char *host = NULL;

            if (nt == lt) {	/* multiple spaces */
                debugs(1, 5, "etc_hosts: multiple spaces, skipping");
                lt = nt + 1;
                continue;
            }

            *nt = '\0';
            debugs(1, 5, "etc_hosts: got hostname '" << lt << "'");

            /* For IPV6 addresses also check for a colon */
            if (Config.appendDomain && !strchr(lt, '.') && !strchr(lt, ':')) {
                /* I know it's ugly, but it's only at reconfig */
                strncpy(buf2, lt, 512);
                strncat(buf2, Config.appendDomain, 512 - strlen(lt) - 1);
                host = buf2;
            } else {
                host = lt;
            }

            if (ipcacheAddEntryFromHosts(host, addr) != 0) {
                /* invalid address, continuing is useless */
                wordlistDestroy(&hosts);
                hosts = NULL;
                break;
            }
            wordlistAdd(&hosts, host);

            lt = nt + 1;
        }

        if (hosts) {
            fqdncacheAddEntryFromHosts(addr, hosts);
            wordlistDestroy(&hosts);
        }
    }

    fclose (fp);
}

int
getMyPort(void)
{
    if (Config.Sockaddr.http) {
        // skip any special mode ports
        http_port_list *p = Config.Sockaddr.http;
        while (p->intercepted || p->accel || p->spoof_client_ip)
            p = p->next;
        if (p)
            return p->s.GetPort();
    }

#if USE_SSL
    if (Config.Sockaddr.https)
        return Config.Sockaddr.https->http.s.GetPort();
#endif

    debugs(21, DBG_CRITICAL, "ERROR: No forward-proxy ports configured.");
    return 0; // Invalid port. This will result in invalid URLs on bad configurations.
}

/*
 * Set the umask to at least the given mask. This is in addition
 * to the umask set at startup
 */
void
setUmask(mode_t mask)
{
    // No way to get the current umask value without setting it.
    static const mode_t orig_umask = umask(mask); // once, to get
    umask(mask | orig_umask); // always, to set
}

/*
 * Inverse of strwordtok. Quotes a word if needed
 */
void
strwordquote(MemBuf * mb, const char *str)
{
    int quoted = 0;

    if (strchr(str, ' ')) {
        quoted = 1;
        mb->append("\"", 1);
    }

    while (*str) {
        int l = strcspn(str, "\"\\\n\r");
        mb->append(str, l);
        str += l;

        switch (*str) {

        case '\n':
            mb->append("\\n", 2);
            str++;
            break;

        case '\r':
            mb->append("\\r", 2);
            str++;
            break;

        case '\0':
            break;

        default:
            mb->append("\\", 1);
            mb->append(str, 1);
            str++;
            break;
        }
    }

    if (quoted)
        mb->append("\"", 1);
}

void
keepCapabilities(void)
{
#if USE_LIBCAP && HAVE_PRCTL && defined(PR_SET_KEEPCAPS)

    if (prctl(PR_SET_KEEPCAPS, 1, 0, 0, 0)) {
        Ip::Interceptor.StopTransparency("capability setting has failed.");
    }
#endif
}

static void
restoreCapabilities(int keep)
{
    /* NP: keep these two if-endif separate. Non-Linux work perfectly well without Linux syscap support. */
#if USE_LIBCAP
    cap_t caps;
    if (keep)
        caps = cap_get_proc();
    else
        caps = cap_init();
    if (!caps) {
        Ip::Interceptor.StopTransparency("Can't get current capabilities");
    } else {
        int ncaps = 0;
        int rc = 0;
        cap_value_t cap_list[10];
        cap_list[ncaps++] = CAP_NET_BIND_SERVICE;
        if (Ip::Interceptor.TransparentActive() || Ip::Qos::TheConfig.isHitNfmarkActive() || Ip::Qos::TheConfig.isAclNfmarkActive()) {
            cap_list[ncaps++] = CAP_NET_ADMIN;
        }

        cap_clear_flag(caps, CAP_EFFECTIVE);
        rc |= cap_set_flag(caps, CAP_EFFECTIVE, ncaps, cap_list, CAP_SET);
        rc |= cap_set_flag(caps, CAP_PERMITTED, ncaps, cap_list, CAP_SET);

        if (rc || cap_set_proc(caps) != 0) {
            Ip::Interceptor.StopTransparency("Error enabling needed capabilities.");
        }
        cap_free(caps);
    }
#elif defined(_SQUID_LINUX_)
    Ip::Interceptor.StopTransparency("Missing needed capability support.");
#endif /* HAVE_SYS_CAPABILITY_H */
}

void *
xmemset(void *dst, int val, size_t sz)
{
    // do debugs output
    debugs(63, 9, "memset: dst=" << dst << ", val=" << val << ", bytes=" << sz);

    // call the system one to do the actual work ~safely.
    return memset(dst, val, sz);
}<|MERGE_RESOLUTION|>--- conflicted
+++ resolved
@@ -595,11 +595,7 @@
 sig_child(int sig)
 {
 #if !_SQUID_MSWIN_
-<<<<<<< HEAD
-#ifdef _SQUID_NEXT_
-=======
 #if _SQUID_NEXT_
->>>>>>> 3ff024ec
     union wait status;
 #else
 
