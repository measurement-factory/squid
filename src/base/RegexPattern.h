--- conflicted
+++ resolved
@@ -23,24 +23,15 @@
 
 public:
     RegexPattern() = delete;
-<<<<<<< HEAD
-    RegexPattern(int aFlags, const char *aPattern);
-=======
     RegexPattern(const std::regex_constants::syntax_option_type &aFlags, const char *aPattern); // throws std::regex_error
     RegexPattern(const RegexPattern &) = delete;
+    RegexPattern &operator =(const RegexPattern &) = delete;
     RegexPattern(RegexPattern &&) = default; // throws std::regex_error
->>>>>>> 5356a0bf
-    ~RegexPattern();
+    RegexPattern &operator =(RegexPattern &&);
+    ~RegexPattern() { xfree(pattern); }
 
-    // regex type varies by library, usually not safe to copy
-    RegexPattern(const RegexPattern &) = delete;
-    RegexPattern &operator =(const RegexPattern &) = delete;
-
-    RegexPattern(RegexPattern &&);
-    RegexPattern &operator =(RegexPattern &&);
-
-    const char * c_str() const {return pattern;}
-    bool match(const char *str) const {return std::regex_search(str, regex);}
+    const char * c_str() const { return pattern; }
+    bool match(const char *str) const { return std::regex_search(str, regex); }
 
 public:
     std::regex_constants::syntax_option_type flags;
