/*
 * Copyright (C) 1996-2022 The Squid Software Foundation and contributors
 *
 * Squid software is distributed under GPLv2+ license and includes
 * contributions from numerous individuals and organizations.
 * Please see the COPYING and CONTRIBUTORS files for details.
 */

#ifndef SQUID_SRC_BASE_REGEXPATTERN_H
#define SQUID_SRC_BASE_REGEXPATTERN_H

#include "compat/GnuRegex.h"
#include "mem/forward.h"
#include "sbuf/SBuf.h"
<<<<<<< HEAD

#include <vector>

class RegexMatch
{
public:
    explicit RegexMatch(int groupsLimit) : groups(groupsLimit) {}

    int maxGroups() const { return groups.size(); }
    /// the matched sub-expression at the captureNum position
    SBuf capture(uint64_t captureNum) const;
    /// the start offset of the matched expression
    int startOffset();
    /// the end offset of the matched expression
    int endOffset();

    void clear();

    SBuf matchedString; ///< the entire matched string
    std::vector<regmatch_t> groups; ///< the matched sub-expression list
};
=======
>>>>>>> 5faec1a1

/**
 * A regular expression,
 * plain text and compiled representations
 */
class RegexPattern
{
    MEMPROXY_CLASS(RegexPattern);

public:
    RegexPattern() = delete;
    RegexPattern(const SBuf &aPattern, int aFlags);
    ~RegexPattern();

    RegexPattern(RegexPattern &&) = delete; // no copying of any kind

    /// whether the regex differentiates letter case
    bool caseSensitive() const { return !(flags & REG_ICASE); }

    /// whether this is an "any single character" regex (".")
    bool isDot() const { return pattern.length() == 1 && pattern[0] == '.'; }

    bool match(const char *str) const {return regexec(&regex,str,0,NULL,0)==0;}

<<<<<<< HEAD
    /// Match str against the pattern.
    /// If matched, the result is stored in regexMatch.
    bool match(const char *str, RegexMatch &regexMatch);

    /// the matched sub-expression an captureNum position
    SBuf capture(const uint64_t captureNum) const;


public:
    int flags;
    regex_t regex;
    /// matched sub-expression list after the last match(str, maxGroups) call
    std::vector<regmatch_t> groups;

private:
    char *pattern;
    SBuf matchedString;
=======
    /// Attempts to reproduce this regex (context-sensitive) configuration.
    /// If the previous regex is nil, may not report default flags.
    /// Otherwise, may not report same-as-previous flags (and prepends a space).
    void print(std::ostream &os, const RegexPattern *previous = nullptr) const;

private:
    /// a regular expression in the text form, suitable for regcomp(3)
    SBuf pattern;

    /// bitmask of REG_* flags for regcomp(3)
    const int flags;

    /// a "compiled pattern buffer" filled by regcomp(3) for regexec(3)
    regex_t regex;
>>>>>>> 5faec1a1
};

inline std::ostream &
operator <<(std::ostream &os, const RegexPattern &rp)
{
    rp.print(os);
    return os;
}

#endif /* SQUID_SRC_BASE_REGEXPATTERN_H */
<|MERGE_RESOLUTION|>--- conflicted
+++ resolved
@@ -12,7 +12,6 @@
 #include "compat/GnuRegex.h"
 #include "mem/forward.h"
 #include "sbuf/SBuf.h"
-<<<<<<< HEAD
 
 #include <vector>
 
@@ -34,8 +33,6 @@
     SBuf matchedString; ///< the entire matched string
     std::vector<regmatch_t> groups; ///< the matched sub-expression list
 };
-=======
->>>>>>> 5faec1a1
 
 /**
  * A regular expression,
@@ -60,7 +57,6 @@
 
     bool match(const char *str) const {return regexec(&regex,str,0,NULL,0)==0;}
 
-<<<<<<< HEAD
     /// Match str against the pattern.
     /// If matched, the result is stored in regexMatch.
     bool match(const char *str, RegexMatch &regexMatch);
@@ -68,17 +64,6 @@
     /// the matched sub-expression an captureNum position
     SBuf capture(const uint64_t captureNum) const;
 
-
-public:
-    int flags;
-    regex_t regex;
-    /// matched sub-expression list after the last match(str, maxGroups) call
-    std::vector<regmatch_t> groups;
-
-private:
-    char *pattern;
-    SBuf matchedString;
-=======
     /// Attempts to reproduce this regex (context-sensitive) configuration.
     /// If the previous regex is nil, may not report default flags.
     /// Otherwise, may not report same-as-previous flags (and prepends a space).
@@ -93,7 +78,9 @@
 
     /// a "compiled pattern buffer" filled by regcomp(3) for regexec(3)
     regex_t regex;
->>>>>>> 5faec1a1
+
+    /// matched sub-expression list after the last match(str, maxGroups) call
+    std::vector<regmatch_t> groups;
 };
 
 inline std::ostream &
