/*
 * Copyright (C) 1996-2022 The Squid Software Foundation and contributors
 *
 * Squid software is distributed under GPLv2+ license and includes
 * contributions from numerous individuals and organizations.
 * Please see the COPYING and CONTRIBUTORS files for details.
 */

#include "squid.h"
#include "base/RegexPattern.h"
#include "base/TextException.h"
#include "debug/Stream.h"
#include "sbuf/Stream.h"

#include <iostream>
#include <utility>

RegexPattern::RegexPattern(const SBuf &aPattern, const int aFlags):
    pattern(aPattern),
    flags(aFlags)
{
    memset(&regex, 0, sizeof(regex)); // paranoid; POSIX does not require this
    if (const auto errCode = regcomp(&regex, pattern.c_str(), flags)) {
        char errBuf[256];
        // for simplicity, ignore any error message truncation
        (void)regerror(errCode, &regex, errBuf, sizeof(errBuf));
        // POSIX examples show no regfree(&regex) after a regcomp() error;
        // presumably, regcom() frees any allocated memory on failures
        throw TextException(ToSBuf("POSIX regcomp(3) failure: (", errCode, ") ", errBuf,
                                   Debug::Extra, "regular expression: ", pattern), Here());
    }

    debugs(28, 2, *this);
}

RegexPattern::~RegexPattern()
{
    regfree(&regex);
}

<<<<<<< HEAD
bool
RegexPattern::match(const char *str, RegexMatch &regexMatch)
{
    // Must((flags & REG_NOSUB) == 0);
    if (regexec(&regex, str, regexMatch.maxGroups(), &regexMatch.groups[0], 0) == 0) {
        regexMatch.matchedString = SBuf(str);
        return true;
    }
    return false;
}

RegexPattern &
RegexPattern::operator =(RegexPattern &&o)
=======
void
RegexPattern::print(std::ostream &os, const RegexPattern * const previous) const
>>>>>>> 5faec1a1
{
    // report context-dependent explicit options and delimiters
    if (!previous) {
        // do not report default settings
        if (!caseSensitive())
            os << "-i ";
    } else {
        os << ' '; // separate us from the previous value

        // do not report same-as-previous (i.e. inherited) settings
        if (previous->flags != flags)
            os << (caseSensitive() ? "+i " : "-i ");
    }

    os << pattern;
}

int
RegexMatch::startOffset()
{
    Must(groups.size());
    return groups[0].rm_so;
}

int
RegexMatch::endOffset()
{
    Must(groups.size());
    return groups[0].rm_eo;
}

void
RegexMatch::clear()
{
    matchedString.clear();
    for (auto &group: groups) {
        group.rm_eo = 0;
        group.rm_so = 0;
    }
}

SBuf
RegexMatch::capture(const uint64_t captureNum) const {
    Must(captureNum < groups.size());
    Must(matchedString.length() > static_cast<SBuf::size_type>(groups[captureNum].rm_eo));
    return matchedString.substr(groups[captureNum].rm_so, groups[captureNum].rm_eo - groups[captureNum].rm_so);
}
<|MERGE_RESOLUTION|>--- conflicted
+++ resolved
@@ -38,7 +38,6 @@
     regfree(&regex);
 }
 
-<<<<<<< HEAD
 bool
 RegexPattern::match(const char *str, RegexMatch &regexMatch)
 {
@@ -50,12 +49,8 @@
     return false;
 }
 
-RegexPattern &
-RegexPattern::operator =(RegexPattern &&o)
-=======
 void
 RegexPattern::print(std::ostream &os, const RegexPattern * const previous) const
->>>>>>> 5faec1a1
 {
     // report context-dependent explicit options and delimiters
     if (!previous) {
