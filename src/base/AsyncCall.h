--- conflicted
+++ resolved
@@ -45,8 +45,6 @@
     friend class AsyncCallQueue;
 
     AsyncCall(int aDebugSection, int aDebugLevel, const char *aName);
-    AsyncCall();
-    AsyncCall(const AsyncCall &);
     virtual ~AsyncCall();
 
     void make(); // fire if we can; handles general call debugging
@@ -128,17 +126,11 @@
                const Dialer &aDialer): AsyncCall(aDebugSection, aDebugLevel, aName),
             dialer(aDialer) {}
 
-<<<<<<< HEAD
-    AsyncCallT(const RefCount<AsyncCallT<Dialer> > &o):
-            AsyncCall(o->debugSection, o->debugLevel, o->name),
-            dialer(o->dialer) {}
-=======
     AsyncCallT(const AsyncCallT<Dialer> &o):
             AsyncCall(o.debugSection, o.debugLevel, o.name),
             dialer(o.dialer) {}
 
     ~AsyncCallT() {}
->>>>>>> a3abddfd
 
     CallDialer *getDialer() { return &dialer; }
 
