/*
 * Copyright (C) 1996-2019 The Squid Software Foundation and contributors
 *
 * Squid software is distributed under GPLv2+ license and includes
 * contributions from numerous individuals and organizations.
 * Please see the COPYING and CONTRIBUTORS files for details.
 */

#include "squid.h"
#include "acl/FilledChecklist.h"
#include "acl/Gadgets.h"
#include "base/TextException.h"
#include "clients/Client.h"
#include "comm/Connection.h"
#include "comm/forward.h"
#include "comm/Write.h"
#include "err_detail_type.h"
#include "errorpage.h"
#include "fd.h"
#include "HttpHdrContRange.h"
#include "HttpReply.h"
#include "HttpRequest.h"
#include "SquidConfig.h"
#include "SquidTime.h"
#include "StatCounters.h"
#include "Store.h"
#include "tools.h"

#if USE_ADAPTATION
#include "adaptation/AccessCheck.h"
#include "adaptation/Answer.h"
#include "adaptation/Iterator.h"
#include "base/AsyncCall.h"
#endif

// implemented in client_side_reply.cc until sides have a common parent
void purgeEntriesByUrl(HttpRequest * req, const char *url);

Client::Client(FwdState *theFwdState) :
    AsyncJob("Client"),
    fwd(theFwdState),
    request(fwd->request)
{
    entry = fwd->entry;
    entry->lock("Client");
}

Client::~Client()
{
    // paranoid: check that swanSong has been called
    assert(!requestBodySource);
#if USE_ADAPTATION
    assert(!virginBodyDestination);
    assert(!adaptedBodySource);
#endif

    entry->unlock("Client");

    HTTPMSGUNLOCK(theVirginReply);
    HTTPMSGUNLOCK(theFinalReply);

    if (responseBodyBuffer != NULL) {
        delete responseBodyBuffer;
        responseBodyBuffer = NULL;
    }
}

void
Client::swanSong()
{
    // get rid of our piping obligations
    if (requestBodySource != NULL)
        stopConsumingFrom(requestBodySource);

#if USE_ADAPTATION
    cleanAdaptation();
#endif

    if (!doneWithServer())
        closeServer();

    if (!doneWithFwd) {
        doneWithFwd = "swanSong()";
        fwd->handleUnregisteredServerEnd();
    }

    BodyConsumer::swanSong();
#if USE_ADAPTATION
    Initiator::swanSong();
    BodyProducer::swanSong();
#endif

    // paranoid: check that swanSong has been called
    // extra paranoid: yeah, I really mean it. they MUST pass here.
    assert(!requestBodySource);
#if USE_ADAPTATION
    assert(!virginBodyDestination);
    assert(!adaptedBodySource);
#endif
}

HttpReply *
Client::virginReply()
{
    assert(theVirginReply);
    return theVirginReply;
}

const HttpReply *
Client::virginReply() const
{
    assert(theVirginReply);
    return theVirginReply;
}

HttpReply *
Client::setVirginReply(HttpReply *rep)
{
    debugs(11,5, HERE << this << " setting virgin reply to " << rep);
    assert(!theVirginReply);
    assert(rep);
    theVirginReply = rep;
    HTTPMSGLOCK(theVirginReply);
    if (fwd->al)
        fwd->al->reply = theVirginReply;
    return theVirginReply;
}

HttpReply *
Client::finalReply()
{
    assert(theFinalReply);
    return theFinalReply;
}

HttpReply *
Client::setFinalReply(HttpReply *rep)
{
    debugs(11,5, HERE << this << " setting final reply to " << rep);

    assert(!theFinalReply);
    assert(rep);
    theFinalReply = rep;
    HTTPMSGLOCK(theFinalReply);
    if (fwd->al)
        fwd->al->reply = theFinalReply;

    // give entry the reply because haveParsedReplyHeaders() expects it there
    entry->replaceHttpReply(theFinalReply, false); // but do not write yet
    haveParsedReplyHeaders(); // update the entry/reply (e.g., set timestamps)
    if (!EBIT_TEST(entry->flags, RELEASE_REQUEST) && blockCaching())
        entry->release();
    entry->startWriting(); // write the updated entry to store

    return theFinalReply;
}

// called when no more server communication is expected; may quit
void
Client::serverComplete()
{
    debugs(11,5,HERE << "serverComplete " << this);

    if (!doneWithServer()) {
        closeServer();
        assert(doneWithServer());
    }

    completed = true;
    originalRequest()->hier.stopPeerClock(true);

    if (requestBodySource != NULL)
        stopConsumingFrom(requestBodySource);

    if (responseBodyBuffer != NULL)
        return;

    serverComplete2();
}

void
Client::serverComplete2()
{
    debugs(11,5,HERE << "serverComplete2 " << this);

#if USE_ADAPTATION
    if (virginBodyDestination != NULL)
        stopProducingFor(virginBodyDestination, true);

    if (!doneWithAdaptation())
        return;
#endif

    completeForwarding();
}

bool Client::doneAll() const
{
    return  doneWithServer() &&
#if USE_ADAPTATION
            doneWithAdaptation() &&
            Adaptation::Initiator::doneAll() &&
            BodyProducer::doneAll() &&
#endif
            BodyConsumer::doneAll();
}

// FTP side overloads this to work around multiple calls to fwd->complete
void
Client::completeForwarding()
{
    debugs(11,5, HERE << "completing forwarding for "  << fwd);
    assert(fwd != NULL);
    doneWithFwd = "completeForwarding()";
    fwd->complete();
}

// Register to receive request body
bool Client::startRequestBodyFlow()
{
    HttpRequestPointer r(originalRequest());
    assert(r->body_pipe != NULL);
    requestBodySource = r->body_pipe;
    if (requestBodySource->setConsumerIfNotLate(this)) {
        debugs(11,3, HERE << "expecting request body from " <<
               requestBodySource->status());
        return true;
    }

    debugs(11,3, HERE << "aborting on partially consumed request body: " <<
           requestBodySource->status());
    requestBodySource = NULL;
    return false;
}

// Entry-dependent callbacks use this check to quit if the entry went bad
bool
Client::abortOnBadEntry(const char *abortReason)
{
    if (entry->isAccepting())
        return false;

    debugs(11,5, HERE << "entry is not Accepting!");
    abortOnData(abortReason);
    return true;
}

// more request or adapted response body is available
void
Client::noteMoreBodyDataAvailable(BodyPipe::Pointer bp)
{
#if USE_ADAPTATION
    if (adaptedBodySource == bp) {
        handleMoreAdaptedBodyAvailable();
        return;
    }
#endif
    if (requestBodySource == bp)
        handleMoreRequestBodyAvailable();
}

// the entire request or adapted response body was provided, successfully
void
Client::noteBodyProductionEnded(BodyPipe::Pointer bp)
{
#if USE_ADAPTATION
    if (adaptedBodySource == bp) {
        handleAdaptedBodyProductionEnded();
        return;
    }
#endif
    if (requestBodySource == bp)
        handleRequestBodyProductionEnded();
}

// premature end of the request or adapted response body production
void
Client::noteBodyProducerAborted(BodyPipe::Pointer bp)
{
#if USE_ADAPTATION
    if (adaptedBodySource == bp) {
        handleAdaptedBodyProducerAborted();
        return;
    }
#endif
    if (requestBodySource == bp)
        handleRequestBodyProducerAborted();
}

bool
Client::abortOnData(const char *reason)
{
    abortAll(reason);
    return true;
}

// more origin request body data is available
void
Client::handleMoreRequestBodyAvailable()
{
    if (!requestSender)
        sendMoreRequestBody();
    else
        debugs(9,3, HERE << "waiting for request body write to complete");
}

// there will be no more handleMoreRequestBodyAvailable calls
void
Client::handleRequestBodyProductionEnded()
{
    receivedWholeRequestBody = true;
    if (!requestSender)
        doneSendingRequestBody();
    else
        debugs(9,3, HERE << "waiting for request body write to complete");
}

// called when we are done sending request body; kids extend this
void
Client::doneSendingRequestBody()
{
    debugs(9,3, HERE << "done sending request body");
    assert(requestBodySource != NULL);
    stopConsumingFrom(requestBodySource);

    // kids extend this
}

// called when body producers aborts; kids extend this
void
Client::handleRequestBodyProducerAborted()
{
    if (requestSender != NULL)
        debugs(9,3, HERE << "fyi: request body aborted while we were sending");

    fwd->dontRetry(true); // the problem is not with the server
    stopConsumingFrom(requestBodySource); // requestSender, if any, will notice

    // kids extend this
}

// called when we wrote request headers(!) or a part of the body
void
Client::sentRequestBody(const CommIoCbParams &io)
{
    debugs(11, 5, "sentRequestBody: FD " << io.fd << ": size " << io.size << ": errflag " << io.flag << ".");
    debugs(32,3,HERE << "sentRequestBody called");

    requestSender = NULL;

    if (io.size > 0) {
        fd_bytes(io.fd, io.size, FD_WRITE);
        statCounter.server.all.kbytes_out += io.size;
        // kids should increment their counters
    }

    if (io.flag == Comm::ERR_CLOSING)
        return;

    if (!requestBodySource) {
        debugs(9,3, HERE << "detected while-we-were-sending abort");
        return; // do nothing;
    }

    // both successful and failed writes affect response times
    request->hier.notePeerWrite();

    if (io.flag) {
        debugs(11, DBG_IMPORTANT, "sentRequestBody error: FD " << io.fd << ": " << xstrerr(io.xerrno));
        ErrorState *err;
        err = new ErrorState(ERR_WRITE_ERROR, Http::scBadGateway, fwd->request, fwd->al);
        err->xerrno = io.xerrno;
        fwd->fail(err);
        abortOnData("I/O error while sending request body");
        return;
    }

    if (EBIT_TEST(entry->flags, ENTRY_ABORTED)) {
        abortOnData("store entry aborted while sending request body");
        return;
    }

    if (!requestBodySource->exhausted())
        sendMoreRequestBody();
    else if (receivedWholeRequestBody)
        doneSendingRequestBody();
    else
        debugs(9,3, HERE << "waiting for body production end or abort");
}

void
Client::sendMoreRequestBody()
{
    assert(requestBodySource != NULL);
    assert(!requestSender);

    const Comm::ConnectionPointer conn = dataConnection();

    if (!Comm::IsConnOpen(conn)) {
        debugs(9,3, HERE << "cannot send request body to closing " << conn);
        return; // wait for the kid's close handler; TODO: assert(closer);
    }

    MemBuf buf;
    if (getMoreRequestBody(buf) && buf.contentSize() > 0) {
        debugs(9,3, HERE << "will write " << buf.contentSize() << " request body bytes");
        typedef CommCbMemFunT<Client, CommIoCbParams> Dialer;
        requestSender = JobCallback(93,3, Dialer, this, Client::sentRequestBody);
        Comm::Write(conn, &buf, requestSender);
    } else {
        debugs(9,3, HERE << "will wait for more request body bytes or eof");
        requestSender = NULL;
    }
}

/// either fill buf with available [encoded] request body bytes or return false
bool
Client::getMoreRequestBody(MemBuf &buf)
{
    // default implementation does not encode request body content
    Must(requestBodySource != NULL);
    return requestBodySource->getMoreData(buf);
}

// Compares hosts in urls, returns false if different, no sheme, or no host.
static bool
sameUrlHosts(const char *url1, const char *url2)
{
    // XXX: Want urlHostname() here, but it uses static storage and copying
    const char *host1 = strchr(url1, ':');
    const char *host2 = strchr(url2, ':');

    if (host1 && host2) {
        // skip scheme slashes
        do {
            ++host1;
            ++host2;
        } while (*host1 == '/' && *host2 == '/');

        if (!*host1)
            return false; // no host

        // increment while the same until we reach the end of the URL/host
        while (*host1 && *host1 != '/' && *host1 == *host2) {
            ++host1;
            ++host2;
        }
        return *host1 == *host2;
    }

    return false; // no URL scheme
}

// purges entries that match the value of a given HTTP [response] header
static void
purgeEntriesByHeader(HttpRequest *req, const char *reqUrl, Http::Message *rep, Http::HdrType hdr)
{
    const char *hdrUrl, *absUrl;

    absUrl = NULL;
    hdrUrl = rep->header.getStr(hdr);
    if (hdrUrl == NULL) {
        return;
    }

    /*
     * If the URL is relative, make it absolute so we can find it.
     * If it's absolute, make sure the host parts match to avoid DOS attacks
     * as per RFC 2616 13.10.
     */
    if (urlIsRelative(hdrUrl)) {
        absUrl = urlMakeAbsolute(req, hdrUrl);
        if (absUrl != NULL) {
            hdrUrl = absUrl;
        }
    } else if (!sameUrlHosts(reqUrl, hdrUrl)) {
        return;
    }

    purgeEntriesByUrl(req, hdrUrl);

    if (absUrl != NULL) {
        safe_free(absUrl);
    }
}

// some HTTP methods should purge matching cache entries
void
Client::maybePurgeOthers()
{
    // only some HTTP methods should purge matching cache entries
    if (!request->method.purgesOthers())
        return;

    // and probably only if the response was successful
    if (theFinalReply->sline.status() >= 400)
        return;

    // XXX: should we use originalRequest() here?
    SBuf tmp(request->effectiveRequestUri());
    const char *reqUrl = tmp.c_str();
    debugs(88, 5, "maybe purging due to " << request->method << ' ' << tmp);
    purgeEntriesByUrl(request.getRaw(), reqUrl);
    purgeEntriesByHeader(request.getRaw(), reqUrl, theFinalReply, Http::HdrType::LOCATION);
    purgeEntriesByHeader(request.getRaw(), reqUrl, theFinalReply, Http::HdrType::CONTENT_LOCATION);
}

/// called when we have final (possibly adapted) reply headers; kids extend
void
Client::haveParsedReplyHeaders()
{
    Must(theFinalReply);
    maybePurgeOthers();

    // adaptation may overwrite old offset computed using the virgin response
    const bool partial = theFinalReply->contentRange();
    currentOffset = partial ? theFinalReply->contentRange()->spec.offset : 0;
}

/// whether to prevent caching of an otherwise cachable response
bool
Client::blockCaching()
{
    if (const Acl::Tree *acl = Config.accessList.storeMiss) {
        // This relatively expensive check is not in StoreEntry::checkCachable:
        // That method lacks HttpRequest and may be called too many times.
<<<<<<< HEAD
        ACLFilledChecklist ch(acl, originalRequest().getRaw(), fwd->al, nullptr);
        ch.syncAle(request.getRaw(), nullptr);
        ch.reply = const_cast<HttpReply*>(entry->getReply()); // ACLFilledChecklist API bug
=======
        ACLFilledChecklist ch(acl, originalRequest().getRaw());
        ch.reply = const_cast<HttpReply*>(&entry->mem().freshestReply()); // ACLFilledChecklist API bug
>>>>>>> 95bbbcc6
        HTTPMSGLOCK(ch.reply);
        ch.al = fwd->al;
        if (!ch.fastCheck().allowed()) { // when in doubt, block
            debugs(20, 3, "store_miss prohibits caching");
            return true;
        }
    }
    return false;
}

HttpRequestPointer
Client::originalRequest()
{
    return request;
}

#if USE_ADAPTATION
/// Initiate an asynchronous adaptation transaction which will call us back.
void
Client::startAdaptation(const Adaptation::ServiceGroupPointer &group, HttpRequest *cause)
{
    debugs(11, 5, "Client::startAdaptation() called");
    // check whether we should be sending a body as well
    // start body pipe to feed ICAP transaction if needed
    assert(!virginBodyDestination);
    HttpReply *vrep = virginReply();
    assert(!vrep->body_pipe);
    int64_t size = 0;
    if (vrep->expectingBody(cause->method, size) && size) {
        virginBodyDestination = new BodyPipe(this);
        vrep->body_pipe = virginBodyDestination;
        debugs(93, 6, HERE << "will send virgin reply body to " <<
               virginBodyDestination << "; size: " << size);
        if (size > 0)
            virginBodyDestination->setBodySize(size);
    }

    adaptedHeadSource = initiateAdaptation(
                            new Adaptation::Iterator(vrep, cause, fwd->al, group));
    startedAdaptation = initiated(adaptedHeadSource);
    Must(startedAdaptation);
}

// properly cleans up ICAP-related state
// may be called multiple times
void Client::cleanAdaptation()
{
    debugs(11,5, HERE << "cleaning ICAP; ACL: " << adaptationAccessCheckPending);

    if (virginBodyDestination != NULL)
        stopProducingFor(virginBodyDestination, false);

    announceInitiatorAbort(adaptedHeadSource);

    if (adaptedBodySource != NULL)
        stopConsumingFrom(adaptedBodySource);

    if (!adaptationAccessCheckPending) // we cannot cancel a pending callback
        assert(doneWithAdaptation()); // make sure the two methods are in sync
}

bool
Client::doneWithAdaptation() const
{
    return !adaptationAccessCheckPending &&
           !virginBodyDestination && !adaptedHeadSource && !adaptedBodySource;
}

// sends virgin reply body to ICAP, buffering excesses if needed
void
Client::adaptVirginReplyBody(const char *data, ssize_t len)
{
    assert(startedAdaptation);

    if (!virginBodyDestination) {
        debugs(11,3, HERE << "ICAP does not want more virgin body");
        return;
    }

    // grow overflow area if already overflowed
    if (responseBodyBuffer) {
        responseBodyBuffer->append(data, len);
        data = responseBodyBuffer->content();
        len = responseBodyBuffer->contentSize();
    }

    const ssize_t putSize = virginBodyDestination->putMoreData(data, len);
    data += putSize;
    len -= putSize;

    // if we had overflow area, shrink it as necessary
    if (responseBodyBuffer) {
        if (putSize == responseBodyBuffer->contentSize()) {
            delete responseBodyBuffer;
            responseBodyBuffer = NULL;
        } else {
            responseBodyBuffer->consume(putSize);
        }
        return;
    }

    // if we did not have an overflow area, create it as needed
    if (len > 0) {
        assert(!responseBodyBuffer);
        responseBodyBuffer = new MemBuf;
        responseBodyBuffer->init(4096, SQUID_TCP_SO_RCVBUF * 10);
        responseBodyBuffer->append(data, len);
    }
}

// can supply more virgin response body data
void
Client::noteMoreBodySpaceAvailable(BodyPipe::Pointer)
{
    if (responseBodyBuffer) {
        addVirginReplyBody(NULL, 0); // kick the buffered fragment alive again
        if (completed && !responseBodyBuffer) {
            serverComplete2();
            return;
        }
    }
    maybeReadVirginBody();
}

// the consumer of our virgin response body aborted
void
Client::noteBodyConsumerAborted(BodyPipe::Pointer)
{
    stopProducingFor(virginBodyDestination, false);

    // do not force closeServer here in case we need to bypass AdaptationQueryAbort

    if (doneWithAdaptation()) // we may still be receiving adapted response
        handleAdaptationCompleted();
}

// received adapted response headers (body may follow)
void
Client::noteAdaptationAnswer(const Adaptation::Answer &answer)
{
    clearAdaptation(adaptedHeadSource); // we do not expect more messages

    switch (answer.kind) {
    case Adaptation::Answer::akForward:
        handleAdaptedHeader(const_cast<Http::Message*>(answer.message.getRaw()));
        break;

    case Adaptation::Answer::akBlock:
        handleAdaptationBlocked(answer);
        break;

    case Adaptation::Answer::akError:
        handleAdaptationAborted(!answer.final);
        break;
    }
}

void
Client::handleAdaptedHeader(Http::Message *msg)
{
    if (abortOnBadEntry("entry went bad while waiting for adapted headers")) {
        // If the adapted response has a body, the ICAP side needs to know
        // that nobody will consume that body. We will be destroyed upon
        // return. Tell the ICAP side that it is on its own.
        HttpReply *rep = dynamic_cast<HttpReply*>(msg);
        assert(rep);
        if (rep->body_pipe != NULL)
            rep->body_pipe->expectNoConsumption();

        return;
    }

    HttpReply *rep = dynamic_cast<HttpReply*>(msg);
    assert(rep);
    debugs(11,5, HERE << this << " setting adapted reply to " << rep);
    setFinalReply(rep);

    assert(!adaptedBodySource);
    if (rep->body_pipe != NULL) {
        // subscribe to receive adapted body
        adaptedBodySource = rep->body_pipe;
        // assume that ICAP does not auto-consume on failures
        const bool result = adaptedBodySource->setConsumerIfNotLate(this);
        assert(result);
    } else {
        // no body
        if (doneWithAdaptation()) // we may still be sending virgin response
            handleAdaptationCompleted();
    }
}

void
Client::resumeBodyStorage()
{
    if (abortOnBadEntry("store entry aborted while kick producer callback"))
        return;

    if (!adaptedBodySource)
        return;

    handleMoreAdaptedBodyAvailable();

    if (adaptedBodySource != NULL && adaptedBodySource->exhausted())
        endAdaptedBodyConsumption();
}

// more adapted response body is available
void
Client::handleMoreAdaptedBodyAvailable()
{
    if (abortOnBadEntry("entry refuses adapted body"))
        return;

    assert(entry);

    size_t contentSize = adaptedBodySource->buf().contentSize();

    if (!contentSize)
        return; // XXX: bytesWanted asserts on zero-size ranges

    const size_t spaceAvailable = entry->bytesWanted(Range<size_t>(0, contentSize), true);

    if (spaceAvailable < contentSize ) {
        // No or partial body data consuming
        typedef NullaryMemFunT<Client> Dialer;
        AsyncCall::Pointer call = asyncCall(93, 5, "Client::resumeBodyStorage",
                                            Dialer(this, &Client::resumeBodyStorage));
        entry->deferProducer(call);
    }

    if (!spaceAvailable)  {
        debugs(11, 5, HERE << "NOT storing " << contentSize << " bytes of adapted " <<
               "response body at offset " << adaptedBodySource->consumedSize());
        return;
    }

    if (spaceAvailable < contentSize ) {
        debugs(11, 5, HERE << "postponing storage of " <<
               (contentSize - spaceAvailable) << " body bytes");
        contentSize = spaceAvailable;
    }

    debugs(11,5, HERE << "storing " << contentSize << " bytes of adapted " <<
           "response body at offset " << adaptedBodySource->consumedSize());

    BodyPipeCheckout bpc(*adaptedBodySource);
    const StoreIOBuffer ioBuf(&bpc.buf, currentOffset, contentSize);
    currentOffset += ioBuf.length;
    entry->write(ioBuf);
    bpc.buf.consume(contentSize);
    bpc.checkIn();
}

// the entire adapted response body was produced, successfully
void
Client::handleAdaptedBodyProductionEnded()
{
    if (abortOnBadEntry("entry went bad while waiting for adapted body eof"))
        return;

    // end consumption if we consumed everything
    if (adaptedBodySource != NULL && adaptedBodySource->exhausted())
        endAdaptedBodyConsumption();
    // else resumeBodyStorage() will eventually consume the rest
}

void
Client::endAdaptedBodyConsumption()
{
    stopConsumingFrom(adaptedBodySource);
    handleAdaptationCompleted();
}

// premature end of the adapted response body
void Client::handleAdaptedBodyProducerAborted()
{
    if (abortOnBadEntry("entry went bad while waiting for the now-aborted adapted body"))
        return;

    Must(adaptedBodySource != nullptr);
    if (!adaptedBodySource->exhausted()) {
        debugs(11,5, "waiting to consume the remainder of the aborted adapted body");
        return; // resumeBodyStorage() should eventually consume the rest
    }

    stopConsumingFrom(adaptedBodySource);

    if (handledEarlyAdaptationAbort())
        return;

    entry->lengthWentBad("body adaptation aborted");
    handleAdaptationCompleted(); // the user should get a truncated response
}

// common part of noteAdaptationAnswer and handleAdaptedBodyProductionEnded
void
Client::handleAdaptationCompleted()
{
    debugs(11,5, HERE << "handleAdaptationCompleted");
    cleanAdaptation();

    // We stop reading origin response because we have no place to put it(*) and
    // cannot use it. If some origin servers do not like that or if we want to
    // reuse more pconns, we can add code to discard unneeded origin responses.
    // (*) TODO: Is it possible that the adaptation xaction is still running?
    if (mayReadVirginReplyBody()) {
        debugs(11,3, HERE << "closing origin conn due to ICAP completion");
        closeServer();
    }

    completeForwarding();
}

// common part of noteAdaptation*Aborted and noteBodyConsumerAborted methods
void
Client::handleAdaptationAborted(bool bypassable)
{
    debugs(11,5, HERE << "handleAdaptationAborted; bypassable: " << bypassable <<
           ", entry empty: " << entry->isEmpty());

    if (abortOnBadEntry("entry went bad while ICAP aborted"))
        return;

    // TODO: bypass if possible
    if (!handledEarlyAdaptationAbort())
        abortAll("adaptation failure with a filled entry");
}

/// If the store entry is still empty, fully handles adaptation abort, returning
/// true. Otherwise just updates the request error detail and returns false.
bool
Client::handledEarlyAdaptationAbort()
{
    if (entry->isEmpty()) {
        debugs(11,8, "adaptation failure with an empty entry: " << *entry);
        const auto err = new ErrorState(ERR_ICAP_FAILURE, Http::scInternalServerError, request.getRaw(), fwd->al);
        err->detailError(ERR_DETAIL_ICAP_RESPMOD_EARLY);
        fwd->fail(err);
        fwd->dontRetry(true);
        abortAll("adaptation failure with an empty entry");
        return true; // handled
    }

    if (request) // update logged info directly
        request->detailError(ERR_ICAP_FAILURE, ERR_DETAIL_ICAP_RESPMOD_LATE);

    return false; // the caller must handle
}

// adaptation service wants us to deny HTTP client access to this response
void
Client::handleAdaptationBlocked(const Adaptation::Answer &answer)
{
    debugs(11,5, HERE << answer.ruleId);

    if (abortOnBadEntry("entry went bad while ICAP aborted"))
        return;

    if (!entry->isEmpty()) { // too late to block (should not really happen)
        if (request)
            request->detailError(ERR_ICAP_FAILURE, ERR_DETAIL_RESPMOD_BLOCK_LATE);
        abortAll("late adaptation block");
        return;
    }

    debugs(11,7, HERE << "creating adaptation block response");

    err_type page_id =
        aclGetDenyInfoPage(&Config.denyInfoList, answer.ruleId.termedBuf(), 1);
    if (page_id == ERR_NONE)
        page_id = ERR_ACCESS_DENIED;

    const auto err = new ErrorState(page_id, Http::scForbidden, request.getRaw(), fwd->al);
    err->detailError(ERR_DETAIL_RESPMOD_BLOCK_EARLY);
    fwd->fail(err);
    fwd->dontRetry(true);

    abortOnData("timely adaptation block");
}

void
Client::noteAdaptationAclCheckDone(Adaptation::ServiceGroupPointer group)
{
    adaptationAccessCheckPending = false;

    if (abortOnBadEntry("entry went bad while waiting for ICAP ACL check"))
        return;

    // TODO: Should non-ICAP and ICAP REPMOD pre-cache paths check this?
    // That check now only happens on REQMOD pre-cache and REPMOD post-cache, in processReplyAccess().
    if (virginReply()->expectedBodyTooLarge(*request, fwd->al)) {
        sendBodyIsTooLargeError();
        return;
    }
    // TODO: Should we check receivedBodyTooLarge as well?

    if (!group) {
        debugs(11,3, HERE << "no adapation needed");
        setFinalReply(virginReply());
        processReplyBody();
        return;
    }

    startAdaptation(group, originalRequest().getRaw());
    processReplyBody();
}
#endif

void
Client::sendBodyIsTooLargeError()
{
    const auto err = new ErrorState(ERR_TOO_BIG, Http::scForbidden, request.getRaw(), fwd->al);
    fwd->fail(err);
    fwd->dontRetry(true);
    abortOnData("Virgin body too large.");
}

// TODO: when HttpStateData sends all errors to ICAP,
// we should be able to move this at the end of setVirginReply().
void
Client::adaptOrFinalizeReply()
{
#if USE_ADAPTATION
    // TODO: merge with client side and return void to hide the on/off logic?
    // The callback can be called with a NULL service if adaptation is off.
    adaptationAccessCheckPending = Adaptation::AccessCheck::Start(
                                       Adaptation::methodRespmod, Adaptation::pointPreCache,
                                       originalRequest().getRaw(), virginReply(), fwd->al, this);
    debugs(11,5, HERE << "adaptationAccessCheckPending=" << adaptationAccessCheckPending);
    if (adaptationAccessCheckPending)
        return;
#endif

    setFinalReply(virginReply());
}

/// initializes bodyBytesRead stats if needed and applies delta
void
Client::adjustBodyBytesRead(const int64_t delta)
{
    int64_t &bodyBytesRead = originalRequest()->hier.bodyBytesRead;

    // if we got here, do not log a dash even if we got nothing from the server
    if (bodyBytesRead < 0)
        bodyBytesRead = 0;

    bodyBytesRead += delta; // supports negative and zero deltas

    // check for overflows ("infinite" response?) and undeflows (a bug)
    Must(bodyBytesRead >= 0);
}

void
Client::addVirginReplyBody(const char *data, ssize_t len)
{
    adjustBodyBytesRead(len);

#if USE_ADAPTATION
    assert(!adaptationAccessCheckPending); // or would need to buffer while waiting
    if (startedAdaptation) {
        adaptVirginReplyBody(data, len);
        return;
    }
#endif
    storeReplyBody(data, len);
}

// writes virgin or adapted reply body to store
void
Client::storeReplyBody(const char *data, ssize_t len)
{
    // write even if len is zero to push headers towards the client side
    entry->write (StoreIOBuffer(len, currentOffset, (char*)data));

    currentOffset += len;
}

size_t
Client::calcBufferSpaceToReserve(size_t space, const size_t wantSpace) const
{
    if (space < wantSpace) {
        const size_t maxSpace = SBuf::maxSize; // absolute best
        space = min(wantSpace, maxSpace); // do not promise more than asked
    }

#if USE_ADAPTATION
    if (responseBodyBuffer) {
        return 0;   // Stop reading if already overflowed waiting for ICAP to catch up
    }

    if (virginBodyDestination != NULL) {
        /*
         * BodyPipe buffer has a finite size limit.  We
         * should not read more data from the network than will fit
         * into the pipe buffer or we _lose_ what did not fit if
         * the response ends sooner that BodyPipe frees up space:
         * There is no code to keep pumping data into the pipe once
         * response ends and serverComplete() is called.
         */
        const size_t adaptor_space = virginBodyDestination->buf().potentialSpaceSize();

        debugs(11,9, "Client may read up to min(" <<
               adaptor_space << ", " << space << ") bytes");

        if (adaptor_space < space)
            space = adaptor_space;
    }
#endif

    return space;
}

size_t
Client::replyBodySpace(const MemBuf &readBuf, const size_t minSpace) const
{
    size_t space = readBuf.spaceSize(); // available space w/o heroic measures
    if (space < minSpace) {
        const size_t maxSpace = readBuf.potentialSpaceSize(); // absolute best
        space = min(minSpace, maxSpace); // do not promise more than asked
    }

#if USE_ADAPTATION
    if (responseBodyBuffer) {
        return 0;   // Stop reading if already overflowed waiting for ICAP to catch up
    }

    if (virginBodyDestination != NULL) {
        /*
         * BodyPipe buffer has a finite size limit.  We
         * should not read more data from the network than will fit
         * into the pipe buffer or we _lose_ what did not fit if
         * the response ends sooner that BodyPipe frees up space:
         * There is no code to keep pumping data into the pipe once
         * response ends and serverComplete() is called.
         *
         * If the pipe is totally full, don't register the read handler.
         * The BodyPipe will call our noteMoreBodySpaceAvailable() method
         * when it has free space again.
         */
        size_t adaptation_space =
            virginBodyDestination->buf().potentialSpaceSize();

        debugs(11,9, "Client may read up to min(" <<
               adaptation_space << ", " << space << ") bytes");

        if (adaptation_space < space)
            space = adaptation_space;
    }
#endif

    return space;
}
<|MERGE_RESOLUTION|>--- conflicted
+++ resolved
@@ -524,14 +524,9 @@
     if (const Acl::Tree *acl = Config.accessList.storeMiss) {
         // This relatively expensive check is not in StoreEntry::checkCachable:
         // That method lacks HttpRequest and may be called too many times.
-<<<<<<< HEAD
         ACLFilledChecklist ch(acl, originalRequest().getRaw(), fwd->al, nullptr);
         ch.syncAle(request.getRaw(), nullptr);
-        ch.reply = const_cast<HttpReply*>(entry->getReply()); // ACLFilledChecklist API bug
-=======
-        ACLFilledChecklist ch(acl, originalRequest().getRaw());
         ch.reply = const_cast<HttpReply*>(&entry->mem().freshestReply()); // ACLFilledChecklist API bug
->>>>>>> 95bbbcc6
         HTTPMSGLOCK(ch.reply);
         ch.al = fwd->al;
         if (!ch.fastCheck().allowed()) { // when in doubt, block
