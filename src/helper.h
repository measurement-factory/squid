--- conflicted
+++ resolved
@@ -72,11 +72,7 @@
     /// \param name admin-visible helper category (with this process lifetime)
     static Pointer Make(const char *name);
 
-<<<<<<< HEAD
-    virtual ~helper();
-=======
     virtual ~Client();
->>>>>>> 4650a4fa
 
     /// \returns next request in the queue, or nil.
     Xaction *nextRequest();
