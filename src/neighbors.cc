--- conflicted
+++ resolved
@@ -1156,14 +1156,10 @@
     eventAddIsh("peerDnsRefreshCheck", peerDnsRefreshCheck, nullptr, delayInSeconds, 1);
 }
 
-<<<<<<< HEAD
-    if (!data && !statSawRecentRequests()) {
-=======
 static void
 peerDnsRefreshCheck(void *)
 {
-    if (!stat5minClientRequests()) {
->>>>>>> dd3292c9
+    if (!statSawRecentRequests()) {
         /* no recent client traffic, wait a bit */
         peerScheduleDnsRefreshCheck(180.0);
         return;
