--- conflicted
+++ resolved
@@ -166,16 +166,11 @@
     if (p->access == NULL)
         return true;
 
-<<<<<<< HEAD
     ACLFilledChecklist checklist(p->access, request, ps->al, nullptr);
-=======
-    ACLFilledChecklist checklist(p->access, request, NULL);
-    checklist.al = ps->al;
     if (ps->al && ps->al->reply) {
         checklist.reply = ps->al->reply.getRaw();
         HTTPMSGLOCK(checklist.reply);
     }
->>>>>>> 95bbbcc6
     checklist.syncAle(request, nullptr);
     return checklist.fastCheck().allowed();
 }
