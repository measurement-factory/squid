--- conflicted
+++ resolved
@@ -167,17 +167,8 @@
     if (p->access == nullptr)
         return true;
 
-<<<<<<< HEAD
     ACLFilledChecklist checklist(p->access, request);
-    checklist.al = ps->al;
-    if (ps->al && ps->al->reply) {
-        checklist.reply = ps->al->reply.getRaw();
-        HTTPMSGLOCK(checklist.reply);
-    }
-=======
-    ACLFilledChecklist checklist(p->access, request, nullptr);
     checklist.updateAle(ps->al);
->>>>>>> e5827d49
     checklist.syncAle(request, nullptr);
     return checklist.fastCheck().allowed();
 }
