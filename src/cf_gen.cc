--- conflicted
+++ resolved
@@ -370,10 +370,6 @@
                 } else if (strcmp(buff, "CONFIG_START") == 0) {
                     state = sCFGLINES;
                 } else {
-<<<<<<< HEAD
-                    assert(buff != nullptr);
-=======
->>>>>>> 80a5f33b
                     entries.back().doc.push_back(buff);
                 }
                 break;
@@ -382,10 +378,6 @@
                 if (strcmp(buff, "CONFIG_END") == 0) {
                     state = sDOC;
                 } else {
-<<<<<<< HEAD
-                    assert(buff != nullptr);
-=======
->>>>>>> 80a5f33b
                     entries.back().cfgLines.push_back(buff);
                 }
                 break;
