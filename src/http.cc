/*
 * Copyright (C) 1996-2022 The Squid Software Foundation and contributors
 *
 * Squid software is distributed under GPLv2+ license and includes
 * contributions from numerous individuals and organizations.
 * Please see the COPYING and CONTRIBUTORS files for details.
 */

/* DEBUG: section 11    Hypertext Transfer Protocol (HTTP) */

/*
 * Anonymizing patch by lutz@as-node.jena.thur.de
 * have a look into http-anon.c to get more information.
 */

#include "squid.h"
#include "acl/FilledChecklist.h"
#include "base/AsyncJobCalls.h"
#include "base/DelayedAsyncCalls.h"
#include "base/Raw.h"
#include "base/TextException.h"
#include "base64.h"
#include "CachePeer.h"
#include "client_side.h"
#include "comm/Connection.h"
#include "comm/Read.h"
#include "comm/Write.h"
#include "error/Detail.h"
#include "errorpage.h"
#include "fd.h"
#include "fde.h"
#include "globals.h"
#include "http.h"
#include "http/one/ResponseParser.h"
#include "http/one/TeChunkedParser.h"
#include "http/StatusCode.h"
#include "http/Stream.h"
#include "HttpControlMsg.h"
#include "HttpHdrCc.h"
#include "HttpHdrContRange.h"
#include "HttpHdrSc.h"
#include "HttpHdrScTarget.h"
#include "HttpHeaderTools.h"
#include "HttpReply.h"
#include "HttpRequest.h"
#include "HttpUpgradeProtocolAccess.h"
#include "log/access_log.h"
#include "MemBuf.h"
#include "MemObject.h"
#include "neighbors.h"
#include "pconn.h"
#include "peer_proxy_negotiate_auth.h"
#include "refresh.h"
#include "RefreshPattern.h"
#include "rfc1738.h"
#include "SquidConfig.h"
#include "StatCounters.h"
#include "Store.h"
#include "StrList.h"
#include "tools.h"
#include "util.h"

#if USE_AUTH
#include "auth/UserRequest.h"
#endif
#if USE_DELAY_POOLS
#include "DelayPools.h"
#endif

CBDATA_CLASS_INIT(HttpStateData);

static const char *const crlf = "\r\n";

static void httpMaybeRemovePublic(StoreEntry *, Http::StatusCode);
static void copyOneHeaderFromClientsideRequestToUpstreamRequest(const HttpHeaderEntry *e, const String strConnection, const HttpRequest * request,
        HttpHeader * hdr_out, const int we_do_ranges, const Http::StateFlags &);

HttpStateData::HttpStateData(FwdState *theFwdState) :
    AsyncJob("HttpStateData"),
    Client(theFwdState)
{
    debugs(11,5, "HttpStateData " << this << " created");
    serverConnection = fwd->serverConnection();

    if (fwd->serverConnection() != nullptr)
        _peer = cbdataReference(fwd->serverConnection()->getPeer());         /* might be NULL */

    flags.peering =  _peer;
    flags.tunneling = (_peer && request->flags.sslBumped);
    flags.toOrigin = (!_peer || _peer->options.originserver || request->flags.sslBumped);

    if (_peer) {
        /*
         * This NEIGHBOR_PROXY_ONLY check probably shouldn't be here.
         * We might end up getting the object from somewhere else if,
         * for example, the request to this neighbor fails.
         */
        if (!flags.tunneling && _peer->options.proxy_only)
            entry->releaseRequest(true);

#if USE_DELAY_POOLS
        entry->setNoDelay(_peer->options.no_delay);
#endif
    }

    /*
     * register the handler to free HTTP state data when the FD closes
     */
    typedef CommCbMemFunT<HttpStateData, CommCloseCbParams> Dialer;
    closeHandler = JobCallback(9, 5, Dialer, this, HttpStateData::httpStateConnClosed);
    comm_add_close_handler(serverConnection->fd, closeHandler);
}

HttpStateData::~HttpStateData()
{
    /*
     * don't forget that ~Client() gets called automatically
     */

    if (httpChunkDecoder)
        delete httpChunkDecoder;

    cbdataReferenceDone(_peer);

    delete upgradeHeaderOut;

    debugs(11,5, "HttpStateData " << this << " destroyed; " << serverConnection);
}

const Comm::ConnectionPointer &
HttpStateData::dataConnection() const
{
    return serverConnection;
}

void
HttpStateData::httpStateConnClosed(const CommCloseCbParams &params)
{
    debugs(11, 5, "httpStateFree: FD " << params.fd << ", httpState=" << params.data);
    doneWithFwd = "httpStateConnClosed()"; // assume FwdState is monitoring too
    mustStop("HttpStateData::httpStateConnClosed");
}

void
HttpStateData::httpTimeout(const CommTimeoutCbParams &)
{
    debugs(11, 4, serverConnection << ": '" << entry->url() << "'");

    if (entry->store_status == STORE_PENDING) {
        fwd->fail(new ErrorState(ERR_READ_TIMEOUT, Http::scGatewayTimeout, fwd->request, fwd->al));
    }

    closeServer();
    mustStop("HttpStateData::httpTimeout");
}

static StoreEntry *
findPreviouslyCachedEntry(StoreEntry *newEntry) {
    assert(newEntry->mem_obj);
    return newEntry->mem_obj->request ?
           storeGetPublicByRequest(newEntry->mem_obj->request.getRaw()) :
           storeGetPublic(newEntry->mem_obj->storeId(), newEntry->mem_obj->method);
}

/// Remove an existing public store entry if the incoming response (to be
/// stored in a currently private entry) is going to invalidate it.
static void
httpMaybeRemovePublic(StoreEntry * e, Http::StatusCode status)
{
    int remove = 0;
    int forbidden = 0;

    // If the incoming response already goes into a public entry, then there is
    // nothing to remove. This protects ready-for-collapsing entries as well.
    if (!EBIT_TEST(e->flags, KEY_PRIVATE))
        return;

    // If the new/incoming response cannot be stored, then it does not
    // compete with the old stored response for the public key, and the
    // old stored response should be left as is.
    if (e->mem_obj->request && !e->mem_obj->request->flags.cachable)
        return;

    switch (status) {

    case Http::scOkay:

    case Http::scNonAuthoritativeInformation:

    case Http::scMultipleChoices:

    case Http::scMovedPermanently:

    case Http::scFound:

    case Http::scSeeOther:

    case Http::scGone:

    case Http::scNotFound:
        remove = 1;

        break;

    case Http::scForbidden:

    case Http::scMethodNotAllowed:
        forbidden = 1;

        break;

#if WORK_IN_PROGRESS

    case Http::scUnauthorized:
        forbidden = 1;

        break;

#endif

    default:
        break;
    }

    if (!remove && !forbidden)
        return;

    StoreEntry *pe = findPreviouslyCachedEntry(e);

    if (pe != nullptr) {
        assert(e != pe);
#if USE_HTCP
        neighborsHtcpClear(e, e->mem_obj->request.getRaw(), e->mem_obj->method, HTCP_CLR_INVALIDATION);
#endif
        pe->release(true);
    }

    /** \par
     * Also remove any cached HEAD response in case the object has
     * changed.
     */
    if (e->mem_obj->request)
        pe = storeGetPublicByRequestMethod(e->mem_obj->request.getRaw(), Http::METHOD_HEAD);
    else
        pe = storeGetPublic(e->mem_obj->storeId(), Http::METHOD_HEAD);

    if (pe != nullptr) {
        assert(e != pe);
#if USE_HTCP
        neighborsHtcpClear(e, e->mem_obj->request.getRaw(), HttpRequestMethod(Http::METHOD_HEAD), HTCP_CLR_INVALIDATION);
#endif
        pe->release(true);
    }
}

void
HttpStateData::processSurrogateControl(HttpReply *reply)
{
    if (request->flags.accelerated && reply->surrogate_control) {
        HttpHdrScTarget *sctusable = reply->surrogate_control->getMergedTarget(Config.Accel.surrogate_id);

        if (sctusable) {
            if (sctusable->hasNoStore() ||
                    (Config.onoff.surrogate_is_remote
                     && sctusable->noStoreRemote())) {
                surrogateNoStore = true;
                // Be conservative for now and make it non-shareable because
                // there is no enough information here to make the decision.
                entry->makePrivate(false);
            }

            /* The HttpHeader logic cannot tell if the header it's parsing is a reply to an
             * accelerated request or not...
             * Still, this is an abstraction breach. - RC
             */
            if (sctusable->hasMaxAge()) {
                if (sctusable->maxAge() < sctusable->maxStale())
                    reply->expires = reply->date + sctusable->maxAge();
                else
                    reply->expires = reply->date + sctusable->maxStale();

                /* And update the timestamps */
                entry->timestampsSet();
            }

            /* We ignore cache-control directives as per the Surrogate specification */
            ignoreCacheControl = true;

            delete sctusable;
        }
    }
}

HttpStateData::ReuseDecision::Answers
HttpStateData::reusableReply(HttpStateData::ReuseDecision &decision)
{
    HttpReply const *rep = finalReply();
    HttpHeader const *hdr = &rep->header;
    const char *v;
#if USE_HTTP_VIOLATIONS

    const RefreshPattern *R = nullptr;

    /* This strange looking define first looks up the refresh pattern
     * and then checks if the specified flag is set. The main purpose
     * of this is to simplify the refresh pattern lookup and USE_HTTP_VIOLATIONS
     * condition
     */
#define REFRESH_OVERRIDE(flag) \
    ((R = (R ? R : refreshLimits(entry->mem_obj->storeId()))) , \
    (R && R->flags.flag))
#else
#define REFRESH_OVERRIDE(flag) 0
#endif

    if (EBIT_TEST(entry->flags, RELEASE_REQUEST))
        return decision.make(ReuseDecision::doNotCacheButShare, "the entry has been released");

    // RFC 9111 section 4:
    // "When more than one suitable response is stored,
    //  a cache MUST use the most recent one
    //  (as determined by the Date header field)."
    // TODO: whether such responses could be shareable?
    if (sawDateGoBack)
        return decision.make(ReuseDecision::reuseNot, "the response has an older date header");

    // Check for Surrogate/1.0 protocol conditions
    // NP: reverse-proxy traffic our parent server has instructed us never to cache
    if (surrogateNoStore)
        return decision.make(ReuseDecision::reuseNot, "Surrogate-Control:no-store");

    // RFC 2616: HTTP/1.1 Cache-Control conditions
    if (!ignoreCacheControl) {
        // XXX: check to see if the request headers alone were enough to prevent caching earlier
        // (ie no-store request header) no need to check those all again here if so.
        // for now we are not reliably doing that so we waste CPU re-checking request CC

        // RFC 2616 section 14.9.2 - MUST NOT cache any response with request CC:no-store
        if (request && request->cache_control && request->cache_control->hasNoStore() &&
                !REFRESH_OVERRIDE(ignore_no_store))
            return decision.make(ReuseDecision::reuseNot,
                                 "client request Cache-Control:no-store");

        // NP: request CC:no-cache only means cache READ is forbidden. STORE is permitted.
        if (rep->cache_control && rep->cache_control->hasNoCacheWithParameters()) {
            /* TODO: we are allowed to cache when no-cache= has parameters.
             * Provided we strip away any of the listed headers unless they are revalidated
             * successfully (ie, must revalidate AND these headers are prohibited on stale replies).
             * That is a bit tricky for squid right now so we avoid caching entirely.
             */
            return decision.make(ReuseDecision::reuseNot,
                                 "server reply Cache-Control:no-cache has parameters");
        }

        // NP: request CC:private is undefined. We ignore.
        // NP: other request CC flags are limiters on HIT/MISS. We don't care about here.

        // RFC 2616 section 14.9.2 - MUST NOT cache any response with CC:no-store
        if (rep->cache_control && rep->cache_control->hasNoStore() &&
                !REFRESH_OVERRIDE(ignore_no_store))
            return decision.make(ReuseDecision::reuseNot,
                                 "server reply Cache-Control:no-store");

        // RFC 2616 section 14.9.1 - MUST NOT cache any response with CC:private in a shared cache like Squid.
        // CC:private overrides CC:public when both are present in a response.
        // TODO: add a shared/private cache configuration possibility.
        if (rep->cache_control &&
                rep->cache_control->hasPrivate() &&
                !REFRESH_OVERRIDE(ignore_private)) {
            /* TODO: we are allowed to cache when private= has parameters.
             * Provided we strip away any of the listed headers unless they are revalidated
             * successfully (ie, must revalidate AND these headers are prohibited on stale replies).
             * That is a bit tricky for squid right now so we avoid caching entirely.
             */
            return decision.make(ReuseDecision::reuseNot,
                                 "server reply Cache-Control:private");
        }
    }

    // RFC 2068, sec 14.9.4 - MUST NOT cache any response with Authentication UNLESS certain CC controls are present
    // allow HTTP violations to IGNORE those controls (ie re-block caching Auth)
    if (request && (request->flags.auth || request->flags.authSent)) {
        if (!rep->cache_control)
            return decision.make(ReuseDecision::reuseNot,
                                 "authenticated and server reply missing Cache-Control");

        if (ignoreCacheControl)
            return decision.make(ReuseDecision::reuseNot,
                                 "authenticated and ignoring Cache-Control");

        bool mayStore = false;
        // HTTPbis pt6 section 3.2: a response CC:public is present
        if (rep->cache_control->hasPublic()) {
            debugs(22, 3, "Authenticated but server reply Cache-Control:public");
            mayStore = true;

            // HTTPbis pt6 section 3.2: a response CC:must-revalidate is present
        } else if (rep->cache_control->hasMustRevalidate()) {
            debugs(22, 3, "Authenticated but server reply Cache-Control:must-revalidate");
            mayStore = true;

#if USE_HTTP_VIOLATIONS
            // NP: given the must-revalidate exception we should also be able to exempt no-cache.
            // HTTPbis WG verdict on this is that it is omitted from the spec due to being 'unexpected' by
            // some. The caching+revalidate is not exactly unsafe though with Squids interpretation of no-cache
            // (without parameters) as equivalent to must-revalidate in the reply.
        } else if (rep->cache_control->hasNoCacheWithoutParameters()) {
            debugs(22, 3, "Authenticated but server reply Cache-Control:no-cache (equivalent to must-revalidate)");
            mayStore = true;
#endif

            // HTTPbis pt6 section 3.2: a response CC:s-maxage is present
        } else if (rep->cache_control->hasSMaxAge()) {
            debugs(22, 3, "Authenticated but server reply Cache-Control:s-maxage");
            mayStore = true;
        }

        if (!mayStore)
            return decision.make(ReuseDecision::reuseNot, "authenticated transaction");

        // NP: response CC:no-cache is equivalent to CC:must-revalidate,max-age=0. We MAY cache, and do so.
        // NP: other request CC flags are limiters on HIT/MISS/REFRESH. We don't care about here.
    }

    /* HACK: The "multipart/x-mixed-replace" content type is used for
     * continuous push replies.  These are generally dynamic and
     * probably should not be cachable
     */
    if ((v = hdr->getStr(Http::HdrType::CONTENT_TYPE)))
        if (!strncasecmp(v, "multipart/x-mixed-replace", 25))
            return decision.make(ReuseDecision::reuseNot, "Content-Type:multipart/x-mixed-replace");

    // TODO: if possible, provide more specific message for each status code
    static const char *shareableError = "shareable error status code";
    static const char *nonShareableError = "non-shareable error status code";
    ReuseDecision::Answers statusAnswer = ReuseDecision::reuseNot;
    const char *statusReason = nonShareableError;

    switch (rep->sline.status()) {

    /* There are several situations when a non-cacheable response may be
     * still shareable (e.g., among collapsed clients). We assume that these
     * are 3xx and 5xx responses, indicating server problems and some of
     * 4xx responses, common for all clients with a given cache key (e.g.,
     * 404 Not Found or 414 URI Too Long). On the other hand, we should not
     * share non-cacheable client-specific errors, such as 400 Bad Request
     * or 406 Not Acceptable.
     */

    /* Responses that are cacheable */

    case Http::scOkay:

    case Http::scNonAuthoritativeInformation:

    case Http::scMultipleChoices:

    case Http::scMovedPermanently:
    case Http::scPermanentRedirect:

    case Http::scGone:
        /*
         * Don't cache objects that need to be refreshed on next request,
         * unless we know how to refresh it.
         */

        if (refreshIsCachable(entry) || REFRESH_OVERRIDE(store_stale))
            decision.make(ReuseDecision::cachePositively, "refresh check returned cacheable");
        else
            decision.make(ReuseDecision::doNotCacheButShare, "refresh check returned non-cacheable");
        break;

    /* Responses that only are cacheable if the server says so */

    case Http::scFound:
    case Http::scTemporaryRedirect:
        if (rep->date <= 0)
            decision.make(ReuseDecision::doNotCacheButShare, "Date is missing/invalid");
        else if (rep->expires > rep->date)
            decision.make(ReuseDecision::cachePositively, "Expires > Date");
        else
            decision.make(ReuseDecision::doNotCacheButShare, "Expires <= Date");
        break;

    /* These responses can be negatively cached. Most can also be shared. */
    case Http::scNoContent:
    case Http::scUseProxy:
    case Http::scForbidden:
    case Http::scNotFound:
    case Http::scMethodNotAllowed:
    case Http::scUriTooLong:
    case Http::scInternalServerError:
    case Http::scNotImplemented:
    case Http::scBadGateway:
    case Http::scServiceUnavailable:
    case Http::scGatewayTimeout:
    case Http::scMisdirectedRequest:
        statusAnswer = ReuseDecision::doNotCacheButShare;
        statusReason = shareableError;
    /* [[fallthrough]] to the actual decision making below */

    case Http::scBadRequest: // no sharing; perhaps the server did not like something specific to this request
#if USE_HTTP_VIOLATIONS
        if (Config.negativeTtl > 0)
            decision.make(ReuseDecision::cacheNegatively, "Config.negativeTtl > 0");
        else
#endif
            decision.make(statusAnswer, statusReason);
        break;

    /* these responses can never be cached, some
       of them can be shared though */
    case Http::scSeeOther:
    case Http::scNotModified:
    case Http::scUnauthorized:
    case Http::scProxyAuthenticationRequired:
    case Http::scPaymentRequired:
    case Http::scInsufficientStorage:
        // TODO: use more specific reason for non-error status codes
        decision.make(ReuseDecision::doNotCacheButShare, shareableError);
        break;

    case Http::scPartialContent: /* Not yet supported. TODO: make shareable for suitable ranges */
    case Http::scNotAcceptable:
    case Http::scRequestTimeout: // TODO: is this shareable?
    case Http::scConflict: // TODO: is this shareable?
    case Http::scLengthRequired:
    case Http::scPreconditionFailed:
    case Http::scContentTooLarge:
    case Http::scUnsupportedMediaType:
    case Http::scUnprocessableEntity:
    case Http::scLocked: // TODO: is this shareable?
    case Http::scFailedDependency:
    case Http::scRequestedRangeNotSatisfied:
    case Http::scExpectationFailed:
    case Http::scInvalidHeader: /* Squid header parsing error */
    case Http::scHeaderTooLarge:
        decision.make(ReuseDecision::reuseNot, nonShareableError);
        break;

    default:
        /* RFC 2616 section 6.1.1: an unrecognized response MUST NOT be cached. */
        decision.make(ReuseDecision::reuseNot, "unknown status code");
        break;
    }

    return decision.answer;
}

/// assemble a variant key (vary-mark) from the given Vary header and HTTP request
static void
assembleVaryKey(String &vary, SBuf &vstr, const HttpRequest &request)
{
    static const SBuf asterisk("*");
    const char *pos = nullptr;
    const char *item = nullptr;
    int ilen = 0;

    while (strListGetItem(&vary, ',', &item, &ilen, &pos)) {
        SBuf name(item, ilen);
        if (name == asterisk) {
            vstr = asterisk;
            break;
        }
        name.toLower();
        if (!vstr.isEmpty())
            vstr.append(", ", 2);
        vstr.append(name);
        String hdr(request.header.getByName(name));
        const char *value = hdr.termedBuf();
        if (value) {
            value = rfc1738_escape_part(value);
            vstr.append("=\"", 2);
            vstr.append(value);
            vstr.append("\"", 1);
        }

        hdr.clean();
    }
}

/*
 * For Vary, store the relevant request headers as
 * virtual headers in the reply
 * Returns an empty SBuf if the variance cannot be stored
 */
SBuf
httpMakeVaryMark(HttpRequest * request, HttpReply const * reply)
{
    SBuf vstr;
    String vary;

    vary = reply->header.getList(Http::HdrType::VARY);
    assembleVaryKey(vary, vstr, *request);

#if X_ACCELERATOR_VARY
    vary.clean();
    vary = reply->header.getList(Http::HdrType::HDR_X_ACCELERATOR_VARY);
    assembleVaryKey(vary, vstr, *request);
#endif

    debugs(11, 3, vstr);
    return vstr;
}

void
HttpStateData::keepaliveAccounting(HttpReply *reply)
{
    if (flags.keepalive)
        if (flags.peering && !flags.tunneling)
            ++ _peer->stats.n_keepalives_sent;

    if (reply->keep_alive) {
        if (flags.peering && !flags.tunneling)
            ++ _peer->stats.n_keepalives_recv;

        if (Config.onoff.detect_broken_server_pconns
                && reply->bodySize(request->method) == -1 && !flags.chunked) {
            debugs(11, DBG_IMPORTANT, "keepaliveAccounting: Impossible keep-alive header from '" << entry->url() << "'" );
            // debugs(11, 2, "GOT HTTP REPLY HDR:\n---------\n" << readBuf->content() << "\n----------" );
            flags.keepalive_broken = true;
        }
    }
}

void
HttpStateData::checkDateSkew(HttpReply *reply)
{
    if (reply->date > -1 && flags.toOrigin) {
        int skew = abs((int)(reply->date - squid_curtime));

        if (skew > 86400)
            debugs(11, 3, "" << request->url.host() << "'s clock is skewed by " << skew << " seconds!");
    }
}

/**
 * This creates the error page itself.. its likely
 * that the forward ported reply header max size patch
 * generates non http conformant error pages - in which
 * case the errors where should be 'BAD_GATEWAY' etc
 */
void
HttpStateData::processReplyHeader()
{
    /** Creates a blank header. If this routine is made incremental, this will not do */

    debugs(11, 3, "processReplyHeader: key '" << entry->getMD5Text() << "'");

    assert(!flags.headers_parsed);

    if (!inBuf.length())
        return;

    /* Attempt to parse the first line; this will define where the protocol, status, reason-phrase and header begin */
    {
        if (hp == nullptr)
            hp = new Http1::ResponseParser;

        bool parsedOk = hp->parse(inBuf);
        // remember the actual received status-code before returning on errors,
        // overwriting any previously stored value from earlier forwarding attempts
        request->hier.peer_reply_status = hp->messageStatus(); // may still be scNone

        // sync the buffers after parsing.
        inBuf = hp->remaining();

        if (hp->needsMoreData()) {
            if (eof) { // no more data coming
                assert(!parsedOk);
                // fall through to handle this premature EOF as an error
            } else {
                debugs(33, 5, "Incomplete response, waiting for end of response headers");
                return;
            }
        }

        if (!parsedOk) {
            // unrecoverable parsing error
            // TODO: Use Raw! XXX: inBuf no longer has the [beginning of the] malformed header.
            debugs(11, 3, "Non-HTTP-compliant header:\n---------\n" << inBuf << "\n----------");
            flags.headers_parsed = true;
            HttpReply *newrep = new HttpReply;
            // hp->needsMoreData() means hp->parseStatusCode is unusable, but, here,
            // it also means that the reply header got truncated by a premature EOF
            assert(!hp->needsMoreData() || eof);
            const auto scode = hp->needsMoreData() ? Http::scInvalidHeader : hp->parseStatusCode;
            newrep->sline.set(Http::ProtocolVersion(), scode);
            setVirginReply(newrep);
            return;
        }
    }

    /* We know the whole response is in parser now */
    debugs(11, 2, "HTTP Server " << serverConnection);
    debugs(11, 2, "HTTP Server RESPONSE:\n---------\n" <<
           hp->messageProtocol() << " " << hp->messageStatus() << " " << hp->reasonPhrase() << "\n" <<
           hp->mimeHeader() <<
           "----------");

    // reset payload tracking to begin after message headers
    payloadSeen = inBuf.length();

    HttpReply *newrep = new HttpReply;
    // XXX: RFC 7230 indicates we MAY ignore the reason phrase,
    //      and use an empty string on unknown status.
    //      We do that now to avoid performance regression from using SBuf::c_str()
    newrep->sline.set(hp->messageProtocol(), hp->messageStatus() /* , hp->reasonPhrase() */);

    // parse headers
    if (!newrep->parseHeader(*hp)) {
        newrep->sline.set(hp->messageProtocol(), Http::scInvalidHeader);
        debugs(11, 2, "error parsing response headers mime block");
    }

    // done with Parser, now process using the HttpReply
    hp = nullptr;

    newrep->sources |= request->url.getScheme() == AnyP::PROTO_HTTPS ? Http::Message::srcHttps : Http::Message::srcHttp;

    if (newrep->sline.version.protocol == AnyP::PROTO_HTTP && Http::Is1xx(newrep->sline.status())) {
        handle1xx(newrep);
        return;
    }

    flags.chunked = false;
    if (newrep->sline.version.protocol == AnyP::PROTO_HTTP && newrep->header.chunked()) {
        flags.chunked = true;
        httpChunkDecoder = new Http1::TeChunkedParser;
    }

    if (!peerSupportsConnectionPinning())
        request->flags.connectionAuthDisabled = true;

    HttpReply *vrep = setVirginReply(newrep);
    flags.headers_parsed = true;

    keepaliveAccounting(vrep);

    checkDateSkew(vrep);

    processSurrogateControl (vrep);
}

/// ignore or start forwarding the 1xx response (a.k.a., control message)
void
HttpStateData::handle1xx(HttpReply *reply)
{
    if (fwd->al)
        fwd->al->reply = reply;

    HttpReply::Pointer msg(reply); // will destroy reply if unused

    // one 1xx at a time: we must not be called while waiting for previous 1xx
    Must(!flags.handling1xx);
    flags.handling1xx = true;

    const auto statusCode = reply->sline.status();

    // drop1xx() needs to handle HTTP 101 (Switching Protocols) responses
    // specially because they indicate that the server has stopped speaking HTTP
    Must(!flags.serverSwitchedProtocols);
    flags.serverSwitchedProtocols = (statusCode == Http::scSwitchingProtocols);

    if (statusCode == Http::scContinue && request->forcedBodyContinuation)
        return drop1xx("we have sent it already");

    if (!request->canHandle1xx())
        return drop1xx("the client does not support it");

#if USE_HTTP_VIOLATIONS
    // check whether the 1xx response forwarding is allowed by squid.conf
    if (Config.accessList.reply) {
        ACLFilledChecklist ch(Config.accessList.reply, originalRequest().getRaw());
        ch.al = fwd->al;
        ch.reply = reply;
        ch.syncAle(originalRequest().getRaw(), nullptr);
        HTTPMSGLOCK(ch.reply);
        if (!ch.fastCheck().allowed()) // TODO: support slow lookups?
            return drop1xx("http_reply_access blocked it");
    }
#endif // USE_HTTP_VIOLATIONS

    if (flags.serverSwitchedProtocols) {
        if (const auto reason = blockSwitchingProtocols(*reply))
            return drop1xx(reason);
    }

    debugs(11, 2, "forwarding 1xx to client");

    // the Sink will use this to call us back after writing 1xx to the client
    typedef NullaryMemFunT<HttpStateData> CbDialer;
    const AsyncCall::Pointer cb = JobCallback(11, 3, CbDialer, this,
                                  HttpStateData::proceedAfter1xx);
    CallJobHere1(11, 4, request->clientConnectionManager, ConnStateData,
                 ConnStateData::sendControlMsg, HttpControlMsg(msg, cb));
    // If the call is not fired, then the Sink is gone, and HttpStateData
    // will terminate due to an aborted store entry or another similar error.
    // If we get stuck, it is not handle1xx fault if we could get stuck
    // for similar reasons without a 1xx response.
}

/// if possible, safely ignores the received 1xx control message
/// otherwise, terminates the server connection
void
HttpStateData::drop1xx(const char *reason)
{
    if (flags.serverSwitchedProtocols) {
        debugs(11, 2, "bad 101 because " << reason);
        const auto err = new ErrorState(ERR_INVALID_RESP, Http::scBadGateway, request.getRaw(), fwd->al);
        fwd->fail(err);
        closeServer();
        mustStop("prohibited HTTP/101 response");
        return;
    }

    debugs(11, 2, "ignoring 1xx because " << reason);
    proceedAfter1xx();
}

/// \retval nil if the HTTP/101 (Switching Protocols) reply should be forwarded
/// \retval reason why an attempt to switch protocols should be stopped
const char *
HttpStateData::blockSwitchingProtocols(const HttpReply &reply) const
{
    if (!upgradeHeaderOut)
        return "Squid offered no Upgrade at all, but server switched to a tunnel";

    // See RFC 7230 section 6.7 for the corresponding MUSTs

    if (!reply.header.has(Http::HdrType::UPGRADE))
        return "server did not send an Upgrade header field";

    if (!reply.header.hasListMember(Http::HdrType::CONNECTION, "upgrade", ','))
        return "server did not send 'Connection: upgrade'";

    const auto acceptedProtos = reply.header.getList(Http::HdrType::UPGRADE);
    const char *pos = nullptr;
    const char *accepted = nullptr;
    int acceptedLen = 0;
    while (strListGetItem(&acceptedProtos, ',', &accepted, &acceptedLen, &pos)) {
        debugs(11, 5, "server accepted at least" << Raw(nullptr, accepted, acceptedLen));
        return nullptr; // OK: let the client validate server's selection
    }

    return "server sent an essentially empty Upgrade header field";
}

/// restores state and resumes processing after 1xx is ignored or forwarded
void
HttpStateData::proceedAfter1xx()
{
    Must(flags.handling1xx);

    if (flags.serverSwitchedProtocols) {
        // pass server connection ownership to request->clientConnectionManager
        ConnStateData::ServerConnectionContext scc(serverConnection, inBuf);
        typedef UnaryMemFunT<ConnStateData, ConnStateData::ServerConnectionContext> MyDialer;
        AsyncCall::Pointer call = asyncCall(11, 3, "ConnStateData::noteTakeServerConnectionControl",
                                            MyDialer(request->clientConnectionManager,
                                                    &ConnStateData::noteTakeServerConnectionControl, scc));
        ScheduleCallHere(call);
        fwd->unregister(serverConnection);
        comm_remove_close_handler(serverConnection->fd, closeHandler);
        closeHandler = nullptr;
        serverConnection = nullptr;
        doneWithFwd = "switched protocols";
        mustStop(doneWithFwd);
        return;
    }

    debugs(11, 2, "continuing with " << payloadSeen << " bytes in buffer after 1xx");
    CallJobHere(11, 3, this, HttpStateData, HttpStateData::processReply);
}

/**
 * returns true if the peer can support connection pinning
*/
bool
HttpStateData::peerSupportsConnectionPinning() const
{
    if (!_peer)
        return true;

    // we are talking "through" rather than "to" our _peer
    if (flags.tunneling)
        return true;

    /*If this peer does not support connection pinning (authenticated
      connections) return false
     */
    if (!_peer->connection_auth)
        return false;

    const auto &rep = entry->mem().freshestReply();

    /*The peer supports connection pinning and the http reply status
      is not unauthorized, so the related connection can be pinned
     */
    if (rep.sline.status() != Http::scUnauthorized)
        return true;

    /*The server respond with Http::scUnauthorized and the peer configured
      with "connection-auth=on" we know that the peer supports pinned
      connections
    */
    if (_peer->connection_auth == 1)
        return true;

    /*At this point peer has configured with "connection-auth=auto"
      parameter so we need some extra checks to decide if we are going
      to allow pinned connections or not
    */

    /*if the peer configured with originserver just allow connection
        pinning (squid 2.6 behaviour)
     */
    if (_peer->options.originserver)
        return true;

    /*if the connections it is already pinned it is OK*/
    if (request->flags.pinned)
        return true;

    /*Allow pinned connections only if the Proxy-support header exists in
      reply and has in its list the "Session-Based-Authentication"
      which means that the peer supports connection pinning.
     */
    if (rep.header.hasListMember(Http::HdrType::PROXY_SUPPORT, "Session-Based-Authentication", ','))
        return true;

    return false;
}

// Called when we parsed (and possibly adapted) the headers but
// had not starting storing (a.k.a., sending) the body yet.
void
HttpStateData::haveParsedReplyHeaders()
{
    Client::haveParsedReplyHeaders();

    HttpReply *rep = finalReply();
    const Http::StatusCode statusCode = rep->sline.status();

    entry->timestampsSet();

    /* Check if object is cacheable or not based on reply code */
    debugs(11, 3, "HTTP CODE: " << statusCode);

    if (StoreEntry *oldEntry = findPreviouslyCachedEntry(entry)) {
        oldEntry->lock("HttpStateData::haveParsedReplyHeaders");
        sawDateGoBack = rep->olderThan(oldEntry->hasFreshestReply());
        oldEntry->unlock("HttpStateData::haveParsedReplyHeaders");
    }

    if (neighbors_do_private_keys && !sawDateGoBack)
        httpMaybeRemovePublic(entry, rep->sline.status());

    bool varyFailure = false;
    if (rep->header.has(Http::HdrType::VARY)
#if X_ACCELERATOR_VARY
            || rep->header.has(Http::HdrType::HDR_X_ACCELERATOR_VARY)
#endif
       ) {
        const SBuf vary(httpMakeVaryMark(request.getRaw(), rep));

        if (vary.isEmpty()) {
            // TODO: check whether such responses are shareable.
            // Do not share for now.
            entry->makePrivate(false);
            if (Http::IsReforwardableStatus(rep->sline.status()))
                EBIT_SET(entry->flags, ENTRY_FWD_HDR_WAIT);
            varyFailure = true;
        } else {
            entry->mem_obj->vary_headers = vary;

            // RFC 7231 section 7.1.4
            // Vary:* can be cached, but has mandatory revalidation
            static const SBuf asterisk("*");
            if (vary == asterisk)
                EBIT_SET(entry->flags, ENTRY_REVALIDATE_ALWAYS);
        }
    }

    if (!varyFailure) {
        /*
         * If its not a reply that we will re-forward, then
         * allow the client to get it.
         */
        if (Http::IsReforwardableStatus(rep->sline.status()))
            EBIT_SET(entry->flags, ENTRY_FWD_HDR_WAIT);

        ReuseDecision decision(entry, statusCode);

        switch (reusableReply(decision)) {

        case ReuseDecision::reuseNot:
            entry->makePrivate(false);
            break;

        case ReuseDecision::cachePositively:
            if (!entry->makePublic()) {
                decision.make(ReuseDecision::doNotCacheButShare, "public key creation error");
                entry->makePrivate(true);
            }
            break;

        case ReuseDecision::cacheNegatively:
            if (!entry->cacheNegatively()) {
                decision.make(ReuseDecision::doNotCacheButShare, "public key creation error");
                entry->makePrivate(true);
            }
            break;

        case ReuseDecision::doNotCacheButShare:
            entry->makePrivate(true);
            break;

        default:
            assert(0);
            break;
        }
        debugs(11, 3, "decided: " << decision);
    }

    if (!ignoreCacheControl) {
        if (rep->cache_control) {
            // We are required to revalidate on many conditions.
            // For security reasons we do so even if storage was caused by refresh_pattern ignore-* option

            // CC:must-revalidate or CC:proxy-revalidate
            const bool ccMustRevalidate = (rep->cache_control->hasProxyRevalidate() || rep->cache_control->hasMustRevalidate());

            // CC:no-cache (only if there are no parameters)
            const bool ccNoCacheNoParams = rep->cache_control->hasNoCacheWithoutParameters();

            // CC:s-maxage=N
            const bool ccSMaxAge = rep->cache_control->hasSMaxAge();

            // CC:private (yes, these can sometimes be stored)
            const bool ccPrivate = rep->cache_control->hasPrivate();

            if (ccNoCacheNoParams || ccPrivate)
                EBIT_SET(entry->flags, ENTRY_REVALIDATE_ALWAYS);
            else if (ccMustRevalidate || ccSMaxAge)
                EBIT_SET(entry->flags, ENTRY_REVALIDATE_STALE);
        }
#if USE_HTTP_VIOLATIONS // response header Pragma::no-cache is undefined in HTTP
        else {
            // Expensive calculation. So only do it IF the CC: header is not present.

            /* HACK: Pragma: no-cache in _replies_ is not documented in HTTP,
             * but servers like "Active Imaging Webcast/2.0" sure do use it */
            if (rep->header.has(Http::HdrType::PRAGMA) &&
                    rep->header.hasListMember(Http::HdrType::PRAGMA,"no-cache",','))
                EBIT_SET(entry->flags, ENTRY_REVALIDATE_ALWAYS);
        }
#endif
    }

#if HEADERS_LOG
    headersLog(1, 0, request->method, rep);

#endif
}

HttpStateData::ConnectionStatus
HttpStateData::statusIfComplete() const
{
    const HttpReply *rep = virginReply();
    /** \par
     * If the reply wants to close the connection, it takes precedence */

    static SBuf close("close", 5);
    if (httpHeaderHasConnDir(&rep->header, close))
        return COMPLETE_NONPERSISTENT_MSG;

    /** \par
     * If we sent a Connection:close request header, then this
     * can not be a persistent connection.
     */
    if (!flags.keepalive)
        return COMPLETE_NONPERSISTENT_MSG;

    /** \par
     * If we banned reuse, then this cannot be a persistent connection.
     */
    if (flags.forceClose)
        return COMPLETE_NONPERSISTENT_MSG;

    /** \par
     * If we haven't sent the whole request then this can not be a persistent
     * connection.
     */
    if (!flags.request_sent) {
        debugs(11, 2, "Request not yet fully sent " << request->method << ' ' << entry->url());
        return COMPLETE_NONPERSISTENT_MSG;
    }

    /** \par
     * What does the reply have to say about keep-alive?
     */
    /**
     \bug XXX BUG?
     * If the origin server (HTTP/1.0) does not send a keep-alive
     * header, but keeps the connection open anyway, what happens?
     * We'll return here and http.c waits for an EOF before changing
     * store_status to STORE_OK.   Combine this with ENTRY_FWD_HDR_WAIT
     * and an error status code, and we might have to wait until
     * the server times out the socket.
     */
    if (!rep->keep_alive)
        return COMPLETE_NONPERSISTENT_MSG;

    return COMPLETE_PERSISTENT_MSG;
}

HttpStateData::ConnectionStatus
HttpStateData::persistentConnStatus() const
{
    debugs(11, 3, serverConnection << " eof=" << eof);
    if (eof) // already reached EOF
        return COMPLETE_NONPERSISTENT_MSG;

    /* If server fd is closing (but we have not been notified yet), stop Comm
       I/O to avoid assertions. TODO: Change Comm API to handle callers that
       want more I/O after async closing (usually initiated by others). */
    // XXX: add canReceive or s/canSend/canTalkToServer/
    if (!Comm::IsConnOpen(serverConnection))
        return COMPLETE_NONPERSISTENT_MSG;

    /** \par
     * In chunked response we do not know the content length but we are absolutely
     * sure about the end of response, so we are calling the statusIfComplete to
     * decide if we can be persistent
     */
    if (lastChunk && flags.chunked)
        return statusIfComplete();

    const HttpReply *vrep = virginReply();
    debugs(11, 5, "persistentConnStatus: content_length=" << vrep->content_length);

    const int64_t clen = vrep->bodySize(request->method);

    debugs(11, 5, "persistentConnStatus: clen=" << clen);

    /* If the body size is unknown we must wait for EOF */
    if (clen < 0)
        return INCOMPLETE_MSG;

    /** \par
     * If the body size is known, we must wait until we've gotten all of it. */
    if (clen > 0) {
        debugs(11,5, "payloadSeen=" << payloadSeen << " content_length=" << vrep->content_length);

        if (payloadSeen < vrep->content_length)
            return INCOMPLETE_MSG;

        if (payloadTruncated > 0) // already read more than needed
            return COMPLETE_NONPERSISTENT_MSG; // disable pconns
    }

    /** \par
     * If there is no message body or we got it all, we can be persistent */
    return statusIfComplete();
}

void
HttpStateData::noteDelayAwareReadChance()
{
    flags.do_next_read = true;
    maybeReadVirginBody();
}

void
HttpStateData::readReply(const CommIoCbParams &io)
{
    Must(!flags.do_next_read); // XXX: should have been set false by mayReadVirginBody()
    flags.do_next_read = false;

    debugs(11, 5, io.conn);

    // Bail out early on Comm::ERR_CLOSING - close handlers will tidy up for us
    if (io.flag == Comm::ERR_CLOSING) {
        debugs(11, 3, "http socket closing");
        return;
    }

    if (EBIT_TEST(entry->flags, ENTRY_ABORTED)) {
        abortTransaction("store entry aborted while reading reply");
        return;
    }

    Must(Comm::IsConnOpen(serverConnection));
    Must(io.conn->fd == serverConnection->fd);

    /*
     * Don't reset the timeout value here. The value should be
     * counting Config.Timeout.request and applies to the request
     * as a whole, not individual read() calls.
     * Plus, it breaks our lame *HalfClosed() detection
     */

    Must(maybeMakeSpaceAvailable(true));
    CommIoCbParams rd(this); // will be expanded with ReadNow results
    rd.conn = io.conn;
    rd.size = entry->bytesWanted(Range<size_t>(0, inBuf.spaceSize()));

    if (rd.size <= 0) {
        delayRead();
        return;
    }

    switch (Comm::ReadNow(rd, inBuf)) {
    case Comm::INPROGRESS:
        if (inBuf.isEmpty())
            debugs(33, 2, io.conn << ": no data to process, " << xstrerr(rd.xerrno));
        flags.do_next_read = true;
        maybeReadVirginBody();
        return;

    case Comm::OK:
    {
        payloadSeen += rd.size;
#if USE_DELAY_POOLS
        DelayId delayId = entry->mem_obj->mostBytesAllowed();
        delayId.bytesIn(rd.size);
#endif

        statCounter.server.all.kbytes_in += rd.size;
        statCounter.server.http.kbytes_in += rd.size;
        ++ IOStats.Http.reads;

        int bin = 0;
        for (int clen = rd.size - 1; clen; ++bin)
            clen >>= 1;

        ++ IOStats.Http.read_hist[bin];

        request->hier.notePeerRead();
    }

        /* Continue to process previously read data */
    break;

    case Comm::ENDFILE: // close detected by 0-byte read
        eof = 1;
        flags.do_next_read = false;

        /* Continue to process previously read data */
        break;

    // case Comm::COMM_ERROR:
    default: // no other flags should ever occur
        debugs(11, 2, io.conn << ": read failure: " << xstrerr(rd.xerrno));
        const auto err = new ErrorState(ERR_READ_ERROR, Http::scBadGateway, fwd->request, fwd->al);
        err->xerrno = rd.xerrno;
        fwd->fail(err);
        flags.do_next_read = false;
        closeServer();
        mustStop("HttpStateData::readReply");
        return;
    }

    /* Process next response from buffer */
    processReply();
}

/// processes the already read and buffered response data, possibly after
/// waiting for asynchronous 1xx control message processing
void
HttpStateData::processReply()
{

    if (flags.handling1xx) { // we came back after handling a 1xx response
        debugs(11, 5, "done with 1xx handling");
        flags.handling1xx = false;
        Must(!flags.headers_parsed);
    }

    if (EBIT_TEST(entry->flags, ENTRY_ABORTED)) {
        abortTransaction("store entry aborted while we were waiting for processReply()");
        return;
    }

    if (!flags.headers_parsed) { // have not parsed headers yet?
        processReplyHeader();

        if (!continueAfterParsingHeader()) // parsing error or need more data
            return; // TODO: send errors to ICAP

        adaptOrFinalizeReply(); // may write to, abort, or "close" the entry
    }

    // kick more reads if needed and/or process the response body, if any
    processReplyBody(); // may call serverComplete()
}

/**
 \retval true    if we can continue with processing the body or doing ICAP.
 */
bool
HttpStateData::continueAfterParsingHeader()
{
    if (flags.handling1xx) {
        debugs(11, 5, "wait for 1xx handling");
        Must(!flags.headers_parsed);
        return false;
    }

    if (!flags.headers_parsed && !eof) {
        debugs(11, 9, "needs more at " << inBuf.length());
        flags.do_next_read = true;
        /** \retval false If we have not finished parsing the headers and may get more data.
         *                Schedules more reads to retrieve the missing data.
         */
        maybeReadVirginBody(); // schedules all kinds of reads; TODO: rename
        return false;
    }

    /** If we are done with parsing, check for errors */

    err_type error = ERR_NONE;

    if (flags.headers_parsed) { // parsed headers, possibly with errors
        // check for header parsing errors
        if (HttpReply *vrep = virginReply()) {
            const Http::StatusCode s = vrep->sline.status();
            const AnyP::ProtocolVersion &v = vrep->sline.version;
            if (s == Http::scInvalidHeader && v != Http::ProtocolVersion(0,9)) {
                debugs(11, DBG_IMPORTANT, "WARNING: HTTP: Invalid Response: Bad header encountered from " << entry->url() << " AKA " << request->url);
                error = ERR_INVALID_RESP;
            } else if (s == Http::scHeaderTooLarge) {
                fwd->dontRetry(true);
                error = ERR_TOO_BIG;
            } else if (vrep->header.conflictingContentLength()) {
                fwd->dontRetry(true);
                error = ERR_INVALID_RESP;
            } else if (vrep->header.unsupportedTe()) {
                fwd->dontRetry(true);
                error = ERR_INVALID_RESP;
            } else {
                return true; // done parsing, got reply, and no error
            }
        } else {
            // parsed headers but got no reply
            debugs(11, DBG_IMPORTANT, "WARNING: HTTP: Invalid Response: No reply at all for " << entry->url() << " AKA " << request->url);
            error = ERR_INVALID_RESP;
        }
    } else {
        assert(eof);
        if (inBuf.length()) {
            error = ERR_INVALID_RESP;
            debugs(11, DBG_IMPORTANT, "WARNING: HTTP: Invalid Response: Headers did not parse at all for " << entry->url() << " AKA " << request->url);
        } else {
            error = ERR_ZERO_SIZE_OBJECT;
            debugs(11, (request->flags.accelerated?DBG_IMPORTANT:2), "WARNING: HTTP: Invalid Response: No object data received for " << entry->url() << " AKA " << request->url);
        }
    }

    assert(error != ERR_NONE);
    entry->reset();
    fwd->fail(new ErrorState(error, Http::scBadGateway, fwd->request, fwd->al));
    flags.do_next_read = false;
    closeServer();
    mustStop("HttpStateData::continueAfterParsingHeader");
    return false; // quit on error
}

/** truncate what we read if we read too much so that writeReplyBody()
    writes no more than what we should have read */
void
HttpStateData::truncateVirginBody()
{
    assert(flags.headers_parsed);

    HttpReply *vrep = virginReply();
    int64_t clen = -1;
    if (!vrep->expectingBody(request->method, clen) || clen < 0)
        return; // no body or a body of unknown size, including chunked

    if (payloadSeen - payloadTruncated <= clen)
        return; // we did not read too much or already took care of the extras

    if (const int64_t extras = payloadSeen - payloadTruncated - clen) {
        // server sent more that the advertised content length
        debugs(11, 5, "payloadSeen=" << payloadSeen <<
               " clen=" << clen << '/' << vrep->content_length <<
               " truncated=" << payloadTruncated << '+' << extras);

        inBuf.chop(0, inBuf.length() - extras);
        payloadTruncated += extras;
    }
}

/**
 * Call this when there is data from the origin server
 * which should be sent to either StoreEntry, or to ICAP...
 */
void
HttpStateData::writeReplyBody()
{
    truncateVirginBody(); // if needed
    const char *data = inBuf.rawContent();
    int len = inBuf.length();
    addVirginReplyBody(data, len);
    inBuf.consume(len);

    // after addVirginReplyBody() wrote (when not adapting) everything we have
    // received to Store, check whether we have received/parsed the entire reply
    int64_t clen = -1;
    const char *parsedWhole = nullptr;
    if (!virginReply()->expectingBody(request->method, clen))
        parsedWhole = "http parsed header-only reply";
    else if (clen >= 0 && clen == payloadSeen - payloadTruncated)
        parsedWhole = "http parsed Content-Length body bytes";
    else if (clen < 0 && eof)
        parsedWhole = "http parsed body ending with expected/required EOF";
    if (parsedWhole)
        markParsedVirginReplyAsWhole(parsedWhole);
}

bool
HttpStateData::decodeAndWriteReplyBody()
{
    assert(flags.chunked);
    assert(httpChunkDecoder);
    try {
        MemBuf decodedData;
        decodedData.init();
        httpChunkDecoder->setPayloadBuffer(&decodedData);
        const bool doneParsing = httpChunkDecoder->parse(inBuf);
        inBuf = httpChunkDecoder->remaining(); // sync buffers after parse
        addVirginReplyBody(decodedData.content(), decodedData.contentSize());
        if (doneParsing) {
            lastChunk = 1;
            flags.do_next_read = false;
            markParsedVirginReplyAsWhole("http parsed last-chunk");
        }
        return true;
    }
    catch (...) {
        debugs (11, 2, "de-chunking failure: " << CurrentException);
    }
    return false;
}

/**
 * processReplyBody has two purposes:
 *  1 - take the reply body data, if any, and put it into either
 *      the StoreEntry, or give it over to ICAP.
 *  2 - see if we made it to the end of the response (persistent
 *      connections and such)
 */
void
HttpStateData::processReplyBody()
{
    if (!flags.headers_parsed) {
        flags.do_next_read = true;
        maybeReadVirginBody();
        return;
    }

#if USE_ADAPTATION
    debugs(11,5, "adaptationAccessCheckPending=" << adaptationAccessCheckPending);
    if (adaptationAccessCheckPending)
        return;

#endif

    /*
     * At this point the reply headers have been parsed and consumed.
     * That means header content has been removed from readBuf and
     * it contains only body data.
     */
    if (entry->isAccepting()) {
        if (flags.chunked) {
            if (!decodeAndWriteReplyBody()) {
                flags.do_next_read = false;
                serverComplete();
                return;
            }
        } else
            writeReplyBody();
    }

    // storing/sending methods like earlier adaptOrFinalizeReply() or
    // above writeReplyBody() may release/abort the store entry.
    if (EBIT_TEST(entry->flags, ENTRY_ABORTED)) {
        // TODO: In some cases (e.g., 304), we should keep persistent conn open.
        // Detect end-of-reply (and, hence, pool our idle pconn) earlier (ASAP).
        abortTransaction("store entry aborted while storing reply");
        return;
    } else
        switch (persistentConnStatus()) {
        case INCOMPLETE_MSG: {
            debugs(11, 5, "processReplyBody: INCOMPLETE_MSG from " << serverConnection);
            /* Wait for more data or EOF condition */
            AsyncCall::Pointer nil;
            if (flags.keepalive_broken) {
                commSetConnTimeout(serverConnection, 10, nil);
            } else {
                commSetConnTimeout(serverConnection, Config.Timeout.read, nil);
            }

            flags.do_next_read = true;
        }
        break;

        case COMPLETE_PERSISTENT_MSG: {
            debugs(11, 5, "processReplyBody: COMPLETE_PERSISTENT_MSG from " << serverConnection);

            // TODO: Remove serverConnectionSaved but preserve exception safety.

            commUnsetConnTimeout(serverConnection);
            flags.do_next_read = false;

            comm_remove_close_handler(serverConnection->fd, closeHandler);
            closeHandler = nullptr;

            Ip::Address client_addr; // XXX: Remove as unused. Why was it added?
            if (request->flags.spoofClientIp)
                client_addr = request->client_addr;

            auto serverConnectionSaved = serverConnection;
            fwd->unregister(serverConnection);
            serverConnection = nullptr;

            bool ispinned = false; // TODO: Rename to isOrShouldBePinned
            if (request->flags.pinned) {
                ispinned = true;
            } else if (request->flags.connectionAuth && request->flags.authSent) {
                ispinned = true;
            }

            if (ispinned) {
                if (request->clientConnectionManager.valid()) {
                    CallJobHere1(11, 4, request->clientConnectionManager,
                                 ConnStateData,
                                 notePinnedConnectionBecameIdle,
                                 ConnStateData::PinnedIdleContext(serverConnectionSaved, request));
                } else {
                    // must not pool/share ispinned connections, even orphaned ones
                    serverConnectionSaved->close();
                }
            } else {
                fwdPconnPool->push(serverConnectionSaved, request->url.host());
            }

            serverComplete();
            return;
        }

        case COMPLETE_NONPERSISTENT_MSG:
            debugs(11, 5, "processReplyBody: COMPLETE_NONPERSISTENT_MSG from " << serverConnection);

            serverComplete();
            return;
        }

    maybeReadVirginBody();
}

bool
HttpStateData::mayReadVirginReplyBody() const
{
    // TODO: Be more precise here. For example, if/when reading trailer, we may
    // not be doneWithServer() yet, but we should return false. Similarly, we
    // could still be writing the request body after receiving the whole reply.
    return !doneWithServer();
}

void
HttpStateData::maybeReadVirginBody()
{
    // too late to read
    if (!Comm::IsConnOpen(serverConnection) || fd_table[serverConnection->fd].closing())
        return;

    if (!maybeMakeSpaceAvailable(false))
        return;

    // XXX: get rid of the do_next_read flag
    // check for the proper reasons preventing read(2)
    if (!flags.do_next_read)
        return;

    flags.do_next_read = false;

    // must not already be waiting for read(2) ...
    assert(!Comm::MonitorsRead(serverConnection->fd));

    // wait for read(2) to be possible.
    typedef CommCbMemFunT<HttpStateData, CommIoCbParams> Dialer;
    AsyncCall::Pointer call = JobCallback(11, 5, Dialer, this, HttpStateData::readReply);
    Comm::Read(serverConnection, call);
}

bool
HttpStateData::maybeMakeSpaceAvailable(bool doGrow)
{
    // how much we are allowed to buffer
    const int limitBuffer = (flags.headers_parsed ? Config.readAheadGap : Config.maxReplyHeaderSize);

    if (limitBuffer < 0 || inBuf.length() >= (SBuf::size_type)limitBuffer) {
        // when buffer is at or over limit already
        debugs(11, 7, "will not read up to " << limitBuffer << ". buffer has (" << inBuf.length() << "/" << inBuf.spaceSize() << ") from " << serverConnection);
        debugs(11, DBG_DATA, "buffer has {" << inBuf << "}");
        // Process next response from buffer
        processReply();
        return false;
    }

    // how much we want to read
    const size_t read_size = calcBufferSpaceToReserve(inBuf.spaceSize(), (limitBuffer - inBuf.length()));

    if (!read_size) {
        debugs(11, 7, "will not read up to " << read_size << " into buffer (" << inBuf.length() << "/" << inBuf.spaceSize() << ") from " << serverConnection);
        return false;
    }

    // just report whether we could grow or not, do not actually do it
    if (doGrow)
        return (read_size >= 2);

    // we may need to grow the buffer
    inBuf.reserveSpace(read_size);
    debugs(11, 8, (!flags.do_next_read ? "will not" : "may") <<
           " read up to " << read_size << " bytes info buf(" << inBuf.length() << "/" << inBuf.spaceSize() <<
           ") from " << serverConnection);

    return (inBuf.spaceSize() >= 2); // only read if there is 1+ bytes of space available
}

/// called after writing the very last request byte (body, last-chunk, etc)
void
HttpStateData::wroteLast(const CommIoCbParams &io)
{
    debugs(11, 5, serverConnection << ": size " << io.size << ": errflag " << io.flag << ".");
#if URL_CHECKSUM_DEBUG

    entry->mem_obj->checkUrlChecksum();
#endif

    // XXX: Keep in sync with Client::sentRequestBody().
    // TODO: Extract common parts.

    if (io.size > 0) {
        fd_bytes(io.fd, io.size, FD_WRITE);
        statCounter.server.all.kbytes_out += io.size;
        statCounter.server.http.kbytes_out += io.size;
    }

    if (io.flag == Comm::ERR_CLOSING)
        return;

    // both successful and failed writes affect response times
    request->hier.notePeerWrite();

    if (io.flag) {
        const auto err = new ErrorState(ERR_WRITE_ERROR, Http::scBadGateway, fwd->request, fwd->al);
        err->xerrno = io.xerrno;
        fwd->fail(err);
        closeServer();
        mustStop("HttpStateData::wroteLast");
        return;
    }

    sendComplete();
}

/// successfully wrote the entire request (including body, last-chunk, etc.)
void
HttpStateData::sendComplete()
{
    /*
     * Set the read timeout here because it hasn't been set yet.
     * We only set the read timeout after the request has been
     * fully written to the peer.  If we start the timeout
     * after connection establishment, then we are likely to hit
     * the timeout for POST/PUT requests that have very large
     * request bodies.
     */
    typedef CommCbMemFunT<HttpStateData, CommTimeoutCbParams> TimeoutDialer;
    AsyncCall::Pointer timeoutCall =  JobCallback(11, 5,
                                      TimeoutDialer, this, HttpStateData::httpTimeout);

    commSetConnTimeout(serverConnection, Config.Timeout.read, timeoutCall);
    flags.request_sent = true;
}

void
HttpStateData::closeServer()
{
    debugs(11,5, "closing HTTP server " << serverConnection << " this " << this);

    if (Comm::IsConnOpen(serverConnection)) {
        fwd->unregister(serverConnection);
        comm_remove_close_handler(serverConnection->fd, closeHandler);
        closeHandler = nullptr;
        serverConnection->close();
    }
}

bool
HttpStateData::doneWithServer() const
{
    return !Comm::IsConnOpen(serverConnection);
}

/*
 * Fixup authentication request headers for special cases
 */
static void
httpFixupAuthentication(HttpRequest * request, const HttpHeader * hdr_in, HttpHeader * hdr_out, const Http::StateFlags &flags)
{
    /* Nothing to do unless we are forwarding to a peer */
    if (!flags.peering)
        return;

    // This request is going "through" rather than "to" our _peer.
    if (flags.tunneling)
        return;

    /* Needs to be explicitly enabled */
    if (!request->peer_login)
        return;

    const auto header = flags.toOrigin ? Http::HdrType::AUTHORIZATION : Http::HdrType::PROXY_AUTHORIZATION;
    /* Maybe already dealt with? */
    if (hdr_out->has(header))
        return;

    /* Nothing to do here for PASSTHRU */
    if (strcmp(request->peer_login, "PASSTHRU") == 0)
        return;

    // Dangerous and undocumented PROXYPASS is a single-signon to servers with
    // the proxy password. Only Basic Authentication can work this way. This
    // statement forwards a "basic" Proxy-Authorization value from our client
    // to an originserver peer. Other PROXYPASS cases are handled lower.
    if (flags.toOrigin &&
            strcmp(request->peer_login, "PROXYPASS") == 0 &&
            hdr_in->has(Http::HdrType::PROXY_AUTHORIZATION)) {

        const char *auth = hdr_in->getStr(Http::HdrType::PROXY_AUTHORIZATION);

        if (auth && strncasecmp(auth, "basic ", 6) == 0) {
            hdr_out->putStr(header, auth);
            return;
        }
    }

    char loginbuf[base64_encode_len(MAX_LOGIN_SZ)];
    size_t blen;
    struct base64_encode_ctx ctx;
    base64_encode_init(&ctx);

    /* Special mode to pass the username to the upstream cache */
    if (*request->peer_login == '*') {
        const char *username = "-";

        if (request->extacl_user.size())
            username = request->extacl_user.termedBuf();
#if USE_AUTH
        else if (request->auth_user_request != nullptr)
            username = request->auth_user_request->username();
#endif

        blen = base64_encode_update(&ctx, loginbuf, strlen(username), reinterpret_cast<const uint8_t*>(username));
        blen += base64_encode_update(&ctx, loginbuf+blen, strlen(request->peer_login +1), reinterpret_cast<const uint8_t*>(request->peer_login +1));
        blen += base64_encode_final(&ctx, loginbuf+blen);
        httpHeaderPutStrf(hdr_out, header, "Basic %.*s", (int)blen, loginbuf);
        return;
    }

    /* external_acl provided credentials */
    if (request->extacl_user.size() && request->extacl_passwd.size() &&
            (strcmp(request->peer_login, "PASS") == 0 ||
             strcmp(request->peer_login, "PROXYPASS") == 0)) {

        blen = base64_encode_update(&ctx, loginbuf, request->extacl_user.size(), reinterpret_cast<const uint8_t*>(request->extacl_user.rawBuf()));
        blen += base64_encode_update(&ctx, loginbuf+blen, 1, reinterpret_cast<const uint8_t*>(":"));
        blen += base64_encode_update(&ctx, loginbuf+blen, request->extacl_passwd.size(), reinterpret_cast<const uint8_t*>(request->extacl_passwd.rawBuf()));
        blen += base64_encode_final(&ctx, loginbuf+blen);
        httpHeaderPutStrf(hdr_out, header, "Basic %.*s", (int)blen, loginbuf);
        return;
    }
    // if no external user credentials are available to fake authentication with PASS acts like PASSTHRU
    if (strcmp(request->peer_login, "PASS") == 0)
        return;

    /* Kerberos login to peer */
#if HAVE_AUTH_MODULE_NEGOTIATE && HAVE_KRB5 && HAVE_GSSAPI
    if (strncmp(request->peer_login, "NEGOTIATE",strlen("NEGOTIATE")) == 0) {
        char *Token=nullptr;
        char *PrincipalName=nullptr,*p;
        int negotiate_flags = 0;

        if ((p=strchr(request->peer_login,':')) != nullptr ) {
            PrincipalName=++p;
        }
        if (request->flags.auth_no_keytab) {
            negotiate_flags |= PEER_PROXY_NEGOTIATE_NOKEYTAB;
        }
        Token = peer_proxy_negotiate_auth(PrincipalName, request->peer_host, negotiate_flags);
        if (Token) {
            httpHeaderPutStrf(hdr_out, header, "Negotiate %s",Token);
        }
        return;
    }
#endif /* HAVE_KRB5 && HAVE_GSSAPI */

    blen = base64_encode_update(&ctx, loginbuf, strlen(request->peer_login), reinterpret_cast<const uint8_t*>(request->peer_login));
    blen += base64_encode_final(&ctx, loginbuf+blen);
    httpHeaderPutStrf(hdr_out, header, "Basic %.*s", (int)blen, loginbuf);
    return;
}

/*
 * build request headers and append them to a given MemBuf
 * used by buildRequestPrefix()
 * note: initialised the HttpHeader, the caller is responsible for Clean()-ing
 */
void
HttpStateData::httpBuildRequestHeader(HttpRequest * request,
                                      StoreEntry * entry,
                                      const AccessLogEntryPointer &al,
                                      HttpHeader * hdr_out,
                                      const Http::StateFlags &flags)
{
    /* building buffer for complex strings */
#define BBUF_SZ (MAX_URL+32)
    LOCAL_ARRAY(char, bbuf, BBUF_SZ);
    LOCAL_ARRAY(char, ntoabuf, MAX_IPSTRLEN);
    const HttpHeader *hdr_in = &request->header;
    const HttpHeaderEntry *e = nullptr;
    HttpHeaderPos pos = HttpHeaderInitPos;
    assert (hdr_out->owner == hoRequest);

    /* use our IMS header if the cached entry has Last-Modified time */
    if (request->lastmod > -1)
        hdr_out->putTime(Http::HdrType::IF_MODIFIED_SINCE, request->lastmod);

    // Add our own If-None-Match field if the cached entry has a strong ETag.
    // copyOneHeaderFromClientsideRequestToUpstreamRequest() adds client ones.
    if (request->etag.size() > 0) {
        hdr_out->addEntry(new HttpHeaderEntry(Http::HdrType::IF_NONE_MATCH, SBuf(),
                                              request->etag.termedBuf()));
    }

    bool we_do_ranges = decideIfWeDoRanges (request);

    String strConnection (hdr_in->getList(Http::HdrType::CONNECTION));

    while ((e = hdr_in->getEntry(&pos)))
        copyOneHeaderFromClientsideRequestToUpstreamRequest(e, strConnection, request, hdr_out, we_do_ranges, flags);

    /* Abstraction break: We should interpret multipart/byterange responses
     * into offset-length data, and this works around our inability to do so.
     */
    if (!we_do_ranges && request->multipartRangeRequest()) {
        /* don't cache the result */
<<<<<<< HEAD
        request->flags.missCachingDecision = false; // may overwrite an earlier decision
=======
        request->flags.cachable.veto();
>>>>>>> 05ba40fc
        /* pretend it's not a range request */
        request->ignoreRange("want to request the whole object");
        request->flags.isRanged = false;
    }

    hdr_out->addVia(request->http_ver, hdr_in);

    if (request->flags.accelerated) {
        /* Append Surrogate-Capabilities */
        String strSurrogate(hdr_in->getList(Http::HdrType::SURROGATE_CAPABILITY));
#if USE_SQUID_ESI
        snprintf(bbuf, BBUF_SZ, "%s=\"Surrogate/1.0 ESI/1.0\"", Config.Accel.surrogate_id);
#else
        snprintf(bbuf, BBUF_SZ, "%s=\"Surrogate/1.0\"", Config.Accel.surrogate_id);
#endif
        strListAdd(&strSurrogate, bbuf, ',');
        hdr_out->putStr(Http::HdrType::SURROGATE_CAPABILITY, strSurrogate.termedBuf());
    }

    /** \pre Handle X-Forwarded-For */
    if (strcmp(opt_forwarded_for, "delete") != 0) {

        String strFwd = hdr_in->getList(Http::HdrType::X_FORWARDED_FOR);

        // if we cannot double strFwd size, then it grew past 50% of the limit
        if (!strFwd.canGrowBy(strFwd.size())) {
            // There is probably a forwarding loop with Via detection disabled.
            // If we do nothing, String will assert on overflow soon.
            // TODO: Terminate all transactions with huge XFF?
            strFwd = "error";

            static int warnedCount = 0;
            if (warnedCount++ < 100) {
                const SBuf url(entry ? SBuf(entry->url()) : request->effectiveRequestUri());
                debugs(11, DBG_IMPORTANT, "WARNING: likely forwarding loop with " << url);
            }
        }

        if (strcmp(opt_forwarded_for, "on") == 0) {
            /** If set to ON - append client IP or 'unknown'. */
            if ( request->client_addr.isNoAddr() )
                strListAdd(&strFwd, "unknown", ',');
            else
                strListAdd(&strFwd, request->client_addr.toStr(ntoabuf, MAX_IPSTRLEN), ',');
        } else if (strcmp(opt_forwarded_for, "off") == 0) {
            /** If set to OFF - append 'unknown'. */
            strListAdd(&strFwd, "unknown", ',');
        } else if (strcmp(opt_forwarded_for, "transparent") == 0) {
            /** If set to TRANSPARENT - pass through unchanged. */
        } else if (strcmp(opt_forwarded_for, "truncate") == 0) {
            /** If set to TRUNCATE - drop existing list and replace with client IP or 'unknown'. */
            if ( request->client_addr.isNoAddr() )
                strFwd = "unknown";
            else
                strFwd = request->client_addr.toStr(ntoabuf, MAX_IPSTRLEN);
        }
        if (strFwd.size() > 0)
            hdr_out->putStr(Http::HdrType::X_FORWARDED_FOR, strFwd.termedBuf());
    }
    /** If set to DELETE - do not copy through. */

    /* append Host if not there already */
    if (!hdr_out->has(Http::HdrType::HOST)) {
        if (request->peer_domain) {
            hdr_out->putStr(Http::HdrType::HOST, request->peer_domain);
        } else {
            SBuf authority = request->url.authority();
            hdr_out->putStr(Http::HdrType::HOST, authority.c_str());
        }
    }

    /* append Authorization if known in URL, not in header and going direct */
    if (!hdr_out->has(Http::HdrType::AUTHORIZATION)) {
        if (flags.toOrigin && !request->url.userInfo().isEmpty()) {
            static char result[base64_encode_len(MAX_URL*2)]; // should be big enough for a single URI segment
            struct base64_encode_ctx ctx;
            base64_encode_init(&ctx);
            size_t blen = base64_encode_update(&ctx, result, request->url.userInfo().length(), reinterpret_cast<const uint8_t*>(request->url.userInfo().rawContent()));
            blen += base64_encode_final(&ctx, result+blen);
            result[blen] = '\0';
            if (blen)
                httpHeaderPutStrf(hdr_out, Http::HdrType::AUTHORIZATION, "Basic %.*s", (int)blen, result);
        }
    }

    /* Fixup (Proxy-)Authorization special cases. Plain relaying dealt with above */
    httpFixupAuthentication(request, hdr_in, hdr_out, flags);

    /* append Cache-Control, add max-age if not there already */
    {
        HttpHdrCc *cc = hdr_in->getCc();

        if (!cc)
            cc = new HttpHdrCc();

        /* Add max-age only without no-cache */
        if (!cc->hasMaxAge() && !cc->hasNoCache()) {
            // XXX: performance regression. c_str() reallocates
            SBuf tmp(request->effectiveRequestUri());
            cc->maxAge(getMaxAge(entry ? entry->url() : tmp.c_str()));
        }

        /* Enforce sibling relations */
        if (flags.only_if_cached)
            cc->onlyIfCached(true);

        hdr_out->putCc(cc);

        delete cc;
    }

    // Always send Connection because HTTP/1.0 servers need explicit
    // "keep-alive", HTTP/1.1 servers need explicit "close", Upgrade recipients
    // need bare "upgrade", and we do not always know the server expectations.
    if (!hdr_out->has(Http::HdrType::CONNECTION)) // forwardUpgrade() may add it
        hdr_out->putStr(Http::HdrType::CONNECTION, flags.keepalive ? "keep-alive" : "close");

    /* append Front-End-Https */
    if (flags.front_end_https) {
        if (flags.front_end_https == 1 || request->url.getScheme() == AnyP::PROTO_HTTPS)
            hdr_out->putStr(Http::HdrType::FRONT_END_HTTPS, "On");
    }

    if (flags.chunked_request) {
        // Do not just copy the original value so that if the client-side
        // starts decode other encodings, this code may remain valid.
        hdr_out->putStr(Http::HdrType::TRANSFER_ENCODING, "chunked");
    }

    /* Now mangle the headers. */
    httpHdrMangleList(hdr_out, request, al, ROR_REQUEST);

    strConnection.clean();
}

/// copies from-client Upgrade info into the given to-server header while
/// honoring configuration filters and following HTTP requirements
void
HttpStateData::forwardUpgrade(HttpHeader &hdrOut)
{
    if (!Config.http_upgrade_request_protocols)
        return; // forward nothing by default

    /* RFC 7230 section 6.7 paragraph 10:
     * A server MUST ignore an Upgrade header field that is received in
     * an HTTP/1.0 request.
     */
    if (request->http_ver == Http::ProtocolVersion(1,0))
        return;

    const auto &hdrIn = request->header;
    if (!hdrIn.has(Http::HdrType::UPGRADE))
        return;
    const auto upgradeIn = hdrIn.getList(Http::HdrType::UPGRADE);

    String upgradeOut;

    ACLFilledChecklist ch(nullptr, request.getRaw());
    ch.al = fwd->al;
    const char *pos = nullptr;
    const char *offeredStr = nullptr;
    int offeredStrLen = 0;
    while (strListGetItem(&upgradeIn, ',', &offeredStr, &offeredStrLen, &pos)) {
        const ProtocolView offeredProto(offeredStr, offeredStrLen);
        debugs(11, 5, "checks all rules applicable to " << offeredProto);
        Config.http_upgrade_request_protocols->forApplicable(offeredProto, [&ch, offeredStr, offeredStrLen, &upgradeOut] (const SBuf &cfgProto, const acl_access *guard) {
            debugs(11, 5, "checks " << cfgProto << " rule(s)");
            ch.changeAcl(guard);
            const auto answer = ch.fastCheck();
            if (answer.implicit)
                return false; // keep looking for an explicit rule match
            if (answer.allowed())
                strListAdd(upgradeOut, offeredStr, offeredStrLen);
            // else drop the offer (explicitly denied cases and ACL errors)
            return true; // stop after an explicit rule match or an error
        });
    }

    if (upgradeOut.size()) {
        hdrOut.putStr(Http::HdrType::UPGRADE, upgradeOut.termedBuf());

        /* RFC 7230 section 6.7 paragraph 10:
         * When Upgrade is sent, the sender MUST also send a Connection header
         * field that contains an "upgrade" connection option, in
         * order to prevent Upgrade from being accidentally forwarded by
         * intermediaries that might not implement the listed protocols.
         *
         * NP: Squid does not truly implement the protocol(s) in this Upgrade.
         * For now we are treating an explicit blind tunnel as "implemented"
         * regardless of the security implications.
         */
        hdrOut.putStr(Http::HdrType::CONNECTION, "upgrade");

        // Connection:close and Connection:keepalive confuse some Upgrade
        // recipients, so we do not send those headers. Our Upgrade request
        // implicitly offers connection persistency per HTTP/1.1 defaults.
        // Update the keepalive flag to reflect that offer.
        // * If the server upgrades, then we would not be talking HTTP past the
        //   HTTP 101 control message, and HTTP persistence would be irrelevant.
        // * Otherwise, our request will contradict onoff.server_pconns=off or
        //   other no-keepalive conditions (if any). We compensate by copying
        //   the original no-keepalive decision now and honoring it later.
        flags.forceClose = !flags.keepalive;
        flags.keepalive = true; // should already be true in most cases
    }
}

/**
 * Decides whether a particular header may be cloned from the received Clients request
 * to our outgoing fetch request.
 */
void
copyOneHeaderFromClientsideRequestToUpstreamRequest(const HttpHeaderEntry *e, const String strConnection, const HttpRequest * request, HttpHeader * hdr_out, const int we_do_ranges, const Http::StateFlags &flags)
{
    debugs(11, 5, "httpBuildRequestHeader: " << e->name << ": " << e->value );

    switch (e->id) {

    /** \par RFC 2616 sect 13.5.1 - Hop-by-Hop headers which Squid should not pass on. */

    case Http::HdrType::PROXY_AUTHORIZATION:
        /** \par Proxy-Authorization:
         * Only pass on proxy authentication to peers for which
         * authentication forwarding is explicitly enabled
         */
        if (!flags.toOrigin && request->peer_login &&
                (strcmp(request->peer_login, "PASS") == 0 ||
                 strcmp(request->peer_login, "PROXYPASS") == 0 ||
                 strcmp(request->peer_login, "PASSTHRU") == 0)) {
            hdr_out->addEntry(e->clone());
        }
        break;

    /** \par RFC 2616 sect 13.5.1 - Hop-by-Hop headers which Squid does not pass on. */

    case Http::HdrType::CONNECTION:          /** \par Connection: */
    case Http::HdrType::TE:                  /** \par TE: */
    case Http::HdrType::KEEP_ALIVE:          /** \par Keep-Alive: */
    case Http::HdrType::PROXY_AUTHENTICATE:  /** \par Proxy-Authenticate: */
    case Http::HdrType::TRAILER:             /** \par Trailer: */
    case Http::HdrType::TRANSFER_ENCODING:   /** \par Transfer-Encoding: */
        break;

    /// \par Upgrade is hop-by-hop but forwardUpgrade() may send a filtered one
    case Http::HdrType::UPGRADE:
        break;

    /** \par OTHER headers I haven't bothered to track down yet. */

    case Http::HdrType::AUTHORIZATION:
        /** \par WWW-Authorization:
         * Pass on WWW authentication */

        if (!flags.toOriginPeer()) {
            hdr_out->addEntry(e->clone());
        } else {
            /** \note Assume that talking to a cache_peer originserver makes
             * us a reverse proxy and only forward authentication if enabled
             * (see also httpFixupAuthentication for special cases)
             */
            if (request->peer_login &&
                    (strcmp(request->peer_login, "PASS") == 0 ||
                     strcmp(request->peer_login, "PASSTHRU") == 0 ||
                     strcmp(request->peer_login, "PROXYPASS") == 0)) {
                hdr_out->addEntry(e->clone());
            }
        }

        break;

    case Http::HdrType::HOST:
        /** \par Host:
         * Normally Squid rewrites the Host: header.
         * However, there is one case when we don't: If the URL
         * went through our redirector and the admin configured
         * 'redir_rewrites_host' to be off.
         */
        if (request->peer_domain)
            hdr_out->putStr(Http::HdrType::HOST, request->peer_domain);
        else if (request->flags.redirected && !Config.onoff.redir_rewrites_host)
            hdr_out->addEntry(e->clone());
        else {
            SBuf authority = request->url.authority();
            hdr_out->putStr(Http::HdrType::HOST, authority.c_str());
        }

        break;

    case Http::HdrType::IF_MODIFIED_SINCE:
        /** \par If-Modified-Since:
         * append unless we added our own,
         * but only if cache_miss_revalidate is enabled, or
         *  the request is not cacheable, or
         *  the request contains authentication credentials.
         * \note at most one client's If-Modified-Since header can pass through
         */
        // XXX: need to check and cleanup the auth case so cacheable auth requests get cached.
        if (hdr_out->has(Http::HdrType::IF_MODIFIED_SINCE))
            break;
        else if (Config.onoff.cache_miss_revalidate || !request->flags.cachable || request->flags.auth)
            hdr_out->addEntry(e->clone());
        break;

    case Http::HdrType::IF_NONE_MATCH:
        /** \par If-None-Match:
         * append if the wildcard '*' special case value is present, or
         *   cache_miss_revalidate is disabled, or
         *   the request is not cacheable in this proxy, or
         *   the request contains authentication credentials.
         * \note this header lists a set of responses for the server to elide sending. Squid added values are extending that set.
         */
        // XXX: need to check and cleanup the auth case so cacheable auth requests get cached.
        if (hdr_out->hasListMember(Http::HdrType::IF_MATCH, "*", ',') || Config.onoff.cache_miss_revalidate || !request->flags.cachable || request->flags.auth)
            hdr_out->addEntry(e->clone());
        break;

    case Http::HdrType::MAX_FORWARDS:
        /** \par Max-Forwards:
         * pass only on TRACE or OPTIONS requests */
        if (request->method == Http::METHOD_TRACE || request->method == Http::METHOD_OPTIONS) {
            const int64_t hops = e->getInt64();

            if (hops > 0)
                hdr_out->putInt64(Http::HdrType::MAX_FORWARDS, hops - 1);
        }

        break;

    case Http::HdrType::VIA:
        /** \par Via:
         * If Via is disabled then forward any received header as-is.
         * Otherwise leave for explicit updated addition later. */

        if (!Config.onoff.via)
            hdr_out->addEntry(e->clone());

        break;

    case Http::HdrType::RANGE:

    case Http::HdrType::IF_RANGE:

    case Http::HdrType::REQUEST_RANGE:
        /** \par Range:, If-Range:, Request-Range:
         * Only pass if we accept ranges */
        if (!we_do_ranges)
            hdr_out->addEntry(e->clone());

        break;

    case Http::HdrType::PROXY_CONNECTION: // SHOULD ignore. But doing so breaks things.
        break;

    case Http::HdrType::CONTENT_LENGTH:
        // pass through unless we chunk; also, keeping this away from default
        // prevents request smuggling via Connection: Content-Length tricks
        if (!flags.chunked_request)
            hdr_out->addEntry(e->clone());
        break;

    case Http::HdrType::X_FORWARDED_FOR:

    case Http::HdrType::CACHE_CONTROL:
        /** \par X-Forwarded-For:, Cache-Control:
         * handled specially by Squid, so leave off for now.
         * append these after the loop if needed */
        break;

    case Http::HdrType::FRONT_END_HTTPS:
        /** \par Front-End-Https:
         * Pass thru only if peer is configured with front-end-https */
        if (!flags.front_end_https)
            hdr_out->addEntry(e->clone());

        break;

    default:
        /** \par default.
         * pass on all other header fields
         * which are NOT listed by the special Connection: header. */
        if (strConnection.size()>0 && strListIsMember(&strConnection, e->name, ',')) {
            debugs(11, 2, "'" << e->name << "' header cropped by Connection: definition");
            return;
        }

        hdr_out->addEntry(e->clone());
    }
}

bool
HttpStateData::decideIfWeDoRanges (HttpRequest * request)
{
    bool result = true;
    /* decide if we want to do Ranges ourselves
     * and fetch the whole object now)
     * We want to handle Ranges ourselves iff
     *    - we can actually parse client Range specs
     *    - the specs are expected to be simple enough (e.g. no out-of-order ranges)
     *    - reply will be cachable
     * (If the reply will be uncachable we have to throw it away after
     *  serving this request, so it is better to forward ranges to
     *  the server and fetch only the requested content)
     */

    int64_t roffLimit = request->getRangeOffsetLimit();

    if (!request->range || !request->flags.cachable
            || request->range->offsetLimitExceeded(roffLimit) || request->flags.connectionAuth)
        result = false;

    debugs(11, 8, "decideIfWeDoRanges: range specs: " <<
           request->range << ", cachable: " <<
           request->flags.cachable << "; we_do_ranges: " << result);

    return result;
}

/* build request prefix and append it to a given MemBuf;
 * return the length of the prefix */
mb_size_t
HttpStateData::buildRequestPrefix(MemBuf * mb)
{
    const int offset = mb->size;
    /* Uses a local httpver variable to print the HTTP label
     * since the HttpRequest may have an older version label.
     * XXX: This could create protocol bugs as the headers sent and
     * flow control should all be based on the HttpRequest version
     * not the one we are sending. Needs checking.
     */
    const AnyP::ProtocolVersion httpver = Http::ProtocolVersion();
    const SBuf url(flags.toOrigin ? request->url.path() : request->effectiveRequestUri());
    mb->appendf(SQUIDSBUFPH " " SQUIDSBUFPH " %s/%d.%d\r\n",
                SQUIDSBUFPRINT(request->method.image()),
                SQUIDSBUFPRINT(url),
                AnyP::ProtocolType_str[httpver.protocol],
                httpver.major,httpver.minor);
    /* build and pack headers */
    {
        HttpHeader hdr(hoRequest);
        forwardUpgrade(hdr); // before httpBuildRequestHeader() for CONNECTION
        httpBuildRequestHeader(request.getRaw(), entry, fwd->al, &hdr, flags);

        if (request->flags.pinned && request->flags.connectionAuth)
            request->flags.authSent = true;
        else if (hdr.has(Http::HdrType::AUTHORIZATION))
            request->flags.authSent = true;

        // The late placement of this check supports reply_header_add mangling,
        // but also complicates optimizing upgradeHeaderOut-like lookups.
        if (hdr.has(Http::HdrType::UPGRADE)) {
            assert(!upgradeHeaderOut);
            upgradeHeaderOut = new String(hdr.getList(Http::HdrType::UPGRADE));
        }

        hdr.packInto(mb);
        hdr.clean();
    }
    /* append header terminator */
    mb->append(crlf, 2);
    return mb->size - offset;
}

/* This will be called when connect completes. Write request. */
bool
HttpStateData::sendRequest()
{
    MemBuf mb;

    debugs(11, 5, serverConnection << ", request " << request << ", this " << this << ".");

    if (!Comm::IsConnOpen(serverConnection)) {
        debugs(11,3, "cannot send request to closing " << serverConnection);
        assert(closeHandler != nullptr);
        return false;
    }

    typedef CommCbMemFunT<HttpStateData, CommTimeoutCbParams> TimeoutDialer;
    AsyncCall::Pointer timeoutCall =  JobCallback(11, 5,
                                      TimeoutDialer, this, HttpStateData::httpTimeout);
    commSetConnTimeout(serverConnection, Config.Timeout.lifetime, timeoutCall);
    flags.do_next_read = true;
    maybeReadVirginBody();

    if (request->body_pipe != nullptr) {
        if (!startRequestBodyFlow()) // register to receive body data
            return false;
        typedef CommCbMemFunT<HttpStateData, CommIoCbParams> Dialer;
        requestSender = JobCallback(11,5,
                                    Dialer, this, HttpStateData::sentRequestBody);

        Must(!flags.chunked_request);
        // use chunked encoding if we do not know the length
        if (request->content_length < 0)
            flags.chunked_request = true;
    } else {
        assert(!requestBodySource);
        typedef CommCbMemFunT<HttpStateData, CommIoCbParams> Dialer;
        requestSender = JobCallback(11,5,
                                    Dialer, this,  HttpStateData::wroteLast);
    }

    /*
     * Is keep-alive okay for all request methods?
     */
    if (request->flags.mustKeepalive)
        flags.keepalive = true;
    else if (request->flags.pinned)
        flags.keepalive = request->persistent();
    else if (!Config.onoff.server_pconns)
        flags.keepalive = false;
    else if (flags.tunneling)
        // tunneled non pinned bumped requests must not keepalive
        flags.keepalive = !request->flags.sslBumped;
    else if (_peer == nullptr)
        flags.keepalive = true;
    else if (_peer->stats.n_keepalives_sent < 10)
        flags.keepalive = true;
    else if ((double) _peer->stats.n_keepalives_recv /
             (double) _peer->stats.n_keepalives_sent > 0.50)
        flags.keepalive = true;

    if (_peer && !flags.tunneling) {
        /*The old code here was
          if (neighborType(_peer, request->url) == PEER_SIBLING && ...
          which is equivalent to:
          if (neighborType(_peer, URL()) == PEER_SIBLING && ...
          or better:
          if (((_peer->type == PEER_MULTICAST && p->options.mcast_siblings) ||
                 _peer->type == PEER_SIBLINGS ) && _peer->options.allow_miss)
               flags.only_if_cached = 1;

           But I suppose it was a bug
         */
        if (neighborType(_peer, request->url) == PEER_SIBLING && !_peer->options.allow_miss)
            flags.only_if_cached = true;

        flags.front_end_https = _peer->front_end_https;
    }

    mb.init();
    request->peer_host=_peer?_peer->host:nullptr;
    buildRequestPrefix(&mb);

    debugs(11, 2, "HTTP Server " << serverConnection);
    debugs(11, 2, "HTTP Server REQUEST:\n---------\n" << mb.buf << "\n----------");

    Comm::Write(serverConnection, &mb, requestSender);
    return true;
}

bool
HttpStateData::getMoreRequestBody(MemBuf &buf)
{
    // parent's implementation can handle the no-encoding case
    if (!flags.chunked_request)
        return Client::getMoreRequestBody(buf);

    MemBuf raw;

    Must(requestBodySource != nullptr);
    if (!requestBodySource->getMoreData(raw))
        return false; // no request body bytes to chunk yet

    // optimization: pre-allocate buffer size that should be enough
    const mb_size_t rawDataSize = raw.contentSize();
    // we may need to send: hex-chunk-size CRLF raw-data CRLF last-chunk
    buf.init(16 + 2 + rawDataSize + 2 + 5, raw.max_capacity);

    buf.appendf("%x\r\n", static_cast<unsigned int>(rawDataSize));
    buf.append(raw.content(), rawDataSize);
    buf.append("\r\n", 2);

    Must(rawDataSize > 0); // we did not accidentally created last-chunk above

    // Do not send last-chunk unless we successfully received everything
    if (receivedWholeRequestBody) {
        Must(!flags.sentLastChunk);
        flags.sentLastChunk = true;
        buf.append("0\r\n\r\n", 5);
    }

    return true;
}

void
httpStart(FwdState *fwd)
{
    debugs(11, 3, fwd->request->method << ' ' << fwd->entry->url());
    AsyncJob::Start(new HttpStateData(fwd));
}

void
HttpStateData::start()
{
    if (!sendRequest()) {
        debugs(11, 3, "httpStart: aborted");
        mustStop("HttpStateData::start failed");
        return;
    }

    ++ statCounter.server.all.requests;
    ++ statCounter.server.http.requests;

    /*
     * We used to set the read timeout here, but not any more.
     * Now its set in httpSendComplete() after the full request,
     * including request body, has been written to the server.
     */
}

/// if broken posts are enabled for the request, try to fix and return true
bool
HttpStateData::finishingBrokenPost()
{
#if USE_HTTP_VIOLATIONS
    if (!Config.accessList.brokenPosts) {
        debugs(11, 5, "No brokenPosts list");
        return false;
    }

    ACLFilledChecklist ch(Config.accessList.brokenPosts, originalRequest().getRaw());
    ch.al = fwd->al;
    ch.syncAle(originalRequest().getRaw(), nullptr);
    if (!ch.fastCheck().allowed()) {
        debugs(11, 5, "didn't match brokenPosts");
        return false;
    }

    if (!Comm::IsConnOpen(serverConnection)) {
        debugs(11, 3, "ignoring broken POST for closed " << serverConnection);
        assert(closeHandler != nullptr);
        return true; // prevent caller from proceeding as if nothing happened
    }

    debugs(11, 3, "finishingBrokenPost: fixing broken POST");
    typedef CommCbMemFunT<HttpStateData, CommIoCbParams> Dialer;
    requestSender = JobCallback(11,5,
                                Dialer, this, HttpStateData::wroteLast);
    Comm::Write(serverConnection, "\r\n", 2, requestSender, nullptr);
    return true;
#else
    return false;
#endif /* USE_HTTP_VIOLATIONS */
}

/// if needed, write last-chunk to end the request body and return true
bool
HttpStateData::finishingChunkedRequest()
{
    if (flags.sentLastChunk) {
        debugs(11, 5, "already sent last-chunk");
        return false;
    }

    Must(receivedWholeRequestBody); // or we should not be sending last-chunk
    flags.sentLastChunk = true;

    typedef CommCbMemFunT<HttpStateData, CommIoCbParams> Dialer;
    requestSender = JobCallback(11,5, Dialer, this, HttpStateData::wroteLast);
    Comm::Write(serverConnection, "0\r\n\r\n", 5, requestSender, nullptr);
    return true;
}

void
HttpStateData::doneSendingRequestBody()
{
    Client::doneSendingRequestBody();
    debugs(11,5, serverConnection);

    // do we need to write something after the last body byte?
    if (flags.chunked_request && finishingChunkedRequest())
        return;
    if (!flags.chunked_request && finishingBrokenPost())
        return;

    sendComplete();
}

// more origin request body data is available
void
HttpStateData::handleMoreRequestBodyAvailable()
{
    if (eof || !Comm::IsConnOpen(serverConnection)) {
        // XXX: we should check this condition in other callbacks then!
        // TODO: Check whether this can actually happen: We should unsubscribe
        // as a body consumer when the above condition(s) are detected.
        debugs(11, DBG_IMPORTANT, "Transaction aborted while reading HTTP body");
        return;
    }

    assert(requestBodySource != nullptr);

    if (requestBodySource->buf().hasContent()) {
        // XXX: why does not this trigger a debug message on every request?

        if (flags.headers_parsed && !flags.abuse_detected) {
            flags.abuse_detected = true;
            debugs(11, DBG_IMPORTANT, "http handleMoreRequestBodyAvailable: Likely proxy abuse detected '" << request->client_addr << "' -> '" << entry->url() << "'" );

            if (virginReply()->sline.status() == Http::scInvalidHeader) {
                closeServer();
                mustStop("HttpStateData::handleMoreRequestBodyAvailable");
                return;
            }
        }
    }

    HttpStateData::handleMoreRequestBodyAvailable();
}

// premature end of the request body
void
HttpStateData::handleRequestBodyProducerAborted()
{
    Client::handleRequestBodyProducerAborted();
    if (entry->isEmpty()) {
        debugs(11, 3, "request body aborted: " << serverConnection);
        // We usually get here when ICAP REQMOD aborts during body processing.
        // We might also get here if client-side aborts, but then our response
        // should not matter because either client-side will provide its own or
        // there will be no response at all (e.g., if the the client has left).
        const auto err = new ErrorState(ERR_ICAP_FAILURE, Http::scInternalServerError, fwd->request, fwd->al);
        static const auto d = MakeNamedErrorDetail("SRV_REQMOD_REQ_BODY");
        err->detailError(d);
        fwd->fail(err);
    }

    abortTransaction("request body producer aborted");
}

// called when we wrote request headers(!) or a part of the body
void
HttpStateData::sentRequestBody(const CommIoCbParams &io)
{
    if (io.size > 0)
        statCounter.server.http.kbytes_out += io.size;

    Client::sentRequestBody(io);
}

void
HttpStateData::abortAll(const char *reason)
{
    debugs(11,5, "aborting transaction for " << reason <<
           "; " << serverConnection << ", this " << this);
    mustStop(reason);
}

HttpStateData::ReuseDecision::ReuseDecision(const StoreEntry *e, const Http::StatusCode code)
    : answer(HttpStateData::ReuseDecision::reuseNot), reason(nullptr), entry(e), statusCode(code) {}

HttpStateData::ReuseDecision::Answers
HttpStateData::ReuseDecision::make(const HttpStateData::ReuseDecision::Answers ans, const char *why)
{
    answer = ans;
    reason = why;
    return answer;
}

std::ostream &operator <<(std::ostream &os, const HttpStateData::ReuseDecision &d)
{
    static const char *ReuseMessages[] = {
        "do not cache and do not share", // reuseNot
        "cache positively and share", // cachePositively
        "cache negatively and share", // cacheNegatively
        "do not cache but share" // doNotCacheButShare
    };

    assert(d.answer >= HttpStateData::ReuseDecision::reuseNot &&
           d.answer <= HttpStateData::ReuseDecision::doNotCacheButShare);
    return os << ReuseMessages[d.answer] << " because " << d.reason <<
           "; HTTP status " << d.statusCode << " " << *(d.entry);
}
<|MERGE_RESOLUTION|>--- conflicted
+++ resolved
@@ -1861,11 +1861,7 @@
      */
     if (!we_do_ranges && request->multipartRangeRequest()) {
         /* don't cache the result */
-<<<<<<< HEAD
-        request->flags.missCachingDecision = false; // may overwrite an earlier decision
-=======
         request->flags.cachable.veto();
->>>>>>> 05ba40fc
         /* pretend it's not a range request */
         request->ignoreRange("want to request the whole object");
         request->flags.isRanged = false;
@@ -2272,7 +2268,7 @@
 
     int64_t roffLimit = request->getRangeOffsetLimit();
 
-    if (!request->range || !request->flags.cachable
+    if (nullptr == request->range || !request->flags.cachable
             || request->range->offsetLimitExceeded(roffLimit) || request->flags.connectionAuth)
         result = false;
 
