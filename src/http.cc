
/*
 * $Id$
 *
 * DEBUG: section 11    Hypertext Transfer Protocol (HTTP)
 * AUTHOR: Harvest Derived
 *
 * SQUID Web Proxy Cache          http://www.squid-cache.org/
 * ----------------------------------------------------------
 *
 *  Squid is the result of efforts by numerous individuals from
 *  the Internet community; see the CONTRIBUTORS file for full
 *  details.   Many organizations have provided support for Squid's
 *  development; see the SPONSORS file for full details.  Squid is
 *  Copyrighted (C) 2001 by the Regents of the University of
 *  California; see the COPYRIGHT file for full details.  Squid
 *  incorporates software developed and/or copyrighted by other
 *  sources; see the CREDITS file for full details.
 *
 *  This program is free software; you can redistribute it and/or modify
 *  it under the terms of the GNU General Public License as published by
 *  the Free Software Foundation; either version 2 of the License, or
 *  (at your option) any later version.
 *
 *  This program is distributed in the hope that it will be useful,
 *  but WITHOUT ANY WARRANTY; without even the implied warranty of
 *  MERCHANTABILITY or FITNESS FOR A PARTICULAR PURPOSE.  See the
 *  GNU General Public License for more details.
 *
 *  You should have received a copy of the GNU General Public License
 *  along with this program; if not, write to the Free Software
 *  Foundation, Inc., 59 Temple Place, Suite 330, Boston, MA 02111, USA.
 *
 */

/*
 * Anonymizing patch by lutz@as-node.jena.thur.de
 * have a look into http-anon.c to get more informations.
 */

#include "squid.h"

#include "acl/FilledChecklist.h"
#include "auth/UserRequest.h"
#include "base/AsyncJobCalls.h"
#include "base/TextException.h"
#include "comm/Connection.h"
#if DELAY_POOLS
#include "DelayPools.h"
#endif
#include "errorpage.h"
#include "fde.h"
#include "http.h"
#include "HttpControlMsg.h"
#include "HttpHdrContRange.h"
#include "HttpHdrSc.h"
#include "HttpHdrScTarget.h"
#include "HttpReply.h"
#include "HttpRequest.h"
#include "MemBuf.h"
#include "MemObject.h"
#include "protos.h"
#include "rfc1738.h"
#include "SquidTime.h"
#include "Store.h"


#define SQUID_ENTER_THROWING_CODE() try {
#define SQUID_EXIT_THROWING_CODE(status) \
  	status = true; \
    } \
    catch (const std::exception &e) { \
	debugs (11, 1, "Exception error:" << e.what()); \
	status = false; \
    }

CBDATA_CLASS_INIT(HttpStateData);

static const char *const crlf = "\r\n";

static void httpMaybeRemovePublic(StoreEntry *, http_status);
static void copyOneHeaderFromClientsideRequestToUpstreamRequest(const HttpHeaderEntry *e, const String strConnection, HttpRequest * request, const HttpRequest * orig_request,
        HttpHeader * hdr_out, const int we_do_ranges, const http_state_flags);

HttpStateData::HttpStateData(FwdState *theFwdState) : AsyncJob("HttpStateData"), ServerStateData(theFwdState),
        lastChunk(0), header_bytes_read(0), reply_bytes_read(0),
        body_bytes_truncated(0), httpChunkDecoder(NULL)
{
    debugs(11,5,HERE << "HttpStateData " << this << " created");
    ignoreCacheControl = false;
    surrogateNoStore = false;
    serverConnection = fwd->serverConnection();
    readBuf = new MemBuf;
    readBuf->init();
    orig_request = HTTPMSGLOCK(fwd->request);

    // reset peer response time stats for %<pt
    orig_request->hier.peer_http_request_sent.tv_sec = 0;
    orig_request->hier.peer_http_request_sent.tv_usec = 0;

    if (fwd->serverConnection() != NULL)
        _peer = cbdataReference(fwd->serverConnection()->getPeer());         /* might be NULL */

    if (_peer) {
        const char *url;

        if (_peer->options.originserver)
            url = orig_request->urlpath.termedBuf();
        else
            url = entry->url();

        HttpRequest * proxy_req = new HttpRequest(orig_request->method, orig_request->protocol, url);

        proxy_req->SetHost(_peer->host);

        proxy_req->port = _peer->http_port;

        proxy_req->flags = orig_request->flags;

        proxy_req->lastmod = orig_request->lastmod;

        proxy_req->flags.proxying = 1;

        HTTPMSGUNLOCK(request);

        request = HTTPMSGLOCK(proxy_req);

        /*
         * This NEIGHBOR_PROXY_ONLY check probably shouldn't be here.
         * We might end up getting the object from somewhere else if,
         * for example, the request to this neighbor fails.
         */
        if (_peer->options.proxy_only)
            entry->releaseRequest();

#if DELAY_POOLS

        entry->setNoDelay(_peer->options.no_delay);

#endif
    }

    /*
     * register the handler to free HTTP state data when the FD closes
     */
    typedef CommCbMemFunT<HttpStateData, CommCloseCbParams> Dialer;
    closeHandler = JobCallback(9, 5, Dialer, this, HttpStateData::httpStateConnClosed);
    comm_add_close_handler(serverConnection->fd, closeHandler);
}

HttpStateData::~HttpStateData()
{
    /*
     * don't forget that ~ServerStateData() gets called automatically
     */

    if (!readBuf->isNull())
        readBuf->clean();

    delete readBuf;

    if (httpChunkDecoder)
        delete httpChunkDecoder;

    HTTPMSGUNLOCK(orig_request);

    cbdataReferenceDone(_peer);

    debugs(11,5, HERE << "HttpStateData " << this << " destroyed; " << serverConnection);
}

const Comm::ConnectionPointer &
HttpStateData::dataDescriptor() const
{
    return serverConnection;
}

/*
static void
httpStateFree(int fd, void *data)
{
    HttpStateData *httpState = static_cast<HttpStateData *>(data);
    debugs(11, 5, "httpStateFree: FD " << fd << ", httpState=" << data);
    delete httpState;
}*/

void
HttpStateData::httpStateConnClosed(const CommCloseCbParams &params)
{
    debugs(11, 5, "httpStateFree: FD " << params.fd << ", httpState=" << params.data);
    deleteThis("HttpStateData::httpStateConnClosed");
}

int
httpCachable(const HttpRequestMethod& method)
{
    /* GET and HEAD are cachable. Others are not. */

    // TODO: replase to HttpRequestMethod::isCachable() ?
    if (method != METHOD_GET && method != METHOD_HEAD)
        return 0;

    /* else cachable */
    return 1;
}

void
HttpStateData::httpTimeout(const CommTimeoutCbParams &params)
{
    debugs(11, 4, HERE << serverConnection << ": '" << entry->url() << "'" );

    if (entry->store_status == STORE_PENDING) {
        fwd->fail(errorCon(ERR_READ_TIMEOUT, HTTP_GATEWAY_TIMEOUT, fwd->request));
    }

    serverConnection->close();
}

static void
httpMaybeRemovePublic(StoreEntry * e, http_status status)
{
    int remove = 0;
    int forbidden = 0;
    StoreEntry *pe;

    if (!EBIT_TEST(e->flags, KEY_PRIVATE))
        return;

    switch (status) {

    case HTTP_OK:

    case HTTP_NON_AUTHORITATIVE_INFORMATION:

    case HTTP_MULTIPLE_CHOICES:

    case HTTP_MOVED_PERMANENTLY:

    case HTTP_MOVED_TEMPORARILY:

    case HTTP_GONE:

    case HTTP_NOT_FOUND:
        remove = 1;

        break;

    case HTTP_FORBIDDEN:

    case HTTP_METHOD_NOT_ALLOWED:
        forbidden = 1;

        break;

#if WORK_IN_PROGRESS

    case HTTP_UNAUTHORIZED:
        forbidden = 1;

        break;

#endif

    default:
#if QUESTIONABLE
        /*
         * Any 2xx response should eject previously cached entities...
         */

        if (status >= 200 && status < 300)
            remove = 1;

#endif

        break;
    }

    if (!remove && !forbidden)
        return;

    assert(e->mem_obj);

    if (e->mem_obj->request)
        pe = storeGetPublicByRequest(e->mem_obj->request);
    else
        pe = storeGetPublic(e->mem_obj->url, e->mem_obj->method);

    if (pe != NULL) {
        assert(e != pe);
#if USE_HTCP
        neighborsHtcpClear(e, NULL, e->mem_obj->request, e->mem_obj->method, HTCP_CLR_INVALIDATION);
#endif
        pe->release();
    }

    /** \par
     * Also remove any cached HEAD response in case the object has
     * changed.
     */
    if (e->mem_obj->request)
        pe = storeGetPublicByRequestMethod(e->mem_obj->request, METHOD_HEAD);
    else
        pe = storeGetPublic(e->mem_obj->url, METHOD_HEAD);

    if (pe != NULL) {
        assert(e != pe);
#if USE_HTCP
        neighborsHtcpClear(e, NULL, e->mem_obj->request, HttpRequestMethod(METHOD_HEAD), HTCP_CLR_INVALIDATION);
#endif
        pe->release();
    }
}

void
HttpStateData::processSurrogateControl(HttpReply *reply)
{
    if (request->flags.accelerated && reply->surrogate_control) {
        HttpHdrScTarget *sctusable = httpHdrScGetMergedTarget(reply->surrogate_control, Config.Accel.surrogate_id);

        if (sctusable) {
            if (EBIT_TEST(sctusable->mask, SC_NO_STORE) ||
                    (Config.onoff.surrogate_is_remote
                     && EBIT_TEST(sctusable->mask, SC_NO_STORE_REMOTE))) {
                surrogateNoStore = true;
                entry->makePrivate();
            }

            /* The HttpHeader logic cannot tell if the header it's parsing is a reply to an
             * accelerated request or not...
             * Still, this is an abstraction breach. - RC
             */
            if (sctusable->max_age != -1) {
                if (sctusable->max_age < sctusable->max_stale)
                    reply->expires = reply->date + sctusable->max_age;
                else
                    reply->expires = reply->date + sctusable->max_stale;

                /* And update the timestamps */
                entry->timestampsSet();
            }

            /* We ignore cache-control directives as per the Surrogate specification */
            ignoreCacheControl = true;

            httpHdrScTargetDestroy(sctusable);
        }
    }
}

int
HttpStateData::cacheableReply()
{
    HttpReply const *rep = finalReply();
    HttpHeader const *hdr = &rep->header;
    const int cc_mask = (rep->cache_control) ? rep->cache_control->mask : 0;
    const char *v;
#if USE_HTTP_VIOLATIONS

    const refresh_t *R = NULL;

    /* This strange looking define first looks up the refresh pattern
     * and then checks if the specified flag is set. The main purpose
     * of this is to simplify the refresh pattern lookup and USE_HTTP_VIOLATIONS
     * condition
     */
#define REFRESH_OVERRIDE(flag) \
    ((R = (R ? R : refreshLimits(entry->mem_obj->url))) , \
    (R && R->flags.flag))
#else
#define REFRESH_OVERRIDE(flag) 0
#endif

    if (surrogateNoStore)
        return 0;

    if (!ignoreCacheControl) {
        if (EBIT_TEST(cc_mask, CC_PRIVATE)) {
            if (!REFRESH_OVERRIDE(ignore_private))
                return 0;
        }

        if (EBIT_TEST(cc_mask, CC_NO_CACHE)) {
            if (!REFRESH_OVERRIDE(ignore_no_cache))
                return 0;
        }

        if (EBIT_TEST(cc_mask, CC_NO_STORE)) {
            if (!REFRESH_OVERRIDE(ignore_no_store))
                return 0;
        }
    }

    if (request->flags.auth || request->flags.auth_sent) {
        /*
         * Responses to requests with authorization may be cached
         * only if a Cache-Control: public reply header is present.
         * RFC 2068, sec 14.9.4
         */

        if (!EBIT_TEST(cc_mask, CC_PUBLIC)) {
            if (!REFRESH_OVERRIDE(ignore_auth))
                return 0;
        }
    }

    /* Pragma: no-cache in _replies_ is not documented in HTTP,
     * but servers like "Active Imaging Webcast/2.0" sure do use it */
    if (hdr->has(HDR_PRAGMA)) {
        String s = hdr->getList(HDR_PRAGMA);
        const int no_cache = strListIsMember(&s, "no-cache", ',');
        s.clean();

        if (no_cache) {
            if (!REFRESH_OVERRIDE(ignore_no_cache))
                return 0;
        }
    }

    /*
     * The "multipart/x-mixed-replace" content type is used for
     * continuous push replies.  These are generally dynamic and
     * probably should not be cachable
     */
    if ((v = hdr->getStr(HDR_CONTENT_TYPE)))
        if (!strncasecmp(v, "multipart/x-mixed-replace", 25))
            return 0;

    switch (rep->sline.status) {
        /* Responses that are cacheable */

    case HTTP_OK:

    case HTTP_NON_AUTHORITATIVE_INFORMATION:

    case HTTP_MULTIPLE_CHOICES:

    case HTTP_MOVED_PERMANENTLY:

    case HTTP_GONE:
        /*
         * Don't cache objects that need to be refreshed on next request,
         * unless we know how to refresh it.
         */

        if (!refreshIsCachable(entry) && !REFRESH_OVERRIDE(store_stale)) {
            debugs(22, 3, "refreshIsCachable() returned non-cacheable..");
            return 0;
        } else
            return 1;

        /* NOTREACHED */
        break;

        /* Responses that only are cacheable if the server says so */

    case HTTP_MOVED_TEMPORARILY:
    case HTTP_TEMPORARY_REDIRECT:
        if (rep->expires > rep->date && rep->date > 0)
            return 1;
        else
            return 0;

        /* NOTREACHED */
        break;

        /* Errors can be negatively cached */

    case HTTP_NO_CONTENT:

    case HTTP_USE_PROXY:

    case HTTP_BAD_REQUEST:

    case HTTP_FORBIDDEN:

    case HTTP_NOT_FOUND:

    case HTTP_METHOD_NOT_ALLOWED:

    case HTTP_REQUEST_URI_TOO_LARGE:

    case HTTP_INTERNAL_SERVER_ERROR:

    case HTTP_NOT_IMPLEMENTED:

    case HTTP_BAD_GATEWAY:

    case HTTP_SERVICE_UNAVAILABLE:

    case HTTP_GATEWAY_TIMEOUT:
        return -1;

        /* NOTREACHED */
        break;

        /* Some responses can never be cached */

    case HTTP_PARTIAL_CONTENT:	/* Not yet supported */

    case HTTP_SEE_OTHER:

    case HTTP_NOT_MODIFIED:

    case HTTP_UNAUTHORIZED:

    case HTTP_PROXY_AUTHENTICATION_REQUIRED:

    case HTTP_INVALID_HEADER:	/* Squid header parsing error */

    case HTTP_HEADER_TOO_LARGE:

    case HTTP_PAYMENT_REQUIRED:
    case HTTP_NOT_ACCEPTABLE:
    case HTTP_REQUEST_TIMEOUT:
    case HTTP_CONFLICT:
    case HTTP_LENGTH_REQUIRED:
    case HTTP_PRECONDITION_FAILED:
    case HTTP_REQUEST_ENTITY_TOO_LARGE:
    case HTTP_UNSUPPORTED_MEDIA_TYPE:
    case HTTP_UNPROCESSABLE_ENTITY:
    case HTTP_LOCKED:
    case HTTP_FAILED_DEPENDENCY:
    case HTTP_INSUFFICIENT_STORAGE:
    case HTTP_REQUESTED_RANGE_NOT_SATISFIABLE:
    case HTTP_EXPECTATION_FAILED:

        return 0;

    default:
        /* RFC 2616 section 6.1.1: an unrecognized response MUST NOT be cached. */
        debugs (11, 3, HERE << "Unknown HTTP status code " << rep->sline.status << ". Not cacheable.");

        return 0;

        /* NOTREACHED */
        break;
    }

    /* NOTREACHED */
}

/*
 * For Vary, store the relevant request headers as
 * virtual headers in the reply
 * Returns false if the variance cannot be stored
 */
const char *
httpMakeVaryMark(HttpRequest * request, HttpReply const * reply)
{
    String vary, hdr;
    const char *pos = NULL;
    const char *item;
    const char *value;
    int ilen;
    static String vstr;

    vstr.clean();
    vary = reply->header.getList(HDR_VARY);

    while (strListGetItem(&vary, ',', &item, &ilen, &pos)) {
        char *name = (char *)xmalloc(ilen + 1);
        xstrncpy(name, item, ilen + 1);
        Tolower(name);

        if (strcmp(name, "*") == 0) {
            /* Can not handle "Vary: *" withtout ETag support */
            safe_free(name);
            vstr.clean();
            break;
        }

        strListAdd(&vstr, name, ',');
        hdr = request->header.getByName(name);
        safe_free(name);
        value = hdr.termedBuf();

        if (value) {
            value = rfc1738_escape_part(value);
            vstr.append("=\"", 2);
            vstr.append(value);
            vstr.append("\"", 1);
        }

        hdr.clean();
    }

    vary.clean();
#if X_ACCELERATOR_VARY

    pos = NULL;
    vary = reply->header.getList(HDR_X_ACCELERATOR_VARY);

    while (strListGetItem(&vary, ',', &item, &ilen, &pos)) {
        char *name = (char *)xmalloc(ilen + 1);
        xstrncpy(name, item, ilen + 1);
        Tolower(name);
        strListAdd(&vstr, name, ',');
        hdr = request->header.getByName(name);
        safe_free(name);
        value = hdr.termedBuf();

        if (value) {
            value = rfc1738_escape_part(value);
            vstr.append("=\"", 2);
            vstr.append(value);
            vstr.append("\"", 1);
        }

        hdr.clean();
    }

    vary.clean();
#endif

    debugs(11, 3, "httpMakeVaryMark: " << vstr);
    return vstr.termedBuf();
}

void
HttpStateData::keepaliveAccounting(HttpReply *reply)
{
    if (flags.keepalive)
        if (_peer)
            _peer->stats.n_keepalives_sent++;

    if (reply->keep_alive) {
        if (_peer)
            _peer->stats.n_keepalives_recv++;

        if (Config.onoff.detect_broken_server_pconns
                && reply->bodySize(request->method) == -1 && !flags.chunked) {
            debugs(11, 1, "keepaliveAccounting: Impossible keep-alive header from '" << entry->url() << "'" );
            // debugs(11, 2, "GOT HTTP REPLY HDR:\n---------\n" << readBuf->content() << "\n----------" );
            flags.keepalive_broken = 1;
        }
    }
}

void
HttpStateData::checkDateSkew(HttpReply *reply)
{
    if (reply->date > -1 && !_peer) {
        int skew = abs((int)(reply->date - squid_curtime));

        if (skew > 86400)
            debugs(11, 3, "" << request->GetHost() << "'s clock is skewed by " << skew << " seconds!");
    }
}

/**
 * This creates the error page itself.. its likely
 * that the forward ported reply header max size patch
 * generates non http conformant error pages - in which
 * case the errors where should be 'BAD_GATEWAY' etc
 */
void
HttpStateData::processReplyHeader()
{
    /** Creates a blank header. If this routine is made incremental, this will not do */

    /* NP: all exit points to this function MUST call ctx_exit(ctx) */
    Ctx ctx = ctx_enter(entry->mem_obj->url);

    debugs(11, 3, "processReplyHeader: key '" << entry->getMD5Text() << "'");

    assert(!flags.headers_parsed);

    if (!readBuf->hasContent()) {
        ctx_exit(ctx);
        return;
    }

    http_status error = HTTP_STATUS_NONE;

    HttpReply *newrep = new HttpReply;
    const bool parsed = newrep->parse(readBuf, eof, &error);

    if (!parsed && readBuf->contentSize() > 5 && strncmp(readBuf->content(), "HTTP/", 5) != 0 && strncmp(readBuf->content(), "ICY", 3) != 0) {
        MemBuf *mb;
        HttpReply *tmprep = new HttpReply;
        tmprep->setHeaders(HTTP_OK, "Gatewaying", NULL, -1, -1, -1);
        tmprep->header.putExt("X-Transformed-From", "HTTP/0.9");
        mb = tmprep->pack();
        newrep->parse(mb, eof, &error);
        delete mb;
        delete tmprep;
    } else {
        if (!parsed && error > 0) { // unrecoverable parsing error
            debugs(11, 3, "processReplyHeader: Non-HTTP-compliant header: '" <<  readBuf->content() << "'");
            flags.headers_parsed = 1;
            newrep->sline.version = HttpVersion(1,1);
            newrep->sline.status = error;
            HttpReply *vrep = setVirginReply(newrep);
            entry->replaceHttpReply(vrep);
            ctx_exit(ctx);
            return;
        }

        if (!parsed) { // need more data
            assert(!error);
            assert(!eof);
            delete newrep;
            ctx_exit(ctx);
            return;
        }

        debugs(11, 9, "GOT HTTP REPLY HDR:\n---------\n" << readBuf->content() << "\n----------");

        header_bytes_read = headersEnd(readBuf->content(), readBuf->contentSize());
        readBuf->consume(header_bytes_read);
    }

    newrep->removeStaleWarnings();

    if (newrep->sline.protocol == PROTO_HTTP && newrep->sline.status >= 100 && newrep->sline.status < 200) {
        handle1xx(newrep);
        ctx_exit(ctx);
        return;
    }

    flags.chunked = 0;
    if (newrep->sline.protocol == PROTO_HTTP && newrep->header.chunked()) {
        flags.chunked = 1;
        httpChunkDecoder = new ChunkedCodingParser;
    }

    if (!peerSupportsConnectionPinning())
        orig_request->flags.connection_auth_disabled = 1;

    HttpReply *vrep = setVirginReply(newrep);
    flags.headers_parsed = 1;

    keepaliveAccounting(vrep);

    checkDateSkew(vrep);

    processSurrogateControl (vrep);

    /** \todo IF the reply is a 1.0 reply, AND it has a Connection: Header
     * Parse the header and remove all referenced headers
     */

    orig_request->hier.peer_reply_status = newrep->sline.status;

    ctx_exit(ctx);
}

/// ignore or start forwarding the 1xx response (a.k.a., control message)
void
HttpStateData::handle1xx(HttpReply *reply)
{
    HttpMsgPointerT<HttpReply> msg(reply); // will destroy reply if unused

    // one 1xx at a time: we must not be called while waiting for previous 1xx
    Must(!flags.handling1xx);
    flags.handling1xx = true;

    if (!orig_request->canHandle1xx()) {
        debugs(11, 2, HERE << "ignoring client-unsupported 1xx");
        proceedAfter1xx();
        return;
    }

#if USE_HTTP_VIOLATIONS
    // check whether the 1xx response forwarding is allowed by squid.conf
    if (Config.accessList.reply) {
        ACLFilledChecklist ch(Config.accessList.reply, request, NULL);
        ch.reply = HTTPMSGLOCK(reply);
        if (!ch.fastCheck()) { // TODO: support slow lookups?
            debugs(11, 3, HERE << "ignoring denied 1xx");
            proceedAfter1xx();
            return;
        }
    }
#endif // USE_HTTP_VIOLATIONS

    debugs(11, 2, HERE << "forwarding 1xx to client");

    // the Sink will use this to call us back after writing 1xx to the client
    typedef NullaryMemFunT<HttpStateData> CbDialer;
    const AsyncCall::Pointer cb = JobCallback(11, 3, CbDialer, this,
                                  HttpStateData::proceedAfter1xx);
    CallJobHere1(11, 4, orig_request->clientConnection, ConnStateData,
                 ConnStateData::sendControlMsg, HttpControlMsg(msg, cb));
    // If the call is not fired, then the Sink is gone, and HttpStateData
    // will terminate due to an aborted store entry or another similar error.
    // If we get stuck, it is not handle1xx fault if we could get stuck
    // for similar reasons without a 1xx response.
}

/// restores state and resumes processing after 1xx is ignored or forwarded
void
HttpStateData::proceedAfter1xx()
{
    Must(flags.handling1xx);

    debugs(11, 2, HERE << "consuming " << header_bytes_read <<
           " header and " << reply_bytes_read << " body bytes read after 1xx");
    header_bytes_read = 0;
    reply_bytes_read = 0;

    CallJobHere(11, 3, this, HttpStateData, HttpStateData::processReply);
}


/**
 * returns true if the peer can support connection pinning
*/
bool HttpStateData::peerSupportsConnectionPinning() const
{
    const HttpReply *rep = entry->mem_obj->getReply();
    const HttpHeader *hdr = &rep->header;
    bool rc;
    String header;

    if (!_peer)
        return true;

    /*If this peer does not support connection pinning (authenticated
      connections) return false
     */
    if (!_peer->connection_auth)
        return false;

    /*The peer supports connection pinning and the http reply status
      is not unauthorized, so the related connection can be pinned
     */
    if (rep->sline.status != HTTP_UNAUTHORIZED)
        return true;

    /*The server respond with HTTP_UNAUTHORIZED and the peer configured
      with "connection-auth=on" we know that the peer supports pinned
      connections
    */
    if (_peer->connection_auth == 1)
        return true;

    /*At this point peer has configured with "connection-auth=auto"
      parameter so we need some extra checks to decide if we are going
      to allow pinned connections or not
    */

    /*if the peer configured with originserver just allow connection
        pinning (squid 2.6 behaviour)
     */
    if (_peer->options.originserver)
        return true;

    /*if the connections it is already pinned it is OK*/
    if (request->flags.pinned)
        return true;

    /*Allow pinned connections only if the Proxy-support header exists in
      reply and has in its list the "Session-Based-Authentication"
      which means that the peer supports connection pinning.
     */
    if (!hdr->has(HDR_PROXY_SUPPORT))
        return false;

    header = hdr->getStrOrList(HDR_PROXY_SUPPORT);
    /* XXX This ought to be done in a case-insensitive manner */
    rc = (strstr(header.termedBuf(), "Session-Based-Authentication") != NULL);

    return rc;
}

// Called when we parsed (and possibly adapted) the headers but
// had not starting storing (a.k.a., sending) the body yet.
void
HttpStateData::haveParsedReplyHeaders()
{
    ServerStateData::haveParsedReplyHeaders();

    Ctx ctx = ctx_enter(entry->mem_obj->url);
    HttpReply *rep = finalReply();

    if (rep->sline.status == HTTP_PARTIAL_CONTENT &&
            rep->content_range)
        currentOffset = rep->content_range->spec.offset;

    entry->timestampsSet();

    /* Check if object is cacheable or not based on reply code */
    debugs(11, 3, "haveParsedReplyHeaders: HTTP CODE: " << rep->sline.status);

    if (neighbors_do_private_keys)
        httpMaybeRemovePublic(entry, rep->sline.status);

    if (rep->header.has(HDR_VARY)
#if X_ACCELERATOR_VARY
            || rep->header.has(HDR_X_ACCELERATOR_VARY)
#endif
       ) {
        const char *vary = httpMakeVaryMark(orig_request, rep);

        if (!vary) {
            entry->makePrivate();
            if (!fwd->reforwardableStatus(rep->sline.status))
                EBIT_CLR(entry->flags, ENTRY_FWD_HDR_WAIT);
            goto no_cache;
        }

        entry->mem_obj->vary_headers = xstrdup(vary);
    }

#if WIP_FWD_LOG
    fwdStatus(fwd, s);

#endif
    /*
     * If its not a reply that we will re-forward, then
     * allow the client to get it.
     */
    if (!fwd->reforwardableStatus(rep->sline.status))
        EBIT_CLR(entry->flags, ENTRY_FWD_HDR_WAIT);

    switch (cacheableReply()) {

    case 1:
        entry->makePublic();
        break;

    case 0:
        entry->makePrivate();
        break;

    case -1:

#if USE_HTTP_VIOLATIONS
        if (Config.negativeTtl > 0)
            entry->cacheNegatively();
        else
#endif
            entry->makePrivate();

        break;

    default:
        assert(0);

        break;
    }

no_cache:

    if (!ignoreCacheControl && rep->cache_control) {
        if (EBIT_TEST(rep->cache_control->mask, CC_PROXY_REVALIDATE) ||
                EBIT_TEST(rep->cache_control->mask, CC_MUST_REVALIDATE) ||
                EBIT_TEST(rep->cache_control->mask, CC_S_MAXAGE))
            EBIT_SET(entry->flags, ENTRY_REVALIDATE);
    }

#if HEADERS_LOG
    headersLog(1, 0, request->method, rep);

#endif

    ctx_exit(ctx);
}

HttpStateData::ConnectionStatus
HttpStateData::statusIfComplete() const
{
    const HttpReply *rep = virginReply();
    /** \par
     * If the reply wants to close the connection, it takes precedence */

    if (httpHeaderHasConnDir(&rep->header, "close"))
        return COMPLETE_NONPERSISTENT_MSG;

    /** \par
     * If we didn't send a keep-alive request header, then this
     * can not be a persistent connection.
     */
    if (!flags.keepalive)
        return COMPLETE_NONPERSISTENT_MSG;

    /** \par
     * If we haven't sent the whole request then this can not be a persistent
     * connection.
     */
    if (!flags.request_sent) {
        debugs(11, 1, "statusIfComplete: Request not yet fully sent \"" << RequestMethodStr(orig_request->method) << " " << entry->url() << "\"" );
        return COMPLETE_NONPERSISTENT_MSG;
    }

    /** \par
     * What does the reply have to say about keep-alive?
     */
    /**
     \bug XXX BUG?
     * If the origin server (HTTP/1.0) does not send a keep-alive
     * header, but keeps the connection open anyway, what happens?
     * We'll return here and http.c waits for an EOF before changing
     * store_status to STORE_OK.   Combine this with ENTRY_FWD_HDR_WAIT
     * and an error status code, and we might have to wait until
     * the server times out the socket.
     */
    if (!rep->keep_alive)
        return COMPLETE_NONPERSISTENT_MSG;

    return COMPLETE_PERSISTENT_MSG;
}

HttpStateData::ConnectionStatus
HttpStateData::persistentConnStatus() const
{
    debugs(11, 3, HERE << serverConnection << " eof=" << eof);
    const HttpReply *vrep = virginReply();
    debugs(11, 5, "persistentConnStatus: content_length=" << vrep->content_length);

    /* If we haven't seen the end of reply headers, we are not done */
    debugs(11, 5, "persistentConnStatus: flags.headers_parsed=" << flags.headers_parsed);

    if (!flags.headers_parsed)
        return INCOMPLETE_MSG;

    if (eof) // already reached EOF
        return COMPLETE_NONPERSISTENT_MSG;

    /** \par
     * In chunked response we do not know the content length but we are absolutely
     * sure about the end of response, so we are calling the statusIfComplete to
     * decide if we can be persistant
     */
    if (lastChunk && flags.chunked)
        return statusIfComplete();

    const int64_t clen = vrep->bodySize(request->method);

    debugs(11, 5, "persistentConnStatus: clen=" << clen);

    /* If the body size is unknown we must wait for EOF */
    if (clen < 0)
        return INCOMPLETE_MSG;

    /** \par
     * If the body size is known, we must wait until we've gotten all of it. */
    if (clen > 0) {
        // old technique:
        // if (entry->mem_obj->endOffset() < vrep->content_length + vrep->hdr_sz)
        const int64_t body_bytes_read = reply_bytes_read - header_bytes_read;
        debugs(11,5, "persistentConnStatus: body_bytes_read=" <<
               body_bytes_read << " content_length=" << vrep->content_length);

        if (body_bytes_read < vrep->content_length)
            return INCOMPLETE_MSG;

        if (body_bytes_truncated > 0) // already read more than needed
            return COMPLETE_NONPERSISTENT_MSG; // disable pconns
    }

    /** \par
     * If there is no message body or we got it all, we can be persistent */
    return statusIfComplete();
}

/*
 * This is the callback after some data has been read from the network
 */
/*
void
HttpStateData::ReadReplyWrapper(int fd, char *buf, size_t len, comm_err_t flag, int xerrno, void *data)
{
    HttpStateData *httpState = static_cast<HttpStateData *>(data);
    assert (fd == httpState->serverConnection->fd);
    // assert(buf == readBuf->content());
    PROF_start(HttpStateData_readReply);
    httpState->readReply(len, flag, xerrno);
    PROF_stop(HttpStateData_readReply);
}
*/

/* XXX this function is too long! */
void
HttpStateData::readReply(const CommIoCbParams &io)
{
    int bin;
    int clen;
    int len = io.size;

//    assert(serverConnection->fd == io.fd); // XXX: false when closing. serverConnection-> will already be -1.

    flags.do_next_read = 0;

    debugs(11, 5, "httpReadReply: FD " << io.fd << ": len " << len << ".");

    // Bail out early on COMM_ERR_CLOSING - close handlers will tidy up for us
    if (io.flag == COMM_ERR_CLOSING) {
        debugs(11, 3, "http socket closing");
        return;
    }

    if (EBIT_TEST(entry->flags, ENTRY_ABORTED)) {
        maybeReadVirginBody();
        return;
    }

    // handle I/O errors
    if (io.flag != COMM_OK || len < 0) {
        debugs(11, 2, "httpReadReply: FD " << io.fd << ": read failure: " << xstrerror() << ".");

        if (ignoreErrno(io.xerrno)) {
            flags.do_next_read = 1;
        } else {
            ErrorState *err;
            err = errorCon(ERR_READ_ERROR, HTTP_BAD_GATEWAY, fwd->request);
            err->xerrno = io.xerrno;
            fwd->fail(err);
            flags.do_next_read = 0;
            serverConnection->close();
        }
        return;
    }

    // update I/O stats
    if (len > 0) {
        readBuf->appended(len);
        reply_bytes_read += len;
#if DELAY_POOLS

        DelayId delayId = entry->mem_obj->mostBytesAllowed();
        delayId.bytesIn(len);
#endif

        kb_incr(&statCounter.server.all.kbytes_in, len);
        kb_incr(&statCounter.server.http.kbytes_in, len);
        IOStats.Http.reads++;

        for (clen = len - 1, bin = 0; clen; bin++)
            clen >>= 1;

        IOStats.Http.read_hist[bin]++;

        // update peer response time stats (%<pt)
        const timeval &sent = orig_request->hier.peer_http_request_sent;
        orig_request->hier.peer_response_time =
            sent.tv_sec ? tvSubMsec(sent, current_time) : -1;
    }

    /** \par
     * Here the RFC says we should ignore whitespace between replies, but we can't as
     * doing so breaks HTTP/0.9 replies beginning with witespace, and in addition
     * the response splitting countermeasures is extremely likely to trigger on this,
     * not allowing connection reuse in the first place.
     */
#if DONT_DO_THIS
    if (!flags.headers_parsed && len > 0 && fd_table[serverConnection->fd].uses > 1) {
        /* Skip whitespace between replies */

        while (len > 0 && xisspace(*buf))
            xmemmove(buf, buf + 1, len--);

        if (len == 0) {
            /* Continue to read... */
            /* Timeout NOT increased. This whitespace was from previous reply */
            flags.do_next_read = 1;
            maybeReadVirginBody();
            return;
        }
    }

#endif

    if (len == 0) { // reached EOF?
        eof = 1;
        flags.do_next_read = 0;

        /* Bug 2879: Replies may terminate with \r\n then EOF instead of \r\n\r\n
         * Ensure here that we have at minimum two \r\n when EOF is seen.
         * TODO: Add eof parameter to headersEnd() and move this hack there.
         */
        if (readBuf->contentSize() && !flags.headers_parsed) {
            /*
             * Yes Henrik, there is a point to doing this.  When we
             * called httpProcessReplyHeader() before, we didn't find
             * the end of headers, but now we are definately at EOF, so
             * we want to process the reply headers.
             */
            /* Fake an "end-of-headers" to work around such broken servers */
            readBuf->append("\r\n", 2);
        }
    }

    processReply();
}

/// processes the already read and buffered response data, possibly after
/// waiting for asynchronous 1xx control message processing
void
HttpStateData::processReply()
{

    if (flags.handling1xx) { // we came back after handling a 1xx response
        debugs(11, 5, HERE << "done with 1xx handling");
        flags.handling1xx = false;
        Must(!flags.headers_parsed);
    }

    if (!flags.headers_parsed) { // have not parsed headers yet?
        PROF_start(HttpStateData_processReplyHeader);
        processReplyHeader();
        PROF_stop(HttpStateData_processReplyHeader);

        if (!continueAfterParsingHeader()) // parsing error or need more data
            return; // TODO: send errors to ICAP

        adaptOrFinalizeReply();
    }

    // kick more reads if needed and/or process the response body, if any
    PROF_start(HttpStateData_processReplyBody);
    processReplyBody(); // may call serverComplete()
    PROF_stop(HttpStateData_processReplyBody);
}

/**
 \retval true    if we can continue with processing the body or doing ICAP.
 */
bool
HttpStateData::continueAfterParsingHeader()
{
    if (flags.handling1xx) {
        debugs(11, 5, HERE << "wait for 1xx handling");
        Must(!flags.headers_parsed);
        return false;
    }

    if (!flags.headers_parsed && !eof) {
        debugs(11, 9, HERE << "needs more at " << readBuf->contentSize());
        flags.do_next_read = 1;
        /** \retval false If we have not finished parsing the headers and may get more data.
         *                Schedules more reads to retrieve the missing data.
         */
        maybeReadVirginBody(); // schedules all kinds of reads; TODO: rename
        return false;
    }

    /** If we are done with parsing, check for errors */

    err_type error = ERR_NONE;

    if (flags.headers_parsed) { // parsed headers, possibly with errors
        // check for header parsing errors
        if (HttpReply *vrep = virginReply()) {
            const http_status s = vrep->sline.status;
            const HttpVersion &v = vrep->sline.version;
            if (s == HTTP_INVALID_HEADER && v != HttpVersion(0,9)) {
                debugs(11, DBG_IMPORTANT, "WARNING: HTTP: Invalid Response: Bad header encountered from " << entry->url() << " AKA " << orig_request->GetHost() << orig_request->urlpath.termedBuf() );
                error = ERR_INVALID_RESP;
            } else if (s == HTTP_HEADER_TOO_LARGE) {
                fwd->dontRetry(true);
                error = ERR_TOO_BIG;
            } else {
                return true; // done parsing, got reply, and no error
            }
        } else {
            // parsed headers but got no reply
            debugs(11, DBG_IMPORTANT, "WARNING: HTTP: Invalid Response: No reply at all for " << entry->url() << " AKA " << orig_request->GetHost() << orig_request->urlpath.termedBuf() );
            error = ERR_INVALID_RESP;
        }
    } else {
        assert(eof);
        if (readBuf->hasContent()) {
            error = ERR_INVALID_RESP;
            debugs(11, DBG_IMPORTANT, "WARNING: HTTP: Invalid Response: Headers did not parse at all for " << entry->url() << " AKA " << orig_request->GetHost() << orig_request->urlpath.termedBuf() );
        } else {
            error = ERR_ZERO_SIZE_OBJECT;
            debugs(11, (orig_request->flags.accelerated?DBG_IMPORTANT:2), "WARNING: HTTP: Invalid Response: No object data received for " <<
                   entry->url() << " AKA " << orig_request->GetHost() << orig_request->urlpath.termedBuf() );
        }
    }

    assert(error != ERR_NONE);
    entry->reset();
    fwd->fail(errorCon(error, HTTP_BAD_GATEWAY, fwd->request));
    flags.do_next_read = 0;
    serverConnection->close();
    return false; // quit on error
}

/** truncate what we read if we read too much so that writeReplyBody()
    writes no more than what we should have read */
void
HttpStateData::truncateVirginBody()
{
    assert(flags.headers_parsed);

    HttpReply *vrep = virginReply();
    int64_t clen = -1;
    if (!vrep->expectingBody(request->method, clen) || clen < 0)
        return; // no body or a body of unknown size, including chunked

    const int64_t body_bytes_read = reply_bytes_read - header_bytes_read;
    if (body_bytes_read - body_bytes_truncated <= clen)
        return; // we did not read too much or already took care of the extras

    if (const int64_t extras = body_bytes_read - body_bytes_truncated - clen) {
        // server sent more that the advertised content length
        debugs(11,5, HERE << "body_bytes_read=" << body_bytes_read <<
               " clen=" << clen << '/' << vrep->content_length <<
               " body_bytes_truncated=" << body_bytes_truncated << '+' << extras);

        readBuf->truncate(extras);
        body_bytes_truncated += extras;
    }
}

/**
 * Call this when there is data from the origin server
 * which should be sent to either StoreEntry, or to ICAP...
 */
void
HttpStateData::writeReplyBody()
{
    truncateVirginBody(); // if needed
    const char *data = readBuf->content();
    int len = readBuf->contentSize();
    addVirginReplyBody(data, len);
    readBuf->consume(len);
}

bool
HttpStateData::decodeAndWriteReplyBody()
{
    const char *data = NULL;
    int len;
    bool wasThereAnException = false;
    assert(flags.chunked);
    assert(httpChunkDecoder);
    SQUID_ENTER_THROWING_CODE();
    MemBuf decodedData;
    decodedData.init();
    const bool doneParsing = httpChunkDecoder->parse(readBuf,&decodedData);
    len = decodedData.contentSize();
    data=decodedData.content();
    addVirginReplyBody(data, len);
    if (doneParsing) {
        lastChunk = 1;
        flags.do_next_read = 0;
    }
    SQUID_EXIT_THROWING_CODE(wasThereAnException);
    return wasThereAnException;
}

/**
 * processReplyBody has two purposes:
 *  1 - take the reply body data, if any, and put it into either
 *      the StoreEntry, or give it over to ICAP.
 *  2 - see if we made it to the end of the response (persistent
 *      connections and such)
 */
void
HttpStateData::processReplyBody()
{
    AsyncCall::Pointer call;
    Ip::Address client_addr;
    bool ispinned = false;

    if (!flags.headers_parsed) {
        flags.do_next_read = 1;
        maybeReadVirginBody();
        return;
    }

#if USE_ADAPTATION
    debugs(11,5, HERE << "adaptationAccessCheckPending=" << adaptationAccessCheckPending);
    if (adaptationAccessCheckPending)
        return;

#endif

    /*
     * At this point the reply headers have been parsed and consumed.
     * That means header content has been removed from readBuf and
     * it contains only body data.
     */
    if (flags.chunked) {
        if (!decodeAndWriteReplyBody()) {
            flags.do_next_read = 0;
            serverComplete();
            return;
        }
    } else
        writeReplyBody();

    if (EBIT_TEST(entry->flags, ENTRY_ABORTED)) {
        /*
         * The above writeReplyBody() call could ABORT this entry,
         * in that case, the server FD should already be closed.
         * there's nothing for us to do.
         */
        (void) 0;
    } else
        switch (persistentConnStatus()) {
        case INCOMPLETE_MSG:
            debugs(11, 5, "processReplyBody: INCOMPLETE_MSG");
            /* Wait for more data or EOF condition */
            if (flags.keepalive_broken) {
                call = NULL;
                commSetTimeout(serverConnection->fd, 10, call);
            } else {
                call = NULL;
                commSetTimeout(serverConnection->fd, Config.Timeout.read, call);
            }

            flags.do_next_read = 1;
            break;

        case COMPLETE_PERSISTENT_MSG:
            debugs(11, 5, "processReplyBody: COMPLETE_PERSISTENT_MSG");
            /* yes we have to clear all these! */
            call = NULL;
            commSetTimeout(serverConnection->fd, -1, call);
            flags.do_next_read = 0;

            comm_remove_close_handler(serverConnection->fd, closeHandler);
            closeHandler = NULL;
            fwd->unregister(serverConnection);

            if (orig_request->flags.spoof_client_ip)
                client_addr = orig_request->client_addr;


            if (request->flags.pinned) {
                ispinned = true;
            } else if (request->flags.connection_auth && request->flags.auth_sent) {
                ispinned = true;
            }

            if (orig_request->pinnedConnection() && ispinned) {
                orig_request->pinnedConnection()->pinConnection(serverConnection->fd, orig_request, _peer,
                        (request->flags.connection_auth != 0));
            } else {
                fwd->pconnPush(serverConnection, request->GetHost());
            }

            serverConnection = NULL;

            serverComplete();
            return;

        case COMPLETE_NONPERSISTENT_MSG:
            debugs(11, 5, "processReplyBody: COMPLETE_NONPERSISTENT_MSG");
            serverComplete();
            return;
        }

    maybeReadVirginBody();
}

void
HttpStateData::maybeReadVirginBody()
{
    // we may need to grow the buffer if headers do not fit
    const int minRead = flags.headers_parsed ? 0 :1024;
    const int read_size = replyBodySpace(*readBuf, minRead);

    debugs(11,9, HERE << (flags.do_next_read ? "may" : "wont") <<
           " read up to " << read_size << " bytes from " << serverConnection);

    /*
     * why <2? Because delayAwareRead() won't actually read if
     * you ask it to read 1 byte.  The delayed read request
     * just gets re-queued until the client side drains, then
     * the I/O thread hangs.  Better to not register any read
     * handler until we get a notification from someone that
     * its okay to read again.
     */
    if (read_size < 2)
        return;

    if (flags.do_next_read) {
        flags.do_next_read = 0;
        typedef CommCbMemFunT<HttpStateData, CommIoCbParams> Dialer;
        entry->delayAwareRead(serverConnection->fd, readBuf->space(read_size), read_size,
                              JobCallback(11, 5, Dialer, this,  HttpStateData::readReply));
    }
}

/// called after writing the very last request byte (body, last-chunk, etc)
void
HttpStateData::wroteLast(const CommIoCbParams &io)
{
    debugs(11, 5, HERE << serverConnection << ": size " << io.size << ": errflag " << io.flag << ".");
#if URL_CHECKSUM_DEBUG

    entry->mem_obj->checkUrlChecksum();
#endif

    if (io.size > 0) {
        fd_bytes(io.fd, io.size, FD_WRITE);
        kb_incr(&statCounter.server.all.kbytes_out, io.size);
        kb_incr(&statCounter.server.http.kbytes_out, io.size);
    }

    if (io.flag == COMM_ERR_CLOSING)
        return;

    if (io.flag) {
        ErrorState *err;
        err = errorCon(ERR_WRITE_ERROR, HTTP_BAD_GATEWAY, fwd->request);
        err->xerrno = io.xerrno;
        fwd->fail(err);
        serverConnection->close();
        return;
    }

    sendComplete();
}

/// successfully wrote the entire request (including body, last-chunk, etc.)
void
HttpStateData::sendComplete()
{
    /*
     * Set the read timeout here because it hasn't been set yet.
     * We only set the read timeout after the request has been
     * fully written to the server-side.  If we start the timeout
     * after connection establishment, then we are likely to hit
     * the timeout for POST/PUT requests that have very large
     * request bodies.
     */
    typedef CommCbMemFunT<HttpStateData, CommTimeoutCbParams> TimeoutDialer;
    AsyncCall::Pointer timeoutCall =  JobCallback(11, 5,
                                      TimeoutDialer, this, HttpStateData::httpTimeout);

    commSetTimeout(serverConnection->fd, Config.Timeout.read, timeoutCall);

    flags.request_sent = 1;

    orig_request->hier.peer_http_request_sent = current_time;
}

// Close the HTTP server connection. Used by serverComplete().
void
HttpStateData::closeServer()
{
    debugs(11,5, HERE << "closing HTTP server " << serverConnection << " this " << this);

    if (Comm::IsConnOpen(serverConnection)) {
        fwd->unregister(serverConnection);
        comm_remove_close_handler(serverConnection->fd, closeHandler);
        closeHandler = NULL;
        serverConnection->close();
    }
}

bool
HttpStateData::doneWithServer() const
{
    return !Comm::IsConnOpen(serverConnection);
}

/*
 * Fixup authentication request headers for special cases
 */
static void
httpFixupAuthentication(HttpRequest * request, HttpRequest * orig_request, const HttpHeader * hdr_in, HttpHeader * hdr_out, http_state_flags flags)
{
    http_hdr_type header = flags.originpeer ? HDR_AUTHORIZATION : HDR_PROXY_AUTHORIZATION;

    /* Nothing to do unless we are forwarding to a peer */
    if (!request->flags.proxying)
        return;

    /* Needs to be explicitly enabled */
    if (!orig_request->peer_login)
        return;

    /* Maybe already dealt with? */
    if (hdr_out->has(header))
        return;

    /* Nothing to do here for PASSTHRU */
    if (strcmp(orig_request->peer_login, "PASSTHRU") == 0)
        return;

    /* PROXYPASS is a special case, single-signon to servers with the proxy password (basic only) */
    if (flags.originpeer && strcmp(orig_request->peer_login, "PROXYPASS") == 0 && hdr_in->has(HDR_PROXY_AUTHORIZATION)) {
        const char *auth = hdr_in->getStr(HDR_PROXY_AUTHORIZATION);

        if (auth && strncasecmp(auth, "basic ", 6) == 0) {
            hdr_out->putStr(header, auth);
            return;
        }
    }

    /* Special mode to pass the username to the upstream cache */
    if (*orig_request->peer_login == '*') {
        char loginbuf[256];
        const char *username = "-";

        if (orig_request->extacl_user.size())
            username = orig_request->extacl_user.termedBuf();
        else if (orig_request->auth_user_request != NULL)
            username = orig_request->auth_user_request->username();

        snprintf(loginbuf, sizeof(loginbuf), "%s%s", username, orig_request->peer_login + 1);

        httpHeaderPutStrf(hdr_out, header, "Basic %s",
                          base64_encode(loginbuf));
        return;
    }

    /* external_acl provided credentials */
    if (orig_request->extacl_user.size() && orig_request->extacl_passwd.size() &&
            (strcmp(orig_request->peer_login, "PASS") == 0 ||
             strcmp(orig_request->peer_login, "PROXYPASS") == 0)) {
        char loginbuf[256];
        snprintf(loginbuf, sizeof(loginbuf), SQUIDSTRINGPH ":" SQUIDSTRINGPH,
                 SQUIDSTRINGPRINT(orig_request->extacl_user),
                 SQUIDSTRINGPRINT(orig_request->extacl_passwd));
        httpHeaderPutStrf(hdr_out, header, "Basic %s",
                          base64_encode(loginbuf));
        return;
    }

    /* Kerberos login to peer */
#if HAVE_KRB5 && HAVE_GSSAPI
    if (strncmp(orig_request->peer_login, "NEGOTIATE",strlen("NEGOTIATE")) == 0) {
        char *Token=NULL;
        char *PrincipalName=NULL,*p;
        if ((p=strchr(orig_request->peer_login,':')) != NULL ) {
            PrincipalName=++p;
        }
        Token = peer_proxy_negotiate_auth(PrincipalName,request->peer_host);
        if (Token) {
            httpHeaderPutStrf(hdr_out, HDR_PROXY_AUTHORIZATION, "Negotiate %s",Token);
        }
        return;
    }
#endif /* HAVE_KRB5 && HAVE_GSSAPI */

    httpHeaderPutStrf(hdr_out, header, "Basic %s",
                      base64_encode(orig_request->peer_login));
    return;
}

/*
 * build request headers and append them to a given MemBuf
 * used by buildRequestPrefix()
 * note: initialised the HttpHeader, the caller is responsible for Clean()-ing
 */
void
HttpStateData::httpBuildRequestHeader(HttpRequest * request,
                                      HttpRequest * orig_request,
                                      StoreEntry * entry,
                                      HttpHeader * hdr_out,
                                      const http_state_flags flags)
{
    /* building buffer for complex strings */
#define BBUF_SZ (MAX_URL+32)
    LOCAL_ARRAY(char, bbuf, BBUF_SZ);
    LOCAL_ARRAY(char, ntoabuf, MAX_IPSTRLEN);
    const HttpHeader *hdr_in = &orig_request->header;
    const HttpHeaderEntry *e = NULL;
    HttpHeaderPos pos = HttpHeaderInitPos;
    assert (hdr_out->owner == hoRequest);

    /* append our IMS header */
    if (request->lastmod > -1)
        hdr_out->putTime(HDR_IF_MODIFIED_SINCE, request->lastmod);

    bool we_do_ranges = decideIfWeDoRanges (orig_request);

    String strConnection (hdr_in->getList(HDR_CONNECTION));

    while ((e = hdr_in->getEntry(&pos)))
        copyOneHeaderFromClientsideRequestToUpstreamRequest(e, strConnection, request, orig_request, hdr_out, we_do_ranges, flags);

    /* Abstraction break: We should interpret multipart/byterange responses
     * into offset-length data, and this works around our inability to do so.
     */
    if (!we_do_ranges && orig_request->multipartRangeRequest()) {
        /* don't cache the result */
        orig_request->flags.cachable = 0;
        /* pretend it's not a range request */
        delete orig_request->range;
        orig_request->range = NULL;
        orig_request->flags.range = 0;
    }

    /* append Via */
    if (Config.onoff.via) {
        String strVia;
        strVia = hdr_in->getList(HDR_VIA);
        snprintf(bbuf, BBUF_SZ, "%d.%d %s",
                 orig_request->http_ver.major,
                 orig_request->http_ver.minor, ThisCache);
        strListAdd(&strVia, bbuf, ',');
        hdr_out->putStr(HDR_VIA, strVia.termedBuf());
        strVia.clean();
    }

    if (orig_request->flags.accelerated) {
        /* Append Surrogate-Capabilities */
        String strSurrogate(hdr_in->getList(HDR_SURROGATE_CAPABILITY));
#if USE_SQUID_ESI
        snprintf(bbuf, BBUF_SZ, "%s=\"Surrogate/1.0 ESI/1.0\"", Config.Accel.surrogate_id);
#else
        snprintf(bbuf, BBUF_SZ, "%s=\"Surrogate/1.0\"", Config.Accel.surrogate_id);
#endif
        strListAdd(&strSurrogate, bbuf, ',');
        hdr_out->putStr(HDR_SURROGATE_CAPABILITY, strSurrogate.termedBuf());
    }

    /** \pre Handle X-Forwarded-For */
    if (strcmp(opt_forwarded_for, "delete") != 0) {

        String strFwd = hdr_in->getList(HDR_X_FORWARDED_FOR);

        if (strFwd.size() > 65536/2) {
            // There is probably a forwarding loop with Via detection disabled.
            // If we do nothing, String will assert on overflow soon.
            // TODO: Terminate all transactions with huge XFF?
            strFwd = "error";

            static int warnedCount = 0;
            if (warnedCount++ < 100) {
                const char *url = entry ? entry->url() : urlCanonical(orig_request);
                debugs(11, 1, "Warning: likely forwarding loop with " << url);
            }
        }

        if (strcmp(opt_forwarded_for, "on") == 0) {
            /** If set to ON - append client IP or 'unknown'. */
            if ( orig_request->client_addr.IsNoAddr() )
                strListAdd(&strFwd, "unknown", ',');
            else
                strListAdd(&strFwd, orig_request->client_addr.NtoA(ntoabuf, MAX_IPSTRLEN), ',');
        } else if (strcmp(opt_forwarded_for, "off") == 0) {
            /** If set to OFF - append 'unknown'. */
            strListAdd(&strFwd, "unknown", ',');
        } else if (strcmp(opt_forwarded_for, "transparent") == 0) {
            /** If set to TRANSPARENT - pass through unchanged. */
        } else if (strcmp(opt_forwarded_for, "truncate") == 0) {
            /** If set to TRUNCATE - drop existing list and replace with client IP or 'unknown'. */
            if ( orig_request->client_addr.IsNoAddr() )
                strFwd = "unknown";
            else
                strFwd = orig_request->client_addr.NtoA(ntoabuf, MAX_IPSTRLEN);
        }
        if (strFwd.size() > 0)
            hdr_out->putStr(HDR_X_FORWARDED_FOR, strFwd.termedBuf());
    }
    /** If set to DELETE - do not copy through. */

    /* append Host if not there already */
    if (!hdr_out->has(HDR_HOST)) {
        if (orig_request->peer_domain) {
            hdr_out->putStr(HDR_HOST, orig_request->peer_domain);
        } else if (orig_request->port == urlDefaultPort(orig_request->protocol)) {
            /* use port# only if not default */
            hdr_out->putStr(HDR_HOST, orig_request->GetHost());
        } else {
            httpHeaderPutStrf(hdr_out, HDR_HOST, "%s:%d",
                              orig_request->GetHost(),
                              (int) orig_request->port);
        }
    }

    /* append Authorization if known in URL, not in header and going direct */
    if (!hdr_out->has(HDR_AUTHORIZATION)) {
        if (!request->flags.proxying && *request->login) {
            httpHeaderPutStrf(hdr_out, HDR_AUTHORIZATION, "Basic %s",
                              base64_encode(request->login));
        }
    }

    /* Fixup (Proxy-)Authorization special cases. Plain relaying dealt with above */
    httpFixupAuthentication(request, orig_request, hdr_in, hdr_out, flags);

    /* append Cache-Control, add max-age if not there already */
    {
        HttpHdrCc *cc = hdr_in->getCc();

        if (!cc)
            cc = httpHdrCcCreate();

#if 0 /* see bug 2330 */
        /* Set no-cache if determined needed but not found */
        if (orig_request->flags.nocache)
            EBIT_SET(cc->mask, CC_NO_CACHE);
#endif

        /* Add max-age only without no-cache */
        if (!EBIT_TEST(cc->mask, CC_MAX_AGE) && !EBIT_TEST(cc->mask, CC_NO_CACHE)) {
            const char *url =
                entry ? entry->url() : urlCanonical(orig_request);
            httpHdrCcSetMaxAge(cc, getMaxAge(url));

            if (request->urlpath.size())
                assert(strstr(url, request->urlpath.termedBuf()));
        }

        /* Enforce sibling relations */
        if (flags.only_if_cached)
            EBIT_SET(cc->mask, CC_ONLY_IF_CACHED);

        hdr_out->putCc(cc);

        httpHdrCcDestroy(cc);
    }

    /* maybe append Connection: keep-alive */
    if (flags.keepalive) {
        hdr_out->putStr(HDR_CONNECTION, "keep-alive");
    }

    /* append Front-End-Https */
    if (flags.front_end_https) {
        if (flags.front_end_https == 1 || request->protocol == PROTO_HTTPS)
            hdr_out->putStr(HDR_FRONT_END_HTTPS, "On");
    }

    if (flags.chunked_request) {
        // Do not just copy the original value so that if the client-side
        // starts decode other encodings, this code may remain valid.
        hdr_out->putStr(HDR_TRANSFER_ENCODING, "chunked");
    }

    /* Now mangle the headers. */
    if (Config2.onoff.mangle_request_headers)
        httpHdrMangleList(hdr_out, request, ROR_REQUEST);

    strConnection.clean();
}

/**
 * Decides whether a particular header may be cloned from the received Clients request
 * to our outgoing fetch request.
 */
void
copyOneHeaderFromClientsideRequestToUpstreamRequest(const HttpHeaderEntry *e, const String strConnection, HttpRequest * request, const HttpRequest * orig_request, HttpHeader * hdr_out, const int we_do_ranges, const http_state_flags flags)
{
    debugs(11, 5, "httpBuildRequestHeader: " << e->name << ": " << e->value );

    switch (e->id) {

        /** \par RFC 2616 sect 13.5.1 - Hop-by-Hop headers which Squid should not pass on. */

    case HDR_PROXY_AUTHORIZATION:
        /** \par Proxy-Authorization:
         * Only pass on proxy authentication to peers for which
         * authentication forwarding is explicitly enabled
         */
        if (!flags.originpeer && flags.proxying && orig_request->peer_login &&
                (strcmp(orig_request->peer_login, "PASS") == 0 ||
                 strcmp(orig_request->peer_login, "PROXYPASS") == 0 ||
                 strcmp(orig_request->peer_login, "PASSTHRU") == 0)) {
            hdr_out->addEntry(e->clone());
        }
        break;

        /** \par RFC 2616 sect 13.5.1 - Hop-by-Hop headers which Squid does not pass on. */

    case HDR_CONNECTION:          /** \par Connection: */
    case HDR_TE:                  /** \par TE: */
    case HDR_KEEP_ALIVE:          /** \par Keep-Alive: */
    case HDR_PROXY_AUTHENTICATE:  /** \par Proxy-Authenticate: */
    case HDR_TRAILER:             /** \par Trailer: */
    case HDR_UPGRADE:             /** \par Upgrade: */
    case HDR_TRANSFER_ENCODING:   /** \par Transfer-Encoding: */
        break;


        /** \par OTHER headers I haven't bothered to track down yet. */

    case HDR_AUTHORIZATION:
        /** \par WWW-Authorization:
         * Pass on WWW authentication */

        if (!flags.originpeer) {
            hdr_out->addEntry(e->clone());
        } else {
            /** \note In accelerators, only forward authentication if enabled
             * (see also httpFixupAuthentication for special cases)
             */
            if (orig_request->peer_login &&
                    (strcmp(orig_request->peer_login, "PASS") == 0 ||
                     strcmp(orig_request->peer_login, "PASSTHRU") == 0 ||
                     strcmp(orig_request->peer_login, "PROXYPASS") == 0)) {
                hdr_out->addEntry(e->clone());
            }
        }

        break;

    case HDR_HOST:
        /** \par Host:
         * Normally Squid rewrites the Host: header.
         * However, there is one case when we don't: If the URL
         * went through our redirector and the admin configured
         * 'redir_rewrites_host' to be off.
         */
        if (orig_request->peer_domain)
            hdr_out->putStr(HDR_HOST, orig_request->peer_domain);
        else if (request->flags.redirected && !Config.onoff.redir_rewrites_host)
            hdr_out->addEntry(e->clone());
        else {
            /* use port# only if not default */

            if (orig_request->port == urlDefaultPort(orig_request->protocol)) {
                hdr_out->putStr(HDR_HOST, orig_request->GetHost());
            } else {
                httpHeaderPutStrf(hdr_out, HDR_HOST, "%s:%d",
                                  orig_request->GetHost(),
                                  (int) orig_request->port);
            }
        }

        break;

    case HDR_IF_MODIFIED_SINCE:
        /** \par If-Modified-Since:
        * append unless we added our own;
         * \note at most one client's ims header can pass through */

        if (!hdr_out->has(HDR_IF_MODIFIED_SINCE))
            hdr_out->addEntry(e->clone());

        break;

    case HDR_MAX_FORWARDS:
        /** \par Max-Forwards:
         * pass only on TRACE or OPTIONS requests */
        if (orig_request->method == METHOD_TRACE || orig_request->method == METHOD_OPTIONS) {
            const int64_t hops = e->getInt64();

            if (hops > 0)
                hdr_out->putInt64(HDR_MAX_FORWARDS, hops - 1);
        }

        break;

    case HDR_VIA:
        /** \par Via:
         * If Via is disabled then forward any received header as-is.
         * Otherwise leave for explicit updated addition later. */

        if (!Config.onoff.via)
            hdr_out->addEntry(e->clone());

        break;

    case HDR_RANGE:

    case HDR_IF_RANGE:

    case HDR_REQUEST_RANGE:
        /** \par Range:, If-Range:, Request-Range:
         * Only pass if we accept ranges */
        if (!we_do_ranges)
            hdr_out->addEntry(e->clone());

        break;

    case HDR_PROXY_CONNECTION: // SHOULD ignore. But doing so breaks things.
        break;

    case HDR_X_FORWARDED_FOR:

    case HDR_CACHE_CONTROL:
        /** \par X-Forwarded-For:, Cache-Control:
         * handled specially by Squid, so leave off for now.
         * append these after the loop if needed */
        break;

    case HDR_FRONT_END_HTTPS:
        /** \par Front-End-Https:
         * Pass thru only if peer is configured with front-end-https */
        if (!flags.front_end_https)
            hdr_out->addEntry(e->clone());

        break;

    default:
        /** \par default.
         * pass on all other header fields
         * which are NOT listed by the special Connection: header. */

        if (strConnection.size()>0 && strListIsMember(&strConnection, e->name.termedBuf(), ',')) {
            debugs(11, 2, "'" << e->name << "' header cropped by Connection: definition");
            return;
        }

        hdr_out->addEntry(e->clone());
    }
}

bool
HttpStateData::decideIfWeDoRanges (HttpRequest * orig_request)
{
    bool result = true;
    /* decide if we want to do Ranges ourselves
     * and fetch the whole object now)
     * We want to handle Ranges ourselves iff
     *    - we can actually parse client Range specs
     *    - the specs are expected to be simple enough (e.g. no out-of-order ranges)
     *    - reply will be cachable
     * (If the reply will be uncachable we have to throw it away after
     *  serving this request, so it is better to forward ranges to
     *  the server and fetch only the requested content)
     */

    int64_t roffLimit = orig_request->getRangeOffsetLimit();

    if (NULL == orig_request->range || !orig_request->flags.cachable
            || orig_request->range->offsetLimitExceeded(roffLimit) || orig_request->flags.connection_auth)
        result = false;

    debugs(11, 8, "decideIfWeDoRanges: range specs: " <<
           orig_request->range << ", cachable: " <<
           orig_request->flags.cachable << "; we_do_ranges: " << result);

    return result;
}

/* build request prefix and append it to a given MemBuf;
 * return the length of the prefix */
mb_size_t
HttpStateData::buildRequestPrefix(HttpRequest * aRequest,
                                  HttpRequest * original_request,
                                  StoreEntry * sentry,
                                  MemBuf * mb)
{
    const int offset = mb->size;
    HttpVersion httpver(1,1);
    mb->Printf("%s %s HTTP/%d.%d\r\n",
               RequestMethodStr(aRequest->method),
               aRequest->urlpath.size() ? aRequest->urlpath.termedBuf() : "/",
               httpver.major,httpver.minor);
    /* build and pack headers */
    {
        HttpHeader hdr(hoRequest);
        Packer p;
        httpBuildRequestHeader(aRequest, original_request, sentry, &hdr, flags);

        if (aRequest->flags.pinned && aRequest->flags.connection_auth)
            aRequest->flags.auth_sent = 1;
        else if (hdr.has(HDR_AUTHORIZATION))
            aRequest->flags.auth_sent = 1;

        packerToMemInit(&p, mb);
        hdr.packInto(&p);
        hdr.clean();
        packerClean(&p);
    }
    /* append header terminator */
    mb->append(crlf, 2);
    return mb->size - offset;
}

/* This will be called when connect completes. Write request. */
bool
HttpStateData::sendRequest()
{
    MemBuf mb;

    debugs(11, 5, HERE << serverConnection << ", request " << request << ", this " << this << ".");

    if (!Comm::IsConnOpen(serverConnection)) {
        debugs(11,3, HERE << "cannot send request to closing " << serverConnection);
        assert(closeHandler != NULL);
        return false;
    }

    typedef CommCbMemFunT<HttpStateData, CommTimeoutCbParams> TimeoutDialer;
    AsyncCall::Pointer timeoutCall =  JobCallback(11, 5,
                                      TimeoutDialer, this, HttpStateData::httpTimeout);
    commSetTimeout(serverConnection->fd, Config.Timeout.lifetime, timeoutCall);
    flags.do_next_read = 1;
    maybeReadVirginBody();

    if (orig_request->body_pipe != NULL) {
        if (!startRequestBodyFlow()) // register to receive body data
            return false;
        typedef CommCbMemFunT<HttpStateData, CommIoCbParams> Dialer;
        requestSender = JobCallback(11,5,
                                    Dialer, this, HttpStateData::sentRequestBody);

        Must(!flags.chunked_request);
        // Preserve original chunked encoding unless we learned the length.
        if (orig_request->header.chunked() && orig_request->content_length < 0)
            flags.chunked_request = 1;
    } else {
        assert(!requestBodySource);
        typedef CommCbMemFunT<HttpStateData, CommIoCbParams> Dialer;
        requestSender = JobCallback(11,5,
                                    Dialer, this,  HttpStateData::wroteLast);
    }

    if (_peer != NULL) {
        if (_peer->options.originserver) {
            flags.proxying = 0;
            flags.originpeer = 1;
        } else {
            flags.proxying = 1;
            flags.originpeer = 0;
        }
    } else {
        flags.proxying = 0;
        flags.originpeer = 0;
    }

    /*
     * Is keep-alive okay for all request methods?
     */
    if (orig_request->flags.must_keepalive)
        flags.keepalive = 1;
    else if (!Config.onoff.server_pconns)
        flags.keepalive = 0;
    else if (_peer == NULL)
        flags.keepalive = 1;
    else if (_peer->stats.n_keepalives_sent < 10)
        flags.keepalive = 1;
    else if ((double) _peer->stats.n_keepalives_recv /
             (double) _peer->stats.n_keepalives_sent > 0.50)
        flags.keepalive = 1;

    if (_peer) {
        if (neighborType(_peer, request) == PEER_SIBLING &&
                !_peer->options.allow_miss)
            flags.only_if_cached = 1;

        flags.front_end_https = _peer->front_end_https;
    }

    mb.init();
    request->peer_host=_peer?_peer->host:NULL;
<<<<<<< HEAD
    buildRequestPrefix(request, orig_request, entry, &mb, flags);
    debugs(11, 6, HERE << serverConnection << ":\n" << mb.buf);
    comm_write_mbuf(serverConnection, &mb, requestSender);
=======
    buildRequestPrefix(request, orig_request, entry, &mb);
    debugs(11, 6, "httpSendRequest: FD " << fd << ":\n" << mb.buf);
    comm_write_mbuf(fd, &mb, requestSender);
>>>>>>> a098f956

    return true;
}

bool
HttpStateData::getMoreRequestBody(MemBuf &buf)
{
    // parent's implementation can handle the no-encoding case
    if (!flags.chunked_request)
        return ServerStateData::getMoreRequestBody(buf);

    MemBuf raw;

    Must(requestBodySource != NULL);
    if (!requestBodySource->getMoreData(raw))
        return false; // no request body bytes to chunk yet

    // optimization: pre-allocate buffer size that should be enough
    const mb_size_t rawDataSize = raw.contentSize();
    // we may need to send: hex-chunk-size CRLF raw-data CRLF last-chunk
    buf.init(16 + 2 + rawDataSize + 2 + 5, raw.max_capacity);

    buf.Printf("%x\r\n", static_cast<unsigned int>(rawDataSize));
    buf.append(raw.content(), rawDataSize);
    buf.Printf("\r\n");

    Must(rawDataSize > 0); // we did not accidently created last-chunk above

    // Do not send last-chunk unless we successfully received everything
    if (receivedWholeRequestBody) {
        Must(!flags.sentLastChunk);
        flags.sentLastChunk = true;
        buf.append("0\r\n\r\n", 5);
    }

    return true;
}

void
httpStart(FwdState *fwd)
{
    debugs(11, 3, "httpStart: \"" << RequestMethodStr(fwd->request->method) << " " << fwd->entry->url() << "\"" );
    HttpStateData *httpState = new HttpStateData(fwd);

    if (!httpState->sendRequest()) {
        debugs(11, 3, "httpStart: aborted");
        delete httpState;
        return;
    }

    statCounter.server.all.requests++;
    statCounter.server.http.requests++;

    /*
     * We used to set the read timeout here, but not any more.
     * Now its set in httpSendComplete() after the full request,
     * including request body, has been written to the server.
     */
}

/// if broken posts are enabled for the request, try to fix and return true
bool
HttpStateData::finishingBrokenPost()
{
#if USE_HTTP_VIOLATIONS
    if (!Config.accessList.brokenPosts) {
        debugs(11, 5, HERE << "No brokenPosts list");
        return false;
    }

    ACLFilledChecklist ch(Config.accessList.brokenPosts, request, NULL);
    if (!ch.fastCheck()) {
        debugs(11, 5, HERE << "didn't match brokenPosts");
        return false;
    }

    if (!Comm::IsConnOpen(serverConnection)) {
        debugs(11,2, HERE << "ignoring broken POST for closed " << serverConnection);
        assert(closeHandler != NULL);
        return true; // prevent caller from proceeding as if nothing happened
    }

    debugs(11, 2, "finishingBrokenPost: fixing broken POST");
    typedef CommCbMemFunT<HttpStateData, CommIoCbParams> Dialer;
    requestSender = JobCallback(11,5,
                                Dialer, this, HttpStateData::wroteLast);
    comm_write(serverConnection, "\r\n", 2, requestSender);
    return true;
#else
    return false;
#endif /* USE_HTTP_VIOLATIONS */
}

/// if needed, write last-chunk to end the request body and return true
bool
HttpStateData::finishingChunkedRequest()
{
    if (flags.sentLastChunk) {
        debugs(11, 5, HERE << "already sent last-chunk");
        return false;
    }

    Must(receivedWholeRequestBody); // or we should not be sending last-chunk
    flags.sentLastChunk = true;

    typedef CommCbMemFunT<HttpStateData, CommIoCbParams> Dialer;
    requestSender = JobCallback(11,5, Dialer, this, HttpStateData::wroteLast);
    comm_write(serverConnection, "0\r\n\r\n", 5, requestSender);
    return true;
}

void
HttpStateData::doneSendingRequestBody()
{
    ServerStateData::doneSendingRequestBody();
    debugs(11,5, HERE << serverConnection);

    // do we need to write something after the last body byte?
    if (flags.chunked_request && finishingChunkedRequest())
        return;
    if (!flags.chunked_request && finishingBrokenPost())
        return;

    sendComplete();
}

// more origin request body data is available
void
HttpStateData::handleMoreRequestBodyAvailable()
{
    if (eof || !Comm::IsConnOpen(serverConnection)) {
        // XXX: we should check this condition in other callbacks then!
        // TODO: Check whether this can actually happen: We should unsubscribe
        // as a body consumer when the above condition(s) are detected.
        debugs(11, 1, HERE << "Transaction aborted while reading HTTP body");
        return;
    }

    assert(requestBodySource != NULL);

    if (requestBodySource->buf().hasContent()) {
        // XXX: why does not this trigger a debug message on every request?

        if (flags.headers_parsed && !flags.abuse_detected) {
            flags.abuse_detected = 1;
            debugs(11, 1, "http handleMoreRequestBodyAvailable: Likely proxy abuse detected '" << orig_request->client_addr << "' -> '" << entry->url() << "'" );

            if (virginReply()->sline.status == HTTP_INVALID_HEADER) {
                serverConnection->close();
                return;
            }
        }
    }

    HttpStateData::handleMoreRequestBodyAvailable();
}

// premature end of the request body
void
HttpStateData::handleRequestBodyProducerAborted()
{
    ServerStateData::handleRequestBodyProducerAborted();
    abortTransaction("request body producer aborted");
}

// called when we wrote request headers(!) or a part of the body
void
HttpStateData::sentRequestBody(const CommIoCbParams &io)
{
    if (io.size > 0)
        kb_incr(&statCounter.server.http.kbytes_out, io.size);

    ServerStateData::sentRequestBody(io);
}

// Quickly abort the transaction
// TODO: destruction should be sufficient as the destructor should cleanup,
// including canceling close handlers
void
HttpStateData::abortTransaction(const char *reason)
{
    debugs(11,5, HERE << "aborting transaction for " << reason <<
           "; " << serverConnection << ", this " << this);

    if (serverConnection->isOpen()) {
        serverConnection->close();
        return;
    }

    fwd->handleUnregisteredServerEnd();
    deleteThis("HttpStateData::abortTransaction");
}

HttpRequest *
HttpStateData::originalRequest()
{
    return orig_request;
}<|MERGE_RESOLUTION|>--- conflicted
+++ resolved
@@ -2129,16 +2129,9 @@
 
     mb.init();
     request->peer_host=_peer?_peer->host:NULL;
-<<<<<<< HEAD
-    buildRequestPrefix(request, orig_request, entry, &mb, flags);
+    buildRequestPrefix(request, orig_request, entry, &mb);
     debugs(11, 6, HERE << serverConnection << ":\n" << mb.buf);
     comm_write_mbuf(serverConnection, &mb, requestSender);
-=======
-    buildRequestPrefix(request, orig_request, entry, &mb);
-    debugs(11, 6, "httpSendRequest: FD " << fd << ":\n" << mb.buf);
-    comm_write_mbuf(fd, &mb, requestSender);
->>>>>>> a098f956
-
     return true;
 }
 
