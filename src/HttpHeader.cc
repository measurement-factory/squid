/*
<<<<<<< HEAD
 * Copyright (C) 1996-2020 The Squid Software Foundation and contributors
=======
 * Copyright (C) 1996-2023 The Squid Software Foundation and contributors
>>>>>>> c06944f7
 *
 * Squid software is distributed under GPLv2+ license and includes
 * contributions from numerous individuals and organizations.
 * Please see the COPYING and CONTRIBUTORS files for details.
 */

/* DEBUG: section 55    HTTP Header */

#include "squid.h"
#include "base/Assure.h"
#include "base/CharacterSet.h"
#include "base/EnumIterator.h"
#include "base/Raw.h"
#include "base64.h"
#include "globals.h"
#include "http/ContentLengthInterpreter.h"
#include "HttpHdrCc.h"
#include "HttpHdrContRange.h"
#include "HttpHdrScTarget.h" // also includes HttpHdrSc.h
#include "HttpHeader.h"
#include "HttpHeaderFieldInfo.h"
#include "HttpHeaderStat.h"
#include "HttpHeaderTools.h"
#include "MemBuf.h"
#include "mgr/Registration.h"
#include "mime_header.h"
<<<<<<< HEAD
#include "profiler/Profiler.h"
#include "rfc1123.h"
#include "sbuf/Stream.h"
=======
>>>>>>> c06944f7
#include "sbuf/StringConvert.h"
#include "SquidConfig.h"
#include "StatHist.h"
#include "Store.h"
#include "StrList.h"
#include "time/gadgets.h"
#include "TimeOrTag.h"
#include "util.h"

#include <algorithm>
#include <array>

/* XXX: the whole set of API managing the entries vector should be rethought
 *      after the parse4r-ng effort is complete.
 */

/*
 * On naming conventions:
 *
 * HTTP/1.1 defines message-header as
 *
 * message-header = field-name ":" [ field-value ] CRLF
 * field-name     = token
 * field-value    = *( field-content | LWS )
 *
 * HTTP/1.1 does not give a name name a group of all message-headers in a message.
 * Squid 1.1 seems to refer to that group _plus_ start-line as "headers".
 *
 * HttpHeader is an object that represents all message-headers in a message.
 * HttpHeader does not manage start-line.
 *
 * HttpHeader is implemented as a collection of header "entries".
 * An entry is a (field_id, field_name, field_value) triplet.
 */

/*
 * local constants and vars
 */

// statistics counters for headers. clients must not allow Http::HdrType::BAD_HDR to be counted
std::vector<HttpHeaderFieldStat> headerStatsTable(Http::HdrType::enumEnd_);

/* request-only headers. Used for cachemgr */
static HttpHeaderMask RequestHeadersMask;   /* set run-time using RequestHeaders */

/* reply-only headers. Used for cachemgr */
static HttpHeaderMask ReplyHeadersMask;     /* set run-time using ReplyHeaders */

/* header accounting */
// NP: keep in sync with enum http_hdr_owner_type
static std::array<HttpHeaderStat, hoEnd> HttpHeaderStats = {{
        HttpHeaderStat(/*hoNone*/ "all", nullptr),
#if USE_HTCP
        HttpHeaderStat(/*hoHtcpReply*/ "HTCP reply", &ReplyHeadersMask),
#endif
        HttpHeaderStat(/*hoRequest*/ "request", &RequestHeadersMask),
        HttpHeaderStat(/*hoReply*/ "reply", &ReplyHeadersMask)
#if USE_OPENSSL
        , HttpHeaderStat(/*hoErrorDetail*/ "error detail templates", nullptr)
#endif
        /* hoEnd */
    }
};

static int HeaderEntryParsedCount = 0;

/*
 * forward declarations and local routines
 */

class StoreEntry;

// update parse statistics for header id; if error is true also account
// for errors and write to debug log what happened
static void httpHeaderNoteParsedEntry(Http::HdrType id, String const &value, bool error);
static void httpHeaderStatDump(const HttpHeaderStat * hs, StoreEntry * e);
/** store report about current header usage and other stats */
static void httpHeaderStoreReport(StoreEntry * e);

/*
 * Module initialization routines
 */

static void
httpHeaderRegisterWithCacheManager(void)
{
    Mgr::RegisterAction("http_headers",
                        "HTTP Header Statistics",
                        httpHeaderStoreReport, 0, 1);
}

void
httpHeaderInitModule(void)
{
    /* check that we have enough space for masks */
    assert(8 * sizeof(HttpHeaderMask) >= Http::HdrType::enumEnd_);

    // masks are needed for stats page still
    for (auto h : WholeEnum<Http::HdrType>()) {
        if (Http::HeaderLookupTable.lookup(h).request)
            CBIT_SET(RequestHeadersMask,h);
        if (Http::HeaderLookupTable.lookup(h).reply)
            CBIT_SET(ReplyHeadersMask,h);
    }

    assert(HttpHeaderStats[0].label && "httpHeaderInitModule() called via main()");
    assert(HttpHeaderStats[hoEnd-1].label && "HttpHeaderStats created with all elements");

    /* init dependent modules */
    httpHdrCcInitModule();
    httpHdrScInitModule();

    httpHeaderRegisterWithCacheManager();
}

/*
 * HttpHeader Implementation
 */

HttpHeader::HttpHeader() : owner (hoNone), len (0), conflictingContentLength_(false)
{
    entries.reserve(32);
    httpHeaderMaskInit(&mask, 0);
}

HttpHeader::HttpHeader(const http_hdr_owner_type anOwner): owner(anOwner), len(0), conflictingContentLength_(false)
{
    assert(anOwner > hoNone && anOwner < hoEnd);
    debugs(55, 7, "init-ing hdr: " << this << " owner: " << owner);
    entries.reserve(32);
    httpHeaderMaskInit(&mask, 0);
}

// XXX: Delete as unused, expensive, and violating copy semantics by skipping Warnings
HttpHeader::HttpHeader(const HttpHeader &other): owner(other.owner), len(other.len), conflictingContentLength_(false)
{
    entries.reserve(other.entries.capacity());
    httpHeaderMaskInit(&mask, 0);
    update(&other); // will update the mask as well
}

HttpHeader::~HttpHeader()
{
    clean();
}

// XXX: Delete as unused, expensive, and violating assignment semantics by skipping Warnings
HttpHeader &
HttpHeader::operator =(const HttpHeader &other)
{
    if (this != &other) {
        // we do not really care, but the caller probably does
        assert(owner == other.owner);
        clean();
        update(&other); // will update the mask as well
        len = other.len;
        conflictingContentLength_ = other.conflictingContentLength_;
        teUnsupported_ = other.teUnsupported_;
    }
    return *this;
}

void
HttpHeader::clean()
{

    assert(owner > hoNone && owner < hoEnd);
    debugs(55, 7, "cleaning hdr: " << this << " owner: " << owner);

    if (owner <= hoReply) {
        /*
         * An unfortunate bug.  The entries array is initialized
         * such that count is set to zero.  httpHeaderClean() seems to
         * be called both when 'hdr' is created, and destroyed.  Thus,
         * we accumulate a large number of zero counts for 'hdr' before
         * it is ever used.  Can't think of a good way to fix it, except
         * adding a state variable that indicates whether or not 'hdr'
         * has been used.  As a hack, just never count zero-sized header
         * arrays.
         */
        if (!entries.empty())
            HttpHeaderStats[owner].hdrUCountDistr.count(entries.size());

        ++ HttpHeaderStats[owner].destroyedCount;

        HttpHeaderStats[owner].busyDestroyedCount += entries.size() > 0;
    } // if (owner <= hoReply)

    for (HttpHeaderEntry *e : entries) {
        if (e == nullptr)
            continue;
        if (!Http::any_valid_header(e->id)) {
            debugs(55, DBG_CRITICAL, "ERROR: Squid BUG: invalid entry (" << e->id << "). Ignored.");
        } else {
            if (owner <= hoReply)
                HttpHeaderStats[owner].fieldTypeDistr.count(e->id);
            delete e;
        }
    }

    entries.clear();
    httpHeaderMaskInit(&mask, 0);
    len = 0;
    conflictingContentLength_ = false;
    teUnsupported_ = false;
}

/* append entries (also see httpHeaderUpdate) */
void
HttpHeader::append(const HttpHeader * src)
{
    assert(src);
    assert(src != this);
    debugs(55, 7, "appending hdr: " << this << " += " << src);

    for (auto e : src->entries) {
        if (e)
            addEntry(e->clone());
    }
}

bool
HttpHeader::needUpdate(HttpHeader const *fresh) const
{
    for (const auto e: fresh->entries) {
        if (!e || skipUpdateHeader(e->id))
            continue;
        String value;
        if (!hasNamed(e->name, &value) ||
                (value != fresh->getByName(e->name)))
            return true;
    }
    return false;
}

bool
HttpHeader::skipUpdateHeader(const Http::HdrType id) const
{
    return
        // TODO: Consider updating Vary headers after comparing the magnitude of
        // the required changes (and/or cache losses) with compliance gains.
        (id == Http::HdrType::VARY);
}

void
HttpHeader::update(HttpHeader const *fresh)
{
    assert(fresh);
    assert(this != fresh);

    const HttpHeaderEntry *e;
    HttpHeaderPos pos = HttpHeaderInitPos;

    while ((e = fresh->getEntry(&pos))) {
        /* deny bad guys (ok to check for Http::HdrType::OTHER) here */

        if (skipUpdateHeader(e->id))
            continue;

        if (e->id != Http::HdrType::OTHER)
            delById(e->id);
        else
            delByName(e->name);
    }

    pos = HttpHeaderInitPos;
    while ((e = fresh->getEntry(&pos))) {
        /* deny bad guys (ok to check for Http::HdrType::OTHER) here */

        if (skipUpdateHeader(e->id))
            continue;

        debugs(55, 7, "Updating header '" << Http::HeaderLookupTable.lookup(e->id).name << "' in cached entry");

        addEntry(e->clone());
    }
}

bool
HttpHeader::Isolate(const char **parse_start, size_t l, const char **blk_start, const char **blk_end)
{
    /*
     * parse_start points to the first line of HTTP message *headers*,
     * not including the request or status lines
     */
    const size_t end = headersEnd(*parse_start, l);

    if (end) {
        *blk_start = *parse_start;
        *blk_end = *parse_start + end - 1;
        assert(**blk_end == '\n');
        // Point blk_end to the first character after the last header field.
        // In other words, blk_end should point to the CR?LF header terminator.
        if (end > 1 && *(*blk_end - 1) == '\r')
            --(*blk_end);
        *parse_start += end;
    }
    return end;
}

int
HttpHeader::parse(const char *buf, size_t buf_len, bool atEnd, size_t &hdr_sz, Http::ContentLengthInterpreter &clen)
{
    const char *parse_start = buf;
    const char *blk_start, *blk_end;
    hdr_sz = 0;

    if (!Isolate(&parse_start, buf_len, &blk_start, &blk_end)) {
        // XXX: do not parse non-isolated headers even if the connection is closed.
        // Treat unterminated headers as "partial headers" framing errors.
        if (!atEnd)
            return 0;
        blk_start = parse_start;
        blk_end = blk_start + strlen(blk_start);
    }

    if (parse(blk_start, blk_end - blk_start, clen)) {
        hdr_sz = parse_start - buf;
        return 1;
    }
    return -1;
}

// XXX: callers treat this return as boolean.
// XXX: A better mechanism is needed to signal different types of error.
//      lexicon, syntax, semantics, validation, access policy - are all (ab)using 'return 0'
int
HttpHeader::parse(const char *header_start, size_t hdrLen, Http::ContentLengthInterpreter &clen)
{
    const char *field_ptr = header_start;
    const char *header_end = header_start + hdrLen; // XXX: remove
    int warnOnError = (Config.onoff.relaxed_header_parser <= 0 ? DBG_IMPORTANT : 2);

    assert(header_start && header_end);
    debugs(55, 7, "parsing hdr: (" << this << ")" << std::endl << getStringPrefix(header_start, hdrLen));
    ++ HttpHeaderStats[owner].parsedCount;

    char *nulpos;
    if ((nulpos = (char*)memchr(header_start, '\0', hdrLen))) {
        debugs(55, DBG_IMPORTANT, "WARNING: HTTP header contains NULL characters {" <<
               getStringPrefix(header_start, nulpos-header_start) << "}\nNULL\n{" << getStringPrefix(nulpos+1, hdrLen-(nulpos-header_start)-1));
        clean();
        return 0;
    }

    /* common format headers are "<name>:[ws]<value>" lines delimited by <CRLF>.
     * continuation lines start with a (single) space or tab */
    while (field_ptr < header_end) {
        const char *field_start = field_ptr;
        const char *field_end;

        const char *hasBareCr = nullptr;
        size_t lines = 0;
        do {
            const char *this_line = field_ptr;
            field_ptr = (const char *)memchr(field_ptr, '\n', header_end - field_ptr);
            ++lines;

            if (!field_ptr) {
                // missing <LF>
                clean();
                return 0;
            }

            field_end = field_ptr;

            ++field_ptr;    /* Move to next line */

            if (field_end > this_line && field_end[-1] == '\r') {
                --field_end;    /* Ignore CR LF */

                if (owner == hoRequest && field_end > this_line) {
                    bool cr_only = true;
                    for (const char *p = this_line; p < field_end && cr_only; ++p) {
                        if (*p != '\r')
                            cr_only = false;
                    }
                    if (cr_only) {
                        debugs(55, DBG_IMPORTANT, "SECURITY WARNING: Rejecting HTTP request with a CR+ "
                               "header field to prevent request smuggling attacks: {" <<
                               getStringPrefix(header_start, hdrLen) << "}");
                        clean();
                        return 0;
                    }
                }
            }

            /* Barf on stray CR characters */
            if (memchr(this_line, '\r', field_end - this_line)) {
                hasBareCr = "bare CR";
                debugs(55, warnOnError, "WARNING: suspicious CR characters in HTTP header {" <<
                       getStringPrefix(field_start, field_end-field_start) << "}");

                if (Config.onoff.relaxed_header_parser) {
                    char *p = (char *) this_line;   /* XXX Warning! This destroys original header content and violates specifications somewhat */

                    while ((p = (char *)memchr(p, '\r', field_end - p)) != nullptr) {
                        *p = ' ';
                        ++p;
                    }
                } else {
                    clean();
                    return 0;
                }
            }

            if (this_line + 1 == field_end && this_line > field_start) {
                debugs(55, warnOnError, "WARNING: Blank continuation line in HTTP header {" <<
                       getStringPrefix(header_start, hdrLen) << "}");
                clean();
                return 0;
            }
        } while (field_ptr < header_end && (*field_ptr == ' ' || *field_ptr == '\t'));

        if (field_start == field_end) {
            if (field_ptr < header_end) {
                debugs(55, warnOnError, "WARNING: unparsable HTTP header field near {" <<
                       getStringPrefix(field_start, hdrLen-(field_start-header_start)) << "}");
                clean();
                return 0;
            }

            break;      /* terminating blank line */
        }

        const auto e = HttpHeaderEntry::parse(field_start, field_end, owner);
        if (!e) {
            debugs(55, warnOnError, "WARNING: unparsable HTTP header field {" <<
                   getStringPrefix(field_start, field_end-field_start) << "}");
            debugs(55, warnOnError, " in {" << getStringPrefix(header_start, hdrLen) << "}");

            clean();
            return 0;
        }

        if (lines > 1 || hasBareCr) {
            const auto framingHeader = (e->id == Http::HdrType::CONTENT_LENGTH || e->id == Http::HdrType::TRANSFER_ENCODING);
            if (framingHeader) {
                if (!hasBareCr) // already warned about bare CRs
                    debugs(55, warnOnError, "WARNING: obs-fold in framing-sensitive " << e->name << ": " << e->value);
                delete e;
                clean();
                return 0;
            }
        }

        if (e->id == Http::HdrType::CONTENT_LENGTH && !clen.checkField(e->value)) {
            delete e;

            if (Config.onoff.relaxed_header_parser)
                continue; // clen has printed any necessary warnings

            clean();
            return 0;
        }

        addEntry(e);
    }

    if (clen.headerWideProblem) {
        debugs(55, warnOnError, "WARNING: " << clen.headerWideProblem <<
               " Content-Length field values in" <<
               Raw("header", header_start, hdrLen));
    }

    String rawTe;
    if (clen.prohibitedAndIgnored()) {
        // prohibitedAndIgnored() includes trailer header blocks
        // being parsed as a case to forbid/ignore these headers.

        // RFC 7230 section 3.3.2: A server MUST NOT send a Content-Length
        // header field in any response with a status code of 1xx (Informational)
        // or 204 (No Content). And RFC 7230 3.3.3#1 tells recipients to ignore
        // such Content-Lengths.
        if (delById(Http::HdrType::CONTENT_LENGTH))
            debugs(55, 3, "Content-Length is " << clen.prohibitedAndIgnored());

        // The same RFC 7230 3.3.3#1-based logic applies to Transfer-Encoding
        // banned by RFC 7230 section 3.3.1.
        if (delById(Http::HdrType::TRANSFER_ENCODING))
            debugs(55, 3, "Transfer-Encoding is " << clen.prohibitedAndIgnored());

    } else if (getByIdIfPresent(Http::HdrType::TRANSFER_ENCODING, &rawTe)) {
        // RFC 2616 section 4.4: ignore Content-Length with Transfer-Encoding
        // RFC 7230 section 3.3.3 #3: Transfer-Encoding overwrites Content-Length
        delById(Http::HdrType::CONTENT_LENGTH);
        // and clen state becomes irrelevant

        if (rawTe.caseCmp("chunked") == 0) {
            ; // leave header present for chunked() method
        } else if (rawTe.caseCmp("identity") == 0) { // deprecated. no coding
            delById(Http::HdrType::TRANSFER_ENCODING);
        } else {
            // This also rejects multiple encodings until we support them properly.
            debugs(55, warnOnError, "WARNING: unsupported Transfer-Encoding used by client: " << rawTe);
            teUnsupported_ = true;
        }

    } else if (clen.sawBad) {
        // ensure our callers do not accidentally see bad Content-Length values
        delById(Http::HdrType::CONTENT_LENGTH);
        conflictingContentLength_ = true; // TODO: Rename to badContentLength_.
    } else if (clen.needsSanitizing) {
        // RFC 7230 section 3.3.2: MUST either reject or ... [sanitize];
        // ensure our callers see a clean Content-Length value or none at all
        delById(Http::HdrType::CONTENT_LENGTH);
        if (clen.sawGood) {
            putInt64(Http::HdrType::CONTENT_LENGTH, clen.value);
            debugs(55, 5, "sanitized Content-Length to be " << clen.value);
        }
    }

    return 1;           /* even if no fields where found, it is a valid header */
}

/* packs all the entries using supplied packer */
void
HttpHeader::packInto(Packable * p, bool mask_sensitive_info) const
{
    HttpHeaderPos pos = HttpHeaderInitPos;
    const HttpHeaderEntry *e;
    assert(p);
    debugs(55, 7, this << " into " << p <<
           (mask_sensitive_info ? " while masking" : ""));
    /* pack all entries one by one */
    while ((e = getEntry(&pos))) {
        if (!mask_sensitive_info) {
            e->packInto(p);
            continue;
        }

        bool maskThisEntry = false;
        switch (e->id) {
        case Http::HdrType::AUTHORIZATION:
        case Http::HdrType::PROXY_AUTHORIZATION:
            maskThisEntry = true;
            break;

        case Http::HdrType::FTP_ARGUMENTS:
            if (const HttpHeaderEntry *cmd = findEntry(Http::HdrType::FTP_COMMAND))
                maskThisEntry = (cmd->value == "PASS");
            break;

        default:
            break;
        }
        if (maskThisEntry) {
            p->append(e->name.rawContent(), e->name.length());
            p->append(": ** NOT DISPLAYED **\r\n", 23);
        } else {
            e->packInto(p);
        }

    }
    /* Pack in the "special" entries */

    /* Cache-Control */
}

/* returns next valid entry */
HttpHeaderEntry *
HttpHeader::getEntry(HttpHeaderPos * pos) const
{
    assert(pos);
    assert(*pos >= HttpHeaderInitPos && *pos < static_cast<ssize_t>(entries.size()));

    for (++(*pos); *pos < static_cast<ssize_t>(entries.size()); ++(*pos)) {
        if (entries[*pos])
            return static_cast<HttpHeaderEntry*>(entries[*pos]);
    }

    return nullptr;
}

/*
 * returns a pointer to a specified entry if any
 * note that we return one entry so it does not make much sense to ask for
 * "list" headers
 */
HttpHeaderEntry *
HttpHeader::findEntry(Http::HdrType id) const
{
    assert(any_registered_header(id));
    assert(!Http::HeaderLookupTable.lookup(id).list);

    /* check mask first */

    if (!CBIT_TEST(mask, id))
        return nullptr;

    /* looks like we must have it, do linear search */
    for (auto e : entries) {
        if (e && e->id == id)
            return e;
    }

    /* hm.. we thought it was there, but it was not found */
    assert(false);
    return nullptr;        /* not reached */
}

/*
 * same as httpHeaderFindEntry
 */
HttpHeaderEntry *
HttpHeader::findLastEntry(Http::HdrType id) const
{
    assert(any_registered_header(id));
    assert(!Http::HeaderLookupTable.lookup(id).list);

    /* check mask first */
    if (!CBIT_TEST(mask, id))
        return nullptr;

    for (auto e = entries.rbegin(); e != entries.rend(); ++e) {
        if (*e && (*e)->id == id)
            return *e;
    }

    /* hm.. we thought it was there, but it was not found */
    assert(false);
    return nullptr; /* not reached */
}

int
HttpHeader::delByName(const SBuf &name)
{
    int count = 0;
    HttpHeaderPos pos = HttpHeaderInitPos;
    httpHeaderMaskInit(&mask, 0);   /* temporal inconsistency */
    debugs(55, 9, "deleting '" << name << "' fields in hdr " << this);

    while (const HttpHeaderEntry *e = getEntry(&pos)) {
        if (!e->name.caseCmp(name))
            delAt(pos, count);
        else
            CBIT_SET(mask, e->id);
    }

    return count;
}

/* deletes all entries with a given id, returns the #entries deleted */
int
HttpHeader::delById(Http::HdrType id)
{
    debugs(55, 8, this << " del-by-id " << id);
    assert(any_registered_header(id));

    if (!CBIT_TEST(mask, id))
        return 0;

    int count = 0;

    HttpHeaderPos pos = HttpHeaderInitPos;
    while (HttpHeaderEntry *e = getEntry(&pos)) {
        if (e->id == id)
            delAt(pos, count); // deletes e
    }

    CBIT_CLR(mask, id);
    assert(count);
    return count;
}

/*
 * deletes an entry at pos and leaves a gap; leaving a gap makes it
 * possible to iterate(search) and delete fields at the same time
 * NOTE: Does not update the header mask. Caller must follow up with
 * a call to refreshMask() if headers_deleted was incremented.
 */
void
HttpHeader::delAt(HttpHeaderPos pos, int &headers_deleted)
{
    HttpHeaderEntry *e;
    assert(pos >= HttpHeaderInitPos && pos < static_cast<ssize_t>(entries.size()));
    e = static_cast<HttpHeaderEntry*>(entries[pos]);
    entries[pos] = nullptr;
    /* decrement header length, allow for ": " and crlf */
    len -= e->name.length() + 2 + e->value.size() + 2;
    assert(len >= 0);
    delete e;
    ++headers_deleted;
}

/*
 * Compacts the header storage
 */
void
HttpHeader::compact()
{
    // TODO: optimize removal, or possibly make it so that's not needed.
    entries.erase( std::remove(entries.begin(), entries.end(), nullptr),
                   entries.end());
}

/*
 * Refreshes the header mask. Required after delAt() calls.
 */
void
HttpHeader::refreshMask()
{
    httpHeaderMaskInit(&mask, 0);
    debugs(55, 7, "refreshing the mask in hdr " << this);
    for (auto e : entries) {
        if (e)
            CBIT_SET(mask, e->id);
    }
}

bool
HttpHeader::tooLarge() const
{
    size_t max = 0;
    switch (owner) {
    case hoRequest:
        max = Config.maxRequestHeaderSize;
    case hoReply:
         max = Config.maxReplyHeaderSize;
    default:
        return false;
    }
    debugs(55, 3, "hdr: " << this << ", owner: " << owner << ", len: " << len << ", max: " << max);
    return len >=0 && static_cast<size_t>(len) > max;
}

/* appends an entry;
 * does not call e->clone() so one should not reuse "*e"
 */
void
HttpHeader::addEntry(HttpHeaderEntry * e)
{
    assert(e);
    assert(any_HdrType_enum_value(e->id));
    assert(e->name.length());

    debugs(55, 7, this << " adding entry: " << e->id << " at " << entries.size());

    if (e->id != Http::HdrType::BAD_HDR) {
        if (CBIT_TEST(mask, e->id)) {
            ++ headerStatsTable[e->id].repCount;
        } else {
            CBIT_SET(mask, e->id);
        }
    }

    entries.push_back(e);

    len += e->length();
}

bool
HttpHeader::getList(Http::HdrType id, String *s) const
{
    debugs(55, 9, this << " joining for id " << id);
    /* only fields from ListHeaders array can be "listed" */
    assert(Http::HeaderLookupTable.lookup(id).list);

    if (!CBIT_TEST(mask, id))
        return false;

    for (auto e: entries) {
        if (e && e->id == id)
            strListAdd(s, e->value.termedBuf(), ',');
    }

    /*
     * note: we might get an empty (size==0) string if there was an "empty"
     * header. This results in an empty length String, which may have a NULL
     * buffer.
     */
    /* temporary warning: remove it? (Is it useful for diagnostics ?) */
    if (!s->size())
        debugs(55, 3, "empty list header: " << Http::HeaderLookupTable.lookup(id).name << "(" << id << ")");
    else
        debugs(55, 6, this << ": joined for id " << id << ": " << s);

    return true;
}

/* return a list of entries with the same id separated by ',' and ws */
String
HttpHeader::getList(Http::HdrType id) const
{
    HttpHeaderEntry *e;
    HttpHeaderPos pos = HttpHeaderInitPos;
    debugs(55, 9, this << "joining for id " << id);
    /* only fields from ListHeaders array can be "listed" */
    assert(Http::HeaderLookupTable.lookup(id).list);

    if (!CBIT_TEST(mask, id))
        return String();

    String s;

    while ((e = getEntry(&pos))) {
        if (e->id == id)
            strListAdd(&s, e->value.termedBuf(), ',');
    }

    /*
     * note: we might get an empty (size==0) string if there was an "empty"
     * header. This results in an empty length String, which may have a NULL
     * buffer.
     */
    /* temporary warning: remove it? (Is it useful for diagnostics ?) */
    if (!s.size())
        debugs(55, 3, "empty list header: " << Http::HeaderLookupTable.lookup(id).name << "(" << id << ")");
    else
        debugs(55, 6, this << ": joined for id " << id << ": " << s);

    return s;
}

/* return a string or list of entries with the same id separated by ',' and ws */
String
HttpHeader::getStrOrList(Http::HdrType id) const
{
    HttpHeaderEntry *e;

    if (Http::HeaderLookupTable.lookup(id).list)
        return getList(id);

    if ((e = findEntry(id)))
        return e->value;

    return String();
}

/*
 * Returns the value of the specified header and/or an undefined String.
 */
String
HttpHeader::getByName(const char *name) const
{
    String result;
    // ignore presence: return undefined string if an empty header is present
    (void)hasNamed(name, strlen(name), &result);
    return result;
}

String
HttpHeader::getByName(const SBuf &name) const
{
    String result;
    // ignore presence: return undefined string if an empty header is present
    (void)hasNamed(name, &result);
    return result;
}

String
HttpHeader::getById(Http::HdrType id) const
{
    String result;
    (void)getByIdIfPresent(id, &result);
    return result;
}

bool
HttpHeader::hasNamed(const SBuf &s, String *result) const
{
    return hasNamed(s.rawContent(), s.length(), result);
}

bool
HttpHeader::getByIdIfPresent(Http::HdrType id, String *result) const
{
    if (id == Http::HdrType::BAD_HDR)
        return false;
    if (!has(id))
        return false;
    if (result)
        *result = getStrOrList(id);
    return true;
}

bool
HttpHeader::hasNamed(const char *name, unsigned int namelen, String *result) const
{
    Http::HdrType id;
    HttpHeaderPos pos = HttpHeaderInitPos;
    HttpHeaderEntry *e;

    assert(name);

    /* First try the quick path */
    id = Http::HeaderLookupTable.lookup(name,namelen).id;

    if (id != Http::HdrType::BAD_HDR) {
        if (getByIdIfPresent(id, result))
            return true;
    }

    /* Sorry, an unknown header name. Do linear search */
    bool found = false;
    while ((e = getEntry(&pos))) {
        if (e->id == Http::HdrType::OTHER && e->name.length() == namelen && e->name.caseCmp(name, namelen) == 0) {
            found = true;
            if (!result)
                break;
            strListAdd(result, e->value.termedBuf(), ',');
        }
    }

    return found;
}

/*
 * Returns a the value of the specified list member, if any.
 */
SBuf
HttpHeader::getByNameListMember(const char *name, const char *member, const char separator) const
{
    assert(name);
    const auto header = getByName(name);
    return ::getListMember(header, member, separator);
}

/*
 * returns a the value of the specified list member, if any.
 */
SBuf
HttpHeader::getListMember(Http::HdrType id, const char *member, const char separator) const
{
    assert(any_registered_header(id));
    const auto header = getStrOrList(id);
    return ::getListMember(header, member, separator);
}

/* test if a field is present */
int
HttpHeader::has(Http::HdrType id) const
{
    assert(any_registered_header(id));
    debugs(55, 9, this << " lookup for " << id);
    return CBIT_TEST(mask, id);
}

void
HttpHeader::addVia(const AnyP::ProtocolVersion &ver, const HttpHeader *from)
{
    // TODO: do not add Via header for messages where Squid itself
    // generated the message (i.e., Downloader or ESI) there should be no Via header added at all.

    if (Config.onoff.via) {
        SBuf buf;
        // RFC 7230 section 5.7.1.: protocol-name is omitted when
        // the received protocol is HTTP.
        if (ver.protocol > AnyP::PROTO_NONE && ver.protocol < AnyP::PROTO_UNKNOWN &&
                ver.protocol != AnyP::PROTO_HTTP && ver.protocol != AnyP::PROTO_HTTPS)
            buf.appendf("%s/", AnyP::ProtocolType_str[ver.protocol]);
        buf.appendf("%d.%d %s", ver.major, ver.minor, ThisCache);
        const HttpHeader *hdr = from ? from : this;
        SBuf strVia = StringToSBuf(hdr->getList(Http::HdrType::VIA));
        if (!strVia.isEmpty())
            strVia.append(", ", 2);
        strVia.append(buf);
        updateOrAddStr(Http::HdrType::VIA, strVia);
    }
}

void
HttpHeader::putInt(Http::HdrType id, int number)
{
    assert(any_registered_header(id));
    assert(Http::HeaderLookupTable.lookup(id).type == Http::HdrFieldType::ftInt);  /* must be of an appropriate type */
    assert(number >= 0);
    addEntry(new HttpHeaderEntry(id, SBuf(), xitoa(number)));
}

void
HttpHeader::putInt64(Http::HdrType id, int64_t number)
{
    assert(any_registered_header(id));
    assert(Http::HeaderLookupTable.lookup(id).type == Http::HdrFieldType::ftInt64);    /* must be of an appropriate type */
    assert(number >= 0);
    addEntry(new HttpHeaderEntry(id, SBuf(), xint64toa(number)));
}

void
HttpHeader::putTime(Http::HdrType id, time_t htime)
{
    assert(any_registered_header(id));
    assert(Http::HeaderLookupTable.lookup(id).type == Http::HdrFieldType::ftDate_1123);    /* must be of an appropriate type */
    assert(htime >= 0);
    addEntry(new HttpHeaderEntry(id, SBuf(), Time::FormatRfc1123(htime)));
}

void
HttpHeader::putStr(Http::HdrType id, const char *str)
{
    assert(any_registered_header(id));
    assert(Http::HeaderLookupTable.lookup(id).type == Http::HdrFieldType::ftStr);  /* must be of an appropriate type */
    assert(str);
    addEntry(new HttpHeaderEntry(id, SBuf(), str));
}

void
HttpHeader::putAuth(const char *auth_scheme, const char *realm)
{
    assert(auth_scheme && realm);
    httpHeaderPutStrf(this, Http::HdrType::WWW_AUTHENTICATE, "%s realm=\"%s\"", auth_scheme, realm);
}

void
HttpHeader::putCc(const HttpHdrCc * cc)
{
    assert(cc);
    /* remove old directives if any */
    delById(Http::HdrType::CACHE_CONTROL);
    /* pack into mb */
    MemBuf mb;
    mb.init();
    cc->packInto(&mb);
    /* put */
    addEntry(new HttpHeaderEntry(Http::HdrType::CACHE_CONTROL, SBuf(), mb.buf));
    /* cleanup */
    mb.clean();
}

void
HttpHeader::putContRange(const HttpHdrContRange * cr)
{
    assert(cr);
    /* remove old directives if any */
    delById(Http::HdrType::CONTENT_RANGE);
    /* pack into mb */
    MemBuf mb;
    mb.init();
    httpHdrContRangePackInto(cr, &mb);
    /* put */
    addEntry(new HttpHeaderEntry(Http::HdrType::CONTENT_RANGE, SBuf(), mb.buf));
    /* cleanup */
    mb.clean();
}

void
HttpHeader::putRange(const HttpHdrRange * range)
{
    assert(range);
    /* remove old directives if any */
    delById(Http::HdrType::RANGE);
    /* pack into mb */
    MemBuf mb;
    mb.init();
    range->packInto(&mb);
    /* put */
    addEntry(new HttpHeaderEntry(Http::HdrType::RANGE, SBuf(), mb.buf));
    /* cleanup */
    mb.clean();
}

void
HttpHeader::putSc(HttpHdrSc *sc)
{
    assert(sc);
    /* remove old directives if any */
    delById(Http::HdrType::SURROGATE_CONTROL);
    /* pack into mb */
    MemBuf mb;
    mb.init();
    sc->packInto(&mb);
    /* put */
    addEntry(new HttpHeaderEntry(Http::HdrType::SURROGATE_CONTROL, SBuf(), mb.buf));
    /* cleanup */
    mb.clean();
}

/* add extension header (these fields are not parsed/analyzed/joined, etc.) */
void
HttpHeader::putExt(const char *name, const char *value)
{
    assert(name && value);
    debugs(55, 8, this << " adds ext entry " << name << " : " << value);
    addEntry(new HttpHeaderEntry(Http::HdrType::OTHER, SBuf(name), value));
}

void
HttpHeader::updateOrAddStr(const Http::HdrType id, const SBuf &newValue)
{
    assert(any_registered_header(id));
    assert(Http::HeaderLookupTable.lookup(id).type == Http::HdrFieldType::ftStr);

    // XXX: HttpHeaderEntry::value suffers from String size limits
    Assure(newValue.length() < String::SizeMaxXXX());

    if (!CBIT_TEST(mask, id)) {
        auto newValueCopy = newValue; // until HttpHeaderEntry::value becomes SBuf
        addEntry(new HttpHeaderEntry(id, SBuf(), newValueCopy.c_str()));
        return;
    }

    auto foundSameName = false;
    for (auto &e: entries) {
        if (!e || e->id != id)
            continue;

        if (foundSameName) {
            // get rid of this repeated same-name entry
            delete e;
            e = nullptr;
            continue;
        }

        if (newValue.cmp(e->value.termedBuf()) != 0)
            e->value.assign(newValue.rawContent(), newValue.plength());

        foundSameName = true;
        // continue to delete any repeated same-name entries
    }
    assert(foundSameName);
    debugs(55, 5, "synced: " << Http::HeaderLookupTable.lookup(id).name << ": " << newValue);
}

int
HttpHeader::getInt(Http::HdrType id) const
{
    assert(any_registered_header(id));
    assert(Http::HeaderLookupTable.lookup(id).type == Http::HdrFieldType::ftInt);  /* must be of an appropriate type */
    HttpHeaderEntry *e;

    if ((e = findEntry(id)))
        return e->getInt();

    return -1;
}

int64_t
HttpHeader::getInt64(Http::HdrType id) const
{
    assert(any_registered_header(id));
    assert(Http::HeaderLookupTable.lookup(id).type == Http::HdrFieldType::ftInt64);    /* must be of an appropriate type */
    HttpHeaderEntry *e;

    if ((e = findEntry(id)))
        return e->getInt64();

    return -1;
}

time_t
HttpHeader::getTime(Http::HdrType id) const
{
    HttpHeaderEntry *e;
    time_t value = -1;
    assert(any_registered_header(id));
    assert(Http::HeaderLookupTable.lookup(id).type == Http::HdrFieldType::ftDate_1123);    /* must be of an appropriate type */

    if ((e = findEntry(id))) {
        value = Time::ParseRfc1123(e->value.termedBuf());
        httpHeaderNoteParsedEntry(e->id, e->value, value < 0);
    }

    return value;
}

/* sync with httpHeaderGetLastStr */
const char *
HttpHeader::getStr(Http::HdrType id) const
{
    HttpHeaderEntry *e;
    assert(any_registered_header(id));
    assert(Http::HeaderLookupTable.lookup(id).type == Http::HdrFieldType::ftStr);  /* must be of an appropriate type */

    if ((e = findEntry(id))) {
        httpHeaderNoteParsedEntry(e->id, e->value, false);  /* no errors are possible */
        return e->value.termedBuf();
    }

    return nullptr;
}

/* unusual */
const char *
HttpHeader::getLastStr(Http::HdrType id) const
{
    HttpHeaderEntry *e;
    assert(any_registered_header(id));
    assert(Http::HeaderLookupTable.lookup(id).type == Http::HdrFieldType::ftStr);  /* must be of an appropriate type */

    if ((e = findLastEntry(id))) {
        httpHeaderNoteParsedEntry(e->id, e->value, false);  /* no errors are possible */
        return e->value.termedBuf();
    }

    return nullptr;
}

HttpHdrCc *
HttpHeader::getCc() const
{
    if (!CBIT_TEST(mask, Http::HdrType::CACHE_CONTROL))
        return nullptr;

    String s;
    getList(Http::HdrType::CACHE_CONTROL, &s);

    HttpHdrCc *cc=new HttpHdrCc();

    if (!cc->parse(s)) {
        delete cc;
        cc = nullptr;
    }

    ++ HttpHeaderStats[owner].ccParsedCount;

    if (cc)
        httpHdrCcUpdateStats(cc, &HttpHeaderStats[owner].ccTypeDistr);

    httpHeaderNoteParsedEntry(Http::HdrType::CACHE_CONTROL, s, !cc);

    return cc;
}

HttpHdrRange *
HttpHeader::getRange() const
{
    HttpHdrRange *r = nullptr;
    HttpHeaderEntry *e;
    /* some clients will send "Request-Range" _and_ *matching* "Range"
     * who knows, some clients might send Request-Range only;
     * this "if" should work correctly in both cases;
     * hopefully no clients send mismatched headers! */

    if ((e = findEntry(Http::HdrType::RANGE)) ||
            (e = findEntry(Http::HdrType::REQUEST_RANGE))) {
        r = HttpHdrRange::ParseCreate(&e->value);
        httpHeaderNoteParsedEntry(e->id, e->value, !r);
    }

    return r;
}

HttpHdrSc *
HttpHeader::getSc() const
{
    if (!CBIT_TEST(mask, Http::HdrType::SURROGATE_CONTROL))
        return nullptr;

    String s;

    (void) getList(Http::HdrType::SURROGATE_CONTROL, &s);

    HttpHdrSc *sc = httpHdrScParseCreate(s);

    ++ HttpHeaderStats[owner].ccParsedCount;

    if (sc)
        sc->updateStats(&HttpHeaderStats[owner].scTypeDistr);

    httpHeaderNoteParsedEntry(Http::HdrType::SURROGATE_CONTROL, s, !sc);

    return sc;
}

HttpHdrContRange *
HttpHeader::getContRange() const
{
    HttpHdrContRange *cr = nullptr;
    HttpHeaderEntry *e;

    if ((e = findEntry(Http::HdrType::CONTENT_RANGE))) {
        cr = httpHdrContRangeParseCreate(e->value.termedBuf());
        httpHeaderNoteParsedEntry(e->id, e->value, !cr);
    }

    return cr;
}

SBuf
HttpHeader::getAuthToken(Http::HdrType id, const char *auth_scheme) const
{
    const char *field;
    int l;
    assert(auth_scheme);
    field = getStr(id);

    static const SBuf nil;
    if (!field)         /* no authorization field */
        return nil;

    l = strlen(auth_scheme);

    if (!l || strncasecmp(field, auth_scheme, l))   /* wrong scheme */
        return nil;

    field += l;

    if (!xisspace(*field))  /* wrong scheme */
        return nil;

    /* skip white space */
    for (; field && xisspace(*field); ++field);

    if (!*field)        /* no authorization cookie */
        return nil;

    const auto fieldLen = strlen(field);
    SBuf result;
    char *decodedAuthToken = result.rawAppendStart(BASE64_DECODE_LENGTH(fieldLen));
    struct base64_decode_ctx ctx;
    base64_decode_init(&ctx);
    size_t decodedLen = 0;
    if (!base64_decode_update(&ctx, &decodedLen, reinterpret_cast<uint8_t*>(decodedAuthToken), fieldLen, field) ||
            !base64_decode_final(&ctx)) {
        return nil;
    }
    result.rawAppendFinish(decodedAuthToken, decodedLen);
    return result;
}

ETag
HttpHeader::getETag(Http::HdrType id) const
{
    ETag etag = {nullptr, -1};
    HttpHeaderEntry *e;
    assert(Http::HeaderLookupTable.lookup(id).type == Http::HdrFieldType::ftETag);     /* must be of an appropriate type */

    if ((e = findEntry(id)))
        etagParseInit(&etag, e->value.termedBuf());

    return etag;
}

TimeOrTag
HttpHeader::getTimeOrTag(Http::HdrType id) const
{
    TimeOrTag tot;
    HttpHeaderEntry *e;
    assert(Http::HeaderLookupTable.lookup(id).type == Http::HdrFieldType::ftDate_1123_or_ETag);    /* must be of an appropriate type */
    memset(&tot, 0, sizeof(tot));

    if ((e = findEntry(id))) {
        const char *str = e->value.termedBuf();
        /* try as an ETag */

        if (etagParseInit(&tot.tag, str)) {
            tot.valid = tot.tag.str != nullptr;
            tot.time = -1;
        } else {
            /* or maybe it is time? */
            tot.time = Time::ParseRfc1123(str);
            tot.valid = tot.time >= 0;
            tot.tag.str = nullptr;
        }
    }

    assert(tot.time < 0 || !tot.tag.str);   /* paranoid */
    return tot;
}

/*
 * HttpHeaderEntry
 */

HttpHeaderEntry::HttpHeaderEntry(Http::HdrType anId, const SBuf &aName, const char *aValue)
{
    assert(any_HdrType_enum_value(anId));
    id = anId;

    if (id != Http::HdrType::OTHER)
        name = Http::HeaderLookupTable.lookup(id).name;
    else
        name = aName;

    value = aValue;

    if (id != Http::HdrType::BAD_HDR)
        ++ headerStatsTable[id].aliveCount;

    debugs(55, 9, "created HttpHeaderEntry " << this << ": '" << name << " : " << value );
}

HttpHeaderEntry::~HttpHeaderEntry()
{
    debugs(55, 9, "destroying entry " << this << ": '" << name << ": " << value << "'");

    if (id != Http::HdrType::BAD_HDR) {
        assert(headerStatsTable[id].aliveCount);
        -- headerStatsTable[id].aliveCount;
        id = Http::HdrType::BAD_HDR; // it already is BAD_HDR, no sense in resetting it
    }

}

/* parses and inits header entry, returns true/false */
HttpHeaderEntry *
HttpHeaderEntry::parse(const char *field_start, const char *field_end, const http_hdr_owner_type msgType)
{
    /* note: name_start == field_start */
    const char *name_end = (const char *)memchr(field_start, ':', field_end - field_start);
    int name_len = name_end ? name_end - field_start :0;
    const char *value_start = field_start + name_len + 1;   /* skip ':' */
    /* note: value_end == field_end */

    ++ HeaderEntryParsedCount;

    /* do we have a valid field name within this field? */

    if (!name_len || name_end > field_end)
        return nullptr;

    if (name_len > 65534) {
        /* String must be LESS THAN 64K and it adds a terminating NULL */
        // TODO: update this to show proper name_len in Raw markup, but not print all that
        debugs(55, 2, "ignoring huge header field (" << Raw("field_start", field_start, 100) << "...)");
        return nullptr;
    }

    /*
     * RFC 7230 section 3.2.4:
     * "No whitespace is allowed between the header field-name and colon.
     * ...
     *  A server MUST reject any received request message that contains
     *  whitespace between a header field-name and colon with a response code
     *  of 400 (Bad Request).  A proxy MUST remove any such whitespace from a
     *  response message before forwarding the message downstream."
     */
    if (xisspace(field_start[name_len - 1])) {

        if (msgType == hoRequest)
            return nullptr;

        // for now, also let relaxed parser remove this BWS from any non-HTTP messages
        const bool stripWhitespace = (msgType == hoReply) ||
                                     Config.onoff.relaxed_header_parser;
        if (!stripWhitespace)
            return nullptr; // reject if we cannot strip

        debugs(55, Config.onoff.relaxed_header_parser <= 0 ? 1 : 2,
               "WARNING: Whitespace after header name in '" << getStringPrefix(field_start, field_end-field_start) << "'");

        while (name_len > 0 && xisspace(field_start[name_len - 1]))
            --name_len;

        if (!name_len) {
            debugs(55, 2, "found header with only whitespace for name");
            return nullptr;
        }
    }

    /* RFC 7230 section 3.2:
     *
     *  header-field   = field-name ":" OWS field-value OWS
     *  field-name     = token
     *  token          = 1*TCHAR
     */
    for (const char *pos = field_start; pos < (field_start+name_len); ++pos) {
        if (!CharacterSet::TCHAR[*pos]) {
            debugs(55, 2, "found header with invalid characters in " <<
                   Raw("field-name", field_start, min(name_len,100)) << "...");
            return nullptr;
        }
    }

    /* now we know we can parse it */

    debugs(55, 9, "parsing HttpHeaderEntry: near '" <<  getStringPrefix(field_start, field_end-field_start) << "'");

    /* is it a "known" field? */
    Http::HdrType id = Http::HeaderLookupTable.lookup(field_start,name_len).id;
    debugs(55, 9, "got hdr-id=" << id);

    SBuf theName;

    String value;

    if (id == Http::HdrType::BAD_HDR)
        id = Http::HdrType::OTHER;

    /* set field name */
    if (id == Http::HdrType::OTHER)
        theName.append(field_start, name_len);
    else
        theName = Http::HeaderLookupTable.lookup(id).name;

    /* trim field value */
    while (value_start < field_end && xisspace(*value_start))
        ++value_start;

    while (value_start < field_end && xisspace(field_end[-1]))
        --field_end;

    if (field_end - value_start > 65534) {
        /* String must be LESS THAN 64K and it adds a terminating NULL */
        debugs(55, 2, "WARNING: found '" << theName << "' header of " << (field_end - value_start) << " bytes");
        return nullptr;
    }

    /* set field value */
    value.assign(value_start, field_end - value_start);

    if (id != Http::HdrType::BAD_HDR)
        ++ headerStatsTable[id].seenCount;

    debugs(55, 9, "parsed HttpHeaderEntry: '" << theName << ": " << value << "'");

    return new HttpHeaderEntry(id, theName, value.termedBuf());
}

HttpHeaderEntry *
HttpHeaderEntry::clone() const
{
    return new HttpHeaderEntry(id, name, value.termedBuf());
}

void
HttpHeaderEntry::packInto(Packable * p) const
{
    assert(p);
    p->append(name.rawContent(), name.length());
    p->append(": ", 2);
    p->append(value.rawBuf(), value.size());
    p->append("\r\n", 2);
}

int
HttpHeaderEntry::getInt() const
{
    int val = -1;
    int ok = httpHeaderParseInt(value.termedBuf(), &val);
    httpHeaderNoteParsedEntry(id, value, ok == 0);
    /* XXX: Should we check ok - ie
     * return ok ? -1 : value;
     */
    return val;
}

int64_t
HttpHeaderEntry::getInt64() const
{
    int64_t val = -1;
    const bool ok = httpHeaderParseOffset(value.termedBuf(), &val);
    httpHeaderNoteParsedEntry(id, value, !ok);
    return val; // remains -1 if !ok (XXX: bad method API)
}

static void
httpHeaderNoteParsedEntry(Http::HdrType id, String const &context, bool error)
{
    if (id != Http::HdrType::BAD_HDR)
        ++ headerStatsTable[id].parsCount;

    if (error) {
        if (id != Http::HdrType::BAD_HDR)
            ++ headerStatsTable[id].errCount;
        debugs(55, 2, "cannot parse hdr field: '" << Http::HeaderLookupTable.lookup(id).name << ": " << context << "'");
    }
}

/*
 * Reports
 */

/* tmp variable used to pass stat info to dumpers */
extern const HttpHeaderStat *dump_stat;     /* argh! */
const HttpHeaderStat *dump_stat = nullptr;

static void
httpHeaderFieldStatDumper(StoreEntry * sentry, int, double val, double, int count)
{
    const int id = static_cast<int>(val);
    const bool valid_id = Http::any_valid_header(static_cast<Http::HdrType>(id));
    const char *name = valid_id ? Http::HeaderLookupTable.lookup(static_cast<Http::HdrType>(id)).name : "INVALID";
    int visible = count > 0;
    /* for entries with zero count, list only those that belong to current type of message */

    if (!visible && valid_id && dump_stat->owner_mask)
        visible = CBIT_TEST(*dump_stat->owner_mask, id);

    if (visible)
        storeAppendPrintf(sentry, "%2d\t %-20s\t %5d\t %6.2f\n",
                          id, name, count, xdiv(count, dump_stat->busyDestroyedCount));
}

static void
httpHeaderFldsPerHdrDumper(StoreEntry * sentry, int idx, double val, double, int count)
{
    if (count)
        storeAppendPrintf(sentry, "%2d\t %5d\t %5d\t %6.2f\n",
                          idx, (int) val, count,
                          xpercent(count, dump_stat->destroyedCount));
}

static void
httpHeaderStatDump(const HttpHeaderStat * hs, StoreEntry * e)
{
    assert(hs);
    assert(e);

    if (!hs->owner_mask)
        return; // these HttpHeaderStat objects were not meant to be dumped here

    dump_stat = hs;
    storeAppendPrintf(e, "\nHeader Stats: %s\n", hs->label);
    storeAppendPrintf(e, "\nField type distribution\n");
    storeAppendPrintf(e, "%2s\t %-20s\t %5s\t %6s\n",
                      "id", "name", "count", "#/header");
    hs->fieldTypeDistr.dump(e, httpHeaderFieldStatDumper);
    storeAppendPrintf(e, "\nCache-control directives distribution\n");
    storeAppendPrintf(e, "%2s\t %-20s\t %5s\t %6s\n",
                      "id", "name", "count", "#/cc_field");
    hs->ccTypeDistr.dump(e, httpHdrCcStatDumper);
    storeAppendPrintf(e, "\nSurrogate-control directives distribution\n");
    storeAppendPrintf(e, "%2s\t %-20s\t %5s\t %6s\n",
                      "id", "name", "count", "#/sc_field");
    hs->scTypeDistr.dump(e, httpHdrScStatDumper);
    storeAppendPrintf(e, "\nNumber of fields per header distribution\n");
    storeAppendPrintf(e, "%2s\t %-5s\t %5s\t %6s\n",
                      "id", "#flds", "count", "%total");
    hs->hdrUCountDistr.dump(e, httpHeaderFldsPerHdrDumper);
    storeAppendPrintf(e, "\n");
    dump_stat = nullptr;
}

void
httpHeaderStoreReport(StoreEntry * e)
{
    assert(e);

    HttpHeaderStats[0].parsedCount =
        HttpHeaderStats[hoRequest].parsedCount + HttpHeaderStats[hoReply].parsedCount;
    HttpHeaderStats[0].ccParsedCount =
        HttpHeaderStats[hoRequest].ccParsedCount + HttpHeaderStats[hoReply].ccParsedCount;
    HttpHeaderStats[0].destroyedCount =
        HttpHeaderStats[hoRequest].destroyedCount + HttpHeaderStats[hoReply].destroyedCount;
    HttpHeaderStats[0].busyDestroyedCount =
        HttpHeaderStats[hoRequest].busyDestroyedCount + HttpHeaderStats[hoReply].busyDestroyedCount;

    for (const auto &stats: HttpHeaderStats)
        httpHeaderStatDump(&stats, e);

    /* field stats for all messages */
    storeAppendPrintf(e, "\nHttp Fields Stats (replies and requests)\n");

    storeAppendPrintf(e, "%2s\t %-25s\t %5s\t %6s\t %6s\n",
                      "id", "name", "#alive", "%err", "%repeat");

    // scan heaaderTable and output
    for (auto h : WholeEnum<Http::HdrType>()) {
        auto stats = headerStatsTable[h];
        storeAppendPrintf(e, "%2d\t %-25s\t %5d\t %6.3f\t %6.3f\n",
                          Http::HeaderLookupTable.lookup(h).id,
                          Http::HeaderLookupTable.lookup(h).name,
                          stats.aliveCount,
                          xpercent(stats.errCount, stats.parsCount),
                          xpercent(stats.repCount, stats.seenCount));
    }

    storeAppendPrintf(e, "Headers Parsed: %d + %d = %d\n",
                      HttpHeaderStats[hoRequest].parsedCount,
                      HttpHeaderStats[hoReply].parsedCount,
                      HttpHeaderStats[0].parsedCount);
    storeAppendPrintf(e, "Hdr Fields Parsed: %d\n", HeaderEntryParsedCount);
}

int
HttpHeader::hasListMember(Http::HdrType id, const char *member, const char separator) const
{
    int result = 0;
    const char *pos = nullptr;
    const char *item;
    int ilen;
    int mlen = strlen(member);

    assert(any_registered_header(id));

    String header (getStrOrList(id));

    while (strListGetItem(&header, separator, &item, &ilen, &pos)) {
        if (strncasecmp(item, member, mlen) == 0
                && (item[mlen] == '=' || item[mlen] == separator || item[mlen] == ';' || item[mlen] == '\0')) {
            result = 1;
            break;
        }
    }

    return result;
}

int
HttpHeader::hasByNameListMember(const char *name, const char *member, const char separator) const
{
    int result = 0;
    const char *pos = nullptr;
    const char *item;
    int ilen;
    int mlen = strlen(member);

    assert(name);

    String header (getByName(name));

    while (strListGetItem(&header, separator, &item, &ilen, &pos)) {
        if (strncasecmp(item, member, mlen) == 0
                && (item[mlen] == '=' || item[mlen] == separator || item[mlen] == ';' || item[mlen] == '\0')) {
            result = 1;
            break;
        }
    }

    return result;
}

void
HttpHeader::removeHopByHopEntries()
{
    removeConnectionHeaderEntries();

    const HttpHeaderEntry *e;
    HttpHeaderPos pos = HttpHeaderInitPos;
    int headers_deleted = 0;
    while ((e = getEntry(&pos))) {
        Http::HdrType id = e->id;
        if (Http::HeaderLookupTable.lookup(id).hopbyhop) {
            delAt(pos, headers_deleted);
            CBIT_CLR(mask, id);
        }
    }
}

void
HttpHeader::removeConnectionHeaderEntries()
{
    if (has(Http::HdrType::CONNECTION)) {
        /* anything that matches Connection list member will be deleted */
        String strConnection;

        (void) getList(Http::HdrType::CONNECTION, &strConnection);
        const HttpHeaderEntry *e;
        HttpHeaderPos pos = HttpHeaderInitPos;
        /*
         * think: on-average-best nesting of the two loops (hdrEntry
         * and strListItem) @?@
         */
        /*
         * maybe we should delete standard stuff ("keep-alive","close")
         * from strConnection first?
         */

        int headers_deleted = 0;
        while ((e = getEntry(&pos))) {
            if (strListIsMember(&strConnection, e->name, ','))
                delAt(pos, headers_deleted);
        }
        if (headers_deleted)
            refreshMask();
    }
}
<|MERGE_RESOLUTION|>--- conflicted
+++ resolved
@@ -1,9 +1,5 @@
 /*
-<<<<<<< HEAD
- * Copyright (C) 1996-2020 The Squid Software Foundation and contributors
-=======
  * Copyright (C) 1996-2023 The Squid Software Foundation and contributors
->>>>>>> c06944f7
  *
  * Squid software is distributed under GPLv2+ license and includes
  * contributions from numerous individuals and organizations.
@@ -30,12 +26,6 @@
 #include "MemBuf.h"
 #include "mgr/Registration.h"
 #include "mime_header.h"
-<<<<<<< HEAD
-#include "profiler/Profiler.h"
-#include "rfc1123.h"
-#include "sbuf/Stream.h"
-=======
->>>>>>> c06944f7
 #include "sbuf/StringConvert.h"
 #include "SquidConfig.h"
 #include "StatHist.h"
