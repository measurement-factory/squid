--- conflicted
+++ resolved
@@ -60,10 +60,6 @@
 #include "URL.h"
 #include "Mem.h"
 #include "disk.h"
-<<<<<<< HEAD
-
-=======
->>>>>>> 8fdaa8af
 
 #if HAVE_SYS_STAT_H
 #include <sys/stat.h>
