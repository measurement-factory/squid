--- conflicted
+++ resolved
@@ -1386,16 +1386,7 @@
     else
         request->prepForDirect();
 
-<<<<<<< HEAD
-    AsyncCall::Pointer timeoutCall = commCbCall(5, 4, "tunnelTimeout",
-                                     CommTimeoutCbPtrFun(tunnelTimeout, tunnelState));
-    commSetConnTimeout(srvConn, Config.Timeout.read, timeoutCall);
-
     tunnelState->preReadServerData = preReadServerData;
-=======
-    // we drain any already buffered from-server data below (rBufData)
-    fd_table[srvConn->fd].useDefaultIo();
->>>>>>> 331cec47
 
     tunnelStartShoveling(tunnelState);
 }
