/*
 * Copyright (C) 1996-2022 The Squid Software Foundation and contributors
 *
 * Squid software is distributed under GPLv2+ license and includes
 * contributions from numerous individuals and organizations.
 * Please see the COPYING and CONTRIBUTORS files for details.
 */

/* DEBUG: section 26    Secure Sockets Layer Proxy */

#include "squid.h"
#include "acl/FilledChecklist.h"
#include "base/AsyncCallbacks.h"
#include "base/CbcPointer.h"
#include "base/JobWait.h"
#include "base/Raw.h"
#include "CachePeer.h"
#include "cbdata.h"
#include "client_side.h"
#include "client_side_request.h"
#include "clients/HttpTunneler.h"
#include "comm.h"
#include "comm/Connection.h"
#include "comm/ConnOpener.h"
#include "comm/Read.h"
#include "comm/Write.h"
#include "errorpage.h"
#include "fd.h"
#include "fde.h"
#include "FwdState.h"
#include "globals.h"
#include "HappyConnOpener.h"
#include "http.h"
#include "http/StatusCode.h"
#include "http/Stream.h"
#include "HttpRequest.h"
#include "icmp/net_db.h"
#include "ip/QosConfig.h"
#include "LogTags.h"
#include "MemBuf.h"
#include "neighbors.h"
#include "PeerSelectState.h"
#include "ResolvedPeers.h"
#include "sbuf/SBuf.h"
#include "security/BlindPeerConnector.h"
#include "SquidConfig.h"
#include "StatCounters.h"
#if USE_OPENSSL
#include "ssl/bio.h"
#include "ssl/ServerBump.h"
#endif
#include "tools.h"
#include "tunnel.h"
#if USE_DELAY_POOLS
#include "DelayId.h"
#endif

#include <climits>
#include <cerrno>

/**
 * TunnelStateData is the state engine performing the tasks for
 * setup of a TCP tunnel from an existing open client FD to a server
 * then shuffling binary data between the resulting FD pair.
 */
/*
 * TODO 1: implement a read/write API on ConnStateData to send/receive blocks
 * of pre-formatted data. Then we can use that as the client side of the tunnel
 * instead of re-implementing it here and occasionally getting the ConnStateData
 * read/write state wrong.
 *
 * TODO 2: then convert this into a AsyncJob, possibly a child of 'Server'
 */
class TunnelStateData: public PeerSelectionInitiator
{
    CBDATA_CHILD(TunnelStateData);

public:
    TunnelStateData(ClientHttpRequest *);
    virtual ~TunnelStateData();
    TunnelStateData(const TunnelStateData &); // do not implement
    TunnelStateData &operator =(const TunnelStateData &); // do not implement

    class Connection;
    static void ReadClient(const Comm::ConnectionPointer &, char *buf, size_t len, Comm::Flag errcode, int xerrno, void *data);
    static void ReadServer(const Comm::ConnectionPointer &, char *buf, size_t len, Comm::Flag errcode, int xerrno, void *data);
    static void WriteClientDone(const Comm::ConnectionPointer &, char *buf, size_t len, Comm::Flag flag, int xerrno, void *data);
    static void WriteServerDone(const Comm::ConnectionPointer &, char *buf, size_t len, Comm::Flag flag, int xerrno, void *data);

    bool noConnections() const;
    /// closes both client and server connections
    void closeConnections();

    char *url;
    CbcPointer<ClientHttpRequest> http;
    HttpRequest::Pointer request;
    AccessLogEntryPointer al;

    const char * getHost() const {
        return (server.conn != nullptr && server.conn->getPeer() ? server.conn->getPeer()->host : request->url.host());
    };

    /// store the given to-server connection; prohibit retries and do not look
    /// for any other destinations
    void commitToServer(const Comm::ConnectionPointer &);

    /// Whether the client sent a CONNECT request to us.
    bool clientExpectsConnectResponse() const {
        // If we are forcing a tunnel after receiving a client CONNECT, then we
        // have already responded to that CONNECT before tunnel.cc started.
        if (request && request->flags.forceTunnel)
            return false;
#if USE_OPENSSL
        // We are bumping and we had already send "OK CONNECTED"
        if (http.valid() && http->getConn() && http->getConn()->serverBump() && http->getConn()->serverBump()->at(XactionStep::tlsBump2, XactionStep::tlsBump3))
            return false;
#endif
        return !(request != nullptr &&
                 (request->flags.interceptTproxy || request->flags.intercepted));
    }

    /// starts connecting to the next hop, either for the first time or while
    /// recovering from the previous connect failure
    void startConnecting();
    void closePendingConnection(const Comm::ConnectionPointer &conn, const char *reason);

    /// called when negotiations with the peer have been successfully completed
    void notePeerReadyToShovel(const Comm::ConnectionPointer &);

    class Connection
    {

    public:
        Connection() : len (0), buf ((char *)xmalloc(SQUID_TCP_SO_RCVBUF)), size_ptr(nullptr), delayedLoops(0),
            dirty(false),
            readPending(nullptr), readPendingFunc(nullptr) {}

        ~Connection();

        /// initiates Comm::Connection ownership, including closure monitoring
        template <typename Method>
        void initConnection(const Comm::ConnectionPointer &aConn, Method method, const char *name, TunnelStateData *tunnelState);

        /// reacts to the external closure of our connection
        void noteClosure();

        int bytesWanted(int lower=0, int upper = INT_MAX) const;
        void bytesIn(int const &);
#if USE_DELAY_POOLS

        void setDelayId(DelayId const &);
#endif

        void error(int const xerrno);
        int debugLevelForError(int const xerrno) const;

        void dataSent (size_t amount);
        /// writes 'b' buffer, setting the 'writer' member to 'callback'.
        void write(const char *b, int size, AsyncCall::Pointer &callback, FREE * free_func);
        int len;
        char *buf;
        AsyncCall::Pointer writer; ///< pending Comm::Write callback
        uint64_t *size_ptr;      /* pointer to size in an ConnStateData for logging */

        Comm::ConnectionPointer conn;    ///< The currently connected connection.
        uint8_t delayedLoops; ///< how many times a read on this connection has been postponed.

        bool dirty; ///< whether write() has been called (at least once)

        // XXX: make these an AsyncCall when event API can handle them
        TunnelStateData *readPending;
        EVH *readPendingFunc;

#if USE_DELAY_POOLS

        DelayId delayId;
#endif

    private:
        /// the registered close handler for the connection
        AsyncCall::Pointer closer;
    };

    Connection client, server;
    int *status_ptr;        ///< pointer for logging HTTP status

    SBuf preReadClientData;
    SBuf preReadServerData;
    time_t startTime; ///< object creation time, before any peer selection/connection attempts
    ResolvedPeersPointer destinations; ///< paths for forwarding the request
    bool destinationsFound; ///< At least one candidate path found

    /// whether the decision to tunnel to a particular destination was final
    bool committedToServer;

    int n_tries; ///< the number of forwarding attempts so far

    /// a reason to ban reforwarding attempts (or nil)
    const char *banRetries;

    // TODO: remove after fixing deferred reads in TunnelStateData::copyRead()
    CodeContext::Pointer codeContext; ///< our creator context

    /// waits for a transport connection to the peer to be established/opened
    JobWait<HappyConnOpener> transportWait;

    /// waits for the established transport connection to be secured/encrypted
    JobWait<Security::PeerConnector> encryptionWait;

    /// waits for an HTTP CONNECT tunnel through a cache_peer to be negotiated
    /// over the (encrypted, if needed) transport connection to that cache_peer
    JobWait<Http::Tunneler> peerWait;

    void copyRead(Connection &from, IOCB *completion);

    /// continue to set up connection to a peer, going async for SSL peers
    void connectToPeer(const Comm::ConnectionPointer &);
    void secureConnectionToPeer(const Comm::ConnectionPointer &);

    /* PeerSelectionInitiator API */
    virtual void noteDestination(Comm::ConnectionPointer conn) override;
    virtual void noteDestinationsEnd(ErrorState *selectionError) override;

    void syncHierNote(const Comm::ConnectionPointer &server, const char *origin);

    /// called when a connection has been successfully established or
    /// when all candidate destinations have been tried and all have failed
    void noteConnection(HappyConnOpenerAnswer &);

    /// Start using an established connection
    void connectDone(const Comm::ConnectionPointer &conn, const char *origin, const bool reused);

    void notifyConnOpener();

    void saveError(ErrorState *finalError);
    void sendError(ErrorState *finalError, const char *reason);

private:
    void usePinned();

    /// callback handler for the Security::PeerConnector encryptor
    void noteSecurityPeerConnectorAnswer(Security::EncryptorAnswer &);

    /// called after connection setup (including any encryption)
    void connectedToPeer(const Comm::ConnectionPointer &);
    void establishTunnelThruProxy(const Comm::ConnectionPointer &);

    template <typename StepStart>
    void advanceDestination(const char *stepDescription, const Comm::ConnectionPointer &conn, const StepStart &startStep);

    /// \returns whether the request should be retried (nil) or the description why it should not
    const char *checkRetry();

    bool transporting() const;

    // TODO: convert to unique_ptr
    /// details of the "last tunneling attempt" failure (if it failed)
    ErrorState *savedError = nullptr;

    /// resumes operations after the (possibly failed) HTTP CONNECT exchange
    void tunnelEstablishmentDone(Http::TunnelerAnswer &answer);

    void deleteThis();

    void cancelStep(const char *reason);

    bool exhaustedTries() const;

public:
    bool keepGoingAfterRead(size_t len, Comm::Flag errcode, int xerrno, Connection &from, Connection &to);
    void copy(size_t len, Connection &from, Connection &to, IOCB *);
    void readServer(char *buf, size_t len, Comm::Flag errcode, int xerrno);
    void readClient(char *buf, size_t len, Comm::Flag errcode, int xerrno);
    void writeClientDone(char *buf, size_t len, Comm::Flag flag, int xerrno);
    void writeServerDone(char *buf, size_t len, Comm::Flag flag, int xerrno);

    void copyClientBytes();
    void copyServerBytes();

    /// handles client-to-Squid connection closure; may destroy us
    void clientClosed();

    /// handles Squid-to-server connection closure; may destroy us
    void serverClosed();

    /// tries connecting to another destination, if available,
    /// otherwise, initiates the transaction termination
    void retryOrBail(const char *context);
};

static ERCB tunnelErrorComplete;
static CLCB tunnelServerClosed;
static CLCB tunnelClientClosed;
static CTCB tunnelTimeout;
static EVH tunnelDelayedClientRead;
static EVH tunnelDelayedServerRead;

/// TunnelStateData::serverClosed() wrapper
static void
tunnelServerClosed(const CommCloseCbParams &params)
{
    const auto tunnelState = reinterpret_cast<TunnelStateData *>(params.data);
    tunnelState->serverClosed();
}

void
TunnelStateData::serverClosed()
{
    server.noteClosure();

    retryOrBail(__FUNCTION__);
}

/// TunnelStateData::clientClosed() wrapper
static void
tunnelClientClosed(const CommCloseCbParams &params)
{
    const auto tunnelState = reinterpret_cast<TunnelStateData *>(params.data);
    tunnelState->clientClosed();
}

void
TunnelStateData::clientClosed()
{
    client.noteClosure();

    if (noConnections())
        return deleteThis();

    if (!server.writer)
        server.conn->close();
}

/// destroys the tunnel (after performing potentially-throwing cleanup)
void
TunnelStateData::deleteThis()
{
    assert(noConnections());
    // ConnStateData pipeline should contain the CONNECT we are performing
    // but it may be invalid already (bug 4392)
    if (const auto h = http.valid()) {
        if (const auto c = h->getConn())
            if (const auto ctx = c->pipeline.front())
                ctx->finished();
    }
    delete this;
}

TunnelStateData::TunnelStateData(ClientHttpRequest *clientRequest) :
    startTime(squid_curtime),
    destinations(new ResolvedPeers()),
    destinationsFound(false),
    committedToServer(false),
    n_tries(0),
    banRetries(nullptr),
    codeContext(CodeContext::Current())
{
    debugs(26, 3, "TunnelStateData constructed this=" << this);
    client.readPendingFunc = &tunnelDelayedClientRead;
    server.readPendingFunc = &tunnelDelayedServerRead;

    assert(clientRequest);
    url = xstrdup(clientRequest->uri);
    request = clientRequest->request;
    Must(request);
    server.size_ptr = &clientRequest->out.size;
    client.size_ptr = &clientRequest->al->http.clientRequestSz.payloadData;
    status_ptr = &clientRequest->al->http.code;
    al = clientRequest->al;
    http = clientRequest;

    client.initConnection(clientRequest->getConn()->clientConnection, tunnelClientClosed, "tunnelClientClosed", this);

    AsyncCall::Pointer timeoutCall = commCbCall(5, 4, "tunnelTimeout",
                                     CommTimeoutCbPtrFun(tunnelTimeout, this));
    commSetConnTimeout(client.conn, Config.Timeout.lifetime, timeoutCall);
}

TunnelStateData::~TunnelStateData()
{
    debugs(26, 3, "TunnelStateData destructed this=" << this);
    assert(noConnections());
    xfree(url);
    cancelStep("~TunnelStateData");
    delete savedError;
}

TunnelStateData::Connection::~Connection()
{
    if (readPending)
        eventDelete(readPendingFunc, readPending);

    safe_free(buf);
}

const char *
TunnelStateData::checkRetry()
{
    if (shutting_down)
        return "shutting down";
    if (exhaustedTries())
        return "exhausted tries";
    if (!FwdState::EnoughTimeToReForward(startTime))
        return "forwarding timeout";
    if (banRetries)
        return banRetries;
    if (noConnections())
        return "no connections";

    // TODO: Use std::optional for peer_reply_status to avoid treating zero value specially.
    if (request->hier.peer_reply_status != Http::scNone && !Http::IsReforwardableStatus(request->hier.peer_reply_status))
        return "received HTTP status code is not reforwardable";

    // TODO: check pinned connections; see FwdState::pinnedCanRetry()
    return nullptr;
}

void
TunnelStateData::retryOrBail(const char *context)
{
    assert(!server.conn);

    const auto *bailDescription = checkRetry();
    if (!bailDescription) {
        if (!destinations->empty())
            return startConnecting(); // try connecting to another destination

        if (subscribed) {
            debugs(26, 4, "wait for more destinations to try");
            return; // expect a noteDestination*() call
        }

        // fall through to bail
    }

    /* bail */

    if (request)
        request->hier.stopPeerClock(false);

    // TODO: Add sendSavedErrorOr(err_type type, Http::StatusCode, context).
    // Then, the remaining method code (below) should become the common part of
    // sendNewError() and sendSavedErrorOr(), used in "error detected" cases.
    if (!savedError)
        saveError(new ErrorState(ERR_CANNOT_FORWARD, Http::scInternalServerError, request.getRaw(), al));
    const auto canSendError = Comm::IsConnOpen(client.conn) && !client.dirty &&
                              clientExpectsConnectResponse();
    if (canSendError)
        return sendError(savedError, bailDescription ? bailDescription : context);
    *status_ptr = savedError->httpStatus;

    if (noConnections())
        return deleteThis();

    // This is a "Comm::IsConnOpen(client.conn) but !canSendError" case.
    // Closing the connection (after finishing writing) is the best we can do.
    if (!client.writer)
        client.conn->close();
    // else writeClientDone() must notice a closed server and close the client
}

int
TunnelStateData::Connection::bytesWanted(int lowerbound, int upperbound) const
{
#if USE_DELAY_POOLS
    return delayId.bytesWanted(lowerbound, upperbound);
#else
    (void)lowerbound;
    return upperbound;
#endif
}

void
TunnelStateData::Connection::bytesIn(int const &count)
{
    debugs(26, 3, "len=" << len << " + count=" << count);
#if USE_DELAY_POOLS
    delayId.bytesIn(count);
#endif

    len += count;
}

/// update "hierarchy" annotations with a new (possibly failed) destination
/// \param origin the name of the origin server we were trying to reach
void
TunnelStateData::syncHierNote(const Comm::ConnectionPointer &conn, const char *origin)
{
    request->hier.resetPeerNotes(conn, origin);
    al->hier.resetPeerNotes(conn, origin);
}

int
TunnelStateData::Connection::debugLevelForError(int const xerrno) const
{
#ifdef ECONNRESET

    if (xerrno == ECONNRESET)
        return 2;

#endif

    if (ignoreErrno(xerrno))
        return 3;

    return 1;
}

/* Read from server side and queue it for writing to the client */
void
TunnelStateData::ReadServer(const Comm::ConnectionPointer &c, char *buf, size_t len, Comm::Flag errcode, int xerrno, void *data)
{
    TunnelStateData *tunnelState = (TunnelStateData *)data;
    assert(cbdataReferenceValid(tunnelState));
    debugs(26, 3, c);

    tunnelState->readServer(buf, len, errcode, xerrno);
}

void
TunnelStateData::readServer(char *, size_t len, Comm::Flag errcode, int xerrno)
{
    debugs(26, 3, server.conn << ", read " << len << " bytes, err=" << errcode);
    server.delayedLoops=0;

    /*
     * Bail out early on Comm::ERR_CLOSING
     * - close handlers will tidy up for us
     */

    if (errcode == Comm::ERR_CLOSING)
        return;

    if (len > 0) {
        server.bytesIn(len);
        statCounter.server.all.kbytes_in += len;
        statCounter.server.other.kbytes_in += len;
        request->hier.notePeerRead();
    }

    if (keepGoingAfterRead(len, errcode, xerrno, server, client))
        copy(len, server, client, WriteClientDone);
}

void
TunnelStateData::Connection::error(int const xerrno)
{
    debugs(50, debugLevelForError(xerrno), conn << ": read/write failure: " << xstrerr(xerrno));

    if (!ignoreErrno(xerrno))
        conn->close();
}

/* Read from client side and queue it for writing to the server */
void
TunnelStateData::ReadClient(const Comm::ConnectionPointer &, char *buf, size_t len, Comm::Flag errcode, int xerrno, void *data)
{
    TunnelStateData *tunnelState = (TunnelStateData *)data;
    assert (cbdataReferenceValid (tunnelState));

    tunnelState->readClient(buf, len, errcode, xerrno);
}

void
TunnelStateData::readClient(char *, size_t len, Comm::Flag errcode, int xerrno)
{
    debugs(26, 3, client.conn << ", read " << len << " bytes, err=" << errcode);
    client.delayedLoops=0;

    /*
     * Bail out early on Comm::ERR_CLOSING
     * - close handlers will tidy up for us
     */

    if (errcode == Comm::ERR_CLOSING)
        return;

    if (len > 0) {
        client.bytesIn(len);
        statCounter.client_http.kbytes_in += len;
    }

    if (keepGoingAfterRead(len, errcode, xerrno, client, server))
        copy(len, client, server, WriteServerDone);
}

/// Updates state after reading from client or server.
/// Returns whether the caller should use the data just read.
bool
TunnelStateData::keepGoingAfterRead(size_t len, Comm::Flag errcode, int xerrno, Connection &from, Connection &to)
{
    debugs(26, 3, "from={" << from.conn << "}, to={" << to.conn << "}");

    /* I think this is to prevent free-while-in-a-callback behaviour
     * - RBC 20030229
     * from.conn->close() / to.conn->close() done here trigger close callbacks which may free TunnelStateData
     */
    const CbcPointer<TunnelStateData> safetyLock(this);

    /* Bump the source connection read timeout on any activity */
    if (Comm::IsConnOpen(from.conn)) {
        AsyncCall::Pointer timeoutCall = commCbCall(5, 4, "tunnelTimeout",
                                         CommTimeoutCbPtrFun(tunnelTimeout, this));
        commSetConnTimeout(from.conn, Config.Timeout.read, timeoutCall);
    }

    /* Bump the dest connection read timeout on any activity */
    /* see Bug 3659: tunnels can be weird, with very long one-way transfers */
    if (Comm::IsConnOpen(to.conn)) {
        AsyncCall::Pointer timeoutCall = commCbCall(5, 4, "tunnelTimeout",
                                         CommTimeoutCbPtrFun(tunnelTimeout, this));
        commSetConnTimeout(to.conn, Config.Timeout.read, timeoutCall);
    }

    if (errcode)
        from.error (xerrno);
    else if (len == 0 || !Comm::IsConnOpen(to.conn)) {
        debugs(26, 3, "Nothing to write or client gone. Terminate the tunnel.");
        from.conn->close();

        /* Only close the remote end if we've finished queueing data to it */
        if (from.len == 0 && Comm::IsConnOpen(to.conn) ) {
            to.conn->close();
        }
    } else if (cbdataReferenceValid(this)) {
        return true;
    }

    return false;
}

void
TunnelStateData::copy(size_t len, Connection &from, Connection &to, IOCB *completion)
{
    debugs(26, 3, "Schedule Write");
    AsyncCall::Pointer call = commCbCall(5,5, "TunnelBlindCopyWriteHandler",
                                         CommIoCbPtrFun(completion, this));
    to.write(from.buf, len, call, nullptr);
}

/* Writes data from the client buffer to the server side */
void
TunnelStateData::WriteServerDone(const Comm::ConnectionPointer &, char *buf, size_t len, Comm::Flag flag, int xerrno, void *data)
{
    TunnelStateData *tunnelState = (TunnelStateData *)data;
    assert (cbdataReferenceValid (tunnelState));
    tunnelState->server.writer = nullptr;

    tunnelState->writeServerDone(buf, len, flag, xerrno);
}

void
TunnelStateData::writeServerDone(char *, size_t len, Comm::Flag flag, int xerrno)
{
    debugs(26, 3, server.conn << ", " << len << " bytes written, flag=" << flag);

    if (flag == Comm::ERR_CLOSING)
        return;

    request->hier.notePeerWrite();

    /* Error? */
    if (flag != Comm::OK) {
        debugs(26, 4, "to-server write failed: " << xerrno);
        server.error(xerrno); // may call comm_close
        return;
    }

    /* EOF? */
    if (len == 0) {
        debugs(26, 4, "No read input. Closing server connection.");
        server.conn->close();
        return;
    }

    /* Valid data */
    statCounter.server.all.kbytes_out += len;
    statCounter.server.other.kbytes_out += len;
    client.dataSent(len);

    /* If the other end has closed, so should we */
    if (!Comm::IsConnOpen(client.conn)) {
        debugs(26, 4, "Client gone away. Shutting down server connection.");
        server.conn->close();
        return;
    }

    const CbcPointer<TunnelStateData> safetyLock(this); /* ??? should be locked by the caller... */

    if (cbdataReferenceValid(this))
        copyClientBytes();
}

/* Writes data from the server buffer to the client side */
void
TunnelStateData::WriteClientDone(const Comm::ConnectionPointer &, char *buf, size_t len, Comm::Flag flag, int xerrno, void *data)
{
    TunnelStateData *tunnelState = (TunnelStateData *)data;
    assert (cbdataReferenceValid (tunnelState));
    tunnelState->client.writer = nullptr;

    tunnelState->writeClientDone(buf, len, flag, xerrno);
}

void
TunnelStateData::Connection::dataSent(size_t amount)
{
    debugs(26, 3, "len=" << len << " - amount=" << amount);
    assert(amount == (size_t)len);
    len =0;
    /* increment total object size */

    if (size_ptr)
        *size_ptr += amount;

}

void
TunnelStateData::Connection::write(const char *b, int size, AsyncCall::Pointer &callback, FREE * free_func)
{
    writer = callback;
    dirty = true;
    Comm::Write(conn, b, size, callback, free_func);
}

template <typename Method>
void
TunnelStateData::Connection::initConnection(const Comm::ConnectionPointer &aConn, Method method, const char *name, TunnelStateData *tunnelState)
{
    Must(!Comm::IsConnOpen(conn));
    Must(!closer);
    Must(Comm::IsConnOpen(aConn));
    conn = aConn;
    closer = commCbCall(5, 4, name, CommCloseCbPtrFun(method, tunnelState));
    comm_add_close_handler(conn->fd, closer);
}

void
TunnelStateData::Connection::noteClosure()
{
    debugs(26, 3, conn);
    conn = nullptr;
    closer = nullptr;
    writer = nullptr; // may already be nil
}

void
TunnelStateData::writeClientDone(char *, size_t len, Comm::Flag flag, int xerrno)
{
    debugs(26, 3, client.conn << ", " << len << " bytes written, flag=" << flag);

    if (flag == Comm::ERR_CLOSING)
        return;

    /* Error? */
    if (flag != Comm::OK) {
        debugs(26, 4, "from-client read failed: " << xerrno);
        client.error(xerrno); // may call comm_close
        return;
    }

    /* EOF? */
    if (len == 0) {
        debugs(26, 4, "Closing client connection due to 0 byte read.");
        client.conn->close();
        return;
    }

    /* Valid data */
    statCounter.client_http.kbytes_out += len;
    server.dataSent(len);

    /* If the other end has closed, so should we */
    if (!Comm::IsConnOpen(server.conn)) {
        debugs(26, 4, "Server has gone away. Terminating client connection.");
        client.conn->close();
        return;
    }

    CbcPointer<TunnelStateData> safetyLock(this);   /* ??? should be locked by the caller... */

    if (cbdataReferenceValid(this))
        copyServerBytes();
}

static void
tunnelTimeout(const CommTimeoutCbParams &io)
{
    TunnelStateData *tunnelState = static_cast<TunnelStateData *>(io.data);
    debugs(26, 3, io.conn);
    /* Temporary lock to protect our own feets (comm_close -> tunnelClientClosed -> Free) */
    CbcPointer<TunnelStateData> safetyLock(tunnelState);

    tunnelState->closeConnections();
}

void
TunnelStateData::closePendingConnection(const Comm::ConnectionPointer &conn, const char *reason)
{
    debugs(26, 3, "because " << reason << "; " << conn);
    assert(!server.conn);
    if (IsConnOpen(conn))
        conn->close();
}

void
TunnelStateData::closeConnections()
{
    if (Comm::IsConnOpen(server.conn))
        server.conn->close();
    if (Comm::IsConnOpen(client.conn))
        client.conn->close();
}

static void
tunnelDelayedClientRead(void *data)
{
    if (!data)
        return;

    TunnelStateData *tunnel = static_cast<TunnelStateData*>(data);
    const auto savedContext = CodeContext::Current();
    CodeContext::Reset(tunnel->codeContext);
    tunnel->client.readPending = nullptr;
    static uint64_t counter=0;
    debugs(26, 7, "Client read(2) delayed " << ++counter << " times");
    tunnel->copyRead(tunnel->client, TunnelStateData::ReadClient);
    CodeContext::Reset(savedContext);
}

static void
tunnelDelayedServerRead(void *data)
{
    if (!data)
        return;

    TunnelStateData *tunnel = static_cast<TunnelStateData*>(data);
    const auto savedContext = CodeContext::Current();
    CodeContext::Reset(tunnel->codeContext);
    tunnel->server.readPending = nullptr;
    static uint64_t counter=0;
    debugs(26, 7, "Server read(2) delayed " << ++counter << " times");
    tunnel->copyRead(tunnel->server, TunnelStateData::ReadServer);
    CodeContext::Reset(savedContext);
}

void
TunnelStateData::copyRead(Connection &from, IOCB *completion)
{
    assert(from.len == 0);
    // If only the minimum permitted read size is going to be attempted
    // then we schedule an event to try again in a few I/O cycles.
    // Allow at least 1 byte to be read every (0.3*10) seconds.
    int bw = from.bytesWanted(1, SQUID_TCP_SO_RCVBUF);
    // XXX: Delay pools must not delay client-to-Squid traffic (i.e. when
    // from.readPendingFunc is tunnelDelayedClientRead()).
    // XXX: Bug #4913: For delay pools, use delayRead() API instead.
    if (bw == 1 && ++from.delayedLoops < 10) {
        from.readPending = this;
        eventAdd("tunnelDelayedServerRead", from.readPendingFunc, from.readPending, 0.3, true);
        return;
    }

    AsyncCall::Pointer call = commCbCall(5,4, "TunnelBlindCopyReadHandler",
                                         CommIoCbPtrFun(completion, this));
    comm_read(from.conn, from.buf, bw, call);
}

void
TunnelStateData::copyClientBytes()
{
    if (preReadClientData.length()) {
        size_t copyBytes = preReadClientData.length() > SQUID_TCP_SO_RCVBUF ? SQUID_TCP_SO_RCVBUF : preReadClientData.length();
        memcpy(client.buf, preReadClientData.rawContent(), copyBytes);
        preReadClientData.consume(copyBytes);
        client.bytesIn(copyBytes);
        if (keepGoingAfterRead(copyBytes, Comm::OK, 0, client, server))
            copy(copyBytes, client, server, TunnelStateData::WriteServerDone);
    } else
        copyRead(client, ReadClient);
}

void
TunnelStateData::copyServerBytes()
{
    if (preReadServerData.length()) {
        size_t copyBytes = preReadServerData.length() > SQUID_TCP_SO_RCVBUF ? SQUID_TCP_SO_RCVBUF : preReadServerData.length();
        memcpy(server.buf, preReadServerData.rawContent(), copyBytes);
        preReadServerData.consume(copyBytes);
        server.bytesIn(copyBytes);
        if (keepGoingAfterRead(copyBytes, Comm::OK, 0, server, client))
            copy(copyBytes, server, client, TunnelStateData::WriteClientDone);
    } else
        copyRead(server, ReadServer);
}

/**
 * Set the HTTP status for this request and sets the read handlers for client
 * and server side connections.
 */
static void
tunnelStartShoveling(TunnelStateData *tunnelState)
{
    assert(!tunnelState->transportWait);
    assert(!tunnelState->encryptionWait);
    assert(!tunnelState->peerWait);

    assert(tunnelState->server.conn);
    AsyncCall::Pointer timeoutCall = commCbCall(5, 4, "tunnelTimeout",
                                     CommTimeoutCbPtrFun(tunnelTimeout, tunnelState));
    commSetConnTimeout(tunnelState->server.conn, Config.Timeout.read, timeoutCall);

    *tunnelState->status_ptr = Http::scOkay;
    tunnelState->al->cache.code.update(LOG_TCP_TUNNEL);
    if (cbdataReferenceValid(tunnelState)) {

        // Shovel any payload already pushed into reply buffer by the server response
        if (!tunnelState->server.len)
            tunnelState->copyServerBytes();
        else {
            debugs(26, DBG_DATA, "Tunnel server PUSH Payload: \n" << Raw("", tunnelState->server.buf, tunnelState->server.len) << "\n----------");
            tunnelState->copy(tunnelState->server.len, tunnelState->server, tunnelState->client, TunnelStateData::WriteClientDone);
        }

        if (tunnelState->http.valid() && tunnelState->http->getConn() && !tunnelState->http->getConn()->inBuf.isEmpty()) {
            SBuf * const in = &tunnelState->http->getConn()->inBuf;
            debugs(26, DBG_DATA, "Tunnel client PUSH Payload: \n" << *in << "\n----------");
            tunnelState->preReadClientData.append(*in);
            in->consume(); // ConnStateData buffer accounting after the shuffle.
        }
        tunnelState->copyClientBytes();
    }
}

/**
 * All the pieces we need to write to client and/or server connection
 * have been written.
 * Call the tunnelStartShoveling to start the blind pump.
 */
static void
tunnelConnectedWriteDone(const Comm::ConnectionPointer &conn, char *, size_t len, Comm::Flag flag, int, void *data)
{
    TunnelStateData *tunnelState = (TunnelStateData *)data;
    debugs(26, 3, conn << ", flag=" << flag);
    tunnelState->client.writer = nullptr;

    if (flag != Comm::OK) {
        *tunnelState->status_ptr = Http::scInternalServerError;
        tunnelErrorComplete(conn->fd, data, 0);
        return;
    }

    if (auto http = tunnelState->http.get()) {
        http->out.headers_sz += len;
        http->out.size += len;
    }

    tunnelStartShoveling(tunnelState);
}

void
TunnelStateData::tunnelEstablishmentDone(Http::TunnelerAnswer &answer)
{
    peerWait.finish();
    server.len = 0;

    al->cache.code.update(LOG_TCP_TUNNEL);

    // XXX: al->http.code (i.e. *status_ptr) should not be (re)set
    // until we actually start responding to the client. Right here/now, we only
    // know how this cache_peer has responded to us.
    if (answer.peerResponseStatus != Http::scNone)
        *status_ptr = answer.peerResponseStatus;

    auto sawProblem = false;

    if (!answer.positive()) {
        sawProblem = true;
        assert(!answer.conn);
    } else if (!Comm::IsConnOpen(answer.conn) || fd_table[answer.conn->fd].closing()) {
        sawProblem = true;
        closePendingConnection(answer.conn, "conn was closed while waiting for tunnelEstablishmentDone");
    }

    if (!sawProblem) {
        assert(answer.positive()); // paranoid
        // copy any post-200 OK bytes to our buffer
        preReadServerData = answer.leftovers;
        notePeerReadyToShovel(answer.conn);
        return;
    }

    ErrorState *error = nullptr;
    if (answer.positive()) {
        error = new ErrorState(ERR_CANNOT_FORWARD, Http::scServiceUnavailable, request.getRaw(), al);
    } else {
        error = answer.squidError.get();
        Must(error);
        answer.squidError.clear(); // preserve error for errorSendComplete()
    }
    assert(error);
    saveError(error);
    retryOrBail("tunneler error");
}

void
TunnelStateData::notePeerReadyToShovel(const Comm::ConnectionPointer &conn)
{
    assert(!client.dirty);
    commitToServer(conn);

    if (!clientExpectsConnectResponse())
        tunnelStartShoveling(this); // ssl-bumped connection, be quiet
    else {
        *status_ptr = Http::scOkay;
        AsyncCall::Pointer call = commCbCall(5,5, "tunnelConnectedWriteDone",
                                             CommIoCbPtrFun(tunnelConnectedWriteDone, this));
        al->reply = HttpReply::MakeConnectionEstablished();
        const auto mb = al->reply->pack();
        client.write(mb->content(), mb->contentSize(), call, mb->freeFunc());
        delete mb;
    }
}

void
TunnelStateData::commitToServer(const Comm::ConnectionPointer &conn)
{
    committedToServer = true;
    banRetries = "committed to server";
    PeerSelectionInitiator::subscribed = false; // may already be false
    server.initConnection(conn, tunnelServerClosed, "tunnelServerClosed", this);
}

static void
tunnelErrorComplete(int fd/*const Comm::ConnectionPointer &*/, void *data, size_t)
{
    TunnelStateData *tunnelState = (TunnelStateData *)data;
    debugs(26, 3, "FD " << fd);
    assert(tunnelState != nullptr);
    /* temporary lock to save our own feets (comm_close -> tunnelClientClosed -> Free) */
    CbcPointer<TunnelStateData> safetyLock(tunnelState);

    if (Comm::IsConnOpen(tunnelState->client.conn))
        tunnelState->client.conn->close();

    if (Comm::IsConnOpen(tunnelState->server.conn))
        tunnelState->server.conn->close();
}

void
TunnelStateData::noteConnection(HappyConnOpener::Answer &answer)
{
    transportWait.finish();

    Assure(n_tries <= answer.n_tries); // n_tries cannot decrease
    n_tries = answer.n_tries;

    ErrorState *error = nullptr;
    if ((error = answer.error.get())) {
        banRetries = "HappyConnOpener gave up";
        Must(!Comm::IsConnOpen(answer.conn));
        syncHierNote(answer.conn, request->url.host());
        answer.error.clear();
    } else if (!Comm::IsConnOpen(answer.conn) || fd_table[answer.conn->fd].closing()) {
        error = new ErrorState(ERR_CANNOT_FORWARD, Http::scServiceUnavailable, request.getRaw(), al);
        closePendingConnection(answer.conn, "conn was closed while waiting for  noteConnection");
    }

    if (error) {
        saveError(error);
        retryOrBail("tried all destinations");
        return;
    }

    connectDone(answer.conn, request->url.host(), answer.reused);
}

void
TunnelStateData::connectDone(const Comm::ConnectionPointer &conn, const char *origin, const bool reused)
{
    Must(Comm::IsConnOpen(conn));

    if (reused)
        ResetMarkingsToServer(request.getRaw(), *conn);
    // else Comm::ConnOpener already applied proper/current markings

    // TODO: add pconn race state tracking

    syncHierNote(conn, origin);

#if USE_DELAY_POOLS
    /* no point using the delayIsNoDelay stuff since tunnel is nice and simple */
    if (conn->getPeer() && conn->getPeer()->options.no_delay)
        server.setDelayId(DelayId());
#endif

    netdbPingSite(request->url.host());

    request->peer_host = conn->getPeer() ? conn->getPeer()->host : nullptr;

    bool toOrigin = false; // same semantics as StateFlags::toOrigin
    if (const auto * const peer = conn->getPeer()) {
        request->prepForPeering(*peer);
        toOrigin = peer->options.originserver;
    } else {
        request->prepForDirect();
        toOrigin = true;
    }

    if (!toOrigin)
        connectToPeer(conn);
    else {
        notePeerReadyToShovel(conn);
    }
}

/// whether we have used up all permitted forwarding attempts
bool
TunnelStateData::exhaustedTries() const
{
    return n_tries >= Config.forward_max_tries;
}

void
tunnelStart(ClientHttpRequest * http)
{
    debugs(26, 3, MYNAME);
    /* Create state structure. */
    TunnelStateData *tunnelState = nullptr;
    ErrorState *err = nullptr;
    HttpRequest *request = http->request;
    char *url = http->uri;

    /*
     * client_addr.isNoAddr()  indicates this is an "internal" request
     * from peer_digest.c, asn.c, netdb.c, etc and should always
     * be allowed.  yuck, I know.
     */

    if (Config.accessList.miss && !request->client_addr.isNoAddr()) {
        /*
         * Check if this host is allowed to fetch MISSES from us (miss_access)
         * default is to allow.
         */
        ACLFilledChecklist ch(Config.accessList.miss, request, nullptr);
        ch.al = http->al;
        ch.src_addr = request->client_addr;
        ch.my_addr = request->my_addr;
        ch.syncAle(request, http->log_uri);
        if (ch.fastCheck().denied()) {
            debugs(26, 4, "MISS access forbidden.");
            err = new ErrorState(ERR_FORWARDING_DENIED, Http::scForbidden, request, http->al);
            http->al->http.code = Http::scForbidden;
            errorSend(http->getConn()->clientConnection, err);
            return;
        }
    }

    debugs(26, 3, request->method << ' ' << url << ' ' << request->http_ver);
    ++statCounter.server.all.requests;
    ++statCounter.server.other.requests;

    tunnelState = new TunnelStateData(http);
#if USE_DELAY_POOLS
    tunnelState->server.setDelayId(DelayId::DelayClient(http));
#endif
    tunnelState->startSelectingDestinations(request, http->al, nullptr);
}

void
TunnelStateData::connectToPeer(const Comm::ConnectionPointer &conn)
{
    if (const auto p = conn->getPeer()) {
        if (p->secure.encryptTransport)
            return advanceDestination("secure connection to peer", conn, [this,&conn] {
            secureConnectionToPeer(conn);
        });
    }

    connectedToPeer(conn);
}

/// encrypts an established TCP connection to peer
void
TunnelStateData::secureConnectionToPeer(const Comm::ConnectionPointer &conn)
{
    const auto callback = asyncCallback(5, 4, TunnelStateData::noteSecurityPeerConnectorAnswer, this);
    const auto connector = new Security::BlindPeerConnector(request, conn, callback, al);
    encryptionWait.start(connector, callback);
}

/// starts a preparation step for an established connection; retries on failures
template <typename StepStart>
void
TunnelStateData::advanceDestination(const char *stepDescription, const Comm::ConnectionPointer &conn, const StepStart &startStep)
{
    // TODO: Extract destination-specific handling from TunnelStateData so that
    // all the awkward, limited-scope advanceDestination() calls can be replaced
    // with a single simple try/catch,retry block.
    try {
        startStep();
        // now wait for the step callback
    } catch (...) {
        debugs (26, 2, "exception while trying to " << stepDescription << ": " << CurrentException);
        closePendingConnection(conn, "connection preparation exception");
        if (!savedError)
            saveError(new ErrorState(ERR_CANNOT_FORWARD, Http::scInternalServerError, request.getRaw(), al));
        retryOrBail(stepDescription);
    }
}

/// callback handler for the connection encryptor
void
TunnelStateData::noteSecurityPeerConnectorAnswer(Security::EncryptorAnswer &answer)
{
    encryptionWait.finish();

    ErrorState *error = nullptr;
    assert(!answer.tunneled);
    if ((error = answer.error.get())) {
        assert(!answer.conn);
        answer.error.clear();
    } else if (!Comm::IsConnOpen(answer.conn) || fd_table[answer.conn->fd].closing()) {
        error = new ErrorState(ERR_CANNOT_FORWARD, Http::scServiceUnavailable, request.getRaw(), al);
        closePendingConnection(answer.conn, "conn was closed while waiting for noteSecurityPeerConnectorAnswer");
    }

    if (error) {
        saveError(error);
        retryOrBail("TLS peer connection error");
        return;
    }

    connectedToPeer(answer.conn);
}

void
TunnelStateData::connectedToPeer(const Comm::ConnectionPointer &conn)
{
    advanceDestination("establish tunnel through proxy", conn, [this,&conn] {
        establishTunnelThruProxy(conn);
    });
}

void
TunnelStateData::establishTunnelThruProxy(const Comm::ConnectionPointer &conn)
{
    const auto callback = asyncCallback(5, 4, TunnelStateData::tunnelEstablishmentDone, this);
    const auto tunneler = new Http::Tunneler(conn, request, callback, Config.Timeout.lifetime, al);
#if USE_DELAY_POOLS
    tunneler->setDelayId(server.delayId);
#endif
    peerWait.start(tunneler, callback);
}

void
TunnelStateData::noteDestination(Comm::ConnectionPointer path)
{
    destinationsFound = true;

    if (!path) { // decided to use a pinned connection
        // We can call usePinned() without fear of clashing with an earlier
        // forwarding attempt because PINNED must be the first destination.
        assert(destinations->empty());
        usePinned();
        return;
    }

    destinations->addPath(path);

    if (transportWait) {
        assert(!transporting());
        notifyConnOpener();
        return; // and continue to wait for tunnelConnectDone() callback
    }

    if (transporting())
        return; // and continue to receive destinations for backup

    startConnecting();
}

void
TunnelStateData::noteDestinationsEnd(ErrorState *selectionError)
{
    PeerSelectionInitiator::subscribed = false;
    destinations->destinationsFinalized = true;
    if (!destinationsFound) {

        // XXX: Honor clientExpectsConnectResponse() before replying.

        if (selectionError)
            return sendError(selectionError, "path selection has failed");

        // TODO: Merge with FwdState and remove this likely unnecessary check.
        if (savedError)
            return sendError(savedError, "path selection found no paths (with an impossible early error)");

        return sendError(new ErrorState(ERR_CANNOT_FORWARD, Http::scInternalServerError, request.getRaw(), al),
                         "path selection found no paths");
    }
    // else continue to use one of the previously noted destinations;
    // if all of them fail, tunneling as whole will fail
    Must(!selectionError); // finding at least one path means selection succeeded

    if (transportWait) {
        assert(!transporting());
        notifyConnOpener();
        return; // and continue to wait for the noteConnection() callback
    }

    if (transporting()) {
        // We are already using a previously opened connection (but were also
        // receiving more destinations in case we need to re-forward).
        debugs(17, 7, "keep transporting");
        return;
    }

    // destinationsFound, but none of them worked, and we were waiting for more
    assert(savedError);
    // XXX: Honor clientExpectsConnectResponse() before replying.
    sendError(savedError, "all found paths have failed");
}

/// Whether a tunneling attempt to some selected destination X is in progress
/// (after successfully opening/reusing a transport connection to X).
/// \sa transportWait
bool
TunnelStateData::transporting() const
{
    return encryptionWait || peerWait || committedToServer;
}

/// remembers an error to be used if there will be no more connection attempts
void
TunnelStateData::saveError(ErrorState *error)
{
    debugs(26, 4, savedError << " ? " << error);
    assert(error);
    delete savedError; // may be nil
    savedError = error;
}

/// Starts sending the given error message to the client, leading to the
/// eventual transaction termination. Call with savedError to send savedError.
void
TunnelStateData::sendError(ErrorState *finalError, const char *reason)
{
    debugs(26, 3, "aborting transaction for " << reason);

    if (request)
        request->hier.stopPeerClock(false);

    cancelStep(reason);

    assert(finalError);

    // get rid of any cached error unless that is what the caller is sending
    if (savedError != finalError)
        delete savedError; // may be nil
    savedError = nullptr;

    // we cannot try other destinations after responding with an error
    PeerSelectionInitiator::subscribed = false; // may already be false

    *status_ptr = finalError->httpStatus;
    finalError->callback = tunnelErrorComplete;
    finalError->callback_data = this;
    errorSend(client.conn, finalError);
}

/// Notify a pending subtask, if any, that we no longer need its help. We do not
/// have to do this -- the subtask job will eventually end -- but ending it
/// earlier reduces waste and may reduce DoS attack surface.
void
TunnelStateData::cancelStep(const char *reason)
{
    transportWait.cancel(reason);
    encryptionWait.cancel(reason);
    peerWait.cancel(reason);
}

void
TunnelStateData::startConnecting()
{
    if (request)
        request->hier.startPeerClock();

    assert(!destinations->empty());
    assert(!transporting());

    delete savedError; // may still be nil
    savedError = nullptr;
    request->hier.peer_reply_status = Http::scNone; // TODO: Move to startPeerClock()?

<<<<<<< HEAD
    calls.connector = asyncCall(17, 5, "TunnelStateData::noteConnection", HappyConnOpener::CbDialer<TunnelStateData>(&TunnelStateData::noteConnection, this));
    const auto cs = new HappyConnOpener(destinations, calls.connector, request, startTime, al);
=======
    const auto callback = asyncCallback(17, 5, TunnelStateData::noteConnection, this);
    const auto cs = new HappyConnOpener(destinations, callback, request, startTime, n_tries, al);
>>>>>>> 83afc53d
    cs->setHost(request->url.host());
    cs->setRetriable(false);
    cs->allowPersistent(false);
    destinations->notificationPending = true; // start() is async
    transportWait.start(cs, callback);
}

/// send request on an existing connection dedicated to the requesting client
void
TunnelStateData::usePinned()
{
    Must(request);
    const auto connManager = request->pinnedConnection();
    try {
        const auto serverConn = ConnStateData::BorrowPinnedConnection(request.getRaw(), al);
        debugs(26, 7, "pinned peer connection: " << serverConn);

        ++n_tries;

        // Set HttpRequest pinned related flags for consistency even if
        // they are not really used by tunnel.cc code.
        request->flags.pinned = true;

        if (al)
            al->requestAttempts++;

        if (connManager->pinnedAuth())
            request->flags.auth = true;

        // the server may close the pinned connection before this request
        const auto reused = true;
        connectDone(serverConn, connManager->pinning.host, reused);
    } catch (ErrorState * const error) {
        syncHierNote(nullptr, connManager ? connManager->pinning.host : request->url.host());
        // XXX: Honor clientExpectsConnectResponse() before replying.
        // a PINNED path failure is fatal; do not wait for more paths
        sendError(error, "pinned path failure");
        return;
    }

}

CBDATA_CLASS_INIT(TunnelStateData);

bool
TunnelStateData::noConnections() const
{
    return !Comm::IsConnOpen(server.conn) && !Comm::IsConnOpen(client.conn);
}

#if USE_DELAY_POOLS
void
TunnelStateData::Connection::setDelayId(DelayId const &newDelay)
{
    delayId = newDelay;
}

#endif

/// makes sure connection opener knows that the destinations have changed
void
TunnelStateData::notifyConnOpener()
{
    if (destinations->notificationPending) {
        debugs(17, 7, "reusing pending notification");
    } else {
        destinations->notificationPending = true;
        CallJobHere(17, 5, transportWait.job(), HappyConnOpener, noteCandidatesChange);
    }
}

/**
 * Sets up a TCP tunnel through Squid and starts shoveling traffic.
 * \param request the request that initiated/caused this tunnel
 * \param clientConn the already accepted client-to-Squid TCP connection
 * \param srvConn the already established Squid-to-server TCP connection
 * \param preReadServerData server-sent bytes to be forwarded to the client
 */
void
switchToTunnel(HttpRequest *request, const Comm::ConnectionPointer &clientConn, const Comm::ConnectionPointer &srvConn, const SBuf &preReadServerData)
{
    Must(Comm::IsConnOpen(clientConn));
    Must(Comm::IsConnOpen(srvConn));

    debugs(26,5, "Revert to tunnel FD " << clientConn->fd << " with FD " << srvConn->fd);

    /* Create state structure. */
    ++statCounter.server.all.requests;
    ++statCounter.server.other.requests;

    auto conn = request->clientConnectionManager.get();
    Must(conn);
    Http::StreamPointer context = conn->pipeline.front();
    Must(context && context->http);

    debugs(26, 3, request->method << " " << context->http->uri << " " << request->http_ver);

    TunnelStateData *tunnelState = new TunnelStateData(context->http);
    tunnelState->commitToServer(srvConn);

    request->hier.resetPeerNotes(srvConn, tunnelState->getHost());

#if USE_DELAY_POOLS
    /* no point using the delayIsNoDelay stuff since tunnel is nice and simple */
    if (!srvConn->getPeer() || !srvConn->getPeer()->options.no_delay)
        tunnelState->server.setDelayId(DelayId::DelayClient(context->http));
#endif

    request->peer_host = srvConn->getPeer() ? srvConn->getPeer()->host : nullptr;

    debugs(26, 4, "determine post-connect handling pathway.");
    if (const auto peer = srvConn->getPeer())
        request->prepForPeering(*peer);
    else
        request->prepForDirect();

    tunnelState->preReadServerData = preReadServerData;

    tunnelStartShoveling(tunnelState);
}
<|MERGE_RESOLUTION|>--- conflicted
+++ resolved
@@ -193,8 +193,6 @@
     /// whether the decision to tunnel to a particular destination was final
     bool committedToServer;
 
-    int n_tries; ///< the number of forwarding attempts so far
-
     /// a reason to ban reforwarding attempts (or nil)
     const char *banRetries;
 
@@ -263,6 +261,9 @@
     void deleteThis();
 
     void cancelStep(const char *reason);
+
+    /// the number of forwarding attempts so far
+    int tries() const { return al ? al->requestAttempts : 0; }
 
     bool exhaustedTries() const;
 
@@ -351,7 +352,6 @@
     destinations(new ResolvedPeers()),
     destinationsFound(false),
     committedToServer(false),
-    n_tries(0),
     banRetries(nullptr),
     codeContext(CodeContext::Current())
 {
@@ -1052,9 +1052,6 @@
 {
     transportWait.finish();
 
-    Assure(n_tries <= answer.n_tries); // n_tries cannot decrease
-    n_tries = answer.n_tries;
-
     ErrorState *error = nullptr;
     if ((error = answer.error.get())) {
         banRetries = "HappyConnOpener gave up";
@@ -1118,7 +1115,7 @@
 bool
 TunnelStateData::exhaustedTries() const
 {
-    return n_tries >= Config.forward_max_tries;
+    return tries() >= Config.forward_max_tries;
 }
 
 void
@@ -1393,13 +1390,8 @@
     savedError = nullptr;
     request->hier.peer_reply_status = Http::scNone; // TODO: Move to startPeerClock()?
 
-<<<<<<< HEAD
-    calls.connector = asyncCall(17, 5, "TunnelStateData::noteConnection", HappyConnOpener::CbDialer<TunnelStateData>(&TunnelStateData::noteConnection, this));
-    const auto cs = new HappyConnOpener(destinations, calls.connector, request, startTime, al);
-=======
     const auto callback = asyncCallback(17, 5, TunnelStateData::noteConnection, this);
-    const auto cs = new HappyConnOpener(destinations, callback, request, startTime, n_tries, al);
->>>>>>> 83afc53d
+    const auto cs = new HappyConnOpener(destinations, callback, request, startTime, al);
     cs->setHost(request->url.host());
     cs->setRetriable(false);
     cs->allowPersistent(false);
@@ -1416,8 +1408,6 @@
     try {
         const auto serverConn = ConnStateData::BorrowPinnedConnection(request.getRaw(), al);
         debugs(26, 7, "pinned peer connection: " << serverConn);
-
-        ++n_tries;
 
         // Set HttpRequest pinned related flags for consistency even if
         // they are not really used by tunnel.cc code.
