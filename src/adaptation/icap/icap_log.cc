/*
 * Copyright (C) 1996-2023 The Squid Software Foundation and contributors
 *
 * Squid software is distributed under GPLv2+ license and includes
 * contributions from numerous individuals and organizations.
 * Please see the COPYING and CONTRIBUTORS files for details.
 */

#include "squid.h"
#include "AccessLogEntry.h"
#include "acl/FilledChecklist.h"
#include "globals.h"
#include "HttpReply.h"
#include "icap_log.h"
#include "log/CustomLog.h"
#include "log/File.h"
#include "log/Formats.h"
#include "SquidConfig.h"

int IcapLogfileStatus = LOG_DISABLE;

void
icapLogOpen()
{
    CustomLog *log;

    for (log = Config.Log.icaplogs; log; log = log->next) {
        if (log->type == Log::Format::CLF_NONE)
            continue;

        log->logfile = logfileOpen(log->filename, log->bufferSize, log->fatal);

        IcapLogfileStatus = LOG_ENABLE;
    }
}

void
icapLogClose()
{
    CustomLog *log;

    for (log = Config.Log.icaplogs; log; log = log->next) {
        if (log->logfile) {
            logfileClose(log->logfile);
            log->logfile = nullptr;
        }
    }
}

void
icapLogRotate()
{
    for (CustomLog* log = Config.Log.icaplogs; log; log = log->next) {
        if (log->logfile) {
            logfileRotate(log->logfile, Config.Log.rotateNumber);
        }
    }
}

void icapLogLog(AccessLogEntry::Pointer &al)
{
    if (IcapLogfileStatus == LOG_ENABLE) {
<<<<<<< HEAD
        ACLFilledChecklist checklist(nullptr, al->adapted_request);
        if (al->reply) {
            checklist.reply = al->reply.getRaw();
            HTTPMSGLOCK(checklist.reply);
        }
=======
        ACLFilledChecklist checklist(nullptr, al->adapted_request, nullptr);
        checklist.updateAle(al);
>>>>>>> e5827d49
        accessLogLogTo(Config.Log.icaplogs, al, &checklist);
    }
}
<|MERGE_RESOLUTION|>--- conflicted
+++ resolved
@@ -60,16 +60,8 @@
 void icapLogLog(AccessLogEntry::Pointer &al)
 {
     if (IcapLogfileStatus == LOG_ENABLE) {
-<<<<<<< HEAD
         ACLFilledChecklist checklist(nullptr, al->adapted_request);
-        if (al->reply) {
-            checklist.reply = al->reply.getRaw();
-            HTTPMSGLOCK(checklist.reply);
-        }
-=======
-        ACLFilledChecklist checklist(nullptr, al->adapted_request, nullptr);
         checklist.updateAle(al);
->>>>>>> e5827d49
         accessLogLogTo(Config.Log.icaplogs, al, &checklist);
     }
 }
