--- conflicted
+++ resolved
@@ -89,15 +89,7 @@
     isRetriable(true),
     isRepeatable(true),
     ignoreLastWrite(false),
-<<<<<<< HEAD
-=======
     waitingForDns(false),
-    stopReason(NULL),
-    connector(NULL),
-    reader(NULL),
-    writer(NULL),
-    closer(NULL),
->>>>>>> 1dde4660
     alep(new AccessLogEntry),
     al(*alep)
 {
@@ -376,17 +368,9 @@
         connection = nullptr;
     }
     closer = NULL;
-<<<<<<< HEAD
-    detailError(ERR_DETAIL_ICAP_XACT_CLOSE);
-=======
-    handleCommClosed();
-}
-
-void Adaptation::Icap::Xaction::handleCommClosed()
-{
+
     static const auto d = MakeNamedErrorDetail("ICAP_XACT_CLOSE");
     detailError(d);
->>>>>>> 1dde4660
     mustStop("ICAP service connection externally closed");
 }
 
@@ -408,12 +392,9 @@
 
 bool Adaptation::Icap::Xaction::doneAll() const
 {
-<<<<<<< HEAD
-    return !transportWait && !encryptionWait && !reader && !writer && Adaptation::Initiate::doneAll();
-=======
-    return !waitingForDns && !connector && !securer && !reader && !writer &&
+    return !waitingForDns && !transportWait && !encryptionWait &&
+           !reader && !writer &&
            Adaptation::Initiate::doneAll();
->>>>>>> 1dde4660
 }
 
 void Adaptation::Icap::Xaction::updateTimeout()
@@ -762,7 +743,8 @@
     if (answer.conn->isOpen() && fd_table[answer.conn->fd].closing()) {
         answer.conn->noteClosure();
         service().noteConnectionFailed("external TLS connection closure");
-        detailError(ERR_DETAIL_ICAP_XACT_SSL_START);
+        static const auto d = MakeNamedErrorDetail("ICAP_XACT_SSL_CLOSE");
+        detailError(d);
         throw TexcHere("external closure of the TLS ICAP service connection");
     }
 
