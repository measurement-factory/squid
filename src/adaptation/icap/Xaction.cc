/*
 * DEBUG: section 93    ICAP (RFC 3507) Client
 */

#include "squid.h"
#include "comm.h"
<<<<<<< HEAD
#include "comm/Connection.h"
#include "comm/ConnOpener.h"
=======
#include "comm/Write.h"
>>>>>>> e5519212
#include "CommCalls.h"
#include "HttpMsg.h"
#include "adaptation/icap/Xaction.h"
#include "adaptation/icap/Launcher.h"
#include "adaptation/icap/Config.h"
#include "base/TextException.h"
#include "pconn.h"
#include "HttpRequest.h"
#include "HttpReply.h"
#include "acl/FilledChecklist.h"
#include "icap_log.h"
#include "fde.h"
#include "SquidTime.h"
#include "err_detail_type.h"

static PconnPool *icapPconnPool = new PconnPool("ICAP Servers");


//CBDATA_NAMESPACED_CLASS_INIT(Adaptation::Icap, Xaction);

Adaptation::Icap::Xaction::Xaction(const char *aTypeName, Adaptation::Icap::ServiceRep::Pointer &aService):
        AsyncJob(aTypeName),
        Adaptation::Initiate(aTypeName),
        icapRequest(NULL),
        icapReply(NULL),
        attempts(0),
        connection(NULL),
        theService(aService),
        commBuf(NULL), commBufSize(0),
        commEof(false),
        reuseConnection(true),
        isRetriable(true),
        isRepeatable(true),
        ignoreLastWrite(false),
        connector(NULL), reader(NULL), writer(NULL), closer(NULL)
{
    debugs(93,3, typeName << " constructed, this=" << this <<
           " [icapx" << id << ']'); // we should not call virtual status() here
    icapRequest = HTTPMSGLOCK(new HttpRequest);
    icap_tr_start = current_time;
}

Adaptation::Icap::Xaction::~Xaction()
{
    debugs(93,3, typeName << " destructed, this=" << this <<
           " [icapx" << id << ']'); // we should not call virtual status() here
    HTTPMSGUNLOCK(icapRequest);
}

Adaptation::Icap::ServiceRep &
Adaptation::Icap::Xaction::service()
{
    Must(theService != NULL);
    return *theService;
}

void Adaptation::Icap::Xaction::disableRetries()
{
    debugs(93,5, typeName << (isRetriable ? " from now on" : " still") <<
           " cannot be retried " << status());
    isRetriable = false;
}

void Adaptation::Icap::Xaction::disableRepeats(const char *reason)
{
    debugs(93,5, typeName << (isRepeatable ? " from now on" : " still") <<
           " cannot be repeated because " << reason << status());
    isRepeatable = false;
}

void Adaptation::Icap::Xaction::start()
{
    Adaptation::Initiate::start();

    readBuf.init(SQUID_TCP_SO_RCVBUF, SQUID_TCP_SO_RCVBUF);
    commBuf = (char*)memAllocBuf(SQUID_TCP_SO_RCVBUF, &commBufSize);
    // make sure maximum readBuf space does not exceed commBuf size
    Must(static_cast<size_t>(readBuf.potentialSpaceSize()) <= commBufSize);
}

// TODO: obey service-specific, OPTIONS-reported connection limit
void
Adaptation::Icap::Xaction::openConnection()
{
    Must(!haveConnection());

    const Adaptation::Service &s = service();

    if (!TheConfig.reuse_connections)
        disableRetries(); // this will also safely drain pconn pool

    connection = new Comm::Connection;

    /* NP: set these here because it applies whether a pconn or a new conn is used */

    // TODO: Avoid blocking lookup if s.cfg().host is a hostname
    connection->remote = s.cfg().host.termedBuf();
    connection->remote.SetPort(s.cfg().port);

    // TODO: check whether NULL domain is appropriate here
    icapPconnPool->pop(connection, NULL, isRetriable);
    if (connection->isOpen()) {
        debugs(93,3, HERE << "reused pconn " << connection);

        // fake the connect callback
        // TODO: can we sync call Adaptation::Icap::Xaction::noteCommConnected here instead?
        typedef CommCbMemFunT<Adaptation::Icap::Xaction, CommConnectCbParams> Dialer;
        CbcPointer<Xaction> self(this);
        Dialer dialer(self, &Adaptation::Icap::Xaction::noteCommConnected);
        dialer.params.conn = connection;
        dialer.params.flag = COMM_OK;
        // fake other parameters by copying from the existing connection
        connector = asyncCall(93,3, "Adaptation::Icap::Xaction::noteCommConnected", dialer);
        ScheduleCallHere(connector);
        return;
    }

    disableRetries(); // we only retry pconn failures

    typedef CommCbMemFunT<Adaptation::Icap::Xaction, CommConnectCbParams> ConnectDialer;
    connector = JobCallback(93,3, ConnectDialer, this, Adaptation::Icap::Xaction::noteCommConnected);
    Comm::ConnOpener *cs = new Comm::ConnOpener(connection, connector, TheConfig.connect_timeout(service().cfg().bypass));
    cs->setHost(s.cfg().host.termedBuf());
    AsyncJob::Start(cs);
}

/*
 * This event handler is necessary to work around the no-rentry policy
 * of Adaptation::Icap::Xaction::callStart()
 */
#if 0
void
Adaptation::Icap::Xaction::reusedConnection(void *data)
{
    debugs(93, 5, HERE << "reused connection");
    Adaptation::Icap::Xaction *x = (Adaptation::Icap::Xaction*)data;
    x->noteCommConnected(COMM_OK);
}
#endif

void Adaptation::Icap::Xaction::closeConnection()
{
    if (haveConnection()) {

        if (closer != NULL) {
            comm_remove_close_handler(connection->fd, closer);
            closer = NULL;
        }

        cancelRead(); // may not work

        if (reuseConnection && !doneWithIo()) {
            //status() adds leading spaces.
            debugs(93,5, HERE << "not reusing pconn due to pending I/O" << status());
            reuseConnection = false;
        }

        if (reuseConnection) {
            //status() adds leading spaces.
            debugs(93,3, HERE << "pushing pconn" << status());
            AsyncCall::Pointer nul;
            commSetTimeout(connection->fd, -1, nul);
            icapPconnPool->push(connection, NULL);
            disableRetries();
        } else {
            //status() adds leading spaces.
            debugs(93,3, HERE << "closing pconn" << status());
            connection->close();
        }

        writer = NULL;
        reader = NULL;
        connector = NULL;
        connection = NULL;
    }
}

// connection with the ICAP service established
void Adaptation::Icap::Xaction::noteCommConnected(const CommConnectCbParams &io)
{
    if (io.flag == COMM_TIMEOUT) {
        handleCommTimedout();
        return;
    }

    Must(connector != NULL);
    connector = NULL;

    if (io.flag != COMM_OK)
        dieOnConnectionFailure(); // throws

    typedef CommCbMemFunT<Adaptation::Icap::Xaction, CommCloseCbParams> CloseDialer;
    closer =  asyncCall(93, 5, "Adaptation::Icap::Xaction::noteCommClosed",
                        CloseDialer(this,&Adaptation::Icap::Xaction::noteCommClosed));
    comm_add_close_handler(io.conn->fd, closer);

    fd_table[io.conn->fd].noteUse(icapPconnPool);

    handleCommConnected();
}

void Adaptation::Icap::Xaction::dieOnConnectionFailure()
{
    debugs(93, 2, HERE << typeName <<
           " failed to connect to " << service().cfg().uri);
    detailError(ERR_DETAIL_ICAP_XACT_START);
    throw TexcHere("cannot connect to the ICAP service");
}

void Adaptation::Icap::Xaction::scheduleWrite(MemBuf &buf)
{
    Must(haveConnection());

    // comm module will free the buffer
    typedef CommCbMemFunT<Adaptation::Icap::Xaction, CommIoCbParams> Dialer;
<<<<<<< HEAD
    writer = JobCallback(93, 3, Dialer, this, Adaptation::Icap::Xaction::noteCommWrote);
    comm_write_mbuf(connection, &buf, writer);
=======
    writer = JobCallback(93,3,
                         Dialer, this, Adaptation::Icap::Xaction::noteCommWrote);

    Comm::Write(connection, &buf, writer);
>>>>>>> e5519212
    updateTimeout();
}

void Adaptation::Icap::Xaction::noteCommWrote(const CommIoCbParams &io)
{
    Must(writer != NULL);
    writer = NULL;

    if (ignoreLastWrite) {
        // a hack due to comm inability to cancel a pending write
        ignoreLastWrite = false;
        debugs(93, 7, HERE << "ignoring last write; status: " << io.flag);
    } else {
        Must(io.flag == COMM_OK);
        al.icap.bytesSent += io.size;
        updateTimeout();
        handleCommWrote(io.size);
    }
}

// communication timeout with the ICAP service
void Adaptation::Icap::Xaction::noteCommTimedout(const CommTimeoutCbParams &io)
{
    handleCommTimedout();
}

void Adaptation::Icap::Xaction::handleCommTimedout()
{
    debugs(93, 2, HERE << typeName << " failed: timeout with " <<
           theService->cfg().methodStr() << " " <<
           theService->cfg().uri << status());
    reuseConnection = false;
    const bool whileConnecting = connector != NULL;
    closeConnection(); // so that late Comm callbacks do not disturb bypass
    throw TexcHere(whileConnecting ?
                   "timed out while connecting to the ICAP service" :
                   "timed out while talking to the ICAP service");
}

// unexpected connection close while talking to the ICAP service
void Adaptation::Icap::Xaction::noteCommClosed(const CommCloseCbParams &io)
{
    closer = NULL;
    handleCommClosed();
}

void Adaptation::Icap::Xaction::handleCommClosed()
{
    detailError(ERR_DETAIL_ICAP_XACT_CLOSE);
    mustStop("ICAP service connection externally closed");
}

void Adaptation::Icap::Xaction::callException(const std::exception  &e)
{
    setOutcome(xoError);
    service().noteFailure();
    Adaptation::Initiate::callException(e);
}


void Adaptation::Icap::Xaction::callEnd()
{
    if (doneWithIo()) {
        debugs(93, 5, HERE << typeName << " done with I/O" << status());
        closeConnection();
    }
    Adaptation::Initiate::callEnd(); // may destroy us
}

bool Adaptation::Icap::Xaction::doneAll() const
{
    return !connector && !reader && !writer && Adaptation::Initiate::doneAll();
}

void Adaptation::Icap::Xaction::updateTimeout()
{
    Must(haveConnection());

    if (reader != NULL || writer != NULL) {
        // restart the timeout before each I/O
        // XXX: why does Config.Timeout lacks a write timeout?
        // TODO: service bypass status may differ from that of a transaction
        typedef CommCbMemFunT<Adaptation::Icap::Xaction, CommTimeoutCbParams> TimeoutDialer;
        AsyncCall::Pointer call = JobCallback(93, 5, TimeoutDialer, this, Adaptation::Icap::Xaction::noteCommTimedout);
        commSetTimeout(connection->fd, TheConfig.io_timeout(service().cfg().bypass), call);
    } else {
        // clear timeout when there is no I/O
        // Do we need a lifetime timeout?
        AsyncCall::Pointer call = NULL;
        commSetTimeout(connection->fd, -1, call);
    }
}

void Adaptation::Icap::Xaction::scheduleRead()
{
    Must(haveConnection());
    Must(!reader);
    Must(readBuf.hasSpace());

    /*
     * See comments in Adaptation::Icap::Xaction.h about why we use commBuf
     * here instead of reading directly into readBuf.buf.
     */
    typedef CommCbMemFunT<Adaptation::Icap::Xaction, CommIoCbParams> Dialer;
    reader = JobCallback(93, 3, Dialer, this, Adaptation::Icap::Xaction::noteCommRead);
    comm_read(connection, commBuf, readBuf.spaceSize(), reader);
    updateTimeout();
}

// comm module read a portion of the ICAP response for us
void Adaptation::Icap::Xaction::noteCommRead(const CommIoCbParams &io)
{
    Must(reader != NULL);
    reader = NULL;

    Must(io.flag == COMM_OK);
    Must(io.size >= 0);

    if (!io.size) {
        commEof = true;
        reuseConnection = false;

        // detect a pconn race condition: eof on the first pconn read
        if (!al.icap.bytesRead && retriable()) {
            setOutcome(xoRace);
            mustStop("pconn race");
            return;
        }
    } else {

        al.icap.bytesRead+=io.size;

        updateTimeout();

        debugs(93, 3, HERE << "read " << io.size << " bytes");

        /*
         * See comments in Adaptation::Icap::Xaction.h about why we use commBuf
         * here instead of reading directly into readBuf.buf.
         */

        readBuf.append(commBuf, io.size);
        disableRetries(); // because pconn did not fail
    }

    handleCommRead(io.size);
}

void Adaptation::Icap::Xaction::cancelRead()
{
    if (reader != NULL) {
        Must(haveConnection());
        comm_read_cancel(connection->fd, reader);
        reader = NULL;
    }
}

bool Adaptation::Icap::Xaction::parseHttpMsg(HttpMsg *msg)
{
    debugs(93, 5, HERE << "have " << readBuf.contentSize() << " head bytes to parse");

    http_status error = HTTP_STATUS_NONE;
    const bool parsed = msg->parse(&readBuf, commEof, &error);
    Must(parsed || !error); // success or need more data

    if (!parsed) {	// need more data
        Must(mayReadMore());
        msg->reset();
        return false;
    }

    readBuf.consume(msg->hdr_sz);
    return true;
}

bool Adaptation::Icap::Xaction::mayReadMore() const
{
    return !doneReading() && // will read more data
           readBuf.hasSpace();  // have space for more data
}

bool Adaptation::Icap::Xaction::doneReading() const
{
    return commEof;
}

bool Adaptation::Icap::Xaction::doneWriting() const
{
    return !writer;
}

bool Adaptation::Icap::Xaction::doneWithIo() const
{
    return haveConnection() &&
           !connector && !reader && !writer && // fast checks, some redundant
           doneReading() && doneWriting();
}

bool Adaptation::Icap::Xaction::haveConnection() const
{
    return connection != NULL && connection->isOpen();
}

// initiator aborted
void Adaptation::Icap::Xaction::noteInitiatorAborted()
{

    if (theInitiator.set()) {
        clearInitiator();
        detailError(ERR_DETAIL_ICAP_INIT_GONE);
        mustStop("initiator aborted");
    }

}

void Adaptation::Icap::Xaction::setOutcome(const Adaptation::Icap::XactOutcome &xo)
{
    if (al.icap.outcome != xoUnknown) {
        debugs(93, 3, HERE << "Warning: reseting outcome: from " <<
               al.icap.outcome << " to " << xo);
    } else {
        debugs(93, 4, HERE << xo);
    }
    al.icap.outcome = xo;
}

// This 'last chance' method is called before a 'done' transaction is deleted.
// It is wrong to call virtual methods from a destructor. Besides, this call
// indicates that the transaction will terminate as planned.
void Adaptation::Icap::Xaction::swanSong()
{
    // kids should sing first and then call the parent method.

    closeConnection(); // TODO: rename because we do not always close

    if (!readBuf.isNull())
        readBuf.clean();

    if (commBuf)
        memFreeBuf(commBufSize, commBuf);

    tellQueryAborted();

    maybeLog();

    Adaptation::Initiate::swanSong();
}

void Adaptation::Icap::Xaction::tellQueryAborted()
{
    if (theInitiator.set()) {
        Adaptation::Icap::XactAbortInfo abortInfo(icapRequest, icapReply,
                retriable(), repeatable());
        Launcher *launcher = dynamic_cast<Launcher*>(theInitiator.get());
        // launcher may be nil if initiator is invalid
        CallJobHere1(91,5, CbcPointer<Launcher>(launcher),
                     Launcher, noteXactAbort, abortInfo);
        clearInitiator();
    }
}


void Adaptation::Icap::Xaction::maybeLog()
{
    if (IcapLogfileStatus == LOG_ENABLE) {
        ACLChecklist *checklist = new ACLFilledChecklist(::Config.accessList.icap, al.request, dash_str);
        if (!::Config.accessList.icap || checklist->fastCheck()) {
            finalizeLogInfo();
            icapLogLog(&al, checklist);
        }
        accessLogFreeMemory(&al);
        delete checklist;
    }
}

void Adaptation::Icap::Xaction::finalizeLogInfo()
{
    //prepare log data
    al.icp.opcode = ICP_INVALID;

    const Adaptation::Icap::ServiceRep &s = service();
    al.icap.hostAddr = s.cfg().host.termedBuf();
    al.icap.serviceName = s.cfg().key;
    al.icap.reqUri = s.cfg().uri;

    al.icap.ioTime = tvSubMsec(icap_tio_start, icap_tio_finish);
    al.icap.trTime = tvSubMsec(icap_tr_start, current_time);

    al.icap.request = HTTPMSGLOCK(icapRequest);
    if (icapReply) {
        al.icap.reply = HTTPMSGLOCK(icapReply);
        al.icap.resStatus = icapReply->sline.status;
    }
}

// returns a temporary string depicting transaction status, for debugging
const char *Adaptation::Icap::Xaction::status() const
{
    static MemBuf buf;
    buf.reset();

    buf.append(" [", 2);

    fillPendingStatus(buf);
    buf.append("/", 1);
    fillDoneStatus(buf);

    buf.Printf(" %s%u]", id.Prefix, id.value);

    buf.terminate();

    return buf.content();
}

void Adaptation::Icap::Xaction::fillPendingStatus(MemBuf &buf) const
{
    if (haveConnection()) {
        buf.Printf("FD %d", connection->fd);

        if (writer != NULL)
            buf.append("w", 1);

        if (reader != NULL)
            buf.append("r", 1);

        buf.append(";", 1);
    }
}

void Adaptation::Icap::Xaction::fillDoneStatus(MemBuf &buf) const
{
    if (haveConnection() && commEof)
        buf.Printf("Comm(%d)", connection->fd);

    if (stopReason != NULL)
        buf.Printf("Stopped");
}

bool Adaptation::Icap::Xaction::fillVirginHttpHeader(MemBuf &buf) const
{
    return false;
}<|MERGE_RESOLUTION|>--- conflicted
+++ resolved
@@ -4,12 +4,9 @@
 
 #include "squid.h"
 #include "comm.h"
-<<<<<<< HEAD
 #include "comm/Connection.h"
 #include "comm/ConnOpener.h"
-=======
 #include "comm/Write.h"
->>>>>>> e5519212
 #include "CommCalls.h"
 #include "HttpMsg.h"
 #include "adaptation/icap/Xaction.h"
@@ -225,15 +222,8 @@
 
     // comm module will free the buffer
     typedef CommCbMemFunT<Adaptation::Icap::Xaction, CommIoCbParams> Dialer;
-<<<<<<< HEAD
     writer = JobCallback(93, 3, Dialer, this, Adaptation::Icap::Xaction::noteCommWrote);
-    comm_write_mbuf(connection, &buf, writer);
-=======
-    writer = JobCallback(93,3,
-                         Dialer, this, Adaptation::Icap::Xaction::noteCommWrote);
-
     Comm::Write(connection, &buf, writer);
->>>>>>> e5519212
     updateTimeout();
 }
 
