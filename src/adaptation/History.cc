--- conflicted
+++ resolved
@@ -140,8 +140,6 @@
     return true;
 }
 
-<<<<<<< HEAD
-=======
 void Adaptation::History::recordMeta(const HttpHeader *lm)
 {
     lastMeta.clean();
@@ -151,7 +149,6 @@
     allMeta.compact();
 }
 
->>>>>>> aa110616
 void
 Adaptation::History::setFutureServices(const DynamicGroupCfg &services)
 {
