--- conflicted
+++ resolved
@@ -72,7 +72,13 @@
     AnyP::Host needle_; ///< a name we are looking for
 };
 
-<<<<<<< HEAD
+static CertsIndexedList &
+SquidUntrustedCerts()
+{
+    static auto untrustedCerts = new CertsIndexedList();
+    return *untrustedCerts;
+}
+
 /// a replacement for CRYPTO_malloc()
 static void *
 CryptoMalloc(size_t num, const char *file, int line)
@@ -120,13 +126,6 @@
     }
     debugs(83, 5, str << (sameArea ? "==" : "!=") << p << " " << num << " " << file << " " << line);
     return p;
-=======
-static CertsIndexedList &
-SquidUntrustedCerts()
-{
-    static auto untrustedCerts = new CertsIndexedList();
-    return *untrustedCerts;
->>>>>>> 74e0d1cb
 }
 
 } // namespace Ssl
