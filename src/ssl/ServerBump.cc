/*
 * Copyright (C) 1996-2016 The Squid Software Foundation and contributors
 *
 * Squid software is distributed under GPLv2+ license and includes
 * contributions from numerous individuals and organizations.
 * Please see the COPYING and CONTRIBUTORS files for details.
 */

/* DEBUG: section 33    Client-side Routines */

#include "squid.h"

#include "client_side.h"
#include "globals.h"
#include "FwdState.h"
#include "globals.h"
#include "ssl/ServerBump.h"
#include "Store.h"
#include "StoreClient.h"
#include "URL.h"

CBDATA_NAMESPACED_CLASS_INIT(Ssl, ServerBump);

Ssl::ServerBump::ServerBump(HttpRequest *fakeRequest, StoreEntry *e, Ssl::BumpMode md):
    request(fakeRequest),
    step(bumpStep1)
{
    debugs(33, 4, HERE << "will peek at " << request->GetHost() << ':' << request->port);
    act.step1 = md;
    act.step2 = act.step3 = Ssl::bumpNone;

    const char *uri = urlCanonical(request.getRaw());
    if (e) {
        entry = e;
        entry->lock("Ssl::ServerBump");
    } else
        entry = storeCreateEntry(uri, uri, request->flags, request->method);
    // We do not need to be a client because the error contents will be used
    // later, but an entry without any client will trim all its contents away.
    sc = storeClientListAdd(entry, this);
}

Ssl::ServerBump::~ServerBump()
{
    debugs(33, 4, HERE << "destroying");
    if (entry) {
        debugs(33, 4, HERE << *entry);
        storeUnregister(sc, entry, this);
        entry->unlock("Ssl::ServerBump");
    }
<<<<<<< HEAD
=======
}

void
Ssl::ServerBump::attachServerSSL(SSL *ssl)
{
    if (serverSSL.get())
        return;

    serverSSL.resetAndLock(ssl);
}

const Ssl::CertErrors *
Ssl::ServerBump::sslErrors() const
{
    if (!serverSSL.get())
        return NULL;

    const Ssl::CertErrors *errs = static_cast<const Ssl::CertErrors*>(SSL_get_ex_data(serverSSL.get(), ssl_ex_index_ssl_errors));
    return errs;
>>>>>>> 0a4efb98
}

void
Ssl::ServerBump::attachServerSSL(SSL *ssl)
{
    if (serverSSL.get())
        return;

    serverSSL.resetAndLock(ssl);
}

const Ssl::CertErrors *
Ssl::ServerBump::sslErrors() const
{
    if (!serverSSL.get())
        return NULL;

    const Ssl::CertErrors *errs = static_cast<const Ssl::CertErrors*>(SSL_get_ex_data(serverSSL.get(), ssl_ex_index_ssl_errors));
    return errs;
}<|MERGE_RESOLUTION|>--- conflicted
+++ resolved
@@ -48,8 +48,6 @@
         storeUnregister(sc, entry, this);
         entry->unlock("Ssl::ServerBump");
     }
-<<<<<<< HEAD
-=======
 }
 
 void
@@ -69,24 +67,4 @@
 
     const Ssl::CertErrors *errs = static_cast<const Ssl::CertErrors*>(SSL_get_ex_data(serverSSL.get(), ssl_ex_index_ssl_errors));
     return errs;
->>>>>>> 0a4efb98
 }
-
-void
-Ssl::ServerBump::attachServerSSL(SSL *ssl)
-{
-    if (serverSSL.get())
-        return;
-
-    serverSSL.resetAndLock(ssl);
-}
-
-const Ssl::CertErrors *
-Ssl::ServerBump::sslErrors() const
-{
-    if (!serverSSL.get())
-        return NULL;
-
-    const Ssl::CertErrors *errs = static_cast<const Ssl::CertErrors*>(SSL_get_ex_data(serverSSL.get(), ssl_ex_index_ssl_errors));
-    return errs;
-}