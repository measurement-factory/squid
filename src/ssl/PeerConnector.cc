/*
 * DEBUG: section 17    Request Forwarding
 *
 */

#include "squid.h"
#include "acl/FilledChecklist.h"
#include "base/AsyncCbdataCalls.h"
#include "CachePeer.h"
#include "client_side.h"
#include "comm/Loops.h"
#include "errorpage.h"
#include "fde.h"
#include "globals.h"
#include "HttpRequest.h"
#include "neighbors.h"
#include "SquidConfig.h"
<<<<<<< HEAD
#include "ssl/bio.h"
=======
>>>>>>> e51c8197
#include "ssl/cert_validate_message.h"
#include "ssl/Config.h"
#include "ssl/ErrorDetail.h"
#include "ssl/helper.h"
#include "ssl/PeerConnector.h"
#include "ssl/ServerBump.h"
#include "ssl/support.h"

CBDATA_NAMESPACED_CLASS_INIT(Ssl, PeerConnector);

Ssl::PeerConnector::PeerConnector(
    HttpRequestPointer &aRequest,
    const Comm::ConnectionPointer &aServerConn,
    const Comm::ConnectionPointer &aClientConn,
    AsyncCall::Pointer &aCallback):
<<<<<<< HEAD
    AsyncJob("Ssl::PeerConnector"),
    request(aRequest),
    serverConn(aServerConn),
    clientConn(aClientConn),
    callback(aCallback)
=======
        AsyncJob("Ssl::PeerConnector"),
        request(aRequest),
        serverConn(aServerConn),
        callback(aCallback)
>>>>>>> e51c8197
{
    // if this throws, the caller's cb dialer is not our CbDialer
    Must(dynamic_cast<CbDialer*>(callback->getDialer()));
}

Ssl::PeerConnector::~PeerConnector()
{
    debugs(83, 5, "Peer connector " << this << " gone");
}

bool Ssl::PeerConnector::doneAll() const
{
    return (!callback || callback->canceled()) && AsyncJob::doneAll();
}

/// Preps connection and SSL state. Calls negotiate().
void
Ssl::PeerConnector::start()
{
    AsyncJob::start();

    if (prepareSocket()) {
        initializeSsl();
        negotiateSsl();
    }
}

void
Ssl::PeerConnector::commCloseHandler(const CommCloseCbParams &params)
{
    debugs(83, 5, "FD " << params.fd << ", Ssl::PeerConnector=" << params.data);
    connectionClosed("Ssl::PeerConnector::commCloseHandler");
}

void
Ssl::PeerConnector::connectionClosed(const char *reason)
{
    mustStop(reason);
    callback = NULL;
}

bool
Ssl::PeerConnector::prepareSocket()
{
    const int fd = serverConnection()->fd;
    if (!Comm::IsConnOpen(serverConn) || fd_table[serverConn->fd].closing()) {
        connectionClosed("Ssl::PeerConnector::prepareSocket");
        return false;
    }

    // watch for external connection closures
    typedef CommCbMemFunT<Ssl::PeerConnector, CommCloseCbParams> Dialer;
    closeHandler = JobCallback(9, 5, Dialer, this, Ssl::PeerConnector::commCloseHandler);
    comm_add_close_handler(fd, closeHandler);
    return true;
}

void
Ssl::PeerConnector::initializeSsl()
{
    SSL_CTX *sslContext = NULL;
    const CachePeer *peer = serverConnection()->getPeer();
    const int fd = serverConnection()->fd;

    if (peer) {
        assert(peer->use_ssl);
        sslContext = peer->sslContext;
    } else {
        sslContext = ::Config.ssl_client.sslContext;
    }

    assert(sslContext);

    SSL *ssl = Ssl::CreateClient(sslContext, fd, "server https start");
    if (!ssl) {
        ErrorState *anErr = new ErrorState(ERR_SOCKET_FAILURE, Http::scInternalServerError, request.getRaw());
        anErr->xerrno = errno;
        debugs(83, DBG_IMPORTANT, "Error allocating SSL handle: " << ERR_error_string(ERR_get_error(), NULL));
        bail(anErr);
        return;
    }

    if (peer) {
        if (peer->ssldomain)
            SSL_set_ex_data(ssl, ssl_ex_index_server, peer->ssldomain);

#if NOT_YET

        else if (peer->name)
            SSL_set_ex_data(ssl, ssl_ex_index_server, peer->name);

#endif

        else
            SSL_set_ex_data(ssl, ssl_ex_index_server, peer->host);

        if (peer->sslSession)
            SSL_set_session(ssl, peer->sslSession);

    } else if (request->clientConnectionManager->sslBumpMode == Ssl::bumpPeek || request->clientConnectionManager->sslBumpMode == Ssl::bumpStare) {
        SSL *clientSsl = fd_table[request->clientConnectionManager->clientConnection->fd].ssl;
        BIO *b = SSL_get_rbio(clientSsl);
        Ssl::ClientBio *clnBio = static_cast<Ssl::ClientBio *>(b->ptr);
        const Ssl::Bio::sslFeatures &features = clnBio->getFeatures();
        if (features.sslVersion != -1) {
            SSL_set_ssl_method(ssl, Ssl::method(features.toSquidSSLVersion()));
            if (!features.serverName.empty())
                SSL_set_tlsext_host_name(ssl, features.serverName.c_str());
            if (!features.clientRequestedCiphers.empty())
                SSL_set_cipher_list(ssl, features.clientRequestedCiphers.c_str());
#ifdef SSL_OP_NO_COMPRESSION /* XXX: OpenSSL 0.9.8k lacks SSL_OP_NO_COMPRESSION */
            if (features.compressMethod == 0)
                SSL_set_options(ssl, SSL_OP_NO_COMPRESSION);
#endif
            // Should we allow it for all protocols?
            if (features.sslVersion >= 3) {
                b = SSL_get_rbio(ssl);
                Ssl::ServerBio *srvBio = static_cast<Ssl::ServerBio *>(b->ptr);
                srvBio->setClientFeatures(features);
                srvBio->recordInput(true);
                srvBio->mode(request->clientConnectionManager->sslBumpMode);
            }
        }
    } else {
        // While we are peeking at the certificate, we may not know the server
        // name that the client will request (after interception or CONNECT)
        // unless it was the CONNECT request with a user-typed address.
        const char *hostname = request->GetHost();
        const bool hostnameIsIp = request->GetHostIsNumeric();
        const bool isConnectRequest = request->clientConnectionManager.valid() &&
                                      !request->clientConnectionManager->port->flags.isIntercepted();
        if (!request->flags.sslPeek || isConnectRequest)
            SSL_set_ex_data(ssl, ssl_ex_index_server, (void*)hostname);

        // Use SNI TLS extension only when we connect directly
        // to the origin server and we know the server host name.
        if (!hostnameIsIp)
            Ssl::setClientSNI(ssl, hostname);
    }

    // If CertValidation Helper used do not lookup checklist for errors,
    // but keep a list of errors to send it to CertValidator
    if (!Ssl::TheConfig.ssl_crt_validator) {
        // Create the ACL check list now, while we have access to more info.
        // The list is used in ssl_verify_cb() and is freed in ssl_free().
        if (acl_access *acl = ::Config.ssl_client.cert_error) {
            ACLFilledChecklist *check = new ACLFilledChecklist(acl, request.getRaw(), dash_str);
            // check->fd(fd); XXX: need client FD here
            SSL_set_ex_data(ssl, ssl_ex_index_cert_error_check, check);
        }
    }

    // store peeked cert to check SQUID_X509_V_ERR_CERT_CHANGE
    X509 *peeked_cert;
    if (request->clientConnectionManager.valid() &&
            request->clientConnectionManager->serverBump() &&
            (peeked_cert = request->clientConnectionManager->serverBump()->serverCert.get())) {
        CRYPTO_add(&(peeked_cert->references),1,CRYPTO_LOCK_X509);
        SSL_set_ex_data(ssl, ssl_ex_index_ssl_peeked_cert, peeked_cert);
    }
}

void
Ssl::PeerConnector::negotiateSsl()
{
    if (!Comm::IsConnOpen(serverConnection()) || fd_table[serverConnection()->fd].closing())
        return;

    const int fd = serverConnection()->fd;
    SSL *ssl = fd_table[fd].ssl;
    const int result = SSL_connect(ssl);
    if (result <= 0) {
        handleNegotiateError(result);
        return; // we might be gone by now
    }

    if (request->clientConnectionManager.valid()) {
        // remember the server certificate from the ErrorDetail object
        if (Ssl::ServerBump *serverBump = request->clientConnectionManager->serverBump()) {
            serverBump->serverCert.reset(SSL_get_peer_certificate(ssl));

            // remember validation errors, if any
            if (Ssl::CertErrors *errs = static_cast<Ssl::CertErrors *>(SSL_get_ex_data(ssl, ssl_ex_index_ssl_errors)))
                serverBump->sslErrors = cbdataReference(errs);
        }
    }

    if (serverConnection()->getPeer() && !SSL_session_reused(ssl)) {
        if (serverConnection()->getPeer()->sslSession)
            SSL_SESSION_free(serverConnection()->getPeer()->sslSession);

        serverConnection()->getPeer()->sslSession = SSL_get1_session(ssl);
    }

    if (Ssl::TheConfig.ssl_crt_validator) {
        Ssl::CertValidationRequest validationRequest;
        // WARNING: Currently we do not use any locking for any of the
        // members of the Ssl::CertValidationRequest class. In this code the
        // Ssl::CertValidationRequest object used only to pass data to
        // Ssl::CertValidationHelper::submit method.
        validationRequest.ssl = ssl;
        validationRequest.domainName = request->GetHost();
        if (Ssl::CertErrors *errs = static_cast<Ssl::CertErrors *>(SSL_get_ex_data(ssl, ssl_ex_index_ssl_errors)))
            // validationRequest disappears on return so no need to cbdataReference
            validationRequest.errors = errs;
        else
            validationRequest.errors = NULL;
        try {
            debugs(83, 5, "Sending SSL certificate for validation to ssl_crtvd.");
            Ssl::CertValidationHelper::GetInstance()->sslSubmit(validationRequest, sslCrtvdHandleReplyWrapper, this);
            return;
        } catch (const std::exception &e) {
            debugs(83, DBG_IMPORTANT, "ERROR: Failed to compose ssl_crtvd " <<
                   "request for " << validationRequest.domainName <<
                   " certificate: " << e.what() << "; will now block to " <<
                   "validate that certificate.");
            // fall through to do blocking in-process generation.
            ErrorState *anErr = new ErrorState(ERR_GATEWAY_FAILURE, Http::scInternalServerError, request.getRaw());
            bail(anErr);
            if (serverConnection()->getPeer()) {
                peerConnectFailed(serverConnection()->getPeer());
            }
            serverConn->close();
            return;
        }
    }

    callBack();
}

void switchToTunnel(HttpRequest *request, int *status_ptr, Comm::ConnectionPointer & clientConn, Comm::ConnectionPointer &srvConn);

void
Ssl::PeerConnector::cbCheckForPeekAndSplice(allow_t answer, void *data)
{
    Ssl::PeerConnector *peerConnect = (Ssl::PeerConnector *) data;
    peerConnect->checkForPeekAndSplice(true, (Ssl::BumpMode)answer.kind);
}

bool
Ssl::PeerConnector::checkForPeekAndSplice(bool checkDone, Ssl::BumpMode peekMode)
{
    // Mark Step3 of bumping
    if (request->clientConnectionManager.valid()) {
        if (Ssl::ServerBump *serverBump = request->clientConnectionManager->serverBump()) {
            serverBump->step = Ssl::bumpStep3;
        }
    }

    if (!checkDone) {
        ACLFilledChecklist *acl_checklist = new ACLFilledChecklist(
            ::Config.accessList.ssl_bump,
            request.getRaw(), NULL);
        acl_checklist->nonBlockingCheck(Ssl::PeerConnector::cbCheckForPeekAndSplice, this);
        return false;
    }
    
    SSL *ssl = fd_table[serverConn->fd].ssl;
    BIO *b = SSL_get_rbio(ssl);
    Ssl::ServerBio *srvBio = static_cast<Ssl::ServerBio *>(b->ptr);
    debugs(83,5, "Will check for peek and splice on fd " << serverConn->fd);

    // bump, peek, stare, server-first,client-first are all mean bump the connection
    if (peekMode < Ssl::bumpSplice)
        peekMode = Ssl::bumpBump;

#if 1 || SSL_BUMP_FORCE_PEEK_OR_SPLICE 
    if (peekMode == Ssl::bumpSplice && !srvBio->canSplice())
        peekMode = Ssl::bumpPeek;
    else if (peekMode == Ssl::bumpBump && !srvBio->canBump())
        peekMode = Ssl::bumpSplice;
#endif

    if (peekMode == Ssl::bumpTerminate || peekMode == Ssl::bumpErr) {
        comm_close(serverConn->fd);
        comm_close(clientConn->fd);
    } else if (peekMode != Ssl::bumpSplice) {
        //Allow write, proceed with the connection
        srvBio->holdWrite(false);
        srvBio->recordInput(false);
        Comm::SetSelect(serverConn->fd, COMM_SELECT_WRITE, &NegotiateSsl, this, 0);
        debugs(83,5, "Retry the fwdNegotiateSSL on fd " << serverConn->fd);
        return true;
    } else {
        static int status_code = 0;
        debugs(83,5, "Revert to tunnel fd " << clientConn->fd << " with fd " << serverConn->fd);
        switchToTunnel(request.getRaw(), &status_code, clientConn, serverConn);
        return false;
    }
    return false;
}

void
Ssl::PeerConnector::sslCrtvdHandleReplyWrapper(void *data, Ssl::CertValidationResponse const &validationResponse)
{
    Ssl::PeerConnector *connector = (Ssl::PeerConnector *)(data);
    connector->sslCrtvdHandleReply(validationResponse);
}

void
Ssl::PeerConnector::sslCrtvdHandleReply(Ssl::CertValidationResponse const &validationResponse)
{
    Ssl::CertErrors *errs = NULL;
    Ssl::ErrorDetail *errDetails = NULL;
    bool validatorFailed = false;
    if (!Comm::IsConnOpen(serverConnection())) {
        return;
    }

    debugs(83,5, request->GetHost() << " cert validation result: " << validationResponse.resultCode);

    if (validationResponse.resultCode == HelperReply::Error)
        errs = sslCrtvdCheckForErrors(validationResponse, errDetails);
    else if (validationResponse.resultCode != HelperReply::Okay)
        validatorFailed = true;

    if (!errDetails && !validatorFailed) {
        callBack();
        return;
    }

    ErrorState *anErr = NULL;
    if (validatorFailed) {
        anErr = new ErrorState(ERR_GATEWAY_FAILURE, Http::scInternalServerError, request.getRaw());
    }  else {

        // Check the list error with
        if (errDetails && request->clientConnectionManager.valid()) {
            // remember the server certificate from the ErrorDetail object
            if (Ssl::ServerBump *serverBump = request->clientConnectionManager->serverBump()) {
                // remember validation errors, if any
                if (errs) {
                    if (serverBump->sslErrors)
                        cbdataReferenceDone(serverBump->sslErrors);
                    serverBump->sslErrors = cbdataReference(errs);
                }
            }
        }

        anErr =  new ErrorState(ERR_SECURE_CONNECT_FAIL, Http::scServiceUnavailable, request.getRaw());
        anErr->detail = errDetails;
        /*anErr->xerrno= Should preserved*/
    }

    bail(anErr);
    if (serverConnection()->getPeer()) {
        peerConnectFailed(serverConnection()->getPeer());
    }
    serverConn->close();
    return;
}

/// Checks errors in the cert. validator response against sslproxy_cert_error.
/// The first honored error, if any, is returned via errDetails parameter.
/// The method returns all seen errors except SSL_ERROR_NONE as Ssl::CertErrors.
Ssl::CertErrors *
Ssl::PeerConnector::sslCrtvdCheckForErrors(Ssl::CertValidationResponse const &resp, Ssl::ErrorDetail *& errDetails)
{
    Ssl::CertErrors *errs = NULL;

    ACLFilledChecklist *check = NULL;
    if (acl_access *acl = ::Config.ssl_client.cert_error)
        check = new ACLFilledChecklist(acl, request.getRaw(), dash_str);

    SSL *ssl = fd_table[serverConnection()->fd].ssl;
    typedef Ssl::CertValidationResponse::RecvdErrors::const_iterator SVCRECI;
    for (SVCRECI i = resp.errors.begin(); i != resp.errors.end(); ++i) {
        debugs(83, 7, "Error item: " << i->error_no << " " << i->error_reason);

        assert(i->error_no != SSL_ERROR_NONE);

        if (!errDetails) {
            bool allowed = false;
            if (check) {
                check->sslErrors = new Ssl::CertErrors(Ssl::CertError(i->error_no, i->cert.get()));
                if (check->fastCheck() == ACCESS_ALLOWED)
                    allowed = true;
            }
            // else the Config.ssl_client.cert_error access list is not defined
            // and the first error will cause the error page

            if (allowed) {
                debugs(83, 3, "bypassing SSL error " << i->error_no << " in " << "buffer");
            } else {
                debugs(83, 5, "confirming SSL error " << i->error_no);
                X509 *brokenCert = i->cert.get();
                Ssl::X509_Pointer peerCert(SSL_get_peer_certificate(ssl));
                const char *aReason = i->error_reason.empty() ? NULL : i->error_reason.c_str();
                errDetails = new Ssl::ErrorDetail(i->error_no, peerCert.get(), brokenCert, aReason);
            }
            if (check) {
                delete check->sslErrors;
                check->sslErrors = NULL;
            }
        }

        if (!errs)
            errs = new Ssl::CertErrors(Ssl::CertError(i->error_no, i->cert.get()));
        else
            errs->push_back_unique(Ssl::CertError(i->error_no, i->cert.get()));
    }
    if (check)
        delete check;

    return errs;
}

/// A wrapper for Comm::SetSelect() notifications.
void
Ssl::PeerConnector::NegotiateSsl(int, void *data)
{
    PeerConnector *pc = static_cast<PeerConnector*>(data);
    // Use job calls to add done() checks and other job logic/protections.
    CallJobHere(83, 7, pc, Ssl::PeerConnector, negotiateSsl);
}

void
Ssl::PeerConnector::handleNegotiateError(const int ret)
{
    const int fd = serverConnection()->fd;
    unsigned long ssl_lib_error = SSL_ERROR_NONE;
    SSL *ssl = fd_table[fd].ssl;
    int ssl_error = SSL_get_error(ssl, ret);
    BIO *b = SSL_get_rbio(ssl);
    Ssl::ServerBio *srvBio = static_cast<Ssl::ServerBio *>(b->ptr);

#ifdef EPROTO
    int sysErrNo = EPROTO;
#else
    int sysErrNo = EACCES;
#endif

    switch (ssl_error) {

    case SSL_ERROR_WANT_READ:
        Comm::SetSelect(fd, COMM_SELECT_READ, &NegotiateSsl, this, 0);
        return;

<<<<<<< HEAD
        case SSL_ERROR_WANT_WRITE:
            if ((request->clientConnectionManager->sslBumpMode == Ssl::bumpPeek || request->clientConnectionManager->sslBumpMode == Ssl::bumpStare) && srvBio->holdWrite()) {
                debugs(81, DBG_IMPORTANT, "hold write on SSL connection on FD " << fd);
                checkForPeekAndSplice(false, Ssl::bumpNone);
                return;
            }
            Comm::SetSelect(fd, COMM_SELECT_WRITE, &NegotiateSsl, this, 0);
            return;
=======
    case SSL_ERROR_WANT_WRITE:
        Comm::SetSelect(fd, COMM_SELECT_WRITE, &NegotiateSsl, this, 0);
        return;
>>>>>>> e51c8197

    case SSL_ERROR_SSL:
    case SSL_ERROR_SYSCALL:
        ssl_lib_error = ERR_get_error();

<<<<<<< HEAD
            // If we are in peek-and-splice mode and still we did not write to
            // server yet, try to see if we should splice.
            // In this case the connection can be saved.
            // If the checklist decision is do not splice a new error will
            // occure in the next SSL_connect call, and we will fail again.
#if 1
            if ((request->clientConnectionManager->sslBumpMode == Ssl::bumpPeek  || request->clientConnectionManager->sslBumpMode == Ssl::bumpStare) && srvBio->holdWrite()) {
                debugs(81, DBG_IMPORTANT, "fwdNegotiateSSL: Error but, hold write on SSL connection on FD " << fd);
                checkForPeekAndSplice(false, Ssl::bumpNone);
                return;
            }
#endif

            // store/report errno when ssl_error is SSL_ERROR_SYSCALL, ssl_lib_error is 0, and ret is -1
            if (ssl_error == SSL_ERROR_SYSCALL && ret == -1 && ssl_lib_error == 0)
                sysErrNo = errno;
=======
        // store/report errno when ssl_error is SSL_ERROR_SYSCALL, ssl_lib_error is 0, and ret is -1
        if (ssl_error == SSL_ERROR_SYSCALL && ret == -1 && ssl_lib_error == 0)
            sysErrNo = errno;
>>>>>>> e51c8197

        debugs(83, DBG_IMPORTANT, "Error negotiating SSL on FD " << fd <<
               ": " << ERR_error_string(ssl_lib_error, NULL) << " (" <<
               ssl_error << "/" << ret << "/" << errno << ")");

        break; // proceed to the general error handling code

    default:
        break; // no special error handling for all other errors
    }

    ErrorState *const anErr = ErrorState::NewForwarding(ERR_SECURE_CONNECT_FAIL, request.getRaw());
    anErr->xerrno = sysErrNo;

    Ssl::ErrorDetail *errFromFailure = (Ssl::ErrorDetail *)SSL_get_ex_data(ssl, ssl_ex_index_ssl_error_detail);
    if (errFromFailure != NULL) {
        // The errFromFailure is attached to the ssl object
        // and will be released when ssl object destroyed.
        // Copy errFromFailure to a new Ssl::ErrorDetail object
        anErr->detail = new Ssl::ErrorDetail(*errFromFailure);
    } else {
        // server_cert can be NULL here
        X509 *server_cert = SSL_get_peer_certificate(ssl);
        anErr->detail = new Ssl::ErrorDetail(SQUID_ERR_SSL_HANDSHAKE, server_cert, NULL);
        X509_free(server_cert);
    }

    if (ssl_lib_error != SSL_ERROR_NONE)
        anErr->detail->setLibError(ssl_lib_error);

    if (request->clientConnectionManager.valid()) {
        // remember the server certificate from the ErrorDetail object
        if (Ssl::ServerBump *serverBump = request->clientConnectionManager->serverBump()) {
            serverBump->serverCert.resetAndLock(anErr->detail->peerCert());

            // remember validation errors, if any
            if (Ssl::CertErrors *errs = static_cast<Ssl::CertErrors*>(SSL_get_ex_data(ssl, ssl_ex_index_ssl_errors)))
                serverBump->sslErrors = cbdataReference(errs);
        }

        // For intercepted connections, set the host name to the server
        // certificate CN. Otherwise, we just hope that CONNECT is using
        // a user-entered address (a host name or a user-entered IP).
        const bool isConnectRequest = !request->clientConnectionManager->port->flags.isIntercepted();
        if (request->flags.sslPeek && !isConnectRequest) {
            if (X509 *srvX509 = anErr->detail->peerCert()) {
                if (const char *name = Ssl::CommonHostName(srvX509)) {
                    request->SetHost(name);
                    debugs(83, 3, HERE << "reset request host: " << name);
                }
            }
        }
    }

    bail(anErr);
}

void
Ssl::PeerConnector::bail(ErrorState *error)
{
    Must(error); // or the recepient will not know there was a problem

    // XXX: forward.cc calls peerConnectSucceeded() after an OK TCP connect but
    // we call peerConnectFailed() if SSL failed afterwards. Is that OK?
    // It is not clear whether we should call peerConnectSucceeded/Failed()
    // based on TCP results, SSL results, or both. And the code is probably not
    // consistent in this aspect across tunnelling and forwarding modules.
    if (CachePeer *p = serverConnection()->getPeer())
        peerConnectFailed(p);

    Must(callback != NULL);
    CbDialer *dialer = dynamic_cast<CbDialer*>(callback->getDialer());
    Must(dialer);
    dialer->answer().error = error;

    callBack();
    // Our job is done. The callabck recepient will probably close the failed
    // peer connection and try another peer or go direct (if possible). We
    // can close the connection ourselves (our error notification would reach
    // the recepient before the fd-closure notification), but we would rather
    // minimize the number of fd-closure notifications and let the recepient
    // manage the TCP state of the connection.
}

void
Ssl::PeerConnector::callBack()
{
    AsyncCall::Pointer cb = callback;
    // Do this now so that if we throw below, swanSong() assert that we _tried_
    // to call back holds.
    callback = NULL; // this should make done() true

    // remove close handler
    comm_remove_close_handler(serverConnection()->fd, closeHandler);

    CbDialer *dialer = dynamic_cast<CbDialer*>(cb->getDialer());
    Must(dialer);
    dialer->answer().conn = serverConnection();
    ScheduleCallHere(cb);
}

void
Ssl::PeerConnector::swanSong()
{
    // XXX: unregister fd-closure monitoring and CommSetSelect interest, if any
    AsyncJob::swanSong();
    assert(!callback); // paranoid: we have not left the caller waiting
}

const char *
Ssl::PeerConnector::status() const
{
    static MemBuf buf;
    buf.reset();

    // TODO: redesign AsyncJob::status() API to avoid this
    // id and stop reason reporting duplication.
    buf.append(" [", 2);
    if (stopReason != NULL) {
        buf.Printf("Stopped, reason:");
        buf.Printf("%s",stopReason);
    }
    if (serverConn != NULL)
        buf.Printf(" FD %d", serverConn->fd);
    buf.Printf(" %s%u]", id.Prefix, id.value);
    buf.terminate();

    return buf.content();
}

/* PeerConnectorAnswer */

Ssl::PeerConnectorAnswer::~PeerConnectorAnswer()
{
    delete error.get();
}

std::ostream &
Ssl::operator <<(std::ostream &os, const Ssl::PeerConnectorAnswer &answer)
{
    return os << answer.conn << ", " << answer.error;
}<|MERGE_RESOLUTION|>--- conflicted
+++ resolved
@@ -15,10 +15,7 @@
 #include "HttpRequest.h"
 #include "neighbors.h"
 #include "SquidConfig.h"
-<<<<<<< HEAD
 #include "ssl/bio.h"
-=======
->>>>>>> e51c8197
 #include "ssl/cert_validate_message.h"
 #include "ssl/Config.h"
 #include "ssl/ErrorDetail.h"
@@ -34,18 +31,11 @@
     const Comm::ConnectionPointer &aServerConn,
     const Comm::ConnectionPointer &aClientConn,
     AsyncCall::Pointer &aCallback):
-<<<<<<< HEAD
-    AsyncJob("Ssl::PeerConnector"),
-    request(aRequest),
-    serverConn(aServerConn),
-    clientConn(aClientConn),
-    callback(aCallback)
-=======
         AsyncJob("Ssl::PeerConnector"),
         request(aRequest),
         serverConn(aServerConn),
+        clientConn(aClientConn),
         callback(aCallback)
->>>>>>> e51c8197
 {
     // if this throws, the caller's cb dialer is not our CbDialer
     Must(dynamic_cast<CbDialer*>(callback->getDialer()));
@@ -146,6 +136,9 @@
             SSL_set_session(ssl, peer->sslSession);
 
     } else if (request->clientConnectionManager->sslBumpMode == Ssl::bumpPeek || request->clientConnectionManager->sslBumpMode == Ssl::bumpStare) {
+        // client connection is required for Peek or Stare mode in the case we need to splice
+        // or terminate client and server connections
+        assert(clientConn != NULL);
         SSL *clientSsl = fd_table[request->clientConnectionManager->clientConnection->fd].ssl;
         BIO *b = SSL_get_rbio(clientSsl);
         Ssl::ClientBio *clnBio = static_cast<Ssl::ClientBio *>(b->ptr);
@@ -484,47 +477,35 @@
         Comm::SetSelect(fd, COMM_SELECT_READ, &NegotiateSsl, this, 0);
         return;
 
-<<<<<<< HEAD
-        case SSL_ERROR_WANT_WRITE:
-            if ((request->clientConnectionManager->sslBumpMode == Ssl::bumpPeek || request->clientConnectionManager->sslBumpMode == Ssl::bumpStare) && srvBio->holdWrite()) {
-                debugs(81, DBG_IMPORTANT, "hold write on SSL connection on FD " << fd);
-                checkForPeekAndSplice(false, Ssl::bumpNone);
-                return;
-            }
-            Comm::SetSelect(fd, COMM_SELECT_WRITE, &NegotiateSsl, this, 0);
+    case SSL_ERROR_WANT_WRITE:
+        if ((request->clientConnectionManager->sslBumpMode == Ssl::bumpPeek || request->clientConnectionManager->sslBumpMode == Ssl::bumpStare) && srvBio->holdWrite()) {
+            debugs(81, DBG_IMPORTANT, "hold write on SSL connection on FD " << fd);
+            checkForPeekAndSplice(false, Ssl::bumpNone);
             return;
-=======
-    case SSL_ERROR_WANT_WRITE:
+        }
         Comm::SetSelect(fd, COMM_SELECT_WRITE, &NegotiateSsl, this, 0);
         return;
->>>>>>> e51c8197
 
     case SSL_ERROR_SSL:
     case SSL_ERROR_SYSCALL:
         ssl_lib_error = ERR_get_error();
 
-<<<<<<< HEAD
-            // If we are in peek-and-splice mode and still we did not write to
-            // server yet, try to see if we should splice.
-            // In this case the connection can be saved.
-            // If the checklist decision is do not splice a new error will
-            // occure in the next SSL_connect call, and we will fail again.
+        // If we are in peek-and-splice mode and still we did not write to
+        // server yet, try to see if we should splice.
+        // In this case the connection can be saved.
+        // If the checklist decision is do not splice a new error will
+        // occure in the next SSL_connect call, and we will fail again.
 #if 1
-            if ((request->clientConnectionManager->sslBumpMode == Ssl::bumpPeek  || request->clientConnectionManager->sslBumpMode == Ssl::bumpStare) && srvBio->holdWrite()) {
-                debugs(81, DBG_IMPORTANT, "fwdNegotiateSSL: Error but, hold write on SSL connection on FD " << fd);
-                checkForPeekAndSplice(false, Ssl::bumpNone);
-                return;
-            }
+        if ((request->clientConnectionManager->sslBumpMode == Ssl::bumpPeek  || request->clientConnectionManager->sslBumpMode == Ssl::bumpStare) && srvBio->holdWrite()) {
+            debugs(81, DBG_IMPORTANT, "fwdNegotiateSSL: Error but, hold write on SSL connection on FD " << fd);
+            checkForPeekAndSplice(false, Ssl::bumpNone);
+            return;
+        }
 #endif
 
-            // store/report errno when ssl_error is SSL_ERROR_SYSCALL, ssl_lib_error is 0, and ret is -1
-            if (ssl_error == SSL_ERROR_SYSCALL && ret == -1 && ssl_lib_error == 0)
-                sysErrNo = errno;
-=======
         // store/report errno when ssl_error is SSL_ERROR_SYSCALL, ssl_lib_error is 0, and ret is -1
         if (ssl_error == SSL_ERROR_SYSCALL && ret == -1 && ssl_lib_error == 0)
             sysErrNo = errno;
->>>>>>> e51c8197
 
         debugs(83, DBG_IMPORTANT, "Error negotiating SSL on FD " << fd <<
                ": " << ERR_error_string(ssl_lib_error, NULL) << " (" <<
