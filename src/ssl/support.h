--- conflicted
+++ resolved
@@ -92,11 +92,7 @@
 SSL_CTX *sslCreateServerContext(AnyP::PortCfg &port);
 
 /// \ingroup ServerProtocolSSLAPI
-<<<<<<< HEAD
-SSL_CTX *sslCreateClientContext(const char *certfile, const char *keyfile, int version, const char *cipher, long options, long flags, const char *CAfile, const char *CApath, const char *CRLfile);
-=======
-SSL_CTX *sslCreateClientContext(const char *certfile, const char *keyfile, const char *cipher, const char *options, const char *flags, const char *CAfile, const char *CApath, const char *CRLfile);
->>>>>>> 74f35ca8
+SSL_CTX *sslCreateClientContext(const char *certfile, const char *keyfile, const char *cipher, long options, long flags, const char *CAfile, const char *CApath, const char *CRLfile);
 
 /// \ingroup ServerProtocolSSLAPI
 int ssl_read_method(int, char *, int);
