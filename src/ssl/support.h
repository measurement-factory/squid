/*
 * Copyright (C) 1996-2015 The Squid Software Foundation and contributors
 *
 * Squid software is distributed under GPLv2+ license and includes
 * contributions from numerous individuals and organizations.
 * Please see the COPYING and CONTRIBUTORS files for details.
 */

/* DEBUG: section 83    SSL accelerator support */

#ifndef SQUID_SSL_SUPPORT_H
#define SQUID_SSL_SUPPORT_H

#include "base/CbDataList.h"
#include "SBuf.h"
#include "security/forward.h"
#include "ssl/gadgets.h"

#if HAVE_OPENSSL_X509V3_H
#include <openssl/x509v3.h>
#endif
#if HAVE_OPENSSL_ERR_H
#include <openssl/err.h>
#endif
#if HAVE_OPENSSL_ENGINE_H
#include <openssl/engine.h>
#endif
<<<<<<< HEAD
#include <queue>
#include <map>

=======
#include <map>
>>>>>>> 96e44f2e

/**
 \defgroup ServerProtocolSSLAPI Server-Side SSL API
 \ingroup ServerProtocol
 */

// Custom SSL errors; assumes all official errors are positive
#define SQUID_X509_V_ERR_INFINITE_VALIDATION -4
#define SQUID_X509_V_ERR_CERT_CHANGE -3
#define SQUID_ERR_SSL_HANDSHAKE -2
#define SQUID_X509_V_ERR_DOMAIN_MISMATCH -1
// All SSL errors range: from smallest (negative) custom to largest SSL error
#define SQUID_SSL_ERROR_MIN SQUID_X509_V_ERR_CERT_CHANGE
#define SQUID_SSL_ERROR_MAX INT_MAX

// Maximum certificate validation callbacks. OpenSSL versions exceeding this
// limit are deemed stuck in an infinite validation loop (OpenSSL bug #3090)
// and will trigger the SQUID_X509_V_ERR_INFINITE_VALIDATION error.
// Can be set to a number up to UINT32_MAX
#ifndef SQUID_CERT_VALIDATION_ITERATION_MAX
#define SQUID_CERT_VALIDATION_ITERATION_MAX 16384
#endif

namespace AnyP
{
class PortCfg;
};

namespace Ssl
{
/// initialize the SSL library global state.
/// call before generating any SSL context
void Initialize();

/// Squid defined error code (<0),  an error code returned by SSL X509 api, or SSL_ERROR_NONE
typedef int ssl_error_t;

typedef CbDataList<Ssl::ssl_error_t> Errors;

/// Creates SSL Client connection structure and initializes SSL I/O (Comm and BIO).
/// On errors, emits DBG_IMPORTANT with details and returns NULL.
SSL *CreateClient(Security::ContextPtr sslContext, const int fd, const char *squidCtx);

/// Creates SSL Server connection structure and initializes SSL I/O (Comm and BIO).
/// On errors, emits DBG_IMPORTANT with details and returns NULL.
SSL *CreateServer(Security::ContextPtr sslContext, const int fd, const char *squidCtx);

/// An SSL certificate-related error.
/// Pairs an error code with the certificate experiencing the error.
class CertError
{
public:
    ssl_error_t code; ///< certificate error code
    Security::CertPointer cert; ///< certificate with the above error code
    /**
     * Absolute cert position in the final certificate chain that may include
     * intermediate certificates. Chain positions start with zero and increase
     * towards the root certificate. Negative if unknown.
     */
    int depth;
    CertError(ssl_error_t anErr, X509 *aCert, int depth = -1);
    CertError(CertError const &err);
    CertError & operator = (const CertError &old);
    bool operator == (const CertError &ce) const;
    bool operator != (const CertError &ce) const;
};

/// Holds a list of certificate SSL errors
typedef CbDataList<Ssl::CertError> CertErrors;

} //namespace Ssl

/// \ingroup ServerProtocolSSLAPI
Security::ContextPtr sslCreateServerContext(AnyP::PortCfg &port);

/// \ingroup ServerProtocolSSLAPI
Security::ContextPtr sslCreateClientContext(Security::PeerOptions &, long options, long flags);

/// \ingroup ServerProtocolSSLAPI
int ssl_read_method(int, char *, int);

/// \ingroup ServerProtocolSSLAPI
int ssl_write_method(int, const char *, int);

/// \ingroup ServerProtocolSSLAPI
void ssl_shutdown_method(SSL *ssl);

/// \ingroup ServerProtocolSSLAPI
const char *sslGetUserEmail(SSL *ssl);

/// \ingroup ServerProtocolSSLAPI
const char *sslGetUserAttribute(SSL *ssl, const char *attribute_name);

/// \ingroup ServerProtocolSSLAPI
const char *sslGetCAAttribute(SSL *ssl, const char *attribute_name);

/// \ingroup ServerProtocolSSLAPI
const char *sslGetUserCertificatePEM(SSL *ssl);

/// \ingroup ServerProtocolSSLAPI
const char *sslGetUserCertificateChainPEM(SSL *ssl);

namespace Ssl
{
/// \ingroup ServerProtocolSSLAPI
typedef char const *GETX509ATTRIBUTE(X509 *, const char *);

/// \ingroup ServerProtocolSSLAPI
GETX509ATTRIBUTE GetX509UserAttribute;

/// \ingroup ServerProtocolSSLAPI
GETX509ATTRIBUTE GetX509CAAttribute;

/// \ingroup ServerProtocolSSLAPI
GETX509ATTRIBUTE GetX509Fingerprint;

extern const EVP_MD *DefaultSignHash;

/**
  \ingroup ServerProtocolSSLAPI
 * Supported ssl-bump modes
 */
enum BumpMode {bumpNone = 0, bumpClientFirst, bumpServerFirst, bumpPeek, bumpStare, bumpBump, bumpSplice, bumpTerminate, /*bumpErr,*/ bumpEnd};

enum BumpStep {bumpStep1, bumpStep2, bumpStep3};

/**
 \ingroup  ServerProtocolSSLAPI
 * Short names for ssl-bump modes
 */
extern const char *BumpModeStr[];

/**
 \ingroup ServerProtocolSSLAPI
 * Return the short name of the ssl-bump mode "bm"
 */
inline const char *bumpMode(int bm)
{
    return (0 <= bm && bm < Ssl::bumpEnd) ? Ssl::BumpModeStr[bm] : NULL;
}

/// certificates indexed by issuer name
typedef std::multimap<SBuf, X509 *> CertsIndexedList;

/**
 \ingroup ServerProtocolSSLAPI
 * Load PEM-encoded certificates from the given file.
 */
bool loadCerts(const char *certsFile, Ssl::CertsIndexedList &list);

/**
 \ingroup ServerProtocolSSLAPI
 * Load PEM-encoded certificates to the squid untrusteds certificates
 * internal DB from the given file.
 */
bool loadSquidUntrusted(const char *path);

/**
 \ingroup ServerProtocolSSLAPI
 * Removes all certificates from squid untrusteds certificates
 * internal DB and frees all memory
 */
void unloadSquidUntrusted();

/**
 \ingroup ServerProtocolSSLAPI
 * Add the certificate cert to ssl object untrusted certificates.
 * Squid uses an attached to SSL object list of untrusted certificates,
 * with certificates which can be used to complete incomplete chains sent
 * by the SSL server.
 */
void SSL_add_untrusted_cert(SSL *ssl, X509 *cert);

/**
 \ingroup ServerProtocolSSLAPI
 * Searches in serverCertificates list for the cert issuer and if not found
 * and Authority Info Access of cert provides a URI return it.
 */
const char *uriOfIssuerIfMissing(X509 *cert,  Ssl::X509_STACK_Pointer const &serverCertificates);

/**
 \ingroup ServerProtocolSSLAPI
 * Fill URIs queue with the uris of missing certificates from serverCertificate chain
 * if this information provided by Authority Info Access.
 */
void missingChainCertificatesUrls(std::queue<SBuf> &URIs, Ssl::X509_STACK_Pointer const &serverCertificates);

/**
  \ingroup ServerProtocolSSLAPI
  * Generate a certificate to be used as untrusted signing certificate, based on a trusted CA
*/
bool generateUntrustedCert(Security::CertPointer & untrustedCert, EVP_PKEY_Pointer & untrustedPkey, Security::CertPointer const & cert, EVP_PKEY_Pointer const & pkey);

/// certificates indexed by issuer name
typedef std::multimap<SBuf, X509 *> CertsIndexedList;

/**
 \ingroup ServerProtocolSSLAPI
 * Load PEM-encoded certificates from the given file.
 */
bool loadCerts(const char *certsFile, Ssl::CertsIndexedList &list);

/**
 \ingroup ServerProtocolSSLAPI
 * Load PEM-encoded certificates to the squid untrusteds certificates
 * internal DB from the given file.
 */
bool loadSquidUntrusted(const char *path);

/**
 \ingroup ServerProtocolSSLAPI
 * Removes all certificates from squid untrusteds certificates
 * internal DB and frees all memory
 */
void unloadSquidUntrusted();

/**
  \ingroup ServerProtocolSSLAPI
  * Decide on the kind of certificate and generate a CA- or self-signed one
*/
Security::ContextPtr generateSslContext(CertificateProperties const &properties, AnyP::PortCfg &port);

/**
  \ingroup ServerProtocolSSLAPI
  * Check if the certificate of the given context is still valid
  \param sslContext The context to check
  \param properties Check if the context certificate matches the given properties
  \return true if the contexts certificate is valid, false otherwise
 */
bool verifySslCertificate(Security::ContextPtr sslContext,  CertificateProperties const &properties);

/**
  \ingroup ServerProtocolSSLAPI
  * Read private key and certificate from memory and generate SSL context
  * using their.
 */
Security::ContextPtr generateSslContextUsingPkeyAndCertFromMemory(const char * data, AnyP::PortCfg &port);

/**
  \ingroup ServerProtocolSSLAPI
  * Create an SSL context using the provided certificate and key
 */
Security::ContextPtr createSSLContext(Security::CertPointer & x509, Ssl::EVP_PKEY_Pointer & pkey, AnyP::PortCfg &port);

/**
  \ingroup ServerProtocolSSLAPI
  * Generates a certificate and a private key using provided properies and set it
  * to SSL object.
 */
bool configureSSL(SSL *ssl, CertificateProperties const &properties, AnyP::PortCfg &port);

/**
  \ingroup ServerProtocolSSLAPI
  * Read private key and certificate from memory and set it to SSL object
  * using their.
 */
bool configureSSLUsingPkeyAndCertFromMemory(SSL *ssl, const char *data, AnyP::PortCfg &port);

/**
  \ingroup ServerProtocolSSLAPI
  * Adds the certificates in certList to the certificate chain of the SSL context
 */
void addChainToSslContext(Security::ContextPtr sslContext, STACK_OF(X509) *certList);

/**
  \ingroup ServerProtocolSSLAPI
  * Configures sslContext to use squid untrusted certificates internal list
  * to complete certificate chains when verifies SSL servers certificates.
 */
void useSquidUntrusted(SSL_CTX *sslContext);

/**
  \ingroup ServerProtocolSSLAPI
  * Configures sslContext to use squid untrusted certificates internal list
  * to complete certificate chains when verifies SSL servers certificates.
 */
void useSquidUntrusted(SSL_CTX *sslContext);

/**
 \ingroup ServerProtocolSSLAPI
 *  Read certificate, private key and any certificates which must be chained from files.
 * See also: Ssl::readCertAndPrivateKeyFromFiles function,  defined in gadgets.h
 * \param certFilename name of file with certificate and certificates which must be chainned.
 * \param keyFilename name of file with private key.
 */
void readCertChainAndPrivateKeyFromFiles(Security::CertPointer & cert, EVP_PKEY_Pointer & pkey, X509_STACK_Pointer & chain, char const * certFilename, char const * keyFilename);

/**
   \ingroup ServerProtocolSSLAPI
   * Iterates over the X509 common and alternate names and to see if  matches with given data
   * using the check_func.
   \param peer_cert  The X509 cert to check
   \param check_data The data with which the X509 CNs compared
   \param check_func The function used to match X509 CNs. The CN data passed as ASN1_STRING data
   \return   1 if any of the certificate CN matches, 0 if none matches.
 */
int matchX509CommonNames(X509 *peer_cert, void *check_data, int (*check_func)(void *check_data,  ASN1_STRING *cn_data));

/**
   \ingroup ServerProtocolSSLAPI
   * Check if the certificate is valid for a server
   \param cert  The X509 cert to check.
   \param server The server name.
   \return   true if the certificate is valid for the server or false otherwise.
 */
bool checkX509ServerValidity(X509 *cert, const char *server);

/**
   \ingroup ServerProtocolSSLAPI
   * Convert a given ASN1_TIME to a string form.
   \param tm the time in ASN1_TIME form
   \param buf the buffer to write the output
   \param len write at most len bytes
   \return The number of bytes written
 */
int asn1timeToString(ASN1_TIME *tm, char *buf, int len);

/**
   \ingroup ServerProtocolSSLAPI
   * Sets the hostname for the Server Name Indication (SNI) TLS extension
   * if supported by the used openssl toolkit.
   \return true if SNI set false otherwise
*/
bool setClientSNI(SSL *ssl, const char *fqdn);

/**
   \ingroup ServerProtocolSSLAPI
   * Initializes the shared session cache if configured
*/
void initialize_session_cache();

/**
   \ingroup ServerProtocolSSLAPI
   * Destroy the shared session cache if configured
*/
void destruct_session_cache();
} //namespace Ssl

#if _SQUID_WINDOWS_

#if defined(__cplusplus)

/** \cond AUTODOCS-IGNORE */
namespace Squid
{
/** \endcond */

/// \ingroup ServerProtocolSSLAPI
inline
int SSL_set_fd(SSL *ssl, int fd)
{
    return ::SSL_set_fd(ssl, _get_osfhandle(fd));
}

/// \ingroup ServerProtocolSSLAPI
#define SSL_set_fd(ssl,fd) Squid::SSL_set_fd(ssl,fd)

} /* namespace Squid */

#else

/// \ingroup ServerProtocolSSLAPI
#define SSL_set_fd(s,f) (SSL_set_fd(s, _get_osfhandle(f)))

#endif /* __cplusplus */

#endif /* _SQUID_WINDOWS_ */

#endif /* SQUID_SSL_SUPPORT_H */
<|MERGE_RESOLUTION|>--- conflicted
+++ resolved
@@ -25,13 +25,8 @@
 #if HAVE_OPENSSL_ENGINE_H
 #include <openssl/engine.h>
 #endif
-<<<<<<< HEAD
 #include <queue>
 #include <map>
-
-=======
-#include <map>
->>>>>>> 96e44f2e
 
 /**
  \defgroup ServerProtocolSSLAPI Server-Side SSL API
