--- conflicted
+++ resolved
@@ -67,15 +67,6 @@
 void
 Ssl::PeekingPeerConnector::checkForPeekAndSplice()
 {
-<<<<<<< HEAD
-    if (!request->clientConnectionManager.valid())
-        return;
-    auto serverBump = request->clientConnectionManager->serverBump();
-    Must(serverBump);
-    Must(serverBump->step == XactionStep::tlsBump3);
-
-=======
->>>>>>> e1c92a7c
     handleServerCertificate();
 
     ACLFilledChecklist *acl_checklist = new ACLFilledChecklist(
@@ -195,12 +186,6 @@
         if (hostName)
             SSL_set_ex_data(serverSession.get(), ssl_ex_index_server, (void*)hostName);
 
-<<<<<<< HEAD
-        auto serverBump = csd->serverBump();
-        Must(serverBump);
-        Must(serverBump->at(XactionStep::tlsBump3));
-=======
->>>>>>> e1c92a7c
         if (csd->sslBumpMode == Ssl::bumpPeek || csd->sslBumpMode == Ssl::bumpStare) {
             auto clientSession = fd_table[clientConn->fd].ssl.get();
             Must(clientSession);
@@ -229,6 +214,9 @@
                 setClientSNI(serverSession.get(), sniServer);
         }
 
+        const auto serverBump = csd->serverBump();
+        Must(serverBump);
+        Must(serverBump->at(XactionStep::tlsBump3));
         serverBump->attachServerSession(serverSession);
         // store peeked cert to check SQUID_X509_V_ERR_CERT_CHANGE
         if (X509 *peeked_cert = serverBump->serverCert.get()) {
@@ -250,25 +238,13 @@
     auto serverBump = request->clientConnectionManager->serverBump();
     Must(serverBump);
     // remember the server certificate from the ErrorDetail object
-<<<<<<< HEAD
     if (!serverBump->serverCert.get()) {
         // remember the server certificate from the ErrorDetail object
-        if (error && error->detail && error->detail->peerCert())
-            serverBump->serverCert.resetAndLock(error->detail->peerCert());
-        else {
+        const auto errDetail = dynamic_cast<Security::ErrorDetail *>(error ? error->detail.getRaw() : nullptr);
+        if (errDetail && errDetail->peerCert())
+            serverBump->serverCert.resetAndLock(errDetail->peerCert());
+        else
             handleServerCertificate();
-=======
-    if (Ssl::ServerBump *serverBump = request->clientConnectionManager->serverBump()) {
-        if (!serverBump->serverCert.get()) {
-            // remember the server certificate from the ErrorDetail object
-            const auto errDetail = dynamic_cast<Security::ErrorDetail *>(error ? error->detail.getRaw() : nullptr);
-            if (errDetail && errDetail->peerCert())
-                serverBump->serverCert.resetAndLock(errDetail->peerCert());
-            else {
-                handleServerCertificate();
-            }
->>>>>>> e1c92a7c
-        }
     }
 
     if (error) {
