/*
 * Copyright (C) 1996-2019 The Squid Software Foundation and contributors
 *
 * Squid software is distributed under GPLv2+ license and includes
 * contributions from numerous individuals and organizations.
 * Please see the COPYING and CONTRIBUTORS files for details.
 */

/* DEBUG: section 83    SSL-Bump Server/Peer negotiation */

#include "squid.h"
#include "acl/FilledChecklist.h"
#include "client_side.h"
#include "errorpage.h"
#include "fde.h"
#include "http/Stream.h"
#include "HttpRequest.h"
#include "security/NegotiationHistory.h"
#include "SquidConfig.h"
#include "ssl/bio.h"
#include "ssl/PeekingPeerConnector.h"
#include "ssl/ServerBump.h"

CBDATA_NAMESPACED_CLASS_INIT(Ssl, PeekingPeerConnector);

void switchToTunnel(HttpRequest *request, const AccessLogEntryPointer &al, Comm::ConnectionPointer &srvConn);

void
Ssl::PeekingPeerConnector::cbCheckForPeekAndSpliceDone(Acl::Answer answer, void *data)
{
    Ssl::PeekingPeerConnector *peerConnect = (Ssl::PeekingPeerConnector *) data;
    // Use job calls to add done() checks and other job logic/protections.
    CallJobHere1(83, 7, CbcPointer<PeekingPeerConnector>(peerConnect), Ssl::PeekingPeerConnector, checkForPeekAndSpliceDone, answer);
}

void
Ssl::PeekingPeerConnector::checkForPeekAndSpliceDone(Acl::Answer answer)
{
    const Ssl::BumpMode finalAction = answer.allowed() ?
                                      static_cast<Ssl::BumpMode>(answer.kind):
                                      checkForPeekAndSpliceGuess();
    checkForPeekAndSpliceMatched(finalAction);
}

void
Ssl::PeekingPeerConnector::checkForPeekAndSplice()
{
    // Mark Step3 of bumping
<<<<<<< HEAD
    if (const auto manager = al->clientConnectionManager().valid()) {
        if (const auto serverBump = manager->serverBump()) {
            serverBump->step = Ssl::bumpStep3;
=======
    if (request->clientConnectionManager.valid()) {
        if (Ssl::ServerBump *serverBump = request->clientConnectionManager->serverBump()) {
            serverBump->step = XactionStep::tlsBump3;
>>>>>>> 95bbbcc6
        }
    }

    handleServerCertificate();

    ACLFilledChecklist *acl_checklist = new ACLFilledChecklist(
        ::Config.accessList.ssl_bump,
        request.getRaw(), al, nullptr);
    acl_checklist->banAction(Acl::Answer(ACCESS_ALLOWED, Ssl::bumpNone));
    acl_checklist->banAction(Acl::Answer(ACCESS_ALLOWED, Ssl::bumpPeek));
    acl_checklist->banAction(Acl::Answer(ACCESS_ALLOWED, Ssl::bumpStare));
    acl_checklist->banAction(Acl::Answer(ACCESS_ALLOWED, Ssl::bumpClientFirst));
    acl_checklist->banAction(Acl::Answer(ACCESS_ALLOWED, Ssl::bumpServerFirst));
    Security::SessionPointer session(fd_table[serverConn->fd].ssl);
    BIO *b = SSL_get_rbio(session.get());
    Ssl::ServerBio *srvBio = static_cast<Ssl::ServerBio *>(BIO_get_data(b));
    if (!srvBio->canSplice())
        acl_checklist->banAction(Acl::Answer(ACCESS_ALLOWED, Ssl::bumpSplice));
    if (!srvBio->canBump())
        acl_checklist->banAction(Acl::Answer(ACCESS_ALLOWED, Ssl::bumpBump));
    acl_checklist->syncAle(request.getRaw(), nullptr);
    acl_checklist->nonBlockingCheck(Ssl::PeekingPeerConnector::cbCheckForPeekAndSpliceDone, this);
}

void
Ssl::PeekingPeerConnector::checkForPeekAndSpliceMatched(const Ssl::BumpMode action)
{
    Security::SessionPointer session(fd_table[serverConn->fd].ssl);
    BIO *b = SSL_get_rbio(session.get());
    Ssl::ServerBio *srvBio = static_cast<Ssl::ServerBio *>(BIO_get_data(b));
    debugs(83,5, "Will check for peek and splice on FD " << serverConn->fd);

    Ssl::BumpMode finalAction = action;
    Must(finalAction == Ssl::bumpSplice || finalAction == Ssl::bumpBump || finalAction == Ssl::bumpTerminate);
    // Record final decision
    if (al->clientConnectionManager().valid()) {
        al->clientConnectionManager()->sslBumpMode = finalAction;
        al->clientConnectionManager()->serverBump()->act.step3 = finalAction;
    }
    al->ssl.bumpMode = finalAction;

    if (finalAction == Ssl::bumpTerminate) {
        serverConn->close();
        clientConn->close();
    } else if (finalAction != Ssl::bumpSplice) {
        //Allow write, proceed with the connection
        srvBio->holdWrite(false);
        srvBio->recordInput(false);
        debugs(83,5, "Retry the fwdNegotiateSSL on FD " << serverConn->fd);
        Security::PeerConnector::noteWantWrite();
    } else {
        splice = true;
        // Ssl Negotiation stops here. Last SSL checks for valid certificates
        // and if done, switch to tunnel mode
        if (sslFinalized()) {
            debugs(83,5, "Abort NegotiateSSL on FD " << serverConn->fd << " and splice the connection");
            callBack();
        }
    }
}

Ssl::BumpMode
Ssl::PeekingPeerConnector::checkForPeekAndSpliceGuess() const
{
    if (const auto csd = al->clientConnectionManager().valid()) {
        const Ssl::BumpMode currentMode = csd->sslBumpMode;
        if (currentMode == Ssl::bumpStare) {
            debugs(83,5, "default to bumping after staring");
            return Ssl::bumpBump;
        }
        debugs(83,5, "default to splicing after " << currentMode);
    } else {
        debugs(83,3, "default to splicing due to missing info");
    }

    return Ssl::bumpSplice;
}

Security::ContextPointer
Ssl::PeekingPeerConnector::getTlsContext()
{
    return ::Config.ssl_client.sslContext;
}

bool
Ssl::PeekingPeerConnector::initialize(Security::SessionPointer &serverSession)
{
    if (!Security::PeerConnector::initialize(serverSession))
        return false;

    if (const auto csd = al->clientConnectionManager().valid()) {

        // client connection is required in the case we need to splice
        // or terminate client and server connections
        assert(clientConn != NULL);
        SBuf *hostName = NULL;

        //Enable Status_request TLS extension, required to bump some clients
        SSL_set_tlsext_status_type(serverSession.get(), TLSEXT_STATUSTYPE_ocsp);

        const Security::TlsDetails::Pointer details = csd->tlsParser.details;
        if (details && !details->serverName.isEmpty())
            hostName = new SBuf(details->serverName);

        if (!hostName) {
            // While we are peeking at the certificate, we may not know the server
            // name that the client will request (after interception or CONNECT)
            // unless it was the CONNECT request with a user-typed address.
            const bool isConnectRequest = !csd->port->flags.isIntercepted();
            if (!request->flags.sslPeek || isConnectRequest)
                hostName = new SBuf(request->url.host());
        }

        if (hostName)
            SSL_set_ex_data(serverSession.get(), ssl_ex_index_server, (void*)hostName);

        Must(!csd->serverBump() || csd->serverBump()->at(XactionStep::tlsBump1, XactionStep::tlsBump2));
        if (csd->sslBumpMode == Ssl::bumpPeek || csd->sslBumpMode == Ssl::bumpStare) {
            auto clientSession = fd_table[clientConn->fd].ssl.get();
            Must(clientSession);
            BIO *bc = SSL_get_rbio(clientSession);
            Ssl::ClientBio *cltBio = static_cast<Ssl::ClientBio *>(BIO_get_data(bc));
            Must(cltBio);
            if (details && details->tlsVersion.protocol != AnyP::PROTO_NONE)
                applyTlsDetailsToSSL(serverSession.get(), details, csd->sslBumpMode);

            BIO *b = SSL_get_rbio(serverSession.get());
            Ssl::ServerBio *srvBio = static_cast<Ssl::ServerBio *>(BIO_get_data(b));
            Must(srvBio);
            // inherit client features such as TLS version and SNI
            srvBio->setClientFeatures(details, cltBio->rBufData());
            srvBio->recordInput(true);
            srvBio->mode(csd->sslBumpMode);
        } else {
            // Set client SSL options
            ::Security::ProxyOutgoingConfig.updateSessionOptions(serverSession);

            const bool redirected = request->flags.redirected && ::Config.onoff.redir_rewrites_host;
            const char *sniServer = (!hostName || redirected) ?
                                    request->url.host() :
                                    hostName->c_str();
            if (sniServer)
                setClientSNI(serverSession.get(), sniServer);
        }

        if (Ssl::ServerBump *serverBump = csd->serverBump()) {
            serverBump->attachServerSession(serverSession);
            // store peeked cert to check SQUID_X509_V_ERR_CERT_CHANGE
            if (X509 *peeked_cert = serverBump->serverCert.get()) {
                X509_up_ref(peeked_cert);
                SSL_set_ex_data(serverSession.get(), ssl_ex_index_ssl_peeked_cert, peeked_cert);
            }
        }
    }

    return true;
}

void
Ssl::PeekingPeerConnector::noteNegotiationDone(ErrorState *error)
{
    // Check the list error with
    if (!al->clientConnectionManager().valid() || !fd_table[serverConnection()->fd].ssl)
        return;

    // remember the server certificate from the ErrorDetail object
    if (const auto serverBump = al->clientConnectionManager()->serverBump()) {
        if (!serverBump->serverCert.get()) {
            // remember the server certificate from the ErrorDetail object
            if (error && error->detail && error->detail->peerCert())
                serverBump->serverCert.resetAndLock(error->detail->peerCert());
            else {
                handleServerCertificate();
            }
        }

        if (error) {
            // For intercepted connections, set the host name to the server
            // certificate CN. Otherwise, we just hope that CONNECT is using
            // a user-entered address (a host name or a user-entered IP).
            const auto isConnectRequest = !al->clientConnectionManager()->port->flags.isIntercepted();
            if (request->flags.sslPeek && !isConnectRequest) {
                if (X509 *srvX509 = serverBump->serverCert.get()) {
                    if (const char *name = Ssl::CommonHostName(srvX509)) {
                        request->url.host(name);
                        debugs(83, 3, "reset request host: " << name);
                    }
                }
            }
        }
    }

    if (!error) {
        serverCertificateVerified();
        if (splice) {
            switchToTunnel(request.getRaw(), al, serverConn);
            tunnelInsteadOfNegotiating();
        }
    }
}

void
Ssl::PeekingPeerConnector::noteWantWrite()
{
    const int fd = serverConnection()->fd;
    Security::SessionPointer session(fd_table[fd].ssl);
    BIO *b = SSL_get_rbio(session.get());
    Ssl::ServerBio *srvBio = static_cast<Ssl::ServerBio *>(BIO_get_data(b));

    if ((srvBio->bumpMode() == Ssl::bumpPeek || srvBio->bumpMode() == Ssl::bumpStare) && srvBio->holdWrite()) {
        debugs(81, 3, "hold write on SSL connection on FD " << fd);
        checkForPeekAndSplice();
        return;
    }

    Security::PeerConnector::noteWantWrite();
}

void
Ssl::PeekingPeerConnector::noteNegotiationError(const int result, const int ssl_error, const int ssl_lib_error)
{
    const int fd = serverConnection()->fd;
    Security::SessionPointer session(fd_table[fd].ssl);
    BIO *b = SSL_get_rbio(session.get());
    Ssl::ServerBio *srvBio = static_cast<Ssl::ServerBio *>(BIO_get_data(b));

    // In Peek mode, the ClientHello message sent to the server. If the
    // server resuming a previous (spliced) SSL session with the client,
    // then probably we are here because local SSL object does not know
    // anything about the session being resumed.
    //
    if (srvBio->bumpMode() == Ssl::bumpPeek && (resumingSession = srvBio->resumingSession())) {
        // we currently splice all resumed sessions unconditionally
        // if (const bool spliceResumed = true) {
        bypassCertValidator();
        checkForPeekAndSpliceMatched(Ssl::bumpSplice);
        return;
        // } // else fall through to find a matching ssl_bump action (with limited info)
    }

    // If we are in peek-and-splice mode and still we did not write to
    // server yet, try to see if we should splice.
    // In this case the connection can be saved.
    // If the checklist decision is do not splice a new error will
    // occur in the next SSL_connect call, and we will fail again.
    // Abort on certificate validation errors to avoid splicing and
    // thus hiding them.
    // Abort if no certificate found probably because of malformed or
    // unsupported server Hello message (TODO: make configurable).
    if (!SSL_get_ex_data(session.get(), ssl_ex_index_ssl_error_detail) &&
            (srvBio->bumpMode() == Ssl::bumpPeek  || srvBio->bumpMode() == Ssl::bumpStare) && srvBio->holdWrite()) {
        Security::CertPointer serverCert(SSL_get_peer_certificate(session.get()));
        if (serverCert) {
            debugs(81, 3, "Error ("  << Security::ErrorString(ssl_lib_error) <<  ") but, hold write on SSL connection on FD " << fd);
            checkForPeekAndSplice();
            return;
        }
    }

    // else call parent noteNegotiationError to produce an error page
    Security::PeerConnector::noteNegotiationError(result, ssl_error, ssl_lib_error);
}

void
Ssl::PeekingPeerConnector::handleServerCertificate()
{
    if (serverCertificateHandled)
        return;

    if (const auto csd = al->clientConnectionManager().valid()) {
        const int fd = serverConnection()->fd;
        Security::SessionPointer session(fd_table[fd].ssl);
        Security::CertPointer serverCert(SSL_get_peer_certificate(session.get()));
        if (!serverCert)
            return;

        serverCertificateHandled = true;

        // remember the server certificate for later use
        if (Ssl::ServerBump *serverBump = csd->serverBump()) {
            serverBump->serverCert = std::move(serverCert);
        }
    }
}

void
Ssl::PeekingPeerConnector::serverCertificateVerified()
{
    if (const auto csd = al->clientConnectionManager().valid()) {
        Security::CertPointer serverCert;
        if(Ssl::ServerBump *serverBump = csd->serverBump())
            serverCert.resetAndLock(serverBump->serverCert.get());
        else {
            const int fd = serverConnection()->fd;
            Security::SessionPointer session(fd_table[fd].ssl);
            serverCert.resetWithoutLocking(SSL_get_peer_certificate(session.get()));
        }
        if (serverCert) {
            csd->resetSslCommonName(Ssl::CommonHostName(serverCert.get()));
            debugs(83, 5, "HTTPS server CN: " << csd->sslCommonName() <<
                   " bumped: " << *serverConnection());
        }
    }
}

void
Ssl::PeekingPeerConnector::tunnelInsteadOfNegotiating()
{
    Must(callback != NULL);
    CbDialer *dialer = dynamic_cast<CbDialer*>(callback->getDialer());
    Must(dialer);
    dialer->answer().tunneled = true;
    debugs(83, 5, "The SSL negotiation with server aborted");
}
<|MERGE_RESOLUTION|>--- conflicted
+++ resolved
@@ -46,15 +46,9 @@
 Ssl::PeekingPeerConnector::checkForPeekAndSplice()
 {
     // Mark Step3 of bumping
-<<<<<<< HEAD
     if (const auto manager = al->clientConnectionManager().valid()) {
         if (const auto serverBump = manager->serverBump()) {
-            serverBump->step = Ssl::bumpStep3;
-=======
-    if (request->clientConnectionManager.valid()) {
-        if (Ssl::ServerBump *serverBump = request->clientConnectionManager->serverBump()) {
             serverBump->step = XactionStep::tlsBump3;
->>>>>>> 95bbbcc6
         }
     }
 
