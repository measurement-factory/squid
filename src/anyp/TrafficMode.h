--- conflicted
+++ resolved
@@ -24,14 +24,10 @@
     /// a parsed port type (http_port, https_port or ftp_port)
     typedef enum { httpPort, httpsPort, ftpPort } PortKind;
 
-<<<<<<< HEAD
-    explicit TrafficModeFlags(const PortKind aPortKind) : portKind(aPortKind) {}
+    explicit TrafficModeFlags(const PortKind aPortKind): portKind(aPortKind) {}
 
     /// \returns true for HTTPS ports with SSL bump receiving PROXY protocol traffic
-    bool proxySurrogateHttpsSslBump() const { return proxySurrogateHttp && tunnelSslBumping && portKind == httpsPort; }
-=======
-    explicit TrafficModeFlags(const PortKind aPortKind): portKind(aPortKind) {}
->>>>>>> bb1a3319
+    bool proxySurrogateHttpsSslBump() const { return proxySurrogate && tunnelSslBumping && portKind == httpsPort; }
 
     /** marks HTTP accelerator (reverse/surrogate proxy) traffic
      *
@@ -98,19 +94,6 @@
 {
 public:
     explicit TrafficMode(const TrafficModeFlags::PortKind aPortKind) : flags_(aPortKind) {}
-<<<<<<< HEAD
-
-    /// This port handles traffic that has been intercepted prior to being delivered
-    /// to the TCP client of the accepted connection and/or to us. This port mode
-    /// alone does not imply that the client of the accepted TCP connection was not
-    /// connecting directly to this port (since commit 151ba0d).
-    bool interceptedSomewhere() const { return flags_.natIntercept || flags_.tproxyIntercept || flags_.proxySurrogateHttpsSslBump(); }
-
-    /// The client of the accepted TCP connection was connecting to this port.
-    /// The accepted traffic may have been intercepted earlier!
-    bool tcpToUs() const { return proxySurrogate() || !interceptedSomewhere(); }
-=======
->>>>>>> bb1a3319
 
     /// This is a gateway (a.k.a. reverse proxy) port. TODO: Rename.
     bool accelSurrogate() const { return flags_.accelSurrogate; }
