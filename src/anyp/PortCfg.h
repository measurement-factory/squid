/*
 * Copyright (C) 1996-2022 The Squid Software Foundation and contributors
 *
 * Squid software is distributed under GPLv2+ license and includes
 * contributions from numerous individuals and organizations.
 * Please see the COPYING and CONTRIBUTORS files for details.
 */

#ifndef SQUID_ANYP_PORTCFG_H
#define SQUID_ANYP_PORTCFG_H

#include "anyp/forward.h"
#include "anyp/ProtocolVersion.h"
#include "anyp/TrafficMode.h"
#include "base/CodeContext.h"
#include "comm/Connection.h"
#include "comm/Tcp.h"
#include "sbuf/SBuf.h"
#include "security/ServerOptions.h"

namespace AnyP
{

class PortCfg : public CodeContext
{
public:
<<<<<<< HEAD
    explicit PortCfg(const AnyP::TrafficModeFlags::PortKind aPortKind);
=======
    explicit PortCfg(TrafficModeFlags::PortKind aPortKind);
    PortCfg(PortCfg &&) = delete; // all other forms of copying prohibited
>>>>>>> bb1a3319
    ~PortCfg();

    /// creates the same port configuration but listening on any IPv4 address
    PortCfg *ipV4clone() const;

    /* CodeContext API */
    virtual ScopedId codeContextGist() const override;
    virtual std::ostream &detailCodeContext(std::ostream &os) const override;
    void checkFlags();

    PortCfgPointer next;

    Ip::Address s;
    AnyP::ProtocolVersion transport; ///< transport protocol and version received by this port
    char *name;                /* visible name */
    char *defaultsite;         /* default web site */

    TrafficMode flags;  ///< flags indicating what type of traffic to expect via this port.

    bool allow_direct;       ///< Allow direct forwarding in accelerator mode
    bool vhost;              ///< uses host header
    bool actAsOrigin;        ///< update replies to conform with RFC 2616
    bool ignore_cc;          ///< Ignore request Cache-Control directives

    bool connection_auth_disabled; ///< Don't support connection oriented auth

    bool ftp_track_dirs; ///< whether transactions should track FTP directories

    int vport;               ///< virtual port support. -1 if dynamic, >0 static
    int disable_pmtu_discovery;
    bool workerQueues; ///< whether listening queues should be worker-specific

    Comm::TcpKeepAlive tcp_keepalive;

    /**
     * The listening socket details.
     * If Comm::ConnIsOpen() we are actively listening for client requests.
     * use listenConn->close() to stop.
     */
    Comm::ConnectionPointer listenConn;

    /// TLS configuration options for this listening port
    Security::ServerOptions secure;

private:
<<<<<<< HEAD
    /* TrafficModeFlags validation */
    /// rejects flag combinations where any of the given flags is set
    void rejectFlags(const TrafficModeFlags::List &);
    /// rejects flag combinations where more than one flag is set
    void allowEither(const AnyP::TrafficModeFlags::List &);
    /// rejects flags combinations where some of list1 flags are set and all of list2 flags are unset
    void checkImplication(const AnyP::TrafficModeFlags::List &list1, const AnyP::TrafficModeFlags::List &list2);
=======
    explicit PortCfg(const PortCfg &other); // for ipV4clone() needs only!
>>>>>>> bb1a3319
};

} // namespace AnyP

/// list of Squid http(s)_port configured
extern AnyP::PortCfgPointer HttpPortList;

/// list of Squid ftp_port configured
extern AnyP::PortCfgPointer FtpPortList;

#if !defined(MAXTCPLISTENPORTS)
// Max number of TCP listening ports
#define MAXTCPLISTENPORTS 128
#endif

// TODO: kill this global array. Need to check performance of array vs list though.
extern int NHttpSockets;
extern int HttpSockets[MAXTCPLISTENPORTS];

#endif /* SQUID_ANYP_PORTCFG_H */
<|MERGE_RESOLUTION|>--- conflicted
+++ resolved
@@ -24,12 +24,8 @@
 class PortCfg : public CodeContext
 {
 public:
-<<<<<<< HEAD
-    explicit PortCfg(const AnyP::TrafficModeFlags::PortKind aPortKind);
-=======
     explicit PortCfg(TrafficModeFlags::PortKind aPortKind);
     PortCfg(PortCfg &&) = delete; // all other forms of copying prohibited
->>>>>>> bb1a3319
     ~PortCfg();
 
     /// creates the same port configuration but listening on any IPv4 address
@@ -75,7 +71,8 @@
     Security::ServerOptions secure;
 
 private:
-<<<<<<< HEAD
+    explicit PortCfg(const PortCfg &other); // for ipV4clone() needs only!
+
     /* TrafficModeFlags validation */
     /// rejects flag combinations where any of the given flags is set
     void rejectFlags(const TrafficModeFlags::List &);
@@ -83,9 +80,6 @@
     void allowEither(const AnyP::TrafficModeFlags::List &);
     /// rejects flags combinations where some of list1 flags are set and all of list2 flags are unset
     void checkImplication(const AnyP::TrafficModeFlags::List &list1, const AnyP::TrafficModeFlags::List &list2);
-=======
-    explicit PortCfg(const PortCfg &other); // for ipV4clone() needs only!
->>>>>>> bb1a3319
 };
 
 } // namespace AnyP
