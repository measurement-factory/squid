/*
 * Copyright (C) 1996-2022 The Squid Software Foundation and contributors
 *
 * Squid software is distributed under GPLv2+ license and includes
 * contributions from numerous individuals and organizations.
 * Please see the COPYING and CONTRIBUTORS files for details.
 */

#include "squid.h"
#include "anyp/PortCfg.h"
#include "comm.h"
#include "fatal.h"
#include "sbuf/SBuf.h"
#include "sbuf/Stream.h"
#include "security/PeerOptions.h"
#if USE_OPENSSL
#include "ssl/support.h"
#endif

#include <algorithm>
#include <cstring>
#include <initializer_list>
#include <limits>

AnyP::PortCfgPointer HttpPortList;
AnyP::PortCfgPointer FtpPortList;

int NHttpSockets = 0;
int HttpSockets[MAXTCPLISTENPORTS];

<<<<<<< HEAD
AnyP::PortCfg::PortCfg(const AnyP::TrafficModeFlags::PortKind aPortKind) :
=======
AnyP::PortCfg::PortCfg(const TrafficModeFlags::PortKind aPortKind):
>>>>>>> bb1a3319
    next(),
    s(),
    transport(AnyP::PROTO_HTTP,1,1), // "Squid is an HTTP proxy", etc.
    name(NULL),
    defaultsite(NULL),
    flags(aPortKind),
    allow_direct(false),
    vhost(false),
    actAsOrigin(false),
    ignore_cc(false),
    connection_auth_disabled(false),
    ftp_track_dirs(false),
    vport(0),
    disable_pmtu_discovery(0),
    workerQueues(false),
    listenConn()
{
}

AnyP::PortCfg::~PortCfg()
{
    if (Comm::IsConnOpen(listenConn)) {
        listenConn->close();
        listenConn = NULL;
    }

    safe_free(name);
    safe_free(defaultsite);
}

AnyP::PortCfg::PortCfg(const PortCfg &other):
    next(),
    s(other.s),
    transport(other.transport),
    name(other.name ? xstrdup(other.name) : nullptr),
    defaultsite(other.defaultsite ? xstrdup(other.defaultsite) : nullptr),
    flags(other.flags),
    allow_direct(other.allow_direct),
    vhost(other.vhost),
    actAsOrigin(other.actAsOrigin),
    ignore_cc(other.ignore_cc),
    connection_auth_disabled(other.connection_auth_disabled),
    ftp_track_dirs(other.ftp_track_dirs),
    vport(other.vport),
    disable_pmtu_discovery(other.disable_pmtu_discovery),
    workerQueues(other.workerQueues),
    tcp_keepalive(other.tcp_keepalive),
    listenConn(),
    secure(other.secure)
{
<<<<<<< HEAD
    AnyP::PortCfgPointer b = new AnyP::PortCfg(flags.rawConfig().portKind);
    b->s = s;
    if (name)
        b->name = xstrdup(name);
    if (defaultsite)
        b->defaultsite = xstrdup(defaultsite);

    b->transport = transport;
    b->flags = flags;
    b->allow_direct = allow_direct;
    b->vhost = vhost;
    b->vport = vport;
    b->connection_auth_disabled = connection_auth_disabled;
    b->workerQueues = workerQueues;
    b->ftp_track_dirs = ftp_track_dirs;
    b->disable_pmtu_discovery = disable_pmtu_discovery;
    b->tcp_keepalive = tcp_keepalive;
    b->secure = secure;
=======
    // to simplify, we only support port copying during parsing
    assert(!other.next);
    assert(!other.listenConn);
}
>>>>>>> bb1a3319

AnyP::PortCfg *
AnyP::PortCfg::ipV4clone() const
{
    const auto clone = new PortCfg(*this);
    clone->s.setIPv4();
    debugs(3, 3, "made two wildcard port cfgs for split-stack: " << s << " and " << clone->s);
    return clone;
}

ScopedId
AnyP::PortCfg::codeContextGist() const
{
    // Unfortunately, .name lifetime is too short in FTP use cases.
    // TODO: Consider adding InstanceId<uint32_t> to all RefCountable classes.
    return ScopedId("port");
}

std::ostream &
AnyP::PortCfg::detailCodeContext(std::ostream &os) const
{
    // parsePortSpecification() defaults optional port name to the required
    // listening address so we cannot easily distinguish one from the other.
    if (name)
        os << Debug::Extra << "listening port: " << name;
    else if (s.port())
        os << Debug::Extra << "listening port address: " << s;
    return os;
}

typedef std::map<AnyP::TrafficModeFlags::PortKind, const char *> PortKindMap;
static const PortKindMap PortKindStrings =
{
    {AnyP::TrafficModeFlags::httpPort, "http_port"},
    {AnyP::TrafficModeFlags::httpsPort, "https_port"},
    {AnyP::TrafficModeFlags::ftpPort, "ftp_port"}
};

static const char *
PortOption(const AnyP::TrafficModeFlags::Pointer flagPointer)
{
    typedef std::pair<AnyP::TrafficModeFlags::Pointer, const char *> PortOptionPair;
    static constexpr std::array<PortOptionPair, 5> PortOptionStrings = { {
            {&AnyP::TrafficModeFlags::accelSurrogate, "accel"},
            {&AnyP::TrafficModeFlags::proxySurrogateHttp, "require-proxy-header"},
            {&AnyP::TrafficModeFlags::natIntercept, "intercept"},
            {&AnyP::TrafficModeFlags::tproxyIntercept, "tproxy"},
            {&AnyP::TrafficModeFlags::tunnelSslBumping, "ssl-bump"}
        }
    };

    const auto found = std::find_if(PortOptionStrings.begin(), PortOptionStrings.end(),
            [&flagPointer](const PortOptionPair &p) { return p.first == flagPointer; });
    assert(found != PortOptionStrings.end());
    return found->second;
}

std::ostream &
operator <<(std::ostream &os, const AnyP::TrafficModeFlags::Pointer flagPointer)
{
    return os << PortOption(flagPointer);
}

std::ostream &
operator <<(std::ostream &os, const AnyP::TrafficModeFlags::List &list)
{
    SBuf str;
    for (const auto &p: list) {
        if (!str.isEmpty())
            str.append(',');
        str.append(PortOption(p));
    }
    return os << str;
}

void
AnyP::PortCfg::rejectFlags(const AnyP::TrafficModeFlags::List &list)
{
    assert(list.size());

    const auto &rawFlags = flags.rawConfig();
    for (const auto &p: list) {
        if (rawFlags.*p)
            throw TextException(ToSBuf(p, " is unsupported on ", PortKindStrings.at(rawFlags.portKind)), Here());
    }
}

void
AnyP::PortCfg::allowEither(const AnyP::TrafficModeFlags::List &list)
{
    assert(list.size());

    const auto &rawFlags = flags.rawConfig();
    if (std::count_if(list.begin(), list.end(),
    [&rawFlags](const AnyP::TrafficModeFlags::Pointer p) { return rawFlags.*p; }) > 1) {
        throw TextException(ToSBuf("the combination of ", list, " is unsupported on ",
                    PortKindStrings.at(rawFlags.portKind)), Here());
    }
}

void
AnyP::PortCfg::checkImplication(const AnyP::TrafficModeFlags::List &list1, const AnyP::TrafficModeFlags::List &list2)
{
    assert(list1.size());
    assert(list2.size());

    const auto &rawFlags = flags.rawConfig();
    if (std::find_if(list1.begin(), list1.end(),
    [&rawFlags](const AnyP::TrafficModeFlags::Pointer p) { return rawFlags.*p; }) == list1.end())
        return;

    if (std::find_if(list2.begin(), list2.end(),
    [&rawFlags](const AnyP::TrafficModeFlags::Pointer p) { return rawFlags.*p; }) != list2.end())
        return;

    const auto detail1 = (list1.size() == 1) ? "" : "any of ";
    const auto detail2 = (list2.size() == 1) ? "" : "one of ";

    throw TextException(ToSBuf(detail1, list1, " requires ", detail2, list2,
                " on ", PortKindStrings.at(rawFlags.portKind)), Here());
}

void
AnyP::PortCfg::checkFlags()
{
    using Flags = AnyP::TrafficModeFlags;
    const auto &rawFlags = flags.rawConfig();

    switch (rawFlags.portKind) {

    case Flags::httpPort: {
        allowEither({&TrafficModeFlags::accelSurrogate, &TrafficModeFlags::natIntercept, &TrafficModeFlags::tproxyIntercept});
    }
    break;

    case Flags::httpsPort: {
        allowEither({&TrafficModeFlags::accelSurrogate, &TrafficModeFlags::natIntercept, &TrafficModeFlags::tproxyIntercept, &TrafficModeFlags::proxySurrogateHttp});
        checkImplication({&TrafficModeFlags::tunnelSslBumping},
                {&TrafficModeFlags::natIntercept, &TrafficModeFlags::tproxyIntercept, &TrafficModeFlags::proxySurrogateHttp});
        checkImplication({&TrafficModeFlags::natIntercept, &TrafficModeFlags::tproxyIntercept, &TrafficModeFlags::proxySurrogateHttp},
                {&TrafficModeFlags::tunnelSslBumping});
    }
    break;

    case Flags::ftpPort: {
        allowEither({&TrafficModeFlags::natIntercept, &TrafficModeFlags::tproxyIntercept});
        rejectFlags({&TrafficModeFlags::accelSurrogate, &TrafficModeFlags::proxySurrogateHttp, &TrafficModeFlags::tunnelSslBumping});
    }
    break;

    default:
        fatal("invalid PortKind");
    }

    if (rawFlags.tproxyIntercept && rawFlags.proxySurrogateHttp) {
        // receiving is still permitted, so we do not unset the TPROXY flag
        // spoofing access control override takes care of the spoof disable later
        debugs(3, DBG_IMPORTANT, "Disabling TPROXY Spoofing on port " << s << " (require-proxy-header enabled)");
    }
}
<|MERGE_RESOLUTION|>--- conflicted
+++ resolved
@@ -28,11 +28,7 @@
 int NHttpSockets = 0;
 int HttpSockets[MAXTCPLISTENPORTS];
 
-<<<<<<< HEAD
-AnyP::PortCfg::PortCfg(const AnyP::TrafficModeFlags::PortKind aPortKind) :
-=======
 AnyP::PortCfg::PortCfg(const TrafficModeFlags::PortKind aPortKind):
->>>>>>> bb1a3319
     next(),
     s(),
     transport(AnyP::PROTO_HTTP,1,1), // "Squid is an HTTP proxy", etc.
@@ -83,31 +79,10 @@
     listenConn(),
     secure(other.secure)
 {
-<<<<<<< HEAD
-    AnyP::PortCfgPointer b = new AnyP::PortCfg(flags.rawConfig().portKind);
-    b->s = s;
-    if (name)
-        b->name = xstrdup(name);
-    if (defaultsite)
-        b->defaultsite = xstrdup(defaultsite);
-
-    b->transport = transport;
-    b->flags = flags;
-    b->allow_direct = allow_direct;
-    b->vhost = vhost;
-    b->vport = vport;
-    b->connection_auth_disabled = connection_auth_disabled;
-    b->workerQueues = workerQueues;
-    b->ftp_track_dirs = ftp_track_dirs;
-    b->disable_pmtu_discovery = disable_pmtu_discovery;
-    b->tcp_keepalive = tcp_keepalive;
-    b->secure = secure;
-=======
     // to simplify, we only support port copying during parsing
     assert(!other.next);
     assert(!other.listenConn);
 }
->>>>>>> bb1a3319
 
 AnyP::PortCfg *
 AnyP::PortCfg::ipV4clone() const
@@ -152,7 +127,7 @@
     typedef std::pair<AnyP::TrafficModeFlags::Pointer, const char *> PortOptionPair;
     static constexpr std::array<PortOptionPair, 5> PortOptionStrings = { {
             {&AnyP::TrafficModeFlags::accelSurrogate, "accel"},
-            {&AnyP::TrafficModeFlags::proxySurrogateHttp, "require-proxy-header"},
+            {&AnyP::TrafficModeFlags::proxySurrogate, "require-proxy-header"},
             {&AnyP::TrafficModeFlags::natIntercept, "intercept"},
             {&AnyP::TrafficModeFlags::tproxyIntercept, "tproxy"},
             {&AnyP::TrafficModeFlags::tunnelSslBumping, "ssl-bump"}
@@ -244,17 +219,17 @@
     break;
 
     case Flags::httpsPort: {
-        allowEither({&TrafficModeFlags::accelSurrogate, &TrafficModeFlags::natIntercept, &TrafficModeFlags::tproxyIntercept, &TrafficModeFlags::proxySurrogateHttp});
+        allowEither({&TrafficModeFlags::accelSurrogate, &TrafficModeFlags::natIntercept, &TrafficModeFlags::tproxyIntercept, &TrafficModeFlags::proxySurrogate});
         checkImplication({&TrafficModeFlags::tunnelSslBumping},
-                {&TrafficModeFlags::natIntercept, &TrafficModeFlags::tproxyIntercept, &TrafficModeFlags::proxySurrogateHttp});
-        checkImplication({&TrafficModeFlags::natIntercept, &TrafficModeFlags::tproxyIntercept, &TrafficModeFlags::proxySurrogateHttp},
+                {&TrafficModeFlags::natIntercept, &TrafficModeFlags::tproxyIntercept, &TrafficModeFlags::proxySurrogate});
+        checkImplication({&TrafficModeFlags::natIntercept, &TrafficModeFlags::tproxyIntercept, &TrafficModeFlags::proxySurrogate},
                 {&TrafficModeFlags::tunnelSslBumping});
     }
     break;
 
     case Flags::ftpPort: {
         allowEither({&TrafficModeFlags::natIntercept, &TrafficModeFlags::tproxyIntercept});
-        rejectFlags({&TrafficModeFlags::accelSurrogate, &TrafficModeFlags::proxySurrogateHttp, &TrafficModeFlags::tunnelSslBumping});
+        rejectFlags({&TrafficModeFlags::accelSurrogate, &TrafficModeFlags::proxySurrogate, &TrafficModeFlags::tunnelSslBumping});
     }
     break;
 
@@ -262,7 +237,7 @@
         fatal("invalid PortKind");
     }
 
-    if (rawFlags.tproxyIntercept && rawFlags.proxySurrogateHttp) {
+    if (rawFlags.tproxyIntercept && rawFlags.proxySurrogate) {
         // receiving is still permitted, so we do not unset the TPROXY flag
         // spoofing access control override takes care of the spoof disable later
         debugs(3, DBG_IMPORTANT, "Disabling TPROXY Spoofing on port " << s << " (require-proxy-header enabled)");
