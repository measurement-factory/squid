/*
 * Copyright (C) 1996-2022 The Squid Software Foundation and contributors
 *
 * Squid software is distributed under GPLv2+ license and includes
 * contributions from numerous individuals and organizations.
 * Please see the COPYING and CONTRIBUTORS files for details.
 */

#include "squid.h"
#include "anyp/PortCfg.h"
#include "anyp/UriScheme.h"
#include "comm.h"
#include "fatal.h"
#include "security/PeerOptions.h"
#if USE_OPENSSL
#include "ssl/support.h"
#endif

#include <cstring>
#include <limits>

AnyP::PortCfgPointer HttpPortList;
AnyP::PortCfgPointer FtpPortList;

int NHttpSockets = 0;
int HttpSockets[MAXTCPLISTENPORTS];

AnyP::PortCfg::PortCfg(const TrafficModeFlags::PortKind aPortKind):
    next(),
    s(),
    transport(AnyP::PROTO_HTTP,1,1), // "Squid is an HTTP proxy", etc.
    name(NULL),
    defaultsite(NULL),
    flags(aPortKind),
    allow_direct(false),
    vhost(false),
    actAsOrigin(false),
    ignore_cc(false),
    connection_auth_disabled(false),
    ftp_track_dirs(false),
    vport(0),
    disable_pmtu_discovery(0),
    workerQueues(false),
    listenConn()
{
}

AnyP::PortCfg::~PortCfg()
{
    if (Comm::IsConnOpen(listenConn)) {
        listenConn->close();
        listenConn = NULL;
    }

    safe_free(name);
    safe_free(defaultsite);
}

AnyP::PortCfg::PortCfg(const PortCfg &other):
<<<<<<< HEAD
    next(),
=======
    next(), // special case; see assert() below
>>>>>>> 7801cce9
    s(other.s),
    transport(other.transport),
    name(other.name ? xstrdup(other.name) : nullptr),
    defaultsite(other.defaultsite ? xstrdup(other.defaultsite) : nullptr),
    flags(other.flags),
    allow_direct(other.allow_direct),
    vhost(other.vhost),
    actAsOrigin(other.actAsOrigin),
    ignore_cc(other.ignore_cc),
    connection_auth_disabled(other.connection_auth_disabled),
    ftp_track_dirs(other.ftp_track_dirs),
    vport(other.vport),
    disable_pmtu_discovery(other.disable_pmtu_discovery),
    workerQueues(other.workerQueues),
    tcp_keepalive(other.tcp_keepalive),
<<<<<<< HEAD
    listenConn(),
=======
    listenConn(), // special case; see assert() below
>>>>>>> 7801cce9
    secure(other.secure)
{
    // to simplify, we only support port copying during parsing
    assert(!other.next);
    assert(!other.listenConn);
}

AnyP::PortCfg *
AnyP::PortCfg::ipV4clone() const
{
    const auto clone = new PortCfg(*this);
    clone->s.setIPv4();
<<<<<<< HEAD
    debugs(3, 3, "made two wildcard port cfgs for split-stack: " << s << " and " << clone->s);
=======
    debugs(3, 3, AnyP::UriScheme(transport.protocol).image() << "_port: " <<
           "cloned wildcard address for split-stack: " << s << " and " << clone->s);
>>>>>>> 7801cce9
    return clone;
}

ScopedId
AnyP::PortCfg::codeContextGist() const
{
    // Unfortunately, .name lifetime is too short in FTP use cases.
    // TODO: Consider adding InstanceId<uint32_t> to all RefCountable classes.
    return ScopedId("port");
}

std::ostream &
AnyP::PortCfg::detailCodeContext(std::ostream &os) const
{
    // parsePortSpecification() defaults optional port name to the required
    // listening address so we cannot easily distinguish one from the other.
    if (name)
        os << Debug::Extra << "listening port: " << name;
    else if (s.port())
        os << Debug::Extra << "listening port address: " << s;
    return os;
}
<|MERGE_RESOLUTION|>--- conflicted
+++ resolved
@@ -57,11 +57,7 @@
 }
 
 AnyP::PortCfg::PortCfg(const PortCfg &other):
-<<<<<<< HEAD
-    next(),
-=======
     next(), // special case; see assert() below
->>>>>>> 7801cce9
     s(other.s),
     transport(other.transport),
     name(other.name ? xstrdup(other.name) : nullptr),
@@ -77,11 +73,7 @@
     disable_pmtu_discovery(other.disable_pmtu_discovery),
     workerQueues(other.workerQueues),
     tcp_keepalive(other.tcp_keepalive),
-<<<<<<< HEAD
-    listenConn(),
-=======
     listenConn(), // special case; see assert() below
->>>>>>> 7801cce9
     secure(other.secure)
 {
     // to simplify, we only support port copying during parsing
@@ -94,12 +86,8 @@
 {
     const auto clone = new PortCfg(*this);
     clone->s.setIPv4();
-<<<<<<< HEAD
-    debugs(3, 3, "made two wildcard port cfgs for split-stack: " << s << " and " << clone->s);
-=======
     debugs(3, 3, AnyP::UriScheme(transport.protocol).image() << "_port: " <<
            "cloned wildcard address for split-stack: " << s << " and " << clone->s);
->>>>>>> 7801cce9
     return clone;
 }
 
