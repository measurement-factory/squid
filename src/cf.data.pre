## Copyright (C) 1996-2018 The Squid Software Foundation and contributors
##
## Squid software is distributed under GPLv2+ license and includes
## contributions from numerous individuals and organizations.
## Please see the COPYING and CONTRIBUTORS files for details.
##

COMMENT_START
	WELCOME TO @SQUID@
	----------------------------
	
	This is the documentation for the Squid configuration file.
	This documentation can also be found online at:
		http://www.squid-cache.org/Doc/config/
	
	You may wish to look at the Squid home page and wiki for the
	FAQ and other documentation:
		http://www.squid-cache.org/
		http://wiki.squid-cache.org/SquidFaq
		http://wiki.squid-cache.org/ConfigExamples
	
	This documentation shows what the defaults for various directives
	happen to be.  If you don't need to change the default, you should
	leave the line out of your squid.conf in most cases.
	
	In some cases "none" refers to no default setting at all,
	while in other cases it refers to the value of the option
	- the comments for that keyword indicate if this is the case.

COMMENT_END

COMMENT_START
  Configuration options can be included using the "include" directive.
  Include takes a list of files to include. Quoting and wildcards are
  supported.

  For example,

  include /path/to/included/file/squid.acl.config

  Includes can be nested up to a hard-coded depth of 16 levels.
  This arbitrary restriction is to prevent recursive include references
  from causing Squid entering an infinite loop whilst trying to load
  configuration files.

  Values with byte units

	Squid accepts size units on some size related directives. All
	such directives are documented with a default value displaying
	a unit.

	Units accepted by Squid are:
		bytes - byte
		KB - Kilobyte (1024 bytes)
		MB - Megabyte
		GB - Gigabyte

  Values with spaces, quotes, and other special characters

	Squid supports directive parameters with spaces, quotes, and other
	special characters. Surround such parameters with "double quotes". Use
	the configuration_includes_quoted_values directive to enable or
	disable that support.

	Squid supports reading configuration option parameters from external
	files using the syntax:
		parameters("/path/filename")
	For example:
		acl whitelist dstdomain parameters("/etc/squid/whitelist.txt")

  Conditional configuration

	If-statements can be used to make configuration directives
	depend on conditions:

	    if <CONDITION>
	        ... regular configuration directives ...
	    [else
	        ... regular configuration directives ...]
	    endif

	The else part is optional. The keywords "if", "else", and "endif"
	must be typed on their own lines, as if they were regular
	configuration directives.

	NOTE: An else-if condition is not supported.

	These individual conditions types are supported:

	    true
		Always evaluates to true.
	    false
		Always evaluates to false.
	    <integer> = <integer>
	        Equality comparison of two integer numbers.


  SMP-Related Macros

	The following SMP-related preprocessor macros can be used.

	${process_name} expands to the current Squid process "name"
	(e.g., squid1, squid2, or cache1).

	${process_number} expands to the current Squid process
	identifier, which is an integer number (e.g., 1, 2, 3) unique
	across all Squid processes of the current service instance.

	${service_name} expands into the current Squid service instance
	name identifier which is provided by -n on the command line.

  Logformat Macros

	Logformat macros can be used in many places outside of the logformat
	directive. In theory, all of the logformat codes can be used as %macros,
	where they are supported. In practice, a %macro expands as a dash (-) when
	the transaction does not yet have enough information and a value is needed.

	There is no definitive list of what tokens are available at the various
	stages of the transaction.

	And some information may already be available to Squid but not yet
	committed where the macro expansion code can access it (report
	such instances!). The macro will be expanded into a single dash
	('-') in such cases. Not all macros have been tested.

COMMENT_END

# options still not yet ported from 2.7 to 3.x
NAME: broken_vary_encoding
TYPE: obsolete
DOC_START
	This option is not yet supported by Squid-3.
DOC_END

NAME: cache_vary
TYPE: obsolete
DOC_START
	This option is not yet supported by Squid-3.
DOC_END

NAME: error_map
TYPE: obsolete
DOC_START
	This option is not yet supported by Squid-3.
DOC_END

NAME: external_refresh_check
TYPE: obsolete
DOC_START
	This option is not yet supported by Squid-3.
DOC_END

NAME: location_rewrite_program location_rewrite_access location_rewrite_children location_rewrite_concurrency
TYPE: obsolete
DOC_START
	This option is not yet supported by Squid-3.
DOC_END

NAME: refresh_stale_hit
TYPE: obsolete
DOC_START
	This option is not yet supported by Squid-3.
DOC_END

# Options removed in 4.x
NAME: cache_peer_domain cache_host_domain
TYPE: obsolete
DOC_START
	Replace with dstdomain ACLs and cache_peer_access.
DOC_END

NAME: ie_refresh
TYPE: obsolete
DOC_START
	Remove this line. The behaviour enabled by this is no longer needed.
DOC_END

NAME: sslproxy_cafile
TYPE: obsolete
DOC_START
	Remove this line. Use tls_outgoing_options cafile= instead.
DOC_END

NAME: sslproxy_capath
TYPE: obsolete
DOC_START
	Remove this line. Use tls_outgoing_options capath= instead.
DOC_END

NAME: sslproxy_cipher
TYPE: obsolete
DOC_START
	Remove this line. Use tls_outgoing_options cipher= instead.
DOC_END

NAME: sslproxy_client_certificate
TYPE: obsolete
DOC_START
	Remove this line. Use tls_outgoing_options cert= instead.
DOC_END

NAME: sslproxy_client_key
TYPE: obsolete
DOC_START
	Remove this line. Use tls_outgoing_options key= instead.
DOC_END

NAME: sslproxy_flags
TYPE: obsolete
DOC_START
	Remove this line. Use tls_outgoing_options flags= instead.
DOC_END

NAME: sslproxy_options
TYPE: obsolete
DOC_START
	Remove this line. Use tls_outgoing_options options= instead.
DOC_END

NAME: sslproxy_version
TYPE: obsolete
DOC_START
	Remove this line. Use tls_outgoing_options options= instead.
DOC_END

# Options removed in 3.5
NAME: hierarchy_stoplist
TYPE: obsolete
DOC_START
	Remove this line. Use always_direct or cache_peer_access ACLs instead if you need to prevent cache_peer use.
DOC_END

# Options removed in 3.4
NAME: log_access
TYPE: obsolete
DOC_START
	Remove this line. Use acls with access_log directives to control access logging
DOC_END

NAME: log_icap
TYPE: obsolete
DOC_START
	Remove this line. Use acls with icap_log directives to control icap logging
DOC_END

# Options Removed in 3.3
NAME: ignore_ims_on_miss
TYPE: obsolete
DOC_START
	Remove this line. The HTTP/1.1 feature is now configured by 'cache_miss_revalidate'.
DOC_END

# Options Removed in 3.2
NAME: balance_on_multiple_ip
TYPE: obsolete
DOC_START
	Remove this line. Squid performs a 'Happy Eyeballs' algorithm, this multiple-IP algorithm is not longer relevant.
DOC_END

NAME: chunked_request_body_max_size
TYPE: obsolete
DOC_START
	Remove this line. Squid is now HTTP/1.1 compliant.
DOC_END

NAME: dns_v4_fallback
TYPE: obsolete
DOC_START
	Remove this line. Squid performs a 'Happy Eyeballs' algorithm, the 'fallback' algorithm is no longer relevant.
DOC_END

NAME: emulate_httpd_log
TYPE: obsolete
DOC_START
	Replace this with an access_log directive using the format 'common' or 'combined'.
DOC_END

NAME: forward_log
TYPE: obsolete
DOC_START
	Use a regular access.log with ACL limiting it to MISS events.
DOC_END

NAME: ftp_list_width
TYPE: obsolete
DOC_START
	Remove this line. Configure FTP page display using the CSS controls in errorpages.css instead.
DOC_END

NAME: ignore_expect_100
TYPE: obsolete
DOC_START
	Remove this line. The HTTP/1.1 feature is now fully supported by default.
DOC_END

NAME: log_fqdn
TYPE: obsolete
DOC_START
	Remove this option from your config. To log FQDN use %>A in the log format.
DOC_END

NAME: log_ip_on_direct
TYPE: obsolete
DOC_START
	Remove this option from your config. To log server or peer names use %<A in the log format.
DOC_END

NAME: maximum_single_addr_tries
TYPE: obsolete
DOC_START
	Replaced by connect_retries. The behaviour has changed, please read the documentation before altering.
DOC_END

NAME: referer_log referrer_log
TYPE: obsolete
DOC_START
	Replace this with an access_log directive using the format 'referrer'.
DOC_END

NAME: update_headers
TYPE: obsolete
DOC_START
	Remove this line. The feature is supported by default in storage types where update is implemented.
DOC_END

NAME: url_rewrite_concurrency
TYPE: obsolete
DOC_START
	Remove this line. Set the 'concurrency=' option of url_rewrite_children instead.
DOC_END

NAME: useragent_log
TYPE: obsolete
DOC_START
	Replace this with an access_log directive using the format 'useragent'.
DOC_END

# Options Removed in 3.1
NAME: dns_testnames
TYPE: obsolete
DOC_START
	Remove this line. DNS is no longer tested on startup.
DOC_END

NAME: extension_methods
TYPE: obsolete
DOC_START
	Remove this line. All valid methods for HTTP are accepted by default.
DOC_END

# 2.7 Options Removed/Replaced in 3.2
NAME: zero_buffers
TYPE: obsolete
DOC_NONE

# 2.7 Options Removed/Replaced in 3.1
NAME: incoming_rate
TYPE: obsolete
DOC_NONE

NAME: server_http11
TYPE: obsolete
DOC_START
	Remove this line. HTTP/1.1 is supported by default.
DOC_END

NAME: upgrade_http0.9
TYPE: obsolete
DOC_START
	Remove this line. ICY/1.0 streaming protocol is supported by default.
DOC_END

NAME: zph_local zph_mode zph_option zph_parent zph_sibling
TYPE: obsolete
DOC_START
	Alter these entries. Use the qos_flows directive instead.
DOC_END

# Options Removed in 3.0
NAME: header_access
TYPE: obsolete
DOC_START
	Since squid-3.0 replace with request_header_access or reply_header_access
	depending on whether you wish to match client requests or server replies.
DOC_END

NAME: httpd_accel_no_pmtu_disc
TYPE: obsolete
DOC_START
	Since squid-3.0 use the 'disable-pmtu-discovery' flag on http_port instead.
DOC_END

NAME: wais_relay_host
TYPE: obsolete
DOC_START
	Replace this line with 'cache_peer' configuration.
DOC_END

NAME: wais_relay_port
TYPE: obsolete
DOC_START
	Replace this line with 'cache_peer' configuration.
DOC_END

COMMENT_START
 OPTIONS FOR SMP
 -----------------------------------------------------------------------------
COMMENT_END

NAME: workers
TYPE: int
LOC: Config.workers
DEFAULT: 1
DEFAULT_DOC: SMP support disabled.
DOC_START
	Number of main Squid processes or "workers" to fork and maintain.
	0: "no daemon" mode, like running "squid -N ..."
	1: "no SMP" mode, start one main Squid process daemon (default)
	N: start N main Squid process daemons (i.e., SMP mode)

	In SMP mode, each worker does nearly all what a single Squid daemon
	does (e.g., listen on http_port and forward HTTP requests).
DOC_END

NAME: cpu_affinity_map
TYPE: CpuAffinityMap
LOC: Config.cpuAffinityMap
DEFAULT: none
DEFAULT_DOC: Let operating system decide.
DOC_START
	Usage: cpu_affinity_map process_numbers=P1,P2,... cores=C1,C2,...

	Sets 1:1 mapping between Squid processes and CPU cores. For example,

	    cpu_affinity_map process_numbers=1,2,3,4 cores=1,3,5,7

	affects processes 1 through 4 only and places them on the first
	four even cores, starting with core #1.

	CPU cores are numbered starting from 1. Requires support for
	sched_getaffinity(2) and sched_setaffinity(2) system calls.

	Multiple cpu_affinity_map options are merged.

	See also: workers
DOC_END

NAME: shared_memory_locking
TYPE: YesNoNone
COMMENT: on|off
LOC: Config.shmLocking
DEFAULT: off
DOC_START
	Whether to ensure that all required shared memory is available by
	"locking" that shared memory into RAM when Squid starts. The
	alternative is faster startup time followed by slightly slower
	performance and, if not enough RAM is actually available during
	runtime, mysterious crashes.

	SMP Squid uses many shared memory segments. These segments are
	brought into Squid memory space using an mmap(2) system call. During
	Squid startup, the mmap() call often succeeds regardless of whether
	the system has enough RAM. In general, Squid cannot tell whether the
	kernel applies this "optimistic" memory allocation policy (but
	popular modern kernels usually use it).

	Later, if Squid attempts to actually access the mapped memory
	regions beyond what the kernel is willing to allocate, the
	"optimistic" kernel simply kills Squid kid with a SIGBUS signal.
	Some of the memory limits enforced by the kernel are currently
	poorly understood: We do not know how to detect and check them. This
	option ensures that the mapped memory will be available. 

	This option may have a positive performance side-effect: Locking
	memory at start avoids runtime paging I/O. Paging slows Squid down.

	Locking memory may require a large enough RLIMIT_MEMLOCK OS limit,
	CAP_IPC_LOCK capability, or equivalent.
DOC_END

NAME: hopeless_kid_revival_delay
COMMENT: time-units
TYPE: time_t
LOC: Config.hopelessKidRevivalDelay
DEFAULT: 1 hour
DOC_START
	Normally, when a kid process dies, Squid immediately restarts the
	kid. A kid experiencing frequent deaths is marked as "hopeless" for
	the duration specified by this directive. Hopeless kids are not
	automatically restarted.

	Currently, zero values are not supported because they result in
	misconfigured SMP Squid instances running forever, endlessly
	restarting each dying kid. To effectively disable hopeless kids
	revival, set the delay to a huge value (e.g., 1 year).

	Reconfiguration also clears all hopeless kids designations, allowing
	for manual revival of hopeless kids.
DOC_END

COMMENT_START
 OPTIONS FOR AUTHENTICATION
 -----------------------------------------------------------------------------
COMMENT_END

NAME: auth_param
TYPE: authparam
IFDEF: USE_AUTH
LOC: Auth::TheConfig.schemes
DEFAULT: none
DOC_START
	This is used to define parameters for the various authentication
	schemes supported by Squid.

		format: auth_param scheme parameter [setting]

	The order in which authentication schemes are presented to the client is
	dependent on the order the scheme first appears in config file. IE
	has a bug (it's not RFC 2617 compliant) in that it will use the basic
	scheme if basic is the first entry presented, even if more secure
	schemes are presented. For now use the order in the recommended
	settings section below. If other browsers have difficulties (don't
	recognize the schemes offered even if you are using basic) either
	put basic first, or disable the other schemes (by commenting out their
	program entry).

	Once an authentication scheme is fully configured, it can only be
	shutdown by shutting squid down and restarting. Changes can be made on
	the fly and activated with a reconfigure. I.E. You can change to a
	different helper, but not unconfigure the helper completely.

	Please note that while this directive defines how Squid processes
	authentication it does not automatically activate authentication.
	To use authentication you must in addition make use of ACLs based
	on login name in http_access (proxy_auth, proxy_auth_regex or
	external with %LOGIN used in the format tag). The browser will be
	challenged for authentication on the first such acl encountered
	in http_access processing and will also be re-challenged for new
	login credentials if the request is being denied by a proxy_auth
	type acl.

	WARNING: authentication can't be used in a transparently intercepting
	proxy as the client then thinks it is talking to an origin server and
	not the proxy. This is a limitation of bending the TCP/IP protocol to
	transparently intercepting port 80, not a limitation in Squid.
	Ports flagged 'transparent', 'intercept', or 'tproxy' have
	authentication disabled.

	=== Parameters common to all schemes. ===

	"program" cmdline
		Specifies the command for the external authenticator.

		By default, each authentication scheme is not used unless a
		program is specified.

		See http://wiki.squid-cache.org/Features/AddonHelpers for
		more details on helper operations and creating your own.

	"key_extras" format
		Specifies a string to be append to request line format for
		the authentication helper. "Quoted" format values may contain
		spaces and logformat %macros. In theory, any logformat %macro
		can be used. In practice, a %macro expands as a dash (-) if
		the helper request is sent before the required macro
		information is available to Squid.

		By default, Squid uses request formats provided in
		scheme-specific examples below (search for %credentials).

		The expanded key_extras value is added to the Squid credentials
		cache and, hence, will affect authentication. It can be used to
		autenticate different users with identical user names (e.g.,
		when user authentication depends on http_port).

		Avoid adding frequently changing information to key_extras. For
		example, if you add user source IP, and it changes frequently
		in your environment, then max_user_ip ACL is going to treat
		every user+IP combination as a unique "user", breaking the ACL
		and wasting a lot of memory on those user records. It will also
		force users to authenticate from scratch whenever their IP
		changes.

	"realm" string
		Specifies the protection scope (aka realm name) which is to be
		reported to the client for the authentication scheme. It is
		commonly part of the text the user will see when prompted for
		their username and password.

		For Basic the default is "Squid proxy-caching web server".
		For Digest there is no default, this parameter is mandatory.
		For NTLM and Negotiate this parameter is ignored.

	"children" numberofchildren [startup=N] [idle=N] [concurrency=N]
		[queue-size=N] [on-persistent-overload=action]

		The maximum number of authenticator processes to spawn. If
		you start too few Squid will have to wait for them to process
		a backlog of credential verifications, slowing it down. When
		password verifications are done via a (slow) network you are
		likely to need lots of authenticator processes.

		The startup= and idle= options permit some skew in the exact
		amount run. A minimum of startup=N will begin during startup
		and reconfigure. Squid will start more in groups of up to
		idle=N in an attempt to meet traffic needs and to keep idle=N
		free above those traffic needs up to the maximum.

		The concurrency= option sets the number of concurrent requests
		the helper can process.  The default of 0 is used for helpers
		who only supports one request at a time. Setting this to a
		number greater than 0 changes the protocol used to include a
		channel ID field first on the request/response line, allowing
		multiple requests to be sent to the same helper in parallel
		without waiting for the response.

		Concurrency must not be set unless it's known the helper
		supports the input format with channel-ID fields.

		The queue-size option sets the maximum number of queued
		requests. A request is queued when no existing child can
		accept it due to concurrency limit and no new child can be
		started due to numberofchildren limit. The default maximum is
		2*numberofchildren. Squid is allowed to temporarily exceed the
		configured maximum, marking the affected helper as
		"overloaded". If the helper overload lasts more than 3
		minutes, the action prescribed by the on-persistent-overload
		option applies.

		The on-persistent-overload=action option specifies Squid
		reaction to a new helper request arriving when the helper
		has been overloaded for more that 3 minutes already. The number
		of queued requests determines whether the helper is overloaded
		(see the queue-size option).

		Two actions are supported:

		  die	Squid worker quits. This is the default behavior.

		  ERR	Squid treats the helper request as if it was
			immediately submitted, and the helper immediately
			replied with an ERR response. This action has no effect
			on the already queued and in-progress helper requests.

		NOTE: NTLM and Negotiate schemes do not support concurrency
			in the Squid code module even though some helpers can.

	"keep_alive" on|off
		If you experience problems with PUT/POST requests when using
		the NTLM or Negotiate schemes then you can try setting this
		to off. This will cause Squid to forcibly close the connection
		on the initial request where the browser asks which schemes
		are supported by the proxy.

		For Basic and Digest this parameter is ignored.

	"utf8" on|off
		HTTP uses iso-latin-1 as character set, while some
		authentication backends such as LDAP expects UTF-8. If this is
		set to on Squid will translate the HTTP iso-latin-1 charset to
		UTF-8 before sending the username and password to the helper.

		For NTLM and Negotiate this parameter is ignored.

IF HAVE_AUTH_MODULE_BASIC
	=== Basic authentication parameters ===

	"credentialsttl" timetolive
		Specifies how long squid assumes an externally validated
		username:password pair is valid for - in other words how
		often the helper program is called for that user. Set this
		low to force revalidation with short lived passwords.

		NOTE: setting this high does not impact your susceptibility
		to replay attacks unless you are using an one-time password
		system (such as SecureID). If you are using such a system,
		you will be vulnerable to replay attacks unless you also
		use the max_user_ip ACL in an http_access rule.

	"casesensitive" on|off
		Specifies if usernames are case sensitive. Most user databases
		are case insensitive allowing the same username to be spelled
		using both lower and upper case letters, but some are case
		sensitive. This makes a big difference for user_max_ip ACL
		processing and similar.

ENDIF
IF HAVE_AUTH_MODULE_DIGEST
	=== Digest authentication parameters ===

	"nonce_garbage_interval" timeinterval
		Specifies the interval that nonces that have been issued
		to client_agent's are checked for validity.

	"nonce_max_duration" timeinterval
		Specifies the maximum length of time a given nonce will be
		valid for.

	"nonce_max_count" number
		Specifies the maximum number of times a given nonce can be
		used.

	"nonce_strictness" on|off
		Determines if squid requires strict increment-by-1 behavior
		for nonce counts, or just incrementing (off - for use when
		user agents generate nonce counts that occasionally miss 1
		(ie, 1,2,4,6)). Default off.

	"check_nonce_count" on|off
		This directive if set to off can disable the nonce count check
		completely to work around buggy digest qop implementations in
		certain mainstream browser versions. Default on to check the
		nonce count to protect from authentication replay attacks.

	"post_workaround" on|off
		This is a workaround to certain buggy browsers who send an
		incorrect request digest in POST requests when reusing the
		same nonce as acquired earlier on a GET request.

ENDIF

	=== Example Configuration ===

	This configuration displays the recommended authentication scheme
	order from most to least secure with recommended minimum configuration
	settings for each scheme:

#auth_param negotiate program <uncomment and complete this line to activate>
#auth_param negotiate children 20 startup=0 idle=1
#
#auth_param digest program <uncomment and complete this line to activate>
#auth_param digest children 20 startup=0 idle=1
#auth_param digest realm Squid proxy-caching web server
#auth_param digest nonce_garbage_interval 5 minutes
#auth_param digest nonce_max_duration 30 minutes
#auth_param digest nonce_max_count 50
#
#auth_param ntlm program <uncomment and complete this line to activate>
#auth_param ntlm children 20 startup=0 idle=1
#
#auth_param basic program <uncomment and complete this line>
#auth_param basic children 5 startup=5 idle=1
#auth_param basic credentialsttl 2 hours
DOC_END

NAME: authenticate_cache_garbage_interval
IFDEF: USE_AUTH
TYPE: time_t
DEFAULT: 1 hour
LOC: Auth::TheConfig.garbageCollectInterval
DOC_START
	The time period between garbage collection across the username cache.
	This is a trade-off between memory utilization (long intervals - say
	2 days) and CPU (short intervals - say 1 minute). Only change if you
	have good reason to.
DOC_END

NAME: authenticate_ttl
IFDEF: USE_AUTH
TYPE: time_t
DEFAULT: 1 hour
LOC: Auth::TheConfig.credentialsTtl
DOC_START
	The time a user & their credentials stay in the logged in
	user cache since their last request. When the garbage
	interval passes, all user credentials that have passed their
	TTL are removed from memory.
DOC_END

NAME: authenticate_ip_ttl
IFDEF: USE_AUTH
TYPE: time_t
LOC: Auth::TheConfig.ipTtl
DEFAULT: 1 second
DOC_START
	If you use proxy authentication and the 'max_user_ip' ACL,
	this directive controls how long Squid remembers the IP
	addresses associated with each user.  Use a small value
	(e.g., 60 seconds) if your users might change addresses
	quickly, as is the case with dialup.   You might be safe
	using a larger value (e.g., 2 hours) in a corporate LAN
	environment with relatively static address assignments.
DOC_END

COMMENT_START
 ACCESS CONTROLS
 -----------------------------------------------------------------------------
COMMENT_END

NAME: external_acl_type
TYPE: externalAclHelper
LOC: Config.externalAclHelperList
DEFAULT: none
DOC_START
	This option defines external acl classes using a helper program
	to look up the status

	  external_acl_type name [options] FORMAT /path/to/helper [helper arguments]

	Options:

	  ttl=n		TTL in seconds for cached results (defaults to 3600
			for 1 hour)

	  negative_ttl=n
			TTL for cached negative lookups (default same
			as ttl)

	  grace=n	Percentage remaining of TTL where a refresh of a
			cached entry should be initiated without needing to
			wait for a new reply. (default is for no grace period)

	  cache=n	The maximum number of entries in the result cache. The
			default limit is 262144 entries.  Each cache entry usually
			consumes at least 256 bytes. Squid currently does not remove
			expired cache entries until the limit is reached, so a proxy
			will sooner or later reach the limit. The expanded FORMAT
			value is used as the cache key, so if the details in FORMAT
			are highly variable, a larger cache may be needed to produce
			reduction in helper load.

	  children-max=n
			Maximum number of acl helper processes spawned to service
			external acl lookups of this type. (default 5)

	  children-startup=n
			Minimum number of acl helper processes to spawn during
			startup and reconfigure to service external acl lookups
			of this type. (default 0)

	  children-idle=n
			Number of acl helper processes to keep ahead of traffic
			loads. Squid will spawn this many at once whenever load
			rises above the capabilities of existing processes.
			Up to the value of children-max. (default 1)

	  concurrency=n	concurrency level per process. Only used with helpers
			capable of processing more than one query at a time.

	  queue-size=N  The queue-size option sets the maximum number of
			queued requests. A request is queued when no existing
			helper can accept it due to concurrency limit and no
			new helper can be started due to children-max limit.
			If the queued requests exceed queue size, the acl is
			ignored. The default value is set to 2*children-max.

	  protocol=2.5	Compatibility mode for Squid-2.5 external acl helpers.

	  ipv4 / ipv6	IP protocol used to communicate with this helper.
			The default is to auto-detect IPv6 and use it when available.


	FORMAT is a series of %macro codes. See logformat directive for a full list
	of the accepted codes. Although note that at the time of any external ACL
	being tested data may not be available and thus some %macro expand to '-'.

	In addition to the logformat codes; when processing external ACLs these
	additional macros are made available:

	  %ACL		The name of the ACL being tested.

	  %DATA		The ACL arguments specified in the referencing config
			'acl ... external' line, separated by spaces (an
			"argument string"). see acl external.

			If there are no ACL arguments %DATA expands to '-'.

			If you do not specify a DATA macro inside FORMAT,
			Squid automatically appends %DATA to your FORMAT.
			Note that Squid-3.x may expand %DATA to whitespace
			or nothing in this case.

			By default, Squid applies URL-encoding to each ACL
			argument inside the argument string. If an explicit
			encoding modifier is used (e.g., %#DATA), then Squid
			encodes the whole argument string as a single token
			(e.g., with %#DATA, spaces between arguments become
			%20).

	If SSL is enabled, the following formating codes become available:

	  %USER_CERT		SSL User certificate in PEM format
	  %USER_CERTCHAIN	SSL User certificate chain in PEM format
	  %USER_CERT_xx		SSL User certificate subject attribute xx
	  %USER_CA_CERT_xx	SSL User certificate issuer attribute xx


	NOTE: all other format codes accepted by older Squid versions
		are deprecated.


	General request syntax:

	  [channel-ID] FORMAT-values


	FORMAT-values consists of transaction details expanded with
	whitespace separation per the config file FORMAT specification
	using the FORMAT macros listed above.

	Request values sent to the helper are URL escaped to protect
	each value in requests against whitespaces.

	If using protocol=2.5 then the request sent to the helper is not
	URL escaped to protect against whitespace.

	NOTE: protocol=3.0 is deprecated as no longer necessary.

	When using the concurrency= option the protocol is changed by
	introducing a query channel tag in front of the request/response.
	The query channel tag is a number between 0 and concurrency-1.
	This value must be echoed back unchanged to Squid as the first part
	of the response relating to its request.


	The helper receives lines expanded per the above format specification
	and for each input line returns 1 line starting with OK/ERR/BH result
	code and optionally followed by additional keywords with more details.


	General result syntax:

	  [channel-ID] result keyword=value ...

	Result consists of one of the codes:

	  OK
		the ACL test produced a match.

	  ERR
		the ACL test does not produce a match.

	  BH
		An internal error occurred in the helper, preventing
		a result being identified.

	The meaning of 'a match' is determined by your squid.conf
	access control configuration. See the Squid wiki for details.

	Defined keywords:

	  user=		The users name (login)

	  password=	The users password (for login= cache_peer option)

	  message=	Message describing the reason for this response.
			Available as %o in error pages.
			Useful on (ERR and BH results).

	  tag=		Apply a tag to a request. Only sets a tag once,
			does not alter existing tags.

	  log=		String to be logged in access.log. Available as
			%ea in logformat specifications.

	  clt_conn_tag= Associates a TAG with the client TCP connection.
			Please see url_rewrite_program related documentation
			for this kv-pair.

	Any keywords may be sent on any response whether OK, ERR or BH.

	All response keyword values need to be a single token with URL
	escaping, or enclosed in double quotes (") and escaped using \ on
	any double quotes or \ characters within the value. The wrapping
	double quotes are removed before the value is interpreted by Squid.
	\r and \n are also replace by CR and LF.

	Some example key values:

		user=John%20Smith
		user="John Smith"
		user="J. \"Bob\" Smith"
DOC_END

NAME: acl
TYPE: acl
LOC: Config.aclList
IF USE_OPENSSL
DEFAULT: ssl::certHasExpired ssl_error X509_V_ERR_CERT_HAS_EXPIRED
DEFAULT: ssl::certNotYetValid ssl_error X509_V_ERR_CERT_NOT_YET_VALID
DEFAULT: ssl::certDomainMismatch ssl_error SQUID_X509_V_ERR_DOMAIN_MISMATCH
DEFAULT: ssl::certUntrusted ssl_error X509_V_ERR_INVALID_CA X509_V_ERR_SELF_SIGNED_CERT_IN_CHAIN X509_V_ERR_UNABLE_TO_VERIFY_LEAF_SIGNATURE X509_V_ERR_UNABLE_TO_GET_ISSUER_CERT X509_V_ERR_UNABLE_TO_GET_ISSUER_CERT_LOCALLY X509_V_ERR_CERT_UNTRUSTED
DEFAULT: ssl::certSelfSigned ssl_error X509_V_ERR_DEPTH_ZERO_SELF_SIGNED_CERT
ENDIF
DEFAULT: all src all
DEFAULT: manager url_regex -i ^cache_object:// +i ^https?://[^/]+/squid-internal-mgr/
DEFAULT: localhost src 127.0.0.1/32 ::1
DEFAULT: to_localhost dst 127.0.0.0/8 0.0.0.0/32 ::1
DEFAULT: CONNECT method CONNECT
DEFAULT_DOC: ACLs all, manager, localhost, to_localhost, and CONNECT are predefined.
DOC_START
	Defining an Access List

	Every access list definition must begin with an aclname and acltype, 
	followed by either type-specific arguments or a quoted filename that
	they are read from.

	   acl aclname acltype argument ...
	   acl aclname acltype "file" ...

	When using "file", the file should contain one item per line.


	ACL Options

	Some acl types supports options which changes their default behaviour:

	-i,+i	By default, regular expressions are CASE-SENSITIVE. To make them
		case-insensitive, use the -i option. To return case-sensitive
		use the +i option between patterns, or make a new ACL line
		without -i.	

	-n	Disable lookups and address type conversions.  If lookup or
		conversion is required because the parameter type (IP or
		domain name) does not match the message address type (domain
		name or IP), then the ACL would immediately declare a mismatch
		without any warnings or lookups.

	-m[=delimiters]
		Perform a list membership test, interpreting values as
		comma-separated token lists and matching against individual
		tokens instead of whole values. 
		The optional "delimiters" parameter specifies one or more
		alternative non-alphanumeric delimiter characters.
		non-alphanumeric delimiter characters.

	--	Used to stop processing all options, in the case the first acl
		value has '-' character as first character (for example the '-'
		is a valid domain name)

	Some acl types require suspending the current request in order
	to access some external data source.
	Those which do are marked with the tag [slow], those which
	don't are marked as [fast].
	See http://wiki.squid-cache.org/SquidFaq/SquidAcl
	for further information

	***** ACL TYPES AVAILABLE *****

	acl aclname src ip-address/mask ...	# clients IP address [fast]
	acl aclname src addr1-addr2/mask ...	# range of addresses [fast]
	acl aclname dst [-n] ip-address/mask ...	# URL host's IP address [slow]
	acl aclname localip ip-address/mask ... # IP address the client connected to [fast]

if USE_SQUID_EUI
	acl aclname arp      mac-address ...
	acl aclname eui64    eui64-address ...
	  # [fast]
	  # MAC (EUI-48) and EUI-64 addresses use xx:xx:xx:xx:xx:xx notation.
	  #
	  # The 'arp' ACL code is not portable to all operating systems.
	  # It works on Linux, Solaris, Windows, FreeBSD, and some other
	  # BSD variants.
	  #
	  # The eui_lookup directive is required to be 'on' (the default)
	  # and Squid built with --enable-eui for MAC/EUI addresses to be
	  # available for this ACL.
	  #
	  # Squid can only determine the MAC/EUI address for IPv4
	  # clients that are on the same subnet. If the client is on a
	  # different subnet, then Squid cannot find out its address.
	  #
	  # IPv6 protocol does not contain ARP. MAC/EUI is either
	  # encoded directly in the IPv6 address or not available.
endif
	acl aclname clientside_mark mark[/mask] ...
	  # matches CONNMARK of an accepted connection [fast]
	  # DEPRECATED. Use the 'client_connection_mark' instead.

	acl aclname client_connection_mark mark[/mask] ...
	  # matches CONNMARK of an accepted connection [fast]
	  #
	  # mark and mask are unsigned integers (hex, octal, or decimal).
	  # If multiple marks are given, then the ACL matches if at least
	  # one mark matches.
	  #
	  # Uses netfilter-conntrack library.
	  # Requires building Squid with --enable-linux-netfilter.
	  #
	  # The client, various intermediaries, and Squid itself may set
	  # CONNMARK at various times. The last CONNMARK set wins. This ACL
	  # checks the mark present on an accepted connection or set by
	  # Squid afterwards, depending on the ACL check timing. This ACL
	  # effectively ignores any mark set by other agents after Squid has
	  # accepted the connection.

	acl aclname srcdomain   .foo.com ...
	  # reverse lookup, from client IP [slow]
	acl aclname dstdomain [-n] .foo.com ...
	  # Destination server from URL [fast]
	acl aclname srcdom_regex [-i] \.foo\.com ...
	  # regex matching client name [slow]
	acl aclname dstdom_regex [-n] [-i] \.foo\.com ...
	  # regex matching server [fast]
	  #
	  # For dstdomain and dstdom_regex a reverse lookup is tried if a IP
	  # based URL is used and no match is found. The name "none" is used
	  # if the reverse lookup fails.

	acl aclname src_as number ...
	acl aclname dst_as number ...
	  # [fast]
	  # Except for access control, AS numbers can be used for
	  # routing of requests to specific caches. Here's an
	  # example for routing all requests for AS#1241 and only
	  # those to mycache.mydomain.net:
	  # acl asexample dst_as 1241
	  # cache_peer_access mycache.mydomain.net allow asexample
	  # cache_peer_access mycache_mydomain.net deny all

	acl aclname peername myPeer ...
	acl aclname peername_regex [-i] regex-pattern ...
	  # [fast]
	  # match against a named cache_peer entry
	  # set unique name= on cache_peer lines for reliable use.

	acl aclname time [day-abbrevs] [h1:m1-h2:m2]
	  # [fast]
	  #  day-abbrevs:
	  #	S - Sunday
	  #	M - Monday
	  #	T - Tuesday
	  #	W - Wednesday
	  #	H - Thursday
	  #	F - Friday
	  #	A - Saturday
	  #  h1:m1 must be less than h2:m2

	acl aclname url_regex [-i] ^http:// ...
	  # regex matching on whole URL [fast]
	acl aclname urllogin [-i] [^a-zA-Z0-9] ...
	  # regex matching on URL login field
	acl aclname urlpath_regex [-i] \.gif$ ...
	  # regex matching on URL path [fast]

	acl aclname port 80 70 21 0-1024...   # destination TCP port [fast]
	                                      # ranges are alloed
	acl aclname localport 3128 ...	      # TCP port the client connected to [fast]
	                                      # NP: for interception mode this is usually '80'

	acl aclname myportname 3128 ...       # *_port name [fast]

	acl aclname proto HTTP FTP ...        # request protocol [fast]
 
	acl aclname method GET POST ...       # HTTP request method [fast]

	acl aclname http_status 200 301 500- 400-403 ... 
	  # status code in reply [fast]

	acl aclname browser [-i] regexp ...
	  # pattern match on User-Agent header (see also req_header below) [fast]

	acl aclname referer_regex [-i] regexp ...
	  # pattern match on Referer header [fast]
	  # Referer is highly unreliable, so use with care

	acl aclname ident [-i] username ...
	acl aclname ident_regex [-i] pattern ...
	  # string match on ident output [slow]
	  # use REQUIRED to accept any non-null ident.

	acl aclname proxy_auth [-i] username ...
	acl aclname proxy_auth_regex [-i] pattern ...
	  # perform http authentication challenge to the client and match against
	  # supplied credentials [slow]
	  #
	  # takes a list of allowed usernames.
	  # use REQUIRED to accept any valid username.
	  #
	  # Will use proxy authentication in forward-proxy scenarios, and plain
	  # http authenticaiton in reverse-proxy scenarios
	  #
	  # NOTE: when a Proxy-Authentication header is sent but it is not
	  # needed during ACL checking the username is NOT logged
	  # in access.log.
	  #
	  # NOTE: proxy_auth requires a EXTERNAL authentication program
	  # to check username/password combinations (see
	  # auth_param directive).
	  #
	  # NOTE: proxy_auth can't be used in a transparent/intercepting proxy
	  # as the browser needs to be configured for using a proxy in order
	  # to respond to proxy authentication.

	acl aclname snmp_community string ...
	  # A community string to limit access to your SNMP Agent [fast]
	  # Example:
	  #
	  #	acl snmppublic snmp_community public

	acl aclname maxconn number
	  # This will be matched when the client's IP address has
	  # more than <number> TCP connections established. [fast]
	  # NOTE: This only measures direct TCP links so X-Forwarded-For
	  # indirect clients are not counted.

	acl aclname max_user_ip [-s] number
	  # This will be matched when the user attempts to log in from more
	  # than <number> different ip addresses. The authenticate_ip_ttl
	  # parameter controls the timeout on the ip entries. [fast]
	  # If -s is specified the limit is strict, denying browsing
	  # from any further IP addresses until the ttl has expired. Without
	  # -s Squid will just annoy the user by "randomly" denying requests.
	  # (the counter is reset each time the limit is reached and a
	  # request is denied)
	  # NOTE: in acceleration mode or where there is mesh of child proxies,
	  # clients may appear to come from multiple addresses if they are
	  # going through proxy farms, so a limit of 1 may cause user problems.

	acl aclname random probability
	  # Pseudo-randomly match requests. Based on the probability given.
	  # Probability may be written as a decimal (0.333), fraction (1/3)
	  # or ratio of matches:non-matches (3:5).

	acl aclname req_mime_type [-i] mime-type ...
	  # regex match against the mime type of the request generated
	  # by the client. Can be used to detect file upload or some
	  # types HTTP tunneling requests [fast]
	  # NOTE: This does NOT match the reply. You cannot use this
	  # to match the returned file type.

	acl aclname req_header header-name [-i] any\.regex\.here
	  # regex match against any of the known request headers.  May be
	  # thought of as a superset of "browser", "referer" and "mime-type"
	  # ACL [fast]

	acl aclname rep_mime_type [-i] mime-type ...
	  # regex match against the mime type of the reply received by
	  # squid. Can be used to detect file download or some
	  # types HTTP tunneling requests. [fast]
	  # NOTE: This has no effect in http_access rules. It only has
	  # effect in rules that affect the reply data stream such as
	  # http_reply_access.

	acl aclname rep_header header-name [-i] any\.regex\.here
	  # regex match against any of the known reply headers. May be
	  # thought of as a superset of "browser", "referer" and "mime-type"
	  # ACLs [fast]

	acl aclname external class_name [arguments...]
	  # external ACL lookup via a helper class defined by the
	  # external_acl_type directive [slow]

	acl aclname user_cert attribute values...
	  # match against attributes in a user SSL certificate
	  # attribute is one of DN/C/O/CN/L/ST or a numerical OID [fast]

	acl aclname ca_cert attribute values...
	  # match against attributes a users issuing CA SSL certificate
	  # attribute is one of DN/C/O/CN/L/ST or a numerical OID  [fast]

	acl aclname ext_user [-i] username ...
	acl aclname ext_user_regex [-i] pattern ...
	  # string match on username returned by external acl helper [slow]
	  # use REQUIRED to accept any non-null user name.

	acl aclname tag tagvalue ...
	  # string match on tag returned by external acl helper [fast]
	  # DEPRECATED. Only the first tag will match with this ACL.
	  # Use the 'note' ACL instead for handling multiple tag values.

	acl aclname hier_code codename ...
	  # string match against squid hierarchy code(s); [fast]
	  #  e.g., DIRECT, PARENT_HIT, NONE, etc.
	  #
	  # NOTE: This has no effect in http_access rules. It only has
	  # effect in rules that affect the reply data stream such as
	  # http_reply_access.

	acl aclname note [-m[=delimiters]] name [value ...]
	  # match transaction annotation [fast]
	  # Without values, matches any annotation with a given name.
	  # With value(s), matches any annotation with a given name that
	  # also has one of the given values.
	  # If the -m flag is used, then the value of the named
	  # annotation is interpreted as a list of tokens, and the ACL
	  # matches individual name=token pairs rather than whole
	  # name=value pairs. See "ACL Options" above for more info.
	  # Annotation sources include note and adaptation_meta directives
	  # as well as helper and eCAP responses.

	acl aclname annotate_transaction [-m[=delimiters]] key=value ...
	acl aclname annotate_transaction [-m[=delimiters]] key+=value ...
	  # Always matches. [fast]
	  # Used for its side effect: This ACL immediately adds a
	  # key=value annotation to the current master transaction.
	  # The added annotation can then be tested using note ACL and
	  # logged (or sent to helpers) using %note format code.
	  #
	  # Annotations can be specified using replacement and addition
	  # formats. The key=value form replaces old same-key annotation
	  # value(s). The key+=value form appends a new value to the old
	  # same-key annotation. Both forms create a new key=value
	  # annotation if no same-key annotation exists already. If
	  # -m flag is used, then the value is interpreted as a list
	  # and the annotation will contain key=token pair(s) instead of the
	  # whole key=value pair.
	  #
	  # This ACL is especially useful for recording complex multi-step
	  # ACL-driven decisions. For example, the following configuration
	  # avoids logging transactions accepted after aclX matched:
	  #
	  #  # First, mark transactions accepted after aclX matched
	  #  acl markSpecial annotate_transaction special=true
	  #  http_access allow acl001
	  #  ...
	  #  http_access deny acl100
	  #  http_access allow aclX markSpecial
	  #
	  #  # Second, do not log marked transactions:
	  #  acl markedSpecial note special true
	  #  access_log ... deny markedSpecial
	  #
	  #  # Note that the following would not have worked because aclX
	  #  # alone does not determine whether the transaction was allowed:
	  #  access_log ... deny aclX # Wrong!
	  #
	  # Warning: This ACL annotates the transaction even when negated
	  # and even if subsequent ACLs fail to match. For example, the
	  # following three rules will have exactly the same effect as far
	  # as annotations set by the "mark" ACL are concerned:
	  #
	  #  some_directive acl1 ... mark # rule matches if mark is reached
	  #  some_directive acl1 ... !mark     # rule never matches
	  #  some_directive acl1 ... mark !all # rule never matches

	acl aclname annotate_client [-m[=delimiters]] key=value ...
	acl aclname annotate_client [-m[=delimiters]] key+=value ...
	  #
	  # Always matches. [fast]
	  # Used for its side effect: This ACL immediately adds a
	  # key=value annotation to the current client-to-Squid
	  # connection. Connection annotations are propagated to the current
	  # and all future master transactions on the annotated connection.
	  # See the annotate_transaction ACL for details.
	  #
	  # For example, the following configuration avoids rewriting URLs
	  # of transactions bumped by SslBump:
	  #
	  #  # First, mark bumped connections:
	  #  acl markBumped annotate_client bumped=true
	  #  ssl_bump peek acl1
	  #  ssl_bump stare acl2
	  #  ssl_bump bump acl3 markBumped
	  #  ssl_bump splice all
	  #
	  #  # Second, do not send marked transactions to the redirector:
	  #  acl markedBumped note bumped true
	  #  url_rewrite_access deny markedBumped
	  #
	  #  # Note that the following would not have worked because acl3 alone
	  #  # does not determine whether the connection is going to be bumped:
	  #  url_rewrite_access deny acl3 # Wrong!

	acl aclname adaptation_service service ...
	  # Matches the name of any icap_service, ecap_service,
	  # adaptation_service_set, or adaptation_service_chain that Squid
	  # has used (or attempted to use) for the master transaction.
	  # This ACL must be defined after the corresponding adaptation
	  # service is named in squid.conf. This ACL is usable with
	  # adaptation_meta because it starts matching immediately after
	  # the service has been selected for adaptation.

	acl aclname transaction_initiator initiator ...
	  # Matches transaction's initiator [fast]
	  #
	  # Supported initiators are:
	  #  esi: matches transactions fetching ESI resources
	  #  certificate-fetching: matches transactions fetching
	  #     a missing intermediate TLS certificate
	  #  cache-digest: matches transactions fetching Cache Digests
	  #     from a cache_peer
	  #  htcp: matches HTCP requests from peers
	  #  icp: matches ICP requests to peers
	  #  icmp: matches ICMP RTT database (NetDB) requests to peers
	  #  asn: matches asns db requests
	  #  internal: matches any of the above
	  #  client: matches transactions containing an HTTP or FTP
	  #     client request received at a Squid *_port
	  #  all: matches any transaction, including internal transactions
	  #     without a configurable initiator and hopefully rare
	  #     transactions without a known-to-Squid initiator
	  #
	  # Multiple initiators are ORed.

	acl aclname has component
	  # matches a transaction "component" [fast]
	  #
	  # Supported transaction components are:
	  #  request: transaction has a request header (at least)
	  #  response: transaction has a response header (at least)
	  #  ALE: transaction has an internally-generated Access Log Entry
	  #       structure; bugs notwithstanding, all transaction have it
	  #
	  # For example, the following configuration helps when dealing with HTTP
	  # clients that close connections without sending a request header:
	  #
	  #  acl hasRequest has request
	  #  acl logMe note important_transaction
	  #  # avoid "logMe ACL is used in context without an HTTP request" warnings
	  #  access_log ... logformat=detailed hasRequest logMe
	  #  # log request-less transactions, instead of ignoring them
	  #  access_log ... logformat=brief !hasRequest
	  #
	  # Multiple components are not supported for one "acl" rule, but
	  # can be specified (and are ORed) using multiple same-name rules:
	  #
	  #  # OK, this strange logging daemon needs request or response,
	  #  # but can work without either a request or a response:
	  #  acl hasWhatMyLoggingDaemonNeeds has request
	  #  acl hasWhatMyLoggingDaemonNeeds has response

IF USE_OPENSSL
	acl aclname ssl_error errorname
	  # match against SSL certificate validation error [fast]
	  #
	  # For valid error names see in @DEFAULT_ERROR_DIR@/templates/error-details.txt
	  # template file.
	  #
	  # The following can be used as shortcuts for certificate properties:
	  #  [ssl::]certHasExpired: the "not after" field is in the past
	  #  [ssl::]certNotYetValid: the "not before" field is in the future
	  #  [ssl::]certUntrusted: The certificate issuer is not to be trusted.
	  #  [ssl::]certSelfSigned: The certificate is self signed.
	  #  [ssl::]certDomainMismatch: The certificate CN domain does not
	  #         match the name the name of the host we are connecting to.
	  #
	  # The ssl::certHasExpired, ssl::certNotYetValid, ssl::certDomainMismatch,
	  # ssl::certUntrusted, and ssl::certSelfSigned can also be used as
	  # predefined ACLs, just like the 'all' ACL.
	  #
	  # NOTE: The ssl_error ACL is only supported with sslproxy_cert_error,
	  # sslproxy_cert_sign, and sslproxy_cert_adapt options.

	acl aclname server_cert_fingerprint [-sha1] fingerprint
	  # match against server SSL certificate fingerprint [fast]
	  #
	  # The fingerprint is the digest of the DER encoded version 
	  # of the whole certificate. The user should use the form: XX:XX:...
	  # Optional argument specifies the digest algorithm to use.
	  # The SHA1 digest algorithm is the default and is currently
	  # the only algorithm supported (-sha1).

	acl aclname at_step step
	  # match against the current step during ssl_bump evaluation [fast]
	  # Never matches and should not be used outside the ssl_bump context.
	  #
	  # At each SslBump step, Squid evaluates ssl_bump directives to find
	  # the next bumping action (e.g., peek or splice). Valid SslBump step
	  # values and the corresponding ssl_bump evaluation moments are:
	  #   SslBump1: After getting TCP-level and HTTP CONNECT info.
	  #   SslBump2: After getting SSL Client Hello info.
	  #   SslBump3: After getting SSL Server Hello info.

	acl aclname ssl::server_name [option] .foo.com ...
	  # matches server name obtained from various sources [fast]
	  #
	  # The ACL computes server name(s) using such information sources as
	  # CONNECT request URI, TLS client SNI, and TLS server certificate 
	  # subject (CN and SubjectAltName). The computed server name(s) usually
	  # change with each SslBump step, as more info becomes available:
	  # * SNI is used as the server name instead of the request URI,
	  # * subject name(s) from the server certificate (CN and
	  #   SubjectAltName) are used as the server names instead of SNI.
	  #
	  # When the ACL computes multiple server names, matching any single
	  # computed name is sufficient for the ACL to match.
	  #
	  # The "none" name can be used to match transactions where the ACL
	  # could not compute the server name using any information source
	  # that was both available and allowed to be used by the ACL options at
	  # the ACL evaluation time.
	  #
	  # Unlike dstdomain, this ACL does not perform DNS lookups.
	  #
	  # An ACL option below may be used to restrict what information 
	  # sources are used to extract the server names from:
	  #
	  # --client-requested
	  #   The server name is SNI regardless of what the server says.
	  # --server-provided
	  #   The server name(s) are the certificate subject name(s), regardless
	  #   of what the client has requested. If the server certificate is
	  #   unavailable, then the name is "none".
	  # --consensus
	  #   The server name is either SNI (if SNI matches at least one of the
	  #   certificate subject names) or "none" (otherwise). When the server
	  #   certificate is unavailable, the consensus server name is SNI.
	  #
	  # Combining multiple options in one ACL is a fatal configuration
	  # error.
	  #
	  # For all options: If no SNI is available, then the CONNECT request
	  # target (a.k.a. URI) is used instead of SNI (for an intercepted
	  # connection, this target is the destination IP address).

	acl aclname ssl::server_name_regex [-i] \.foo\.com ...
	  # regex matches server name obtained from various sources [fast]

	acl aclname connections_encrypted
	  # matches transactions with all HTTP messages received over TLS
	  # transport connections. [fast]
	  #
	  # The master transaction deals with HTTP messages received from
	  # various sources. All sources used by the master transaction in the
	  # past are considered by the ACL. The following rules define whether
	  # a given message source taints the entire master transaction,
	  # resulting in ACL mismatches:
	  #
	  #  * The HTTP client transport connection is not TLS.
	  #  * An adaptation service connection-encryption flag is off.
	  #  * The peer or origin server transport connection is not TLS.
	  #
	  # Caching currently does not affect these rules. This cache ignorance
	  # implies that only the current HTTP client transport and REQMOD
	  # services status determine whether this ACL matches a from-cache
	  # transaction. The source of the cached response does not have any
	  # effect on future transaction that use the cached response without
	  # revalidation. This may change.
	  #
	  # DNS, ICP, and HTCP exchanges during the master transaction do not
	  # affect these rules.
ENDIF
	acl aclname any-of acl1 acl2 ...
	  # match any one of the acls [fast or slow]
	  # The first matching ACL stops further ACL evaluation.
	  #
	  # ACLs from multiple any-of lines with the same name are ORed.
	  # For example, A = (a1 or a2) or (a3 or a4) can be written as
	  #   acl A any-of a1 a2
	  #   acl A any-of a3 a4
	  #
	  # This group ACL is fast if all evaluated ACLs in the group are fast
	  # and slow otherwise.

	acl aclname all-of acl1 acl2 ... 
	  # match all of the acls [fast or slow]
	  # The first mismatching ACL stops further ACL evaluation.
	  #
	  # ACLs from multiple all-of lines with the same name are ORed.
	  # For example, B = (b1 and b2) or (b3 and b4) can be written as
	  #   acl B all-of b1 b2
	  #   acl B all-of b3 b4
	  #
	  # This group ACL is fast if all evaluated ACLs in the group are fast
	  # and slow otherwise.

	Examples:
		acl macaddress arp 09:00:2b:23:45:67
		acl myexample dst_as 1241
		acl password proxy_auth REQUIRED
		acl fileupload req_mime_type -i ^multipart/form-data$
		acl javascript rep_mime_type -i ^application/x-javascript$

NOCOMMENT_START
#
# Recommended minimum configuration:
#

# Example rule allowing access from your local networks.
# Adapt to list your (internal) IP networks from where browsing
# should be allowed
acl localnet src 0.0.0.1-0.255.255.255	# RFC 1122 "this" network (LAN)
acl localnet src 10.0.0.0/8		# RFC 1918 local private network (LAN)
acl localnet src 100.64.0.0/10		# RFC 6598 shared address space (CGN)
acl localnet src 169.254.0.0/16 	# RFC 3927 link-local (directly plugged) machines
acl localnet src 172.16.0.0/12		# RFC 1918 local private network (LAN)
acl localnet src 192.168.0.0/16		# RFC 1918 local private network (LAN)
acl localnet src fc00::/7       	# RFC 4193 local private network range
acl localnet src fe80::/10      	# RFC 4291 link-local (directly plugged) machines

acl SSL_ports port 443
acl Safe_ports port 80		# http
acl Safe_ports port 21		# ftp
acl Safe_ports port 443		# https
acl Safe_ports port 70		# gopher
acl Safe_ports port 210		# wais
acl Safe_ports port 1025-65535	# unregistered ports
acl Safe_ports port 280		# http-mgmt
acl Safe_ports port 488		# gss-http
acl Safe_ports port 591		# filemaker
acl Safe_ports port 777		# multiling http
NOCOMMENT_END
DOC_END

NAME: proxy_protocol_access
TYPE: acl_access
LOC: Config.accessList.proxyProtocol
DEFAULT: none
DEFAULT_DOC: all TCP connections to ports with require-proxy-header will be denied
DOC_START
	Determine which client proxies can be trusted to provide correct
	information regarding real client IP address using PROXY protocol.

	Requests may pass through a chain of several other proxies
	before reaching us. The original source details may by sent in:
		* HTTP message Forwarded header, or
		* HTTP message X-Forwarded-For header, or
		* PROXY protocol connection header.

	This directive is solely for validating new PROXY protocol
	connections received from a port flagged with require-proxy-header.
	It is checked only once after TCP connection setup.

	A deny match results in TCP connection closure.

	An allow match is required for Squid to permit the corresponding
	TCP connection, before Squid even looks for HTTP request headers.
	If there is an allow match, Squid starts using PROXY header information
	to determine the source address of the connection for all future ACL
	checks, logging, etc.

	SECURITY CONSIDERATIONS:

		Any host from which we accept client IP details can place
		incorrect information in the relevant header, and Squid
		will use the incorrect information as if it were the
		source address of the request.  This may enable remote
		hosts to bypass any access control restrictions that are
		based on the client's source addresses.

	This clause only supports fast acl types.
	See http://wiki.squid-cache.org/SquidFaq/SquidAcl for details.
DOC_END

NAME: follow_x_forwarded_for
TYPE: acl_access
IFDEF: FOLLOW_X_FORWARDED_FOR
LOC: Config.accessList.followXFF
DEFAULT_IF_NONE: deny all
DEFAULT_DOC: X-Forwarded-For header will be ignored.
DOC_START
	Determine which client proxies can be trusted to provide correct
	information regarding real client IP address.

	Requests may pass through a chain of several other proxies
	before reaching us. The original source details may by sent in:
		* HTTP message Forwarded header, or
		* HTTP message X-Forwarded-For header, or
		* PROXY protocol connection header.

	PROXY protocol connections are controlled by the proxy_protocol_access
	directive which is checked before this.

	If a request reaches us from a source that is allowed by this
	directive, then we trust the information it provides regarding
	the IP of the client it received from (if any).

	For the purpose of ACLs used in this directive the src ACL type always
	matches the address we are testing and srcdomain matches its rDNS.

	On each HTTP request Squid checks for X-Forwarded-For header fields.
	If found the header values are iterated in reverse order and an allow
	match is required for Squid to continue on to the next value.
	The verification ends when a value receives a deny match, cannot be
	tested, or there are no more values to test.
	NOTE: Squid does not yet follow the Forwarded HTTP header.

	The end result of this process is an IP address that we will
	refer to as the indirect client address.  This address may
	be treated as the client address for access control, ICAP, delay
	pools and logging, depending on the acl_uses_indirect_client,
	icap_uses_indirect_client, delay_pool_uses_indirect_client, 
	log_uses_indirect_client and tproxy_uses_indirect_client options.

	This clause only supports fast acl types.
	See http://wiki.squid-cache.org/SquidFaq/SquidAcl for details.

	SECURITY CONSIDERATIONS:

		Any host from which we accept client IP details can place
		incorrect information in the relevant header, and Squid
		will use the incorrect information as if it were the
		source address of the request.  This may enable remote
		hosts to bypass any access control restrictions that are
		based on the client's source addresses.

	For example:

		acl localhost src 127.0.0.1
		acl my_other_proxy srcdomain .proxy.example.com
		follow_x_forwarded_for allow localhost
		follow_x_forwarded_for allow my_other_proxy
DOC_END

NAME: acl_uses_indirect_client
COMMENT: on|off
TYPE: onoff
IFDEF: FOLLOW_X_FORWARDED_FOR
DEFAULT: on
LOC: Config.onoff.acl_uses_indirect_client
DOC_START
	Controls whether the indirect client address
	(see follow_x_forwarded_for) is used instead of the
	direct client address in acl matching.

	NOTE: maxconn ACL considers direct TCP links and indirect
	      clients will always have zero. So no match.
DOC_END

NAME: delay_pool_uses_indirect_client
COMMENT: on|off
TYPE: onoff
IFDEF: FOLLOW_X_FORWARDED_FOR&&USE_DELAY_POOLS
DEFAULT: on
LOC: Config.onoff.delay_pool_uses_indirect_client
DOC_START
	Controls whether the indirect client address
	(see follow_x_forwarded_for) is used instead of the
	direct client address in delay pools.
DOC_END

NAME: log_uses_indirect_client
COMMENT: on|off
TYPE: onoff
IFDEF: FOLLOW_X_FORWARDED_FOR
DEFAULT: on
LOC: Config.onoff.log_uses_indirect_client
DOC_START
	Controls whether the indirect client address
	(see follow_x_forwarded_for) is used instead of the
	direct client address in the access log.
DOC_END

NAME: tproxy_uses_indirect_client
COMMENT: on|off
TYPE: onoff
IFDEF: FOLLOW_X_FORWARDED_FOR&&LINUX_NETFILTER
DEFAULT: off
LOC: Config.onoff.tproxy_uses_indirect_client
DOC_START
	Controls whether the indirect client address
	(see follow_x_forwarded_for) is used instead of the
	direct client address when spoofing the outgoing client.

	This has no effect on requests arriving in non-tproxy
	mode ports.

	SECURITY WARNING: Usage of this option is dangerous
	and should not be used trivially. Correct configuration
	of follow_x_forwarded_for with a limited set of trusted
	sources is required to prevent abuse of your proxy.
DOC_END

NAME: spoof_client_ip
TYPE: acl_access
LOC: Config.accessList.spoof_client_ip
DEFAULT: none
DEFAULT_DOC: Allow spoofing on all TPROXY traffic.
DOC_START
	Control client IP address spoofing of TPROXY traffic based on
	defined access lists.

	spoof_client_ip allow|deny [!]aclname ...

	If there are no "spoof_client_ip" lines present, the default
	is to "allow" spoofing of any suitable request.

	Note that the cache_peer "no-tproxy" option overrides this ACL.

	This clause supports fast acl types.
	See http://wiki.squid-cache.org/SquidFaq/SquidAcl for details.
DOC_END

NAME: http_access
TYPE: acl_access
LOC: Config.accessList.http
DEFAULT_IF_NONE: deny all
DEFAULT_DOC: Deny, unless rules exist in squid.conf.
DOC_START
	Allowing or Denying access based on defined access lists

	To allow or deny a message received on an HTTP, HTTPS, or FTP port:
	http_access allow|deny [!]aclname ...

	NOTE on default values:

	If there are no "access" lines present, the default is to deny
	the request.

	If none of the "access" lines cause a match, the default is the
	opposite of the last line in the list.  If the last line was
	deny, the default is allow.  Conversely, if the last line
	is allow, the default will be deny.  For these reasons, it is a
	good idea to have an "deny all" entry at the end of your access
	lists to avoid potential confusion.

	This clause supports both fast and slow acl types.
	See http://wiki.squid-cache.org/SquidFaq/SquidAcl for details.

NOCOMMENT_START

#
# Recommended minimum Access Permission configuration:
#
# Deny requests to certain unsafe ports
http_access deny !Safe_ports

# Deny CONNECT to other than secure SSL ports
http_access deny CONNECT !SSL_ports

# Only allow cachemgr access from localhost
http_access allow localhost manager
http_access deny manager

# We strongly recommend the following be uncommented to protect innocent
# web applications running on the proxy server who think the only
# one who can access services on "localhost" is a local user
#http_access deny to_localhost

#
# INSERT YOUR OWN RULE(S) HERE TO ALLOW ACCESS FROM YOUR CLIENTS
#

# Example rule allowing access from your local networks.
# Adapt localnet in the ACL section to list your (internal) IP networks
# from where browsing should be allowed
http_access allow localnet
http_access allow localhost

# And finally deny all other access to this proxy
http_access deny all
NOCOMMENT_END
DOC_END

NAME: adapted_http_access http_access2
TYPE: acl_access
LOC: Config.accessList.adapted_http
DEFAULT: none
DEFAULT_DOC: Allow, unless rules exist in squid.conf.
DOC_START
	Allowing or Denying access based on defined access lists

	Essentially identical to http_access, but runs after redirectors
	and ICAP/eCAP adaptation. Allowing access control based on their
	output.

	If not set then only http_access is used.
DOC_END

NAME: http_reply_access
TYPE: acl_access
LOC: Config.accessList.reply
DEFAULT: none
DEFAULT_DOC: Allow, unless rules exist in squid.conf.
DOC_START
	Allow replies to client requests. This is complementary to http_access.

	http_reply_access allow|deny [!] aclname ...

	NOTE: if there are no access lines present, the default is to allow
	all replies.

	If none of the access lines cause a match the opposite of the
	last line will apply. Thus it is good practice to end the rules
	with an "allow all" or "deny all" entry.

	This clause supports both fast and slow acl types.
	See http://wiki.squid-cache.org/SquidFaq/SquidAcl for details.
DOC_END

NAME: icp_access
TYPE: acl_access
LOC: Config.accessList.icp
DEFAULT: none
DEFAULT_DOC: Deny, unless rules exist in squid.conf.
DOC_START
	Allowing or Denying access to the ICP port based on defined
	access lists

	icp_access  allow|deny [!]aclname ...

	NOTE: The default if no icp_access lines are present is to
	deny all traffic. This default may cause problems with peers
	using ICP.

	This clause only supports fast acl types.
	See http://wiki.squid-cache.org/SquidFaq/SquidAcl for details.

# Allow ICP queries from local networks only
#icp_access allow localnet
#icp_access deny all
DOC_END

NAME: htcp_access
IFDEF: USE_HTCP
TYPE: acl_access
LOC: Config.accessList.htcp
DEFAULT: none
DEFAULT_DOC: Deny, unless rules exist in squid.conf.
DOC_START
	Allowing or Denying access to the HTCP port based on defined
	access lists

	htcp_access  allow|deny [!]aclname ...

	See also htcp_clr_access for details on access control for
	cache purge (CLR) HTCP messages.

	NOTE: The default if no htcp_access lines are present is to
	deny all traffic. This default may cause problems with peers
	using the htcp option.

	This clause only supports fast acl types.
	See http://wiki.squid-cache.org/SquidFaq/SquidAcl for details.

# Allow HTCP queries from local networks only
#htcp_access allow localnet
#htcp_access deny all
DOC_END

NAME: htcp_clr_access
IFDEF: USE_HTCP
TYPE: acl_access
LOC: Config.accessList.htcp_clr
DEFAULT: none
DEFAULT_DOC: Deny, unless rules exist in squid.conf.
DOC_START
	Allowing or Denying access to purge content using HTCP based
	on defined access lists.
	See htcp_access for details on general HTCP access control.

	htcp_clr_access  allow|deny [!]aclname ...

	This clause only supports fast acl types.
	See http://wiki.squid-cache.org/SquidFaq/SquidAcl for details.

# Allow HTCP CLR requests from trusted peers
acl htcp_clr_peer src 192.0.2.2 2001:DB8::2
htcp_clr_access allow htcp_clr_peer
htcp_clr_access deny all
DOC_END

NAME: miss_access
TYPE: acl_access
LOC: Config.accessList.miss
DEFAULT: none
DEFAULT_DOC: Allow, unless rules exist in squid.conf.
DOC_START
	Determines whether network access is permitted when satisfying a request.

	For example;
	    to force your neighbors to use you as a sibling instead of
	    a parent.

		acl localclients src 192.0.2.0/24 2001:DB8::a:0/64
		miss_access deny  !localclients
		miss_access allow all

	This means only your local clients are allowed to fetch relayed/MISS
	replies from the network and all other clients can only fetch cached
	objects (HITs).

	The default for this setting allows all clients who passed the
	http_access rules to relay via this proxy.

	This clause only supports fast acl types.
	See http://wiki.squid-cache.org/SquidFaq/SquidAcl for details.
DOC_END

NAME: ident_lookup_access
TYPE: acl_access
IFDEF: USE_IDENT
DEFAULT: none
DEFAULT_DOC: Unless rules exist in squid.conf, IDENT is not fetched.
LOC: Ident::TheConfig.identLookup
DOC_START
	A list of ACL elements which, if matched, cause an ident
	(RFC 931) lookup to be performed for this request.  For
	example, you might choose to always perform ident lookups
	for your main multi-user Unix boxes, but not for your Macs
	and PCs.  By default, ident lookups are not performed for
	any requests.

	To enable ident lookups for specific client addresses, you
	can follow this example:

	acl ident_aware_hosts src 198.168.1.0/24
	ident_lookup_access allow ident_aware_hosts
	ident_lookup_access deny all

	Only src type ACL checks are fully supported.  A srcdomain
	ACL might work at times, but it will not always provide
	the correct result.

	This clause only supports fast acl types.
	See http://wiki.squid-cache.org/SquidFaq/SquidAcl for details.
DOC_END

NAME: reply_body_max_size
COMMENT: size [acl acl...]
TYPE: acl_b_size_t
DEFAULT: none
DEFAULT_DOC: No limit is applied.
LOC: Config.ReplyBodySize
DOC_START
	This option specifies the maximum size of a reply body. It can be
	used to prevent users from downloading very large files, such as
	MP3's and movies. When the reply headers are received, the
	reply_body_max_size lines are processed, and the first line where
	all (if any) listed ACLs are true is used as the maximum body size
	for this reply.

	This size is checked twice. First when we get the reply headers,
	we check the content-length value.  If the content length value exists
	and is larger than the allowed size, the request is denied and the
	user receives an error message that says "the request or reply
	is too large." If there is no content-length, and the reply
	size exceeds this limit, the client's connection is just closed
	and they will receive a partial reply.

	WARNING: downstream caches probably can not detect a partial reply
	if there is no content-length header, so they will cache
	partial responses and give them out as hits.  You should NOT
	use this option if you have downstream caches.

	WARNING: A maximum size smaller than the size of squid's error messages
	will cause an infinite loop and crash squid. Ensure that the smallest
	non-zero value you use is greater that the maximum header size plus
	the size of your largest error page.

	If you set this parameter none (the default), there will be
	no limit imposed.

	Configuration Format is:
		reply_body_max_size SIZE UNITS [acl ...]
	ie.
		reply_body_max_size 10 MB

DOC_END

NAME: on_unsupported_protocol
TYPE: on_unsupported_protocol
LOC: Config.accessList.on_unsupported_protocol
DEFAULT: none
DEFAULT_DOC: Respond with an error message to unidentifiable traffic
DOC_START
	Determines Squid behavior when encountering strange requests at the
	beginning of an accepted TCP connection or the beginning of a bumped
	CONNECT tunnel. Controlling Squid reaction to unexpected traffic is
	especially useful in interception environments where Squid is likely
	to see connections for unsupported protocols that Squid should either
	terminate or tunnel at TCP level.
 
		on_unsupported_protocol <action> [!]acl ...
 
	The first matching action wins. Only fast ACLs are supported.

	Supported actions are:
 
	tunnel: Establish a TCP connection with the intended server and
		blindly shovel TCP packets between the client and server.

	respond: Respond with an error message, using the transfer protocol
		for the Squid port that received the request (e.g., HTTP
		for connections intercepted at the http_port). This is the
		default.

	Squid expects the following traffic patterns:

	  http_port: a plain HTTP request
	  https_port: SSL/TLS handshake followed by an [encrypted] HTTP request
	  ftp_port: a plain FTP command (no on_unsupported_protocol support yet!)
	  CONNECT tunnel on http_port: same as https_port
	  CONNECT tunnel on https_port: same as https_port

	Currently, this directive has effect on intercepted connections and
	bumped tunnels only. Other cases are not supported because Squid
	cannot know the intended destination of other traffic.

	For example:
	  # define what Squid errors indicate receiving non-HTTP traffic:
	  acl foreignProtocol squid_error ERR_PROTOCOL_UNKNOWN ERR_TOO_BIG
	  # define what Squid errors indicate receiving nothing:
	  acl serverTalksFirstProtocol squid_error ERR_REQUEST_START_TIMEOUT
	  # tunnel everything that does not look like HTTP:
          on_unsupported_protocol tunnel foreignProtocol
	  # tunnel if we think the client waits for the server to talk first:
	  on_unsupported_protocol tunnel serverTalksFirstProtocol
	  # in all other error cases, just send an HTTP "error page" response:
	  on_unsupported_protocol respond all

	See also: squid_error ACL
DOC_END

NAME: auth_schemes
TYPE: AuthSchemes
IFDEF: USE_AUTH
LOC: Auth::TheConfig.schemeAccess
DEFAULT: none
DEFAULT_DOC: use all auth_param schemes in their configuration order
DOC_START
	Use this directive to customize authentication schemes presence and
	order in Squid's Unauthorized and Authentication Required responses.

		auth_schemes scheme1,scheme2,... [!]aclname ...

	where schemeN is the name of one of the authentication schemes
	configured using auth_param directives. At least one scheme name is
	required. Multiple scheme names are separated by commas. Either
	avoid whitespace or quote the entire schemes list.

	A special "ALL" scheme name expands to all auth_param-configured
	schemes in their configuration order. This directive cannot be used
	to configure Squid to offer no authentication schemes at all.

	The first matching auth_schemes rule determines the schemes order
	for the current Authentication Required transaction. Note that the
	future response is not yet available during auth_schemes evaluation.

	If this directive is not used or none of its rules match, then Squid
	responds with all configured authentication schemes in the order of
	auth_param directives in the configuration file.

	This directive does not determine when authentication is used or
	how each authentication scheme authenticates clients.

	The following example sends basic and negotiate authentication
	schemes, in that order, when requesting authentication of HTTP
	requests matching the isIE ACL (not shown) while sending all
	auth_param schemes in their configuration order to other clients:

		auth_schemes basic,negotiate isIE
		auth_schemes ALL all # explicit default

	This directive supports fast ACLs only.

	See also: auth_param.
DOC_END

COMMENT_START
 NETWORK OPTIONS
 -----------------------------------------------------------------------------
COMMENT_END

NAME: http_port ascii_port
TYPE: PortCfg
DEFAULT: none
LOC: HttpPortList
DOC_START
	Usage:	port [mode] [options]
		hostname:port [mode] [options]
		1.2.3.4:port [mode] [options]

	The socket addresses where Squid will listen for HTTP client
	requests.  You may specify multiple socket addresses.
	There are three forms: port alone, hostname with port, and
	IP address with port.  If you specify a hostname or IP
	address, Squid binds the socket to that specific
	address. Most likely, you do not need to bind to a specific
	address, so you can use the port number alone.

	If you are running Squid in accelerator mode, you
	probably want to listen on port 80 also, or instead.

	The -a command line option may be used to specify additional
	port(s) where Squid listens for proxy request. Such ports will
	be plain proxy ports with no options.

	You may specify multiple socket addresses on multiple lines.

	Modes:

	   intercept	Support for IP-Layer NAT interception delivering
			traffic to this Squid port.
			NP: disables authentication on the port.

	   tproxy	Support Linux TPROXY (or BSD divert-to) with spoofing
			of outgoing connections using the client IP address.
			NP: disables authentication on the port.

	   accel	Accelerator / reverse proxy mode

	   ssl-bump	For each CONNECT request allowed by ssl_bump ACLs,
			establish secure connection with the client and with
			the server, decrypt HTTPS messages as they pass through
			Squid, and treat them as unencrypted HTTP messages,
			becoming the man-in-the-middle.

			The ssl_bump option is required to fully enable
			bumping of CONNECT requests.

	Omitting the mode flag causes default forward proxy mode to be used.


	Accelerator Mode Options:

	   defaultsite=domainname
			What to use for the Host: header if it is not present
			in a request. Determines what site (not origin server)
			accelerators should consider the default.

	   no-vhost	Disable using HTTP/1.1 Host header for virtual domain support.

	   protocol=	Protocol to reconstruct accelerated and intercepted
			requests with. Defaults to HTTP/1.1 for http_port and
			HTTPS/1.1 for https_port.
			When an unsupported value is configured Squid will
			produce a FATAL error.
			Values: HTTP or HTTP/1.1, HTTPS or HTTPS/1.1

	   vport	Virtual host port support. Using the http_port number
			instead of the port passed on Host: headers.

	   vport=NN	Virtual host port support. Using the specified port
			number instead of the port passed on Host: headers.

	   act-as-origin
			Act as if this Squid is the origin server.
			This currently means generate new Date: and Expires:
			headers on HIT instead of adding Age:.

	   ignore-cc	Ignore request Cache-Control headers.

			WARNING: This option violates HTTP specifications if
			used in non-accelerator setups.

	   allow-direct	Allow direct forwarding in accelerator mode. Normally
			accelerated requests are denied direct forwarding as if
			never_direct was used.

			WARNING: this option opens accelerator mode to security
			vulnerabilities usually only affecting in interception
			mode. Make sure to protect forwarding with suitable
			http_access rules when using this.


	SSL Bump Mode Options:
	    In addition to these options ssl-bump requires TLS/SSL options.

	   generate-host-certificates[=<on|off>]
			Dynamically create SSL server certificates for the
			destination hosts of bumped CONNECT requests.When 
			enabled, the cert and key options are used to sign
			generated certificates. Otherwise generated
			certificate will be selfsigned.
			If there is a CA certificate lifetime of the generated 
			certificate equals lifetime of the CA certificate. If
			generated certificate is selfsigned lifetime is three 
			years.
			This option is enabled by default when ssl-bump is used.
			See the ssl-bump option above for more information.
			
	   dynamic_cert_mem_cache_size=SIZE
			Approximate total RAM size spent on cached generated
			certificates. If set to zero, caching is disabled. The
			default value is 4MB.

	TLS / SSL Options:

	   tls-cert=	Path to file containing an X.509 certificate (PEM format)
			to be used in the TLS handshake ServerHello.

			If this certificate is constrained by KeyUsage TLS
			feature it must allow HTTP server usage, along with
			any additional restrictions imposed by your choice
			of options= settings.

			When OpenSSL is used this file may also contain a
			chain of intermediate CA certificates to send in the
			TLS handshake.

			When GnuTLS is used this option (and any paired
			tls-key= option) may be repeated to load multiple
			certificates for different domains.

			Also, when generate-host-certificates=on is configured
			the first tls-cert= option must be a CA certificate
			capable of signing the automatically generated
			certificates.

	   tls-key=	Path to a file containing private key file (PEM format)
			for the previous tls-cert= option.

			If tls-key= is not specified tls-cert= is assumed to
			reference a PEM file containing both the certificate
			and private key.

	   cipher=	Colon separated list of supported ciphers.
			NOTE: some ciphers such as EDH ciphers depend on
			      additional settings. If those settings are
			      omitted the ciphers may be silently ignored
			      by the OpenSSL library.

	   options=	Various SSL implementation options. The most important
			being:

			    NO_SSLv3    Disallow the use of SSLv3

			    NO_TLSv1    Disallow the use of TLSv1.0

			    NO_TLSv1_1  Disallow the use of TLSv1.1

			    NO_TLSv1_2  Disallow the use of TLSv1.2

			    SINGLE_DH_USE
				      Always create a new key when using
				      temporary/ephemeral DH key exchanges

			    SINGLE_ECDH_USE
				      Enable ephemeral ECDH key exchange.
				      The adopted curve should be specified
				      using the tls-dh option.

			    NO_TICKET
				      Disable use of RFC5077 session tickets.
				      Some servers may have problems
				      understanding the TLS extension due
				      to ambiguous specification in RFC4507.

			    ALL       Enable various bug workarounds
				      suggested as "harmless" by OpenSSL
				      Be warned that this reduces SSL/TLS
				      strength to some attacks.

			See the OpenSSL SSL_CTX_set_options documentation for a
			more complete list.

	   clientca=	File containing the list of CAs to use when
			requesting a client certificate.

	   tls-cafile=	PEM file containing CA certificates to use when verifying
			client certificates. If not configured clientca will be
			used. May be repeated to load multiple files.

	   capath=	Directory containing additional CA certificates
			and CRL lists to use when verifying client certificates.
			Requires OpenSSL or LibreSSL.

	   crlfile=	File of additional CRL lists to use when verifying
			the client certificate, in addition to CRLs stored in
			the capath. Implies VERIFY_CRL flag below.

	   tls-dh=[curve:]file
			File containing DH parameters for temporary/ephemeral DH key
			exchanges, optionally prefixed by a curve for ephemeral ECDH
			key exchanges.
			See OpenSSL documentation for details on how to create the
			DH parameter file. Supported curves for ECDH can be listed
			using the "openssl ecparam -list_curves" command.
			WARNING: EDH and EECDH ciphers will be silently disabled if
				 this option is not set.

	   sslflags=	Various flags modifying the use of SSL:
			    DELAYED_AUTH
				Don't request client certificates
				immediately, but wait until acl processing
				requires a certificate (not yet implemented).
			    NO_SESSION_REUSE
				Don't allow for session reuse. Each connection
				will result in a new SSL session.
			    VERIFY_CRL
				Verify CRL lists when accepting client
				certificates.
			    VERIFY_CRL_ALL
				Verify CRL lists for all certificates in the
				client certificate chain.

	   tls-default-ca[=off]
			Whether to use the system Trusted CAs. Default is OFF.

	   tls-no-npn	Do not use the TLS NPN extension to advertise HTTP/1.1.

	   sslcontext=	SSL session ID context identifier.

	Other Options:

	   connection-auth[=on|off]
	                use connection-auth=off to tell Squid to prevent 
	                forwarding Microsoft connection oriented authentication
			(NTLM, Negotiate and Kerberos)

	   disable-pmtu-discovery=
			Control Path-MTU discovery usage:
			    off		lets OS decide on what to do (default).
			    transparent	disable PMTU discovery when transparent
					support is enabled.
			    always	disable always PMTU discovery.

			In many setups of transparently intercepting proxies
			Path-MTU discovery can not work on traffic towards the
			clients. This is the case when the intercepting device
			does not fully track connections and fails to forward
			ICMP must fragment messages to the cache server. If you
			have such setup and experience that certain clients
			sporadically hang or never complete requests set
			disable-pmtu-discovery option to 'transparent'.

	   name=	Specifies a internal name for the port. Defaults to
			the port specification (port or addr:port)

	   tcpkeepalive[=idle,interval,timeout]
			Enable TCP keepalive probes of idle connections.
			In seconds; idle is the initial time before TCP starts
			probing the connection, interval how often to probe, and
			timeout the time before giving up.

	   require-proxy-header
			Require PROXY protocol version 1 or 2 connections.
			The proxy_protocol_access is required to whitelist
			downstream proxies which can be trusted.

	If you run Squid on a dual-homed machine with an internal
	and an external interface we recommend you to specify the
	internal address:port in http_port. This way Squid will only be
	visible on the internal address.

NOCOMMENT_START

# Squid normally listens to port 3128
http_port @DEFAULT_HTTP_PORT@
NOCOMMENT_END
DOC_END

NAME: https_port
IFDEF: USE_GNUTLS||USE_OPENSSL
TYPE: PortCfg
DEFAULT: none
LOC: HttpPortList
DOC_START
	Usage:  [ip:]port [mode] tls-cert=certificate.pem [options]

	The socket address where Squid will listen for client requests made
	over TLS or SSL connections. Commonly referred to as HTTPS.

	This is most useful for situations where you are running squid in
	accelerator mode and you want to do the TLS work at the accelerator
	level.

	You may specify multiple socket addresses on multiple lines,
	each with their own certificate and/or options.

	The tls-cert= option is mandatory on HTTPS ports.

	See http_port for a list of modes and options.
DOC_END

NAME: ftp_port
TYPE: PortCfg
DEFAULT: none
LOC: FtpPortList
DOC_START
	Enables Native FTP proxy by specifying the socket address where Squid
	listens for FTP client requests. See http_port directive for various
	ways to specify the listening address and mode.

	Usage: ftp_port address [mode] [options]

	WARNING: This is a new, experimental, complex feature that has seen
	limited production exposure. Some Squid modules (e.g., caching) do not
	currently work with native FTP proxying, and many features have not
	even been tested for compatibility. Test well before deploying!

	Native FTP proxying differs substantially from proxying HTTP requests
	with ftp:// URIs because Squid works as an FTP server and receives
	actual FTP commands (rather than HTTP requests with FTP URLs).

	Native FTP commands accepted at ftp_port are internally converted or
	wrapped into HTTP-like messages. The same happens to Native FTP
	responses received from FTP origin servers. Those HTTP-like messages
	are shoveled through regular access control and adaptation layers
	between the FTP client and the FTP origin server. This allows Squid to
	examine, adapt, block, and log FTP exchanges. Squid reuses most HTTP
	mechanisms when shoveling wrapped FTP messages. For example,
	http_access and adaptation_access directives are used.

	Modes:

	   intercept	Same as http_port intercept. The FTP origin address is
			determined based on the intended destination of the
			intercepted connection.

	   tproxy	Support Linux TPROXY for spoofing outgoing
			connections using the client IP address.
			NP: disables authentication and maybe IPv6 on the port.

	By default (i.e., without an explicit mode option), Squid extracts the
	FTP origin address from the login@origin parameter of the FTP USER
	command. Many popular FTP clients support such native FTP proxying.

	Options:

	   name=token	Specifies an internal name for the port. Defaults to
			the port address. Usable with myportname ACL.

	   ftp-track-dirs
			Enables tracking of FTP directories by injecting extra
			PWD commands and adjusting Request-URI (in wrapping
			HTTP requests) to reflect the current FTP server
			directory. Tracking is disabled by default.

	   protocol=FTP	Protocol to reconstruct accelerated and intercepted
			requests with. Defaults to FTP. No other accepted
			values have been tested with. An unsupported value
			results in a FATAL error. Accepted values are FTP,
			HTTP (or HTTP/1.1), and HTTPS (or HTTPS/1.1).

	Other http_port modes and options that are not specific to HTTP and
	HTTPS may also work.
DOC_END

NAME: tcp_outgoing_tos tcp_outgoing_ds tcp_outgoing_dscp
TYPE: acl_tos
DEFAULT: none
LOC: Ip::Qos::TheConfig.tosToServer
DOC_START
	Allows you to select a TOS/Diffserv value for packets outgoing
	on the server side, based on an ACL.

	tcp_outgoing_tos ds-field [!]aclname ...

	Example where normal_service_net uses the TOS value 0x00
	and good_service_net uses 0x20

	acl normal_service_net src 10.0.0.0/24
	acl good_service_net src 10.0.1.0/24
	tcp_outgoing_tos 0x00 normal_service_net
	tcp_outgoing_tos 0x20 good_service_net

	TOS/DSCP values really only have local significance - so you should
	know what you're specifying. For more information, see RFC2474,
	RFC2475, and RFC3260.

	The TOS/DSCP byte must be exactly that - a octet value  0 - 255, or
	"default" to use whatever default your host has.
	Note that only multiples of 4 are usable as the two rightmost bits have
	been redefined for use by ECN (RFC 3168 section 23.1).
	The squid parser will enforce this by masking away the ECN bits.

	Processing proceeds in the order specified, and stops at first fully
	matching line.

	Only fast ACLs are supported.
DOC_END

NAME: clientside_tos
TYPE: acl_tos
DEFAULT: none
LOC: Ip::Qos::TheConfig.tosToClient
DOC_START
	Allows you to select a TOS/DSCP value for packets being transmitted
	on the client-side, based on an ACL.

	clientside_tos ds-field [!]aclname ...

	Example where normal_service_net uses the TOS value 0x00
	and good_service_net uses 0x20

	acl normal_service_net src 10.0.0.0/24
	acl good_service_net src 10.0.1.0/24
	clientside_tos 0x00 normal_service_net
	clientside_tos 0x20 good_service_net

	Note: This feature is incompatible with qos_flows. Any TOS values set here
	will be overwritten by TOS values in qos_flows.

	The TOS/DSCP byte must be exactly that - a octet value  0 - 255, or
	"default" to use whatever default your host has.
	Note that only multiples of 4 are usable as the two rightmost bits have
	been redefined for use by ECN (RFC 3168 section 23.1).
	The squid parser will enforce this by masking away the ECN bits.

	This clause only supports fast acl types.
	See http://wiki.squid-cache.org/SquidFaq/SquidAcl for details.
DOC_END

NAME: tcp_outgoing_mark
TYPE: acl_nfmark
IFDEF: SO_MARK&&USE_LIBCAP
DEFAULT: none
LOC: Ip::Qos::TheConfig.nfmarkToServer
DOC_START
	Allows you to apply a Netfilter mark value to outgoing packets
	on the server side, based on an ACL.

	tcp_outgoing_mark mark-value [!]aclname ...

	Example where normal_service_net uses the mark value 0x00
	and good_service_net uses 0x20

	acl normal_service_net src 10.0.0.0/24
	acl good_service_net src 10.0.1.0/24
	tcp_outgoing_mark 0x00 normal_service_net
	tcp_outgoing_mark 0x20 good_service_net

	Only fast ACLs are supported.
DOC_END

NAME: mark_client_packet clientside_mark
TYPE: acl_nfmark
IFDEF: SO_MARK&&USE_LIBCAP
DEFAULT: none
LOC: Ip::Qos::TheConfig.nfmarkToClient
DOC_START
	Allows you to apply a Netfilter MARK value to packets being transmitted
	on the client-side, based on an ACL.

	mark_client_packet mark-value [!]aclname ...

	Example where normal_service_net uses the MARK value 0x00
	and good_service_net uses 0x20

	acl normal_service_net src 10.0.0.0/24
	acl good_service_net src 10.0.1.0/24
	mark_client_packet 0x00 normal_service_net
	mark_client_packet 0x20 good_service_net

	Note: This feature is incompatible with qos_flows. Any mark values set here
	will be overwritten by mark values in qos_flows.

	This clause only supports fast acl types.
	See http://wiki.squid-cache.org/SquidFaq/SquidAcl for details.
DOC_END

NAME: mark_client_connection
TYPE: acl_nfmark
IFDEF: SO_MARK&&USE_LIBCAP
DEFAULT: none
LOC: Ip::Qos::TheConfig.nfConnmarkToClient
DOC_START
	Allows you to apply a Netfilter CONNMARK value to a connection
	on the client-side, based on an ACL.

	mark_client_connection mark-value[/mask] [!]aclname ...

	The mark-value and mask are unsigned integers (hex, octal, or decimal).
	The mask may be used to preserve marking previously set by other agents
	(e.g., iptables).

	A matching rule replaces the CONNMARK value. If a mask is also
	specified, then the masked bits of the original value are zeroed, and
	the configured mark-value is ORed with that adjusted value.
	For example, applying a mark-value 0xAB/0xF to 0x5F CONNMARK, results
	in a 0xFB marking (rather than a 0xAB or 0x5B).

	This directive semantics is similar to iptables --set-mark rather than
	--set-xmark functionality.

	The directive does not interfere with qos_flows (which uses packet MARKs,
	not CONNMARKs).

	Example where squid marks intercepted FTP connections:

	acl proto_ftp proto FTP
	mark_client_connection 0x200/0xff00 proto_ftp

	This clause only supports fast acl types.
	See http://wiki.squid-cache.org/SquidFaq/SquidAcl for details.
DOC_END

NAME: qos_flows
TYPE: QosConfig
IFDEF: USE_QOS_TOS
DEFAULT: none
LOC: Ip::Qos::TheConfig
DOC_START
	Allows you to select a TOS/DSCP value to mark outgoing
	connections to the client, based on where the reply was sourced.
	For platforms using netfilter, allows you to set a netfilter mark
	value instead of, or in addition to, a TOS value.

	By default this functionality is disabled. To enable it with the default
	settings simply use "qos_flows mark" or "qos_flows tos". Default
	settings will result in the netfilter mark or TOS value being copied
	from the upstream connection to the client. Note that it is the connection
	CONNMARK value not the packet MARK value that is copied.

	It is not currently possible to copy the mark or TOS value from the
	client to the upstream connection request.

	TOS values really only have local significance - so you should
	know what you're specifying. For more information, see RFC2474,
	RFC2475, and RFC3260.

	The TOS/DSCP byte must be exactly that - a octet value  0 - 255.
	Note that only multiples of 4 are usable as the two rightmost bits have
	been redefined for use by ECN (RFC 3168 section 23.1).
	The squid parser will enforce this by masking away the ECN bits.

	Mark values can be any unsigned 32-bit integer value.

	This setting is configured by setting the following values:

	tos|mark                Whether to set TOS or netfilter mark values

	local-hit=0xFF		Value to mark local cache hits.

	sibling-hit=0xFF	Value to mark hits from sibling peers.

	parent-hit=0xFF		Value to mark hits from parent peers.

	miss=0xFF[/mask]	Value to mark cache misses. Takes precedence
				over the preserve-miss feature (see below), unless
				mask is specified, in which case only the bits
				specified in the mask are written.

	The TOS variant of the following features are only possible on Linux
	and require your kernel to be patched with the TOS preserving ZPH
	patch, available from http://zph.bratcheda.org
	No patch is needed to preserve the netfilter mark, which will work
	with all variants of netfilter.

	disable-preserve-miss
		This option disables the preservation of the TOS or netfilter
		mark. By default, the existing TOS or netfilter mark value of
		the response coming from the remote server will be retained
		and masked with miss-mark.
		NOTE: in the case of a netfilter mark, the mark must be set on
		the connection (using the CONNMARK target) not on the packet
		(MARK target).

	miss-mask=0xFF
		Allows you to mask certain bits in the TOS or mark value
		received from the remote server, before copying the value to
		the TOS sent towards clients.
		Default for tos: 0xFF (TOS from server is not changed).
		Default for mark: 0xFFFFFFFF (mark from server is not changed).

	All of these features require the --enable-zph-qos compilation flag
	(enabled by default). Netfilter marking also requires the
	libnetfilter_conntrack libraries (--with-netfilter-conntrack) and
	libcap 2.09+ (--with-libcap).

DOC_END

NAME: tcp_outgoing_address
TYPE: acl_address
DEFAULT: none
DEFAULT_DOC: Address selection is performed by the operating system.
LOC: Config.accessList.outgoing_address
DOC_START
	Allows you to map requests to different outgoing IP addresses
	based on the username or source address of the user making
	the request.

	tcp_outgoing_address ipaddr [[!]aclname] ...

	For example;
		Forwarding clients with dedicated IPs for certain subnets.

	  acl normal_service_net src 10.0.0.0/24
	  acl good_service_net src 10.0.2.0/24

	  tcp_outgoing_address 2001:db8::c001 good_service_net
	  tcp_outgoing_address 10.1.0.2 good_service_net

	  tcp_outgoing_address 2001:db8::beef normal_service_net
	  tcp_outgoing_address 10.1.0.1 normal_service_net

	  tcp_outgoing_address 2001:db8::1
	  tcp_outgoing_address 10.1.0.3

	Processing proceeds in the order specified, and stops at first fully
	matching line.

	Squid will add an implicit IP version test to each line.
	Requests going to IPv4 websites will use the outgoing 10.1.0.* addresses.
	Requests going to IPv6 websites will use the outgoing 2001:db8:* addresses.


	NOTE: The use of this directive using client dependent ACLs is
	incompatible with the use of server side persistent connections. To
	ensure correct results it is best to set server_persistent_connections
	to off when using this directive in such configurations.

	NOTE: The use of this directive to set a local IP on outgoing TCP links
	is incompatible with using TPROXY to set client IP out outbound TCP links.
	When needing to contact peers use the no-tproxy cache_peer option and the
	client_dst_passthru directive re-enable normal forwarding such as this.

	This clause only supports fast acl types.
	See http://wiki.squid-cache.org/SquidFaq/SquidAcl for details.
DOC_END

NAME: host_verify_strict
TYPE: onoff
DEFAULT: off
LOC: Config.onoff.hostStrictVerify
DOC_START
	Regardless of this option setting, when dealing with intercepted
	traffic, Squid always verifies that the destination IP address matches
	the Host header domain or IP (called 'authority form URL').
	
	This enforcement is performed to satisfy a MUST-level requirement in
	RFC 2616 section 14.23: "The Host field value MUST represent the naming
	authority of the origin server or gateway given by the original URL".
	
	When set to ON:
		Squid always responds with an HTTP 409 (Conflict) error
		page and logs a security warning if there is no match.
	
		Squid verifies that the destination IP address matches
		the Host header for forward-proxy and reverse-proxy traffic
		as well. For those traffic types, Squid also enables the
		following checks, comparing the corresponding Host header
		and Request-URI components:
	
		 * The host names (domain or IP) must be identical,
		   but valueless or missing Host header disables all checks.
		   For the two host names to match, both must be either IP
		   or FQDN.
	
		 * Port numbers must be identical, but if a port is missing
		   the scheme-default port is assumed.
	
	
	When set to OFF (the default):
		Squid allows suspicious requests to continue but logs a
		security warning and blocks caching of the response.
	
		 * Forward-proxy traffic is not checked at all.
	
		 * Reverse-proxy traffic is not checked at all.
	
		 * Intercepted traffic which passes verification is handled
		   according to client_dst_passthru.
	
		 * Intercepted requests which fail verification are sent
		   to the client original destination instead of DIRECT.
		   This overrides 'client_dst_passthru off'.
	
		For now suspicious intercepted CONNECT requests are always
		responded to with an HTTP 409 (Conflict) error page.
	
	
	SECURITY NOTE:
	
	As described in CVE-2009-0801 when the Host: header alone is used
	to determine the destination of a request it becomes trivial for
	malicious scripts on remote websites to bypass browser same-origin
	security policy and sandboxing protections.
	
	The cause of this is that such applets are allowed to perform their
	own HTTP stack, in which case the same-origin policy of the browser
	sandbox only verifies that the applet tries to contact the same IP
	as from where it was loaded at the IP level. The Host: header may
	be different from the connected IP and approved origin.
	
DOC_END

NAME: client_dst_passthru
TYPE: onoff
DEFAULT: on
LOC: Config.onoff.client_dst_passthru
DOC_START
	With NAT or TPROXY intercepted traffic Squid may pass the request
	directly to the original client destination IP or seek a faster
	source using the HTTP Host header.
	
	Using Host to locate alternative servers can provide faster
	connectivity with a range of failure recovery options.
	But can also lead to connectivity trouble when the client and
	server are attempting stateful interactions unaware of the proxy.
	
	This option (on by default) prevents alternative DNS entries being
	located to send intercepted traffic DIRECT to an origin server.
	The clients original destination IP and port will be used instead.
	
	Regardless of this option setting, when dealing with intercepted
	traffic Squid will verify the Host: header and any traffic which
	fails Host verification will be treated as if this option were ON.
	
	see host_verify_strict for details on the verification process.
DOC_END

COMMENT_START
 TLS OPTIONS
 -----------------------------------------------------------------------------
COMMENT_END

NAME: tls_outgoing_options
IFDEF: USE_GNUTLS||USE_OPENSSL
TYPE: securePeerOptions
DEFAULT: min-version=1.0
LOC: Security::ProxyOutgoingConfig
DOC_START
	disable		Do not support https:// URLs.
	
	cert=/path/to/client/certificate
			A client X.509 certificate to use when connecting.
	
	key=/path/to/client/private_key
			The private key corresponding to the cert= above.

			If key= is not specified cert= is assumed to
			reference a PEM file containing both the certificate
			and private key.
	
	cipher=...	The list of valid TLS ciphers to use.

	min-version=1.N
			The minimum TLS protocol version to permit.
			To control SSLv3 use the options= parameter.
			Supported Values: 1.0 (default), 1.1, 1.2

	options=...	Specify various TLS/SSL implementation options.

			OpenSSL options most important are:

			    NO_SSLv3    Disallow the use of SSLv3

			    SINGLE_DH_USE
				      Always create a new key when using
				      temporary/ephemeral DH key exchanges

			    NO_TICKET
				      Disable use of RFC5077 session tickets.
				      Some servers may have problems
				      understanding the TLS extension due
				      to ambiguous specification in RFC4507.

			    ALL       Enable various bug workarounds
				      suggested as "harmless" by OpenSSL
				      Be warned that this reduces SSL/TLS
				      strength to some attacks.

				See the OpenSSL SSL_CTX_set_options documentation
				for a more complete list.

			GnuTLS options most important are:

			    %NO_TICKETS
				      Disable use of RFC5077 session tickets.
				      Some servers may have problems
				      understanding the TLS extension due
				      to ambiguous specification in RFC4507.

				See the GnuTLS Priority Strings documentation
				for a more complete list.
				http://www.gnutls.org/manual/gnutls.html#Priority-Strings

	
	cafile=		PEM file containing CA certificates to use when verifying
			the peer certificate. May be repeated to load multiple files.

	capath=		A directory containing additional CA certificates to
			use when verifying the peer certificate.
			Requires OpenSSL or LibreSSL.
	
	crlfile=... 	A certificate revocation list file to use when
			verifying the peer certificate.
	
	flags=...	Specify various flags modifying the TLS implementation:
	
			DONT_VERIFY_PEER
				Accept certificates even if they fail to
				verify.
			DONT_VERIFY_DOMAIN
				Don't verify the peer certificate
				matches the server name
	
	default-ca[=off]
			Whether to use the system Trusted CAs. Default is ON.
	
	domain= 	The peer name as advertised in its certificate.
			Used for verifying the correctness of the received peer
			certificate. If not specified the peer hostname will be
			used.
DOC_END

COMMENT_START
 SSL OPTIONS
 -----------------------------------------------------------------------------
COMMENT_END

NAME: ssl_unclean_shutdown
IFDEF: USE_OPENSSL
TYPE: onoff
DEFAULT: off
LOC: Config.SSL.unclean_shutdown
DOC_START
	Some browsers (especially MSIE) bugs out on SSL shutdown
	messages.
DOC_END

NAME: ssl_engine
IFDEF: USE_OPENSSL
TYPE: string
LOC: Config.SSL.ssl_engine
DEFAULT: none
DOC_START
	The OpenSSL engine to use. You will need to set this if you
	would like to use hardware SSL acceleration for example.
DOC_END

NAME: sslproxy_session_ttl
IFDEF: USE_OPENSSL
DEFAULT: 300
LOC: Config.SSL.session_ttl
TYPE: int
DOC_START
	Sets the timeout value for SSL sessions
DOC_END

NAME: sslproxy_session_cache_size
IFDEF: USE_OPENSSL
DEFAULT: 2 MB
LOC: Config.SSL.sessionCacheSize
TYPE: b_size_t
DOC_START
        Sets the cache size to use for ssl session
DOC_END

NAME: sslproxy_foreign_intermediate_certs
IFDEF: USE_OPENSSL
DEFAULT: none
LOC: Config.ssl_client.foreignIntermediateCertsPath
TYPE: string
DOC_START
	Many origin servers fail to send their full server certificate
	chain for verification, assuming the client already has or can
	easily locate any missing intermediate certificates.

	Squid uses the certificates from the specified file to fill in
	these missing chains when trying to validate origin server
	certificate chains.

	The file is expected to contain zero or more PEM-encoded
	intermediate certificates. These certificates are not treated
	as trusted root certificates, and any self-signed certificate in
	this file will be ignored.
DOC_END

NAME: sslproxy_cert_sign_hash
IFDEF: USE_OPENSSL
DEFAULT: none
LOC: Config.SSL.certSignHash
TYPE: string
DOC_START
	Sets the hashing algorithm to use when signing generated certificates.
	Valid algorithm names depend on the OpenSSL library used. The following
	names are usually available: sha1, sha256, sha512, and md5. Please see
	your OpenSSL library manual for the available hashes. By default, Squids
	that support this option use sha256 hashes.

	Squid does not forcefully purge cached certificates that were generated
	with an algorithm other than the currently configured one. They remain
	in the cache, subject to the regular cache eviction policy, and become
	useful if the algorithm changes again.
DOC_END

NAME: ssl_bump
IFDEF: USE_OPENSSL
TYPE: sslproxy_ssl_bump
LOC: Config.accessList.ssl_bump
DEFAULT_DOC: Become a TCP tunnel without decrypting proxied traffic.
DEFAULT: none
DOC_START
	This option is consulted when a CONNECT request is received on
	an http_port (or a new connection is intercepted at an
	https_port), provided that port was configured with an ssl-bump
	flag. The subsequent data on the connection is either treated as
	HTTPS and decrypted OR tunneled at TCP level without decryption,
	depending on the first matching bumping "action".

	ssl_bump <action> [!]acl ...

	The following bumping actions are currently supported:

	    splice
		Become a TCP tunnel without decrypting proxied traffic.
		This is the default action.

	    bump
		When used on step SslBump1, establishes a secure connection
		with the client first, then connect to the server.
		When used on step SslBump2 or SslBump3, establishes a secure
		connection with the server and, using a mimicked server
		certificate, with the client.

	    peek
		Receive client (step SslBump1) or server (step SslBump2)
		certificate while preserving the possibility of splicing the
		connection. Peeking at the server certificate (during step 2)
		usually precludes bumping of the connection at step 3.

	    stare
		Receive client (step SslBump1) or server (step SslBump2)
		certificate while preserving the possibility of bumping the
		connection. Staring at the server certificate (during step 2)
		usually precludes splicing of the connection at step 3.

	    terminate
		Close client and server connections.

	Backward compatibility actions available at step SslBump1:

	    client-first
		Bump the connection. Establish a secure connection with the
		client first, then connect to the server. This old mode does
		not allow Squid to mimic server SSL certificate and does not
		work with intercepted SSL connections.

	    server-first
		Bump the connection. Establish a secure connection with the
		server first, then establish a secure connection with the
		client, using a mimicked server certificate. Works with both
		CONNECT requests and intercepted SSL connections, but does
		not allow to make decisions based on SSL handshake info.

	    peek-and-splice
		Decide whether to bump or splice the connection based on 
		client-to-squid and server-to-squid SSL hello messages.
		XXX: Remove.

	    none
		Same as the "splice" action.

	All ssl_bump rules are evaluated at each of the supported bumping
	steps.  Rules with actions that are impossible at the current step are
	ignored. The first matching ssl_bump action wins and is applied at the
	end of the current step. If no rules match, the splice action is used.
	See the at_step ACL for a list of the supported SslBump steps.

	This clause supports both fast and slow acl types.
	See http://wiki.squid-cache.org/SquidFaq/SquidAcl for details.

	See also: http_port ssl-bump, https_port ssl-bump, and acl at_step.


	# Example: Bump all TLS connections except those originating from
	# localhost or those going to example.com.

	acl broken_sites ssl::server_name .example.com
	ssl_bump splice localhost
	ssl_bump splice broken_sites
	ssl_bump bump all
DOC_END

NAME: sslproxy_cert_error
IFDEF: USE_OPENSSL
DEFAULT: none
DEFAULT_DOC: Server certificate errors terminate the transaction.
LOC: Config.ssl_client.cert_error
TYPE: acl_access
DOC_START
	Use this ACL to bypass server certificate validation errors.

	For example, the following lines will bypass all validation errors
	when talking to servers for example.com. All other
	validation errors will result in ERR_SECURE_CONNECT_FAIL error.

		acl BrokenButTrustedServers dstdomain example.com
		sslproxy_cert_error allow BrokenButTrustedServers
		sslproxy_cert_error deny all

	This clause only supports fast acl types.
	See http://wiki.squid-cache.org/SquidFaq/SquidAcl for details.
	Using slow acl types may result in server crashes

	Without this option, all server certificate validation errors
	terminate the transaction to protect Squid and the client.

	SQUID_X509_V_ERR_INFINITE_VALIDATION error cannot be bypassed
	but should not happen unless your OpenSSL library is buggy.

	SECURITY WARNING:
		Bypassing validation errors is dangerous because an
		error usually implies that the server cannot be trusted
		and the connection may be insecure.

	See also: sslproxy_flags and DONT_VERIFY_PEER.
DOC_END

NAME: sslproxy_cert_sign
IFDEF: USE_OPENSSL
DEFAULT: none
POSTSCRIPTUM: signUntrusted ssl::certUntrusted
POSTSCRIPTUM: signSelf ssl::certSelfSigned
POSTSCRIPTUM: signTrusted all
TYPE: sslproxy_cert_sign
LOC: Config.ssl_client.cert_sign
DOC_START

        sslproxy_cert_sign <signing algorithm> acl ...

        The following certificate signing algorithms are supported:

	   signTrusted
		Sign using the configured CA certificate which is usually
		placed in and trusted by end-user browsers. This is the
		default for trusted origin server certificates.

	   signUntrusted
		Sign to guarantee an X509_V_ERR_CERT_UNTRUSTED browser error.
		This is the default for untrusted origin server certificates
		that are not self-signed (see ssl::certUntrusted).

	   signSelf
		Sign using a self-signed certificate with the right CN to
		generate a X509_V_ERR_DEPTH_ZERO_SELF_SIGNED_CERT error in the
		browser. This is the default for self-signed origin server
		certificates (see ssl::certSelfSigned).

	This clause only supports fast acl types.

	When sslproxy_cert_sign acl(s) match, Squid uses the corresponding
	signing algorithm to generate the certificate and ignores all
	subsequent sslproxy_cert_sign options (the first match wins). If no
	acl(s) match, the default signing algorithm is determined by errors
	detected when obtaining and validating the origin server certificate.

	WARNING: SQUID_X509_V_ERR_DOMAIN_MISMATCH and ssl:certDomainMismatch can
	be used with sslproxy_cert_adapt, but if and only if Squid is bumping a
	CONNECT request that carries a domain name. In all other cases (CONNECT
	to an IP address or an intercepted SSL connection), Squid cannot detect
	the domain mismatch at certificate generation time when
	bump-server-first is used.
DOC_END

NAME: sslproxy_cert_adapt
IFDEF: USE_OPENSSL
DEFAULT: none
TYPE: sslproxy_cert_adapt
LOC: Config.ssl_client.cert_adapt
DOC_START
	
	sslproxy_cert_adapt <adaptation algorithm> acl ...

	The following certificate adaptation algorithms are supported:

	   setValidAfter
		Sets the "Not After" property to the "Not After" property of
		the CA certificate used to sign generated certificates.

	   setValidBefore
		Sets the "Not Before" property to the "Not Before" property of
		the CA certificate used to sign generated certificates.

	   setCommonName or setCommonName{CN}
		Sets Subject.CN property to the host name specified as a 
		CN parameter or, if no explicit CN parameter was specified,
		extracted from the CONNECT request. It is a misconfiguration
		to use setCommonName without an explicit parameter for
		intercepted or tproxied SSL connections.
		
	This clause only supports fast acl types.

	Squid first groups sslproxy_cert_adapt options by adaptation algorithm.
	Within a group, when sslproxy_cert_adapt acl(s) match, Squid uses the
	corresponding adaptation algorithm to generate the certificate and
	ignores all subsequent sslproxy_cert_adapt options in that algorithm's
	group (i.e., the first match wins within each algorithm group). If no
	acl(s) match, the default mimicking action takes place.

	WARNING: SQUID_X509_V_ERR_DOMAIN_MISMATCH and ssl:certDomainMismatch can
	be used with sslproxy_cert_adapt, but if and only if Squid is bumping a
	CONNECT request that carries a domain name. In all other cases (CONNECT
	to an IP address or an intercepted SSL connection), Squid cannot detect
	the domain mismatch at certificate generation time when
	bump-server-first is used.
DOC_END

NAME: sslpassword_program
IFDEF: USE_OPENSSL
DEFAULT: none
LOC: Config.Program.ssl_password
TYPE: string
DOC_START
	Specify a program used for entering SSL key passphrases
	when using encrypted SSL certificate keys. If not specified
	keys must either be unencrypted, or Squid started with the -N
	option to allow it to query interactively for the passphrase.

	The key file name is given as argument to the program allowing
	selection of the right password if you have multiple encrypted
	keys.
DOC_END

COMMENT_START
 OPTIONS RELATING TO EXTERNAL SSL_CRTD 
 -----------------------------------------------------------------------------
COMMENT_END

NAME: sslcrtd_program
TYPE: eol 
IFDEF: USE_SSL_CRTD
DEFAULT: @DEFAULT_SSL_CRTD@ -s @DEFAULT_SSL_DB_DIR@ -M 4MB
LOC: Ssl::TheConfig.ssl_crtd
DOC_START
	Specify the location and options of the executable for certificate
	generator.

	@DEFAULT_SSL_CRTD@ program can use a disk cache to improve response
	times on repeated requests. To enable caching, specify -s and -M
	parameters. If those parameters are not given, the program generates
	a new certificate on every request.

	For more information use:
		@DEFAULT_SSL_CRTD@ -h
DOC_END

NAME: sslcrtd_children
TYPE: HelperChildConfig
IFDEF: USE_SSL_CRTD
DEFAULT: 32 startup=5 idle=1
LOC: Ssl::TheConfig.ssl_crtdChildren
DOC_START
	Specifies the maximum number of certificate generation processes that
	Squid may spawn (numberofchildren) and several related options. Using
	too few of these helper processes (a.k.a. "helpers") creates request
	queues. Using too many helpers wastes your system resources. Squid
	does not support spawning more than 32 helpers.

	Usage: numberofchildren [option]...

	The startup= and idle= options allow some measure of skew in your
	tuning.
	
		startup=N
	
	Sets the minimum number of processes to spawn when Squid
	starts or reconfigures. When set to zero the first request will
	cause spawning of the first child process to handle it.
	
	Starting too few children temporary slows Squid under load while it
	tries to spawn enough additional processes to cope with traffic.
	
		idle=N
	
	Sets a minimum of how many processes Squid is to try and keep available
	at all times. When traffic begins to rise above what the existing
	processes can handle this many more will be spawned up to the maximum
	configured. A minimum setting of 1 is required.

		queue-size=N

	Sets the maximum number of queued requests. A request is queued when
	no existing child is idle and no new child can be started due to
	numberofchildren limit. If the queued requests exceed queue size for
	more than 3 minutes squid aborts its operation. The default value is
	set to 2*numberofchildren.
	
	You must have at least one ssl_crtd process.
DOC_END

NAME: sslcrtvalidator_program
TYPE: eol
IFDEF: USE_OPENSSL
DEFAULT: none
LOC: Ssl::TheConfig.ssl_crt_validator
DOC_START
	Specify the location and options of the executable for ssl_crt_validator
	process.

	Usage:  sslcrtvalidator_program [ttl=n] [cache=n] path ...

	Options:
	  ttl=n         TTL in seconds for cached results. The default is 60 secs
	  cache=n       limit the result cache size. The default value is 2048
DOC_END

NAME: sslcrtvalidator_children
TYPE: HelperChildConfig
IFDEF: USE_OPENSSL
DEFAULT: 32 startup=5 idle=1 concurrency=1
LOC: Ssl::TheConfig.ssl_crt_validator_Children
DOC_START
	Specifies the maximum number of certificate validation processes that
	Squid may spawn (numberofchildren) and several related options. Using
	too few of these helper processes (a.k.a. "helpers") creates request
	queues. Using too many helpers wastes your system resources. Squid
	does not support spawning more than 32 helpers.

	Usage: numberofchildren [option]...
	
	The startup= and idle= options allow some measure of skew in your
	tuning.
	
		startup=N
	
	Sets the minimum number of processes to spawn when Squid
	starts or reconfigures. When set to zero the first request will
	cause spawning of the first child process to handle it.
	
	Starting too few children temporary slows Squid under load while it
	tries to spawn enough additional processes to cope with traffic.
	
		idle=N
	
	Sets a minimum of how many processes Squid is to try and keep available
	at all times. When traffic begins to rise above what the existing
	processes can handle this many more will be spawned up to the maximum
	configured. A minimum setting of 1 is required.

		concurrency=
	
	The number of requests each certificate validator helper can handle in
	parallel. A value of 0 indicates the certficate validator does not
	support concurrency. Defaults to 1.
	
	When this directive is set to a value >= 1 then the protocol
	used to communicate with the helper is modified to include
	a request ID in front of the request/response. The request
	ID from the request must be echoed back with the response
	to that request.

		queue-size=N

	Sets the maximum number of queued requests. A request is queued when
	no existing child can accept it due to concurrency limit and no new
	child can be started due to numberofchildren limit. If the queued
	requests exceed queue size for more than 3 minutes squid aborts its
	operation. The default value is set to 2*numberofchildren.
	
	You must have at least one ssl_crt_validator process.
DOC_END

COMMENT_START
 OPTIONS WHICH AFFECT THE NEIGHBOR SELECTION ALGORITHM
 -----------------------------------------------------------------------------
COMMENT_END

NAME: cache_peer
TYPE: peer
DEFAULT: none
LOC: Config.peers
DOC_START
	To specify other caches in a hierarchy, use the format:
	
		cache_peer hostname type http-port icp-port [options]
	
	For example,
	
	#                                        proxy  icp
	#          hostname             type     port   port  options
	#          -------------------- -------- ----- -----  -----------
	cache_peer parent.foo.net       parent    3128  3130  default
	cache_peer sib1.foo.net         sibling   3128  3130  proxy-only
	cache_peer sib2.foo.net         sibling   3128  3130  proxy-only
	cache_peer example.com          parent    80       0  default
	cache_peer cdn.example.com      sibling   3128     0  
	
	      type:	either 'parent', 'sibling', or 'multicast'.
	
	proxy-port:	The port number where the peer accept HTTP requests.
			For other Squid proxies this is usually 3128
			For web servers this is usually 80
	
	  icp-port:	Used for querying neighbor caches about objects.
			Set to 0 if the peer does not support ICP or HTCP.
			See ICP and HTCP options below for additional details.
	
	
	==== ICP OPTIONS ====
	
	You MUST also set icp_port and icp_access explicitly when using these options.
	The defaults will prevent peer traffic using ICP.
	
	
	no-query	Disable ICP queries to this neighbor.
	
	multicast-responder
			Indicates the named peer is a member of a multicast group.
			ICP queries will not be sent directly to the peer, but ICP
			replies will be accepted from it.
	
	closest-only	Indicates that, for ICP_OP_MISS replies, we'll only forward
			CLOSEST_PARENT_MISSes and never FIRST_PARENT_MISSes.
	
	background-ping
			To only send ICP queries to this neighbor infrequently.
			This is used to keep the neighbor round trip time updated
			and is usually used in conjunction with weighted-round-robin.
	
	
	==== HTCP OPTIONS ====
	
	You MUST also set htcp_port and htcp_access explicitly when using these options.
	The defaults will prevent peer traffic using HTCP.
	
	
	htcp		Send HTCP, instead of ICP, queries to the neighbor.
			You probably also want to set the "icp-port" to 4827
			instead of 3130. This directive accepts a comma separated
			list of options described below.
	
	htcp=oldsquid	Send HTCP to old Squid versions (2.5 or earlier).
	
	htcp=no-clr	Send HTCP to the neighbor but without
			sending any CLR requests.  This cannot be used with
			only-clr.
	
	htcp=only-clr	Send HTCP to the neighbor but ONLY CLR requests.
			This cannot be used with no-clr.
	
	htcp=no-purge-clr
			Send HTCP to the neighbor including CLRs but only when
			they do not result from PURGE requests.
	
	htcp=forward-clr
			Forward any HTCP CLR requests this proxy receives to the peer.
	
	
	==== PEER SELECTION METHODS ====
	
	The default peer selection method is ICP, with the first responding peer
	being used as source. These options can be used for better load balancing.
	
	
	default		This is a parent cache which can be used as a "last-resort"
			if a peer cannot be located by any of the peer-selection methods.
			If specified more than once, only the first is used.
	
	round-robin	Load-Balance parents which should be used in a round-robin
			fashion in the absence of any ICP queries.
			weight=N can be used to add bias.
	
	weighted-round-robin
			Load-Balance parents which should be used in a round-robin
			fashion with the frequency of each parent being based on the
			round trip time. Closer parents are used more often.
			Usually used for background-ping parents.
			weight=N can be used to add bias.
	
	carp		Load-Balance parents which should be used as a CARP array.
			The requests will be distributed among the parents based on the
			CARP load balancing hash function based on their weight.
	
	userhash	Load-balance parents based on the client proxy_auth or ident username.
	
	sourcehash	Load-balance parents based on the client source IP.

	multicast-siblings
			To be used only for cache peers of type "multicast".
			ALL members of this multicast group have "sibling"
			relationship with it, not "parent".  This is to a multicast
			group when the requested object would be fetched only from
			a "parent" cache, anyway.  It's useful, e.g., when
			configuring a pool of redundant Squid proxies, being
			members of the same multicast group.
	
	
	==== PEER SELECTION OPTIONS ====
	
	weight=N	use to affect the selection of a peer during any weighted
			peer-selection mechanisms.
			The weight must be an integer; default is 1,
			larger weights are favored more.
			This option does not affect parent selection if a peering
			protocol is not in use.
	
	basetime=N	Specify a base amount to be subtracted from round trip
			times of parents.
			It is subtracted before division by weight in calculating
			which parent to fectch from. If the rtt is less than the
			base time the rtt is set to a minimal value.
	
	ttl=N		Specify a TTL to use when sending multicast ICP queries
			to this address.
			Only useful when sending to a multicast group.
			Because we don't accept ICP replies from random
			hosts, you must configure other group members as
			peers with the 'multicast-responder' option.
	
	no-delay	To prevent access to this neighbor from influencing the
			delay pools.
	
	digest-url=URL	Tell Squid to fetch the cache digest (if digests are
			enabled) for this host from the specified URL rather
			than the Squid default location.
	
	
	==== CARP OPTIONS ====
	
	carp-key=key-specification
			use a different key than the full URL to hash against the peer.
			the key-specification is a comma-separated list of the keywords			
			scheme, host, port, path, params
			Order is not important.
	
	==== ACCELERATOR / REVERSE-PROXY OPTIONS ====
	
	originserver	Causes this parent to be contacted as an origin server.
			Meant to be used in accelerator setups when the peer
			is a web server.
	
	forceddomain=name
			Set the Host header of requests forwarded to this peer.
			Useful in accelerator setups where the server (peer)
			expects a certain domain name but clients may request
			others. ie example.com or www.example.com
	
	no-digest	Disable request of cache digests.
	
	no-netdb-exchange
			Disables requesting ICMP RTT database (NetDB).
	
	
	==== AUTHENTICATION OPTIONS ====
	
	login=user:password
			If this is a personal/workgroup proxy and your parent
			requires proxy authentication.
			
			Note: The string can include URL escapes (i.e. %20 for
			spaces). This also means % must be written as %%.
	
	login=PASSTHRU
			Send login details received from client to this peer.
			Both Proxy- and WWW-Authorization headers are passed
			without alteration to the peer.
			Authentication is not required by Squid for this to work.
			
			Note: This will pass any form of authentication but
			only Basic auth will work through a proxy unless the
			connection-auth options are also used.

	login=PASS	Send login details received from client to this peer.
			Authentication is not required by this option.
			
			If there are no client-provided authentication headers
			to pass on, but username and password are available
			from an external ACL user= and password= result tags
			they may be sent instead.
			
			Note: To combine this with proxy_auth both proxies must
			share the same user database as HTTP only allows for
			a single login (one for proxy, one for origin server).
			Also be warned this will expose your users proxy
			password to the peer. USE WITH CAUTION
	
	login=*:password
			Send the username to the upstream cache, but with a
			fixed password. This is meant to be used when the peer
			is in another administrative domain, but it is still
			needed to identify each user.
			The star can optionally be followed by some extra
			information which is added to the username. This can
			be used to identify this proxy to the peer, similar to
			the login=username:password option above.
	
	login=NEGOTIATE
			If this is a personal/workgroup proxy and your parent
			requires a secure proxy authentication.
			The first principal from the default keytab or defined by
			the environment variable KRB5_KTNAME will be used. 
	
			WARNING: The connection may transmit requests from multiple
			clients. Negotiate often assumes end-to-end authentication
			and a single-client. Which is not strictly true here.
	
	login=NEGOTIATE:principal_name
			If this is a personal/workgroup proxy and your parent
			requires a secure proxy authentication. 
			The principal principal_name from the default keytab or
			defined by the environment variable KRB5_KTNAME will be
			used.
	
			WARNING: The connection may transmit requests from multiple
			clients. Negotiate often assumes end-to-end authentication
			and a single-client. Which is not strictly true here.
	
	connection-auth=on|off
			Tell Squid that this peer does or not support Microsoft
			connection oriented authentication, and any such
			challenges received from there should be ignored.
			Default is auto to automatically determine the status
			of the peer.
	
	auth-no-keytab
			Do not use a keytab to authenticate to a peer when
			login=NEGOTIATE is specified. Let the GSSAPI
			implementation determine which already existing
			credentials cache to use instead.
	
	
	==== SSL / HTTPS / TLS OPTIONS ====
	
	tls		Encrypt connections to this peer with TLS.
	
	sslcert=/path/to/ssl/certificate
			A client X.509 certificate to use when connecting to
			this peer.
	
	sslkey=/path/to/ssl/key
			The private key corresponding to sslcert above.

			If sslkey= is not specified sslcert= is assumed to
			reference a PEM file containing both the certificate
			and private key.
	
	sslcipher=...	The list of valid SSL ciphers to use when connecting
			to this peer.

	tls-min-version=1.N
			The minimum TLS protocol version to permit. To control
			SSLv3 use the tls-options= parameter.
			Supported Values: 1.0 (default), 1.1, 1.2

	tls-options=...	Specify various TLS implementation options.

			OpenSSL options most important are:

			    NO_SSLv3    Disallow the use of SSLv3

			    SINGLE_DH_USE
				      Always create a new key when using
				      temporary/ephemeral DH key exchanges

			    NO_TICKET
				      Disable use of RFC5077 session tickets.
				      Some servers may have problems
				      understanding the TLS extension due
				      to ambiguous specification in RFC4507.

			    ALL       Enable various bug workarounds
				      suggested as "harmless" by OpenSSL
				      Be warned that this reduces SSL/TLS
				      strength to some attacks.

			See the OpenSSL SSL_CTX_set_options documentation for a
			more complete list.

			GnuTLS options most important are:

			    %NO_TICKETS
				      Disable use of RFC5077 session tickets.
				      Some servers may have problems
				      understanding the TLS extension due
				      to ambiguous specification in RFC4507.

				See the GnuTLS Priority Strings documentation
				for a more complete list.
				http://www.gnutls.org/manual/gnutls.html#Priority-Strings

	tls-cafile=	PEM file containing CA certificates to use when verifying
			the peer certificate. May be repeated to load multiple files.
	
	sslcapath=...	A directory containing additional CA certificates to
			use when verifying the peer certificate.
			Requires OpenSSL or LibreSSL.
	
	sslcrlfile=... 	A certificate revocation list file to use when
			verifying the peer certificate.
	
	sslflags=...	Specify various flags modifying the SSL implementation:
	
			DONT_VERIFY_PEER
				Accept certificates even if they fail to
				verify.

			DONT_VERIFY_DOMAIN
				Don't verify the peer certificate
				matches the server name
	
	ssldomain= 	The peer name as advertised in it's certificate.
			Used for verifying the correctness of the received peer
			certificate. If not specified the peer hostname will be
			used.
	
	front-end-https[=off|on|auto]
			Enable the "Front-End-Https: On" header needed when
			using Squid as a SSL frontend in front of Microsoft OWA.
			See MS KB document Q307347 for details on this header.
			If set to auto the header will only be added if the
			request is forwarded as a https:// URL.
	
	tls-default-ca[=off]
			Whether to use the system Trusted CAs. Default is ON.
	
	tls-no-npn	Do not use the TLS NPN extension to advertise HTTP/1.1.

	==== GENERAL OPTIONS ====
	
	connect-timeout=N
			A peer-specific connect timeout.
			Also see the peer_connect_timeout directive.
	
	connect-fail-limit=N
			How many times connecting to a peer must fail before
			it is marked as down. Standby connection failures
			count towards this limit. Default is 10.
	
	allow-miss	Disable Squid's use of only-if-cached when forwarding
			requests to siblings. This is primarily useful when
			icp_hit_stale is used by the sibling. Excessive use
			of this option may result in forwarding loops. One way
			to prevent peering loops when using this option, is to
			deny cache peer usage on requests from a peer:
			acl fromPeer ...
			cache_peer_access peerName deny fromPeer
	
	max-conn=N 	Limit the number of concurrent connections the Squid
			may open to this peer, including already opened idle
			and standby connections. There is no peer-specific
			connection limit by default.
	
			A peer exceeding the limit is not used for new
			requests unless a standby connection is available.
	
			max-conn currently works poorly with idle persistent
			connections: When a peer reaches its max-conn limit,
			and there are idle persistent connections to the peer,
			the peer may not be selected because the limiting code
			does not know whether Squid can reuse those idle
			connections.
	
	standby=N	Maintain a pool of N "hot standby" connections to an
			UP peer, available for requests when no idle
			persistent connection is available (or safe) to use.
			By default and with zero N, no such pool is maintained.
			N must not exceed the max-conn limit (if any).
	
			At start or after reconfiguration, Squid opens new TCP
			standby connections until there are N connections
			available and then replenishes the standby pool as
			opened connections are used up for requests. A used
			connection never goes back to the standby pool, but
			may go to the regular idle persistent connection pool
			shared by all peers and origin servers.
	
			Squid never opens multiple new standby connections
			concurrently.  This one-at-a-time approach minimizes
			flooding-like effect on peers. Furthermore, just a few
			standby connections should be sufficient in most cases
			to supply most new requests with a ready-to-use
			connection.
	
			Standby connections obey server_idle_pconn_timeout.
			For the feature to work as intended, the peer must be
			configured to accept and keep them open longer than
			the idle timeout at the connecting Squid, to minimize
			race conditions typical to idle used persistent
			connections. Default request_timeout and
			server_idle_pconn_timeout values ensure such a
			configuration.
	
	name=xxx	Unique name for the peer.
			Required if you have multiple peers on the same host
			but different ports.
			This name can be used in cache_peer_access and similar
			directives to identify the peer.
			Can be used by outgoing access controls through the
			peername ACL type.
	
	no-tproxy	Do not use the client-spoof TPROXY support when forwarding
			requests to this peer. Use normal address selection instead.
			This overrides the spoof_client_ip ACL.
	
	proxy-only	objects fetched from the peer will not be stored locally.
	
DOC_END

NAME: cache_peer_access
TYPE: peer_access
DEFAULT: none
DEFAULT_DOC: No peer usage restrictions.
LOC: none
DOC_START
	Restricts usage of cache_peer proxies.

	Usage:
		cache_peer_access peer-name allow|deny [!]aclname ...

	For the required peer-name parameter, use either the value of the
	cache_peer name=value parameter or, if name=value is missing, the
	cache_peer hostname parameter.

	This directive narrows down the selection of peering candidates, but
	does not determine the order in which the selected candidates are
	contacted. That order is determined by the peer selection algorithms
	(see PEER SELECTION sections in the cache_peer documentation).

	If a deny rule matches, the corresponding peer will not be contacted
	for the current transaction -- Squid will not send ICP queries and
	will not forward HTTP requests to that peer. An allow match leaves
	the corresponding peer in the selection. The first match for a given
	peer wins for that peer.

	The relative order of cache_peer_access directives for the same peer
	matters. The relative order of any two cache_peer_access directives
	for different peers does not matter. To ease interpretation, it is a
	good idea to group cache_peer_access directives for the same peer
	together.

	A single cache_peer_access directive may be evaluated multiple times
	for a given transaction because individual peer selection algorithms
	may check it independently from each other. These redundant checks
	may be optimized away in future Squid versions.

	This clause only supports fast acl types.
	See http://wiki.squid-cache.org/SquidFaq/SquidAcl for details.

DOC_END

NAME: neighbor_type_domain
TYPE: hostdomaintype
DEFAULT: none
DEFAULT_DOC: The peer type from cache_peer directive is used for all requests to that peer.
LOC: none
DOC_START
	Modify the cache_peer neighbor type when passing requests
	about specific domains to the peer.

	Usage:
		 neighbor_type_domain neighbor parent|sibling domain domain ...

	For example:
		cache_peer foo.example.com parent 3128 3130
		neighbor_type_domain foo.example.com sibling .au .de

	The above configuration treats all requests to foo.example.com as a
	parent proxy unless the request is for a .au or .de ccTLD domain name.
DOC_END

NAME: dead_peer_timeout
COMMENT: (seconds)
DEFAULT: 10 seconds
TYPE: time_t
LOC: Config.Timeout.deadPeer
DOC_START
	This controls how long Squid waits to declare a peer cache
	as "dead."  If there are no ICP replies received in this
	amount of time, Squid will declare the peer dead and not
	expect to receive any further ICP replies.  However, it
	continues to send ICP queries, and will mark the peer as
	alive upon receipt of the first subsequent ICP reply.

	This timeout also affects when Squid expects to receive ICP
	replies from peers.  If more than 'dead_peer' seconds have
	passed since the last ICP reply was received, Squid will not
	expect to receive an ICP reply on the next query.  Thus, if
	your time between requests is greater than this timeout, you
	will see a lot of requests sent DIRECT to origin servers
	instead of to your parents.
DOC_END

NAME: forward_max_tries
DEFAULT: 25
TYPE: int
LOC: Config.forward_max_tries
DOC_START
<<<<<<< HEAD
	Limits the number of request attempts. See also request_attempts
	and forward_timeout.
	
	NOTE: connect_retries (default: none) can make each of
	possible forwarding paths be tried multiple times.
=======
	Limits the number of attempts to forward the request.

	For the purpose of this limit, Squid counts all high-level request
	forwarding attempts, including any same-destination retries after
	certain persistent connection failures and any attempts to use a
	different peer. However, low-level connection reopening attempts
	(enabled using connect_retries) are not counted.
	
	See also: forward_timeout and connect_retries.
>>>>>>> 3eebd267
DOC_END

COMMENT_START
 MEMORY CACHE OPTIONS
 -----------------------------------------------------------------------------
COMMENT_END

NAME: cache_mem
COMMENT: (bytes)
TYPE: b_size_t
DEFAULT: 256 MB
LOC: Config.memMaxSize
DOC_START
	NOTE: THIS PARAMETER DOES NOT SPECIFY THE MAXIMUM PROCESS SIZE.
	IT ONLY PLACES A LIMIT ON HOW MUCH ADDITIONAL MEMORY SQUID WILL
	USE AS A MEMORY CACHE OF OBJECTS. SQUID USES MEMORY FOR OTHER
	THINGS AS WELL. SEE THE SQUID FAQ SECTION 8 FOR DETAILS.

	'cache_mem' specifies the ideal amount of memory to be used
	for:
		* In-Transit objects
		* Hot Objects
		* Negative-Cached objects

	Data for these objects are stored in 4 KB blocks.  This
	parameter specifies the ideal upper limit on the total size of
	4 KB blocks allocated.  In-Transit objects take the highest
	priority.

	In-transit objects have priority over the others.  When
	additional space is needed for incoming data, negative-cached
	and hot objects will be released.  In other words, the
	negative-cached and hot objects will fill up any unused space
	not needed for in-transit objects.

	If circumstances require, this limit will be exceeded.
	Specifically, if your incoming request rate requires more than
	'cache_mem' of memory to hold in-transit objects, Squid will
	exceed this limit to satisfy the new requests.  When the load
	decreases, blocks will be freed until the high-water mark is
	reached.  Thereafter, blocks will be used to store hot
	objects.

	If shared memory caching is enabled, Squid does not use the shared
	cache space for in-transit objects, but they still consume as much
	local memory as they need. For more details about the shared memory
	cache, see memory_cache_shared.
DOC_END

NAME: maximum_object_size_in_memory
COMMENT: (bytes)
TYPE: b_size_t
DEFAULT: 512 KB
LOC: Config.Store.maxInMemObjSize
DOC_START
	Objects greater than this size will not be attempted to kept in
	the memory cache. This should be set high enough to keep objects
	accessed frequently in memory to improve performance whilst low
	enough to keep larger objects from hoarding cache_mem.
DOC_END

NAME: memory_cache_shared
COMMENT: on|off
TYPE: YesNoNone
LOC: Config.memShared
DEFAULT: none
DEFAULT_DOC: "on" where supported if doing memory caching with multiple SMP workers.
DOC_START
	Controls whether the memory cache is shared among SMP workers.

	The shared memory cache is meant to occupy cache_mem bytes and replace
	the non-shared memory cache, although some entities may still be
	cached locally by workers for now (e.g., internal and in-transit
	objects may be served from a local memory cache even if shared memory
	caching is enabled).

	By default, the memory cache is shared if and only if all of the
	following conditions are satisfied: Squid runs in SMP mode with
	multiple workers, cache_mem is positive, and Squid environment
	supports required IPC primitives (e.g., POSIX shared memory segments
	and GCC-style atomic operations).

	To avoid blocking locks, shared memory uses opportunistic algorithms
	that do not guarantee that every cachable entity that could have been
	shared among SMP workers will actually be shared.
DOC_END

NAME: memory_cache_mode
TYPE: memcachemode
LOC: Config
DEFAULT: always
DEFAULT_DOC: Keep the most recently fetched objects in memory
DOC_START
	Controls which objects to keep in the memory cache (cache_mem)

	always	Keep most recently fetched objects in memory (default)

	disk	Only disk cache hits are kept in memory, which means
		an object must first be cached on disk and then hit
		a second time before cached in memory.

	network	Only objects fetched from network is kept in memory
DOC_END

NAME: memory_replacement_policy
TYPE: removalpolicy
LOC: Config.memPolicy
DEFAULT: lru
DOC_START
	The memory replacement policy parameter determines which
	objects are purged from memory when memory space is needed.

	See cache_replacement_policy for details on algorithms.
DOC_END

COMMENT_START
 DISK CACHE OPTIONS
 -----------------------------------------------------------------------------
COMMENT_END

NAME: cache_replacement_policy
TYPE: removalpolicy
LOC: Config.replPolicy
DEFAULT: lru
DOC_START
	The cache replacement policy parameter determines which
	objects are evicted (replaced) when disk space is needed.

	    lru       : Squid's original list based LRU policy
	    heap GDSF : Greedy-Dual Size Frequency
	    heap LFUDA: Least Frequently Used with Dynamic Aging
	    heap LRU  : LRU policy implemented using a heap

	Applies to any cache_dir lines listed below this directive.

	The LRU policies keeps recently referenced objects.

	The heap GDSF policy optimizes object hit rate by keeping smaller
	popular objects in cache so it has a better chance of getting a
	hit.  It achieves a lower byte hit rate than LFUDA though since
	it evicts larger (possibly popular) objects.

	The heap LFUDA policy keeps popular objects in cache regardless of
	their size and thus optimizes byte hit rate at the expense of
	hit rate since one large, popular object will prevent many
	smaller, slightly less popular objects from being cached.

	Both policies utilize a dynamic aging mechanism that prevents
	cache pollution that can otherwise occur with frequency-based
	replacement policies.

	NOTE: if using the LFUDA replacement policy you should increase
	the value of maximum_object_size above its default of 4 MB to
	to maximize the potential byte hit rate improvement of LFUDA.

	For more information about the GDSF and LFUDA cache replacement
	policies see http://www.hpl.hp.com/techreports/1999/HPL-1999-69.html
	and http://fog.hpl.external.hp.com/techreports/98/HPL-98-173.html.
DOC_END

NAME: minimum_object_size
COMMENT: (bytes)
TYPE: b_int64_t
DEFAULT: 0 KB
DEFAULT_DOC: no limit
LOC: Config.Store.minObjectSize
DOC_START
	Objects smaller than this size will NOT be saved on disk.  The
	value is specified in bytes, and the default is 0 KB, which
	means all responses can be stored.
DOC_END

NAME: maximum_object_size
COMMENT: (bytes)
TYPE: b_int64_t
DEFAULT: 4 MB
LOC: Config.Store.maxObjectSize
DOC_START
	Set the default value for max-size parameter on any cache_dir.
	The value is specified in bytes, and the default is 4 MB.
	
	If you wish to get a high BYTES hit ratio, you should probably
	increase this (one 32 MB object hit counts for 3200 10KB
	hits).
	
	If you wish to increase hit ratio more than you want to
	save bandwidth you should leave this low.
	
	NOTE: if using the LFUDA replacement policy you should increase
	this value to maximize the byte hit rate improvement of LFUDA!
	See cache_replacement_policy for a discussion of this policy.
DOC_END

NAME: cache_dir
TYPE: cachedir
DEFAULT: none
DEFAULT_DOC: No disk cache. Store cache ojects only in memory.
LOC: Config.cacheSwap
DOC_START
	Format:
		cache_dir Type Directory-Name Fs-specific-data [options]

	You can specify multiple cache_dir lines to spread the
	cache among different disk partitions.

	Type specifies the kind of storage system to use. Only "ufs"
	is built by default. To enable any of the other storage systems
	see the --enable-storeio configure option.

	'Directory' is a top-level directory where cache swap
	files will be stored.  If you want to use an entire disk
	for caching, this can be the mount-point directory.
	The directory must exist and be writable by the Squid
	process.  Squid will NOT create this directory for you.

	In SMP configurations, cache_dir must not precede the workers option
	and should use configuration macros or conditionals to give each
	worker interested in disk caching a dedicated cache directory.


	====  The ufs store type  ====

	"ufs" is the old well-known Squid storage format that has always
	been there.

	Usage:
		cache_dir ufs Directory-Name Mbytes L1 L2 [options]

	'Mbytes' is the amount of disk space (MB) to use under this
	directory.  The default is 100 MB.  Change this to suit your
	configuration.  Do NOT put the size of your disk drive here.
	Instead, if you want Squid to use the entire disk drive,
	subtract 20% and use that value.

	'L1' is the number of first-level subdirectories which
	will be created under the 'Directory'.  The default is 16.

	'L2' is the number of second-level subdirectories which
	will be created under each first-level directory.  The default
	is 256.


	====  The aufs store type  ====

	"aufs" uses the same storage format as "ufs", utilizing
	POSIX-threads to avoid blocking the main Squid process on
	disk-I/O. This was formerly known in Squid as async-io.

	Usage:
		cache_dir aufs Directory-Name Mbytes L1 L2 [options]

	see argument descriptions under ufs above


	====  The diskd store type  ====

	"diskd" uses the same storage format as "ufs", utilizing a
	separate process to avoid blocking the main Squid process on
	disk-I/O.

	Usage:
		cache_dir diskd Directory-Name Mbytes L1 L2 [options] [Q1=n] [Q2=n]

	see argument descriptions under ufs above

	Q1 specifies the number of unacknowledged I/O requests when Squid
	stops opening new files. If this many messages are in the queues,
	Squid won't open new files. Default is 64

	Q2 specifies the number of unacknowledged messages when Squid
	starts blocking.  If this many messages are in the queues,
	Squid blocks until it receives some replies. Default is 72

	When Q1 < Q2 (the default), the cache directory is optimized
	for lower response time at the expense of a decrease in hit
	ratio.  If Q1 > Q2, the cache directory is optimized for
	higher hit ratio at the expense of an increase in response
	time.


	====  The rock store type  ====

	Usage:
	    cache_dir rock Directory-Name Mbytes [options]

	The Rock Store type is a database-style storage. All cached
	entries are stored in a "database" file, using fixed-size slots.
	A single entry occupies one or more slots.

	If possible, Squid using Rock Store creates a dedicated kid
	process called "disker" to avoid blocking Squid worker(s) on disk
	I/O. One disker kid is created for each rock cache_dir.  Diskers
	are created only when Squid, running in daemon mode, has support
	for the IpcIo disk I/O module.

	swap-timeout=msec: Squid will not start writing a miss to or
	reading a hit from disk if it estimates that the swap operation
	will take more than the specified number of milliseconds. By
	default and when set to zero, disables the disk I/O time limit
	enforcement. Ignored when using blocking I/O module because
	blocking synchronous I/O does not allow Squid to estimate the
	expected swap wait time.

	max-swap-rate=swaps/sec: Artificially limits disk access using
	the specified I/O rate limit. Swap out requests that
	would cause the average I/O rate to exceed the limit are
	delayed. Individual swap in requests (i.e., hits or reads) are
	not delayed, but they do contribute to measured swap rate and
	since they are placed in the same FIFO queue as swap out
	requests, they may wait longer if max-swap-rate is smaller.
	This is necessary on file systems that buffer "too
	many" writes and then start blocking Squid and other processes
	while committing those writes to disk.  Usually used together
	with swap-timeout to avoid excessive delays and queue overflows
	when disk demand exceeds available disk "bandwidth". By default
	and when set to zero, disables the disk I/O rate limit
	enforcement. Currently supported by IpcIo module only.

	slot-size=bytes: The size of a database "record" used for
	storing cached responses. A cached response occupies at least
	one slot and all database I/O is done using individual slots so
	increasing this parameter leads to more disk space waste while
	decreasing it leads to more disk I/O overheads. Should be a
	multiple of your operating system I/O page size. Defaults to
	16KBytes. A housekeeping header is stored with each slot and
	smaller slot-sizes will be rejected. The header is smaller than
	100 bytes.


	==== COMMON OPTIONS ====

	no-store	no new objects should be stored to this cache_dir.

	min-size=n	the minimum object size in bytes this cache_dir
			will accept.  It's used to restrict a cache_dir
			to only store large objects (e.g. AUFS) while
			other stores are optimized for smaller objects
			(e.g. Rock).
			Defaults to 0.

	max-size=n	the maximum object size in bytes this cache_dir
			supports.
			The value in maximum_object_size directive sets
			the default unless more specific details are
			available (ie a small store capacity).

	Note: To make optimal use of the max-size limits you should order
	the cache_dir lines with the smallest max-size value first.

NOCOMMENT_START

# Uncomment and adjust the following to add a disk cache directory.
#cache_dir ufs @DEFAULT_SWAP_DIR@ 100 16 256
NOCOMMENT_END
DOC_END

NAME: store_dir_select_algorithm
TYPE: string
LOC: Config.store_dir_select_algorithm
DEFAULT: least-load
DOC_START
	How Squid selects which cache_dir to use when the response
	object will fit into more than one.

	Regardless of which algorithm is used the cache_dir min-size
	and max-size parameters are obeyed. As such they can affect
	the selection algorithm by limiting the set of considered
	cache_dir.

	Algorithms:

		least-load

	This algorithm is suited to caches with similar cache_dir
	sizes and disk speeds.

	The disk with the least I/O pending is selected.
	When there are multiple disks with the same I/O load ranking
	the cache_dir with most available capacity is selected.

	When a mix of cache_dir sizes are configured the faster disks
	have a naturally lower I/O loading and larger disks have more
	capacity. So space used to store objects and data throughput
	may be very unbalanced towards larger disks.


		round-robin

	This algorithm is suited to caches with unequal cache_dir
	disk sizes.

	Each cache_dir is selected in a rotation. The next suitable
	cache_dir is used.

	Available cache_dir capacity is only considered in relation
	to whether the object will fit and meets the min-size and
	max-size parameters.

	Disk I/O loading is only considered to prevent overload on slow
	disks. This algorithm does not spread objects by size, so any
	I/O loading per-disk may appear very unbalanced and volatile.

	If several cache_dirs use similar min-size, max-size, or other
	limits to to reject certain responses, then do not group such
	cache_dir lines together, to avoid round-robin selection bias
	towards the first cache_dir after the group. Instead, interleave
	cache_dir lines from different groups. For example:

		store_dir_select_algorithm round-robin
		cache_dir rock /hdd1 ... min-size=100000
		cache_dir rock /ssd1 ... max-size=99999
		cache_dir rock /hdd2 ... min-size=100000
		cache_dir rock /ssd2 ... max-size=99999
		cache_dir rock /hdd3 ... min-size=100000
		cache_dir rock /ssd3 ... max-size=99999
DOC_END

NAME: max_open_disk_fds
TYPE: int
LOC: Config.max_open_disk_fds
DEFAULT: 0
DEFAULT_DOC: no limit
DOC_START
	To avoid having disk as the I/O bottleneck Squid can optionally
	bypass the on-disk cache if more than this amount of disk file
	descriptors are open.

	A value of 0 indicates no limit.
DOC_END

NAME: cache_swap_low
COMMENT: (percent, 0-100)
TYPE: int
DEFAULT: 90
LOC: Config.Swap.lowWaterMark
DOC_START
	The low-water mark for AUFS/UFS/diskd cache object eviction by
	the cache_replacement_policy algorithm.

	Removal begins when the swap (disk) usage of a cache_dir is
	above this low-water mark and attempts to maintain utilization
	near the low-water mark.

	As swap utilization increases towards the high-water mark set
	by cache_swap_high object eviction becomes more agressive.

	The value difference in percentages between low- and high-water
	marks represent an eviction rate of 300 objects per second and
	the rate continues to scale in agressiveness by multiples of
	this above the high-water mark.

	Defaults are 90% and 95%. If you have a large cache, 5% could be
	hundreds of MB. If this is the case you may wish to set these
	numbers closer together.

	See also cache_swap_high and cache_replacement_policy
DOC_END

NAME: cache_swap_high
COMMENT: (percent, 0-100)
TYPE: int
DEFAULT: 95
LOC: Config.Swap.highWaterMark
DOC_START
	The high-water mark for AUFS/UFS/diskd cache object eviction by
	the cache_replacement_policy algorithm.

	Removal begins when the swap (disk) usage of a cache_dir is
	above the low-water mark set by cache_swap_low and attempts to
	maintain utilization near the low-water mark.

	As swap utilization increases towards this high-water mark object
	eviction becomes more agressive.

	The value difference in percentages between low- and high-water
	marks represent an eviction rate of 300 objects per second and
	the rate continues to scale in agressiveness by multiples of
	this above the high-water mark.

	Defaults are 90% and 95%. If you have a large cache, 5% could be
	hundreds of MB. If this is the case you may wish to set these
	numbers closer together.

	See also cache_swap_low and cache_replacement_policy
DOC_END

COMMENT_START
 LOGFILE OPTIONS
 -----------------------------------------------------------------------------
COMMENT_END

NAME: logformat
TYPE: logformat
LOC: Log::TheConfig
DEFAULT: none
DEFAULT_DOC: The format definitions squid, common, combined, referrer, useragent are built in.
DOC_START
	Usage:

	logformat <name> <format specification>

	Defines an access log format.

	The <format specification> is a string with embedded % format codes

	% format codes all follow the same basic structure where all
	components but the formatcode are optional and usually unnecessary,
	especially when dealing with common codes.

		% [encoding] [-] [[0]width] [{arg}] formatcode [{arg}]

		encoding escapes or otherwise protects "special" characters:

			"	Quoted string encoding where quote(") and
				backslash(\) characters are \-escaped while
				CR, LF, and TAB characters are encoded as \r,
				\n, and \t two-character sequences.

			[	Custom Squid encoding where percent(%), square
				brackets([]), backslash(\) and characters with
				codes outside of [32,126] range are %-encoded.
				SP is not encoded. Used by log_mime_hdrs.

			#	URL encoding (a.k.a. percent-encoding) where
				all URL unsafe and control characters (per RFC
				1738) are %-encoded.

			/	Shell-like encoding where quote(") and
				backslash(\) characters are \-escaped while CR
				and LF characters are encoded as \r and \n
				two-character sequences. Values containing SP
				character(s) are surrounded by quotes(").

			'	Raw/as-is encoding with no escaping/quoting.

			Default encoding: When no explicit encoding is
			specified, each %code determines its own encoding.
			Most %codes use raw/as-is encoding, but some codes use
			a so called "pass-through URL encoding" where all URL
			unsafe and control characters (per RFC 1738) are
			%-encoded, but the percent character(%) is left as is.

		-	left aligned

		width	minimum and/or maximum field width:
			    [width_min][.width_max]
			When minimum starts with 0, the field is zero-padded.
			String values exceeding maximum width are truncated.

		{arg}	argument such as header name etc. This field may be
			placed before or after the token, but not both at once.

	Format codes:

		%	a literal % character
		sn	Unique sequence number per log line entry
		err_code    The ID of an error response served by Squid or
				a similar internal error identifier.
		err_detail  Additional err_code-dependent error information.
		note	The annotation specified by the argument. Also
			logs the adaptation meta headers set by the
			adaptation_meta configuration parameter.
			If no argument given all annotations logged.
			The argument may include a separator to use with
			annotation values:
                            name[:separator]
			By default, multiple note values are separated with ","
			and multiple notes are separated with "\r\n".
			When logging named notes with %{name}note, the
			explicitly configured separator is used between note
			values. When logging all notes with %note, the
			explicitly configured separator is used between
			individual notes. There is currently no way to
			specify both value and notes separators when logging
			all notes with %note.

	Connection related format codes:

		>a	Client source IP address
		>A	Client FQDN
		>p	Client source port
		>eui	Client source EUI (MAC address, EUI-48 or EUI-64 identifier)
		>la	Local IP address the client connected to
		>lp	Local port number the client connected to
		>qos    Client connection TOS/DSCP value set by Squid
		>nfmark Client connection netfilter packet MARK set by Squid

		la	Local listening IP address the client connection was connected to.
		lp	Local listening port number the client connection was connected to.

		<a	Server IP address of the last server or peer connection
		<A	Server FQDN or peer name
		<p	Server port number of the last server or peer connection
		<la	Local IP address of the last server or peer connection
		<lp     Local port number of the last server or peer connection
		<qos	Server connection TOS/DSCP value set by Squid
		<nfmark Server connection netfilter packet MARK set by Squid

		>handshake Raw client handshake
			Initial client bytes received by Squid on a newly
			accepted TCP connection or inside a just established
			CONNECT tunnel. Squid stops accumulating handshake
			bytes as soon as the handshake parser succeeds or
			fails (determining whether the client is using the
			expected protocol).

			For HTTP clients, the handshake is the request line.
			For TLS clients, the handshake consists of all TLS
			records up to and including the TLS record that
			contains the last byte of the first ClientHello
			message. For clients using an unsupported protocol,
			this field contains the bytes received by Squid at the
			time of the handshake parsing failure.

			See the on_unsupported_protocol directive for more
			information on Squid handshake traffic expectations.

			Current support is limited to these contexts:
			- http_port connections, but only when the
			  on_unsupported_protocol directive is in use.
			- https_port connections (and CONNECT tunnels) that
			  are subject to the ssl_bump peek or stare action.

			To protect binary handshake data, this field is always
			base64-encoded (RFC 4648 Section 4). If logformat
			field encoding is configured, that encoding is applied
			on top of base64. Otherwise, the computed base64 value
			is recorded as is.

	Time related format codes:

		ts	Seconds since epoch
		tu	subsecond time (milliseconds)
		tl	Local time. Optional strftime format argument
				default %d/%b/%Y:%H:%M:%S %z
		tg	GMT time. Optional strftime format argument
				default %d/%b/%Y:%H:%M:%S %z
		tr	Response time (milliseconds)
		dt	Total time spent making DNS lookups (milliseconds)
		tS	Approximate master transaction start time in 
			<full seconds since epoch>.<fractional seconds> format.
			Currently, Squid considers the master transaction
			started when a complete HTTP request header initiating
			the transaction is received from the client. This is
			the same value that Squid uses to calculate transaction
			response time when logging %tr to access.log. Currently,
			Squid uses millisecond resolution for %tS values,
			similar to the default access.log "current time" field
			(%ts.%03tu).

	Access Control related format codes:

		et	Tag returned by external acl
		ea	Log string returned by external acl
		un	User name (any available)
		ul	User name from authentication
		ue	User name from external acl helper
		ui	User name from ident
		un	A user name. Expands to the first available name
			from the following list of information sources:
			- authenticated user name, like %ul
			- user name supplied by an external ACL, like %ue
			- SSL client name, like %us
			- ident user name, like %ui
		credentials Client credentials. The exact meaning depends on
			the authentication scheme: For Basic authentication,
			it is the password; for Digest, the realm sent by the
			client; for NTLM and Negotiate, the client challenge
			or client credentials prefixed with "YR " or "KK ".

	HTTP related format codes:

	    REQUEST

		[http::]rm	Request method (GET/POST etc)
		[http::]>rm	Request method from client
		[http::]<rm	Request method sent to server or peer

		[http::]ru	Request URL received (or computed) and sanitized

				Logs request URI received from the client, a
				request adaptation service, or a request
				redirector (whichever was applied last).

				Computed URLs are URIs of internally generated
				requests and various "error:..." URIs.

				Honors strip_query_terms and uri_whitespace.

				This field is not encoded by default. Encoding
				this field using variants of %-encoding will
				clash with uri_whitespace modifications that
				also use %-encoding.

		[http::]>ru	Request URL received from the client (or computed)

				Computed URLs are URIs of internally generated
				requests and various "error:..." URIs.

				Unlike %ru, this request URI is not affected
				by request adaptation, URL rewriting services,
				and strip_query_terms.

				Honors uri_whitespace.

				This field is using pass-through URL encoding
				by default. Encoding this field using other
				variants of %-encoding will clash with
				uri_whitespace modifications that also use
				%-encoding.

		[http::]<ru	Request URL sent to server or peer
		[http::]>rs	Request URL scheme from client
		[http::]<rs	Request URL scheme sent to server or peer
		[http::]>rd	Request URL domain from client
		[http::]<rd	Request URL domain sent to server or peer
		[http::]>rP	Request URL port from client
		[http::]<rP	Request URL port sent to server or peer
		[http::]rp	Request URL path excluding hostname
		[http::]>rp	Request URL path excluding hostname from client
		[http::]<rp	Request URL path excluding hostname sent to server or peer
		[http::]rv	Request protocol version
		[http::]>rv	Request protocol version from client
		[http::]<rv	Request protocol version sent to server or peer

		[http::]>h	Original received request header.
				Usually differs from the request header sent by
				Squid, although most fields are often preserved.
				Accepts optional header field name/value filter
				argument using name[:[separator]element] format.
		[http::]>ha	Received request header after adaptation and
				redirection (pre-cache REQMOD vectoring point).
				Usually differs from the request header sent by
				Squid, although most fields are often preserved.
				Optional header name argument as for >h

	    RESPONSE

		[http::]<Hs	HTTP status code received from the next hop
		[http::]>Hs	HTTP status code sent to the client

		[http::]<h	Reply header. Optional header name argument
				as for >h

		[http::]mt	MIME content type


	    SIZE COUNTERS

		[http::]st	Total size of request + reply traffic with client
		[http::]>st	Total size of request received from client.
				Excluding chunked encoding bytes.
		[http::]<st	Total size of reply sent to client (after adaptation)

		[http::]>sh	Size of request headers received from client
		[http::]<sh	Size of reply headers sent to client (after adaptation)

		[http::]<sH	Reply high offset sent
		[http::]<sS	Upstream object size

		[http::]<bs	Number of HTTP-equivalent message body bytes 
				received from the next hop, excluding chunked
				transfer encoding and control messages.
				Generated FTP/Gopher listings are treated as
				received bodies.

	    TIMING

		[http::]<pt	Peer response time in milliseconds. The timer starts
				when the last request byte is sent to the next hop
				and stops when the last response byte is received.
		[http::]<tt	Total time in milliseconds. The timer 
				starts with the first connect request (or write I/O)
				sent to the first selected peer. The timer stops
				with the last I/O with the last peer.

	Squid handling related format codes:

		Ss	Squid request status (TCP_MISS etc)
		Sh	Squid hierarchy status (DEFAULT_PARENT etc)

		request_attempts	The number of request sending attempts

		An attempt is counted when Squid either opens a new to-server
		connection or writes the first request byte to a reused
		to-server connection. Failed connection open and write attempts
		are counted. Pure cache hits should have a zero count, but HTTP
		cache revalidation requests are counted. DNS, ICMP, ICP, HTCP,
		ESI, ICAP, eCAP, certificate fetching, helper and other
		secondary requests sent by Squid as a part of a master
		transaction are not counted.

		See also: forward_max_tries.

	SSL-related format codes:

		ssl::bump_mode	SslBump decision for the transaction:

				For CONNECT requests that initiated bumping of
				a connection and for any request received on
				an already bumped connection, Squid logs the
				corresponding SslBump mode ("splice", "bump",
				"peek", "stare", "terminate", "server-first"
				or "client-first"). See the ssl_bump option 
				for more information about these modes.

				A "none" token is logged for requests that
				triggered "ssl_bump" ACL evaluation matching
				a "none" rule.

				In all other cases, a single dash ("-") is
				logged.

		ssl::>sni	SSL client SNI sent to Squid.

		ssl::>cert_subject
				The Subject field of the received client
				SSL certificate or a dash ('-') if Squid has
				received an invalid/malformed certificate or
				no certificate at all. Consider encoding the
				logged value because Subject often has spaces.

		ssl::>cert_issuer
				The Issuer field of the received client
				SSL certificate or a dash ('-') if Squid has
				received an invalid/malformed certificate or
				no certificate at all. Consider encoding the
				logged value because Issuer often has spaces.

		ssl::<cert_subject
				The Subject field of the received server
				TLS certificate or a dash ('-') if this is
				not available. Consider encoding the logged
				value because Subject often has spaces.

		ssl::<cert_issuer
				The Issuer field of the received server
				TLS certificate or a dash ('-') if this is
				not available. Consider encoding the logged
				value because Issuer often has spaces.

		ssl::<cert_errors
				The list of certificate validation errors
				detected by Squid (including OpenSSL and
				certificate validation helper components). The
				errors are listed in the discovery order. By
				default, the error codes are separated by ':'.
				Accepts an optional separator argument.

		%ssl::>negotiated_version The negotiated TLS version of the
				client connection.

		%ssl::<negotiated_version The negotiated TLS version of the
				last server or peer connection.

		%ssl::>received_hello_version The TLS version of the Hello
				message received from TLS client.

		%ssl::<received_hello_version The TLS version of the Hello
				message received from TLS server.

		%ssl::>received_supported_version The maximum TLS version
				supported by the TLS client.

		%ssl::<received_supported_version The maximum TLS version
				supported by the TLS server.

		%ssl::>negotiated_cipher The negotiated cipher of the
				client connection.

		%ssl::<negotiated_cipher The negotiated cipher of the
				last server or peer connection.

	If ICAP is enabled, the following code becomes available (as
	well as ICAP log codes documented with the icap_log option):

		icap::tt        Total ICAP processing time for the HTTP
				transaction. The timer ticks when ICAP
				ACLs are checked and when ICAP
				transaction is in progress.

	If adaptation is enabled the following codes become available:

		adapt::<last_h	The header of the last ICAP response or
				meta-information from the last eCAP
				transaction related to the HTTP transaction.
				Like <h, accepts an optional header name
				argument.

		adapt::sum_trs Summed adaptation transaction response
				times recorded as a comma-separated list in
				the order of transaction start time. Each time
				value is recorded as an integer number,
				representing response time of one or more
				adaptation (ICAP or eCAP) transaction in
				milliseconds.  When a failed transaction is
				being retried or repeated, its time is not
				logged individually but added to the
				replacement (next) transaction. See also:
				adapt::all_trs.

		adapt::all_trs All adaptation transaction response times.
				Same as adaptation_strs but response times of
				individual transactions are never added
				together. Instead, all transaction response
				times are recorded individually.

	You can prefix adapt::*_trs format codes with adaptation
	service name in curly braces to record response time(s) specific
	to that service. For example: %{my_service}adapt::sum_trs

	The default formats available (which do not need re-defining) are:

logformat squid      %ts.%03tu %6tr %>a %Ss/%03>Hs %<st %rm %ru %[un %Sh/%<a %mt
logformat common     %>a %[ui %[un [%tl] "%rm %ru HTTP/%rv" %>Hs %<st %Ss:%Sh
logformat combined   %>a %[ui %[un [%tl] "%rm %ru HTTP/%rv" %>Hs %<st "%{Referer}>h" "%{User-Agent}>h" %Ss:%Sh
logformat referrer   %ts.%03tu %>a %{Referer}>h %ru
logformat useragent  %>a [%tl] "%{User-Agent}>h"

	NOTE: When the log_mime_hdrs directive is set to ON.
		The squid, common and combined formats have a safely encoded copy
		of the mime headers appended to each line within a pair of brackets.

	NOTE: The common and combined formats are not quite true to the Apache definition.
		The logs from Squid contain an extra status and hierarchy code appended.

DOC_END

NAME: access_log cache_access_log
TYPE: access_log
LOC: Config.Log.accesslogs
DEFAULT_IF_NONE: daemon:@DEFAULT_ACCESS_LOG@ squid
DOC_START
	Configures whether and how Squid logs HTTP and ICP transactions.
	If access logging is enabled, a single line is logged for every 
	matching HTTP or ICP request. The recommended directive formats are:

	access_log <module>:<place> [option ...] [acl acl ...]
	access_log none [acl acl ...]

	The following directive format is accepted but may be deprecated:
	access_log <module>:<place> [<logformat name> [acl acl ...]]

        In most cases, the first ACL name must not contain the '=' character
	and should not be equal to an existing logformat name. You can always
	start with an 'all' ACL to work around those restrictions.
	
	Will log to the specified module:place using the specified format (which
	must be defined in a logformat directive) those entries which match
	ALL the acl's specified (which must be defined in acl clauses).
	If no acl is specified, all requests will be logged to this destination.
	
	===== Available options for the recommended directive format =====

	logformat=name		Names log line format (either built-in or
				defined by a logformat directive). Defaults
				to 'squid'.

	buffer-size=64KB	Defines approximate buffering limit for log
				records (see buffered_logs).  Squid should not
				keep more than the specified size and, hence,
				should flush records before the buffer becomes
				full to avoid overflows under normal
				conditions (the exact flushing algorithm is
				module-dependent though).  The on-error option
				controls overflow handling.

	on-error=die|drop	Defines action on unrecoverable errors. The
				'drop' action ignores (i.e., does not log)
				affected log records. The default 'die' action
				kills the affected worker. The drop action 
				support has not been tested for modules other
				than tcp.

	rotate=N		Specifies the number of log file rotations to
				make when you run 'squid -k rotate'. The default
				is to obey the logfile_rotate directive. Setting
				rotate=0 will disable the file name rotation,
				but the log files are still closed and re-opened.
				This will enable you to rename the logfiles
				yourself just before sending the rotate signal.
				Only supported by the stdio module.

	===== Modules Currently available =====
	
	none	Do not log any requests matching these ACL.
		Do not specify Place or logformat name.
	
	stdio	Write each log line to disk immediately at the completion of
		each request.
		Place: the filename and path to be written.
	
	daemon	Very similar to stdio. But instead of writing to disk the log
		line is passed to a daemon helper for asychronous handling instead.
		Place: varies depending on the daemon.
		
		log_file_daemon Place: the file name and path to be written.
	
	syslog	To log each request via syslog facility.
		Place: The syslog facility and priority level for these entries.
		Place Format:  facility.priority

		where facility could be any of:
			authpriv, daemon, local0 ... local7 or user.

		And priority could be any of:
			err, warning, notice, info, debug.
	
	udp	To send each log line as text data to a UDP receiver.
		Place: The destination host name or IP and port.
		Place Format:   //host:port

	tcp	To send each log line as text data to a TCP receiver.
		Lines may be accumulated before sending (see buffered_logs).
		Place: The destination host name or IP and port.
		Place Format:   //host:port

	Default:
		access_log daemon:@DEFAULT_ACCESS_LOG@ squid
DOC_END

NAME: icap_log
TYPE: access_log
IFDEF: ICAP_CLIENT
LOC: Config.Log.icaplogs
DEFAULT: none
DOC_START
	ICAP log files record ICAP transaction summaries, one line per
	transaction.

	The icap_log option format is:
	icap_log <filepath> [<logformat name> [acl acl ...]]
	icap_log none [acl acl ...]]
	
	Please see access_log option documentation for details. The two
	kinds of logs share the overall configuration approach and many
	features.

	ICAP processing of a single HTTP message or transaction may
	require multiple ICAP transactions.  In such cases, multiple
	ICAP transaction log lines will correspond to a single access
	log line.

	ICAP log supports many access.log logformat %codes. In ICAP context,
	HTTP message-related %codes are applied to the HTTP message embedded
	in an ICAP message. Logformat "%http::>..." codes are used for HTTP
	messages embedded in ICAP requests while "%http::<..." codes are used
	for HTTP messages embedded in ICAP responses. For example:

		http::>h	To-be-adapted HTTP message headers sent by Squid to
				the ICAP service. For REQMOD transactions, these are
				HTTP request headers. For RESPMOD, these are HTTP
				response headers, but Squid currently cannot log them
				(i.e., %http::>h will expand to "-" for RESPMOD).

		http::<h	Adapted HTTP message headers sent by the ICAP
				service to Squid (i.e., HTTP request headers in regular
				REQMOD; HTTP response headers in RESPMOD and during
				request satisfaction in REQMOD).

	ICAP OPTIONS transactions do not embed HTTP messages.

	Several logformat codes below deal with ICAP message bodies. An ICAP
	message body, if any, typically includes a complete HTTP message
	(required HTTP headers plus optional HTTP message body). When
	computing HTTP message body size for these logformat codes, Squid
	either includes or excludes chunked encoding overheads; see
	code-specific documentation for details.

	For Secure ICAP services, all size-related information is currently
	computed before/after TLS encryption/decryption, as if TLS was not
	in use at all.

	The following format codes are also available for ICAP logs:

		icap::<A	ICAP server IP address. Similar to <A.

		icap::<service_name	ICAP service name from the icap_service
				option in Squid configuration file.

		icap::ru	ICAP Request-URI. Similar to ru.

		icap::rm	ICAP request method (REQMOD, RESPMOD, or 
				OPTIONS). Similar to existing rm.

		icap::>st	The total size of the ICAP request sent to the ICAP
				server (ICAP headers + ICAP body), including chunking
				metadata (if any).

		icap::<st	The total size of the ICAP response received from the
				ICAP server (ICAP headers + ICAP body), including
				chunking metadata (if any).

		icap::<bs	The size of the ICAP response body received from the
				ICAP server, excluding chunking metadata (if any).

		icap::tr 	Transaction response time (in
				milliseconds).  The timer starts when
				the ICAP transaction is created and
				stops when the transaction is completed.
				Similar to tr.

		icap::tio	Transaction I/O time (in milliseconds). The
				timer starts when the first ICAP request
				byte is scheduled for sending. The timers
				stops when the last byte of the ICAP response
				is received.

		icap::to 	Transaction outcome: ICAP_ERR* for all
				transaction errors, ICAP_OPT for OPTION
				transactions, ICAP_ECHO for 204
				responses, ICAP_MOD for message
				modification, and ICAP_SAT for request
				satisfaction. Similar to Ss.

		icap::Hs	ICAP response status code. Similar to Hs.

		icap::>h	ICAP request header(s). Similar to >h.

		icap::<h	ICAP response header(s). Similar to <h.

		icap::request_attempts	The number of ICAP request sending
					attempts. Similar to request_attempts.

	The default ICAP log format, which can be used without an explicit
	definition, is called icap_squid:

logformat icap_squid %ts.%03tu %6icap::tr %>A %icap::to/%03icap::Hs %icap::<st %icap::rm %icap::ru %un -/%icap::<A -

	See also: logformat and %adapt::<last_h
DOC_END

NAME: logfile_daemon
TYPE: string
DEFAULT: @DEFAULT_LOGFILED@
LOC: Log::TheConfig.logfile_daemon
DOC_START
	Specify the path to the logfile-writing daemon. This daemon is
	used to write the access and store logs, if configured.

	Squid sends a number of commands to the log daemon:
	  L<data>\n - logfile data
	  R\n - rotate file
	  T\n - truncate file
	  O\n - reopen file
	  F\n - flush file
	  r<n>\n - set rotate count to <n>
	  b<n>\n - 1 = buffer output, 0 = don't buffer output

	No responses is expected.
DOC_END

NAME: stats_collection
TYPE: acl_access
LOC: Config.accessList.stats_collection
DEFAULT: none
DEFAULT_DOC: Allow logging for all transactions.
COMMENT: allow|deny acl acl...
DOC_START
	This options allows you to control which requests gets accounted
	in performance counters.

	This clause only supports fast acl types.
	See http://wiki.squid-cache.org/SquidFaq/SquidAcl for details.
DOC_END

NAME: cache_store_log
TYPE: string
DEFAULT: none
LOC: Config.Log.store
DOC_START
	Logs the activities of the storage manager.  Shows which
	objects are ejected from the cache, and which objects are
	saved and for how long.
	There are not really utilities to analyze this data, so you can safely
	disable it (the default).
	
	Store log uses modular logging outputs. See access_log for the list
	of modules supported.
	
	Example:
		cache_store_log stdio:@DEFAULT_STORE_LOG@
		cache_store_log daemon:@DEFAULT_STORE_LOG@
DOC_END

NAME: cache_swap_state cache_swap_log
TYPE: string
LOC: Config.Log.swap
DEFAULT: none
DEFAULT_DOC: Store the journal inside its cache_dir
DOC_START
	Location for the cache "swap.state" file. This index file holds
	the metadata of objects saved on disk.  It is used to rebuild
	the cache during startup.  Normally this file resides in each
	'cache_dir' directory, but you may specify an alternate
	pathname here.  Note you must give a full filename, not just
	a directory. Since this is the index for the whole object
	list you CANNOT periodically rotate it!

	If %s can be used in the file name it will be replaced with a
	a representation of the cache_dir name where each / is replaced
	with '.'. This is needed to allow adding/removing cache_dir
	lines when cache_swap_log is being used.

	If have more than one 'cache_dir', and %s is not used in the name
	these swap logs will have names such as:

		cache_swap_log.00
		cache_swap_log.01
		cache_swap_log.02

	The numbered extension (which is added automatically)
	corresponds to the order of the 'cache_dir' lines in this
	configuration file.  If you change the order of the 'cache_dir'
	lines in this file, these index files will NOT correspond to
	the correct 'cache_dir' entry (unless you manually rename
	them).  We recommend you do NOT use this option.  It is
	better to keep these index files in each 'cache_dir' directory.
DOC_END

NAME: logfile_rotate
TYPE: int
DEFAULT: 10
LOC: Config.Log.rotateNumber
DOC_START
	Specifies the default number of logfile rotations to make when you
	type 'squid -k rotate'. The default is 10, which will rotate
	with extensions 0 through 9. Setting logfile_rotate to 0 will
	disable the file name rotation, but the logfiles are still closed
	and re-opened. This will enable you to rename the logfiles
	yourself just before sending the rotate signal.

	Note, from Squid-3.1 this option is only a default for cache.log,
	that log can be rotated separately by using debug_options.

	Note, from Squid-4 this option is only a default for access.log
	recorded by stdio: module. Those logs can be rotated separately by
	using the rotate=N option on their access_log directive.

	Note, the 'squid -k rotate' command normally sends a USR1
	signal to the running squid process.  In certain situations
	(e.g. on Linux with Async I/O), USR1 is used for other
	purposes, so -k rotate uses another signal.  It is best to get
	in the habit of using 'squid -k rotate' instead of 'kill -USR1
	<pid>'.

DOC_END

NAME: mime_table
TYPE: string
DEFAULT: @DEFAULT_MIME_TABLE@
LOC: Config.mimeTablePathname
DOC_START
	Path to Squid's icon configuration file.

	You shouldn't need to change this, but the default file contains
	examples and formatting information if you do.
DOC_END

NAME: log_mime_hdrs
COMMENT: on|off
TYPE: onoff
LOC: Config.onoff.log_mime_hdrs
DEFAULT: off
DOC_START
	The Cache can record both the request and the response MIME
	headers for each HTTP transaction.  The headers are encoded
	safely and will appear as two bracketed fields at the end of
	the access log (for either the native or httpd-emulated log
	formats).  To enable this logging set log_mime_hdrs to 'on'.
DOC_END

NAME: pid_filename
TYPE: string
DEFAULT: @DEFAULT_PID_FILE@
LOC: Config.pidFilename
DOC_START
	A filename to write the process-id to.  To disable, enter "none".
DOC_END

NAME: client_netmask
TYPE: address
LOC: Config.Addrs.client_netmask
DEFAULT: no_addr
DEFAULT_DOC: Log full client IP address
DOC_START
	A netmask for client addresses in logfiles and cachemgr output.
	Change this to protect the privacy of your cache clients.
	A netmask of 255.255.255.0 will log all IP's in that range with
	the last digit set to '0'.
DOC_END

NAME: strip_query_terms
TYPE: onoff
LOC: Config.onoff.strip_query_terms
DEFAULT: on
DOC_START
	By default, Squid strips query terms from requested URLs before
	logging.  This protects your user's privacy and reduces log size.

	When investigating HIT/MISS or other caching behaviour you
	will need to disable this to see the full URL used by Squid.
DOC_END

NAME: buffered_logs
COMMENT: on|off
TYPE: onoff
DEFAULT: off
LOC: Config.onoff.buffered_logs
DOC_START
	Whether to write/send access_log records ASAP or accumulate them and
	then write/send them in larger chunks. Buffering may improve
	performance because it decreases the number of I/Os. However,
	buffering increases the delay before log records become available to
	the final recipient (e.g., a disk file or logging daemon) and,
	hence, increases the risk of log records loss.

	Note that even when buffered_logs are off, Squid may have to buffer
	records if it cannot write/send them immediately due to pending I/Os
	(e.g., the I/O writing the previous log record) or connectivity loss.

	Currently honored by 'daemon' and 'tcp' access_log modules only.
DOC_END

NAME: netdb_filename
TYPE: string
DEFAULT: stdio:@DEFAULT_NETDB_FILE@
LOC: Config.netdbFilename
IFDEF: USE_ICMP
DOC_START
	Where Squid stores it's netdb journal.
	When enabled this journal preserves netdb state between restarts.

	To disable, enter "none".
DOC_END

COMMENT_START
 OPTIONS FOR TROUBLESHOOTING
 -----------------------------------------------------------------------------
COMMENT_END

NAME: cache_log
TYPE: string
DEFAULT_IF_NONE: @DEFAULT_CACHE_LOG@
LOC: Debug::cache_log
DOC_START
	Squid administrative logging file.

	This is where general information about Squid behavior goes. You can
	increase the amount of data logged to this file and how often it is
	rotated with "debug_options"
DOC_END

NAME: debug_options
TYPE: eol
DEFAULT: ALL,1
DEFAULT_DOC: Log all critical and important messages.
LOC: Debug::debugOptions
DOC_START
	Logging options are set as section,level where each source file
	is assigned a unique section.  Lower levels result in less
	output,  Full debugging (level 9) can result in a very large
	log file, so be careful.

	The magic word "ALL" sets debugging levels for all sections.
	The default is to run with "ALL,1" to record important warnings.

	The rotate=N option can be used to keep more or less of these logs
	than would otherwise be kept by logfile_rotate.
	For most uses a single log should be enough to monitor current
	events affecting Squid.
DOC_END

NAME: coredump_dir
TYPE: string
LOC: Config.coredump_dir
DEFAULT_IF_NONE: none
DEFAULT_DOC: Use the directory from where Squid was started.
DOC_START
	By default Squid leaves core files in the directory from where
	it was started. If you set 'coredump_dir' to a directory
	that exists, Squid will chdir() to that directory at startup
	and coredump files will be left there.

NOCOMMENT_START

# Leave coredumps in the first cache dir
coredump_dir @DEFAULT_SWAP_DIR@
NOCOMMENT_END
DOC_END


COMMENT_START
 OPTIONS FOR FTP GATEWAYING
 -----------------------------------------------------------------------------
COMMENT_END

NAME: ftp_user
TYPE: string
DEFAULT: Squid@
LOC: Config.Ftp.anon_user
DOC_START
	If you want the anonymous login password to be more informative
	(and enable the use of picky FTP servers), set this to something
	reasonable for your domain, like wwwuser@somewhere.net

	The reason why this is domainless by default is the
	request can be made on the behalf of a user in any domain,
	depending on how the cache is used.
	Some FTP server also validate the email address is valid
	(for example perl.com).
DOC_END

NAME: ftp_passive
TYPE: onoff
DEFAULT: on
LOC: Config.Ftp.passive
DOC_START
	If your firewall does not allow Squid to use passive
	connections, turn off this option.

	Use of ftp_epsv_all option requires this to be ON.
DOC_END

NAME: ftp_epsv_all
TYPE: onoff
DEFAULT: off
LOC: Config.Ftp.epsv_all
DOC_START
	FTP Protocol extensions permit the use of a special "EPSV ALL" command.

	NATs may be able to put the connection on a "fast path" through the
	translator, as the EPRT command will never be used and therefore,
	translation of the data portion of the segments will never be needed.

	When a client only expects to do two-way FTP transfers this may be
	useful.
	If squid finds that it must do a three-way FTP transfer after issuing
	an EPSV ALL command, the FTP session will fail.

	If you have any doubts about this option do not use it.
	Squid will nicely attempt all other connection methods.

	Requires ftp_passive to be ON (default) for any effect.
DOC_END

NAME: ftp_epsv
TYPE: ftp_epsv
DEFAULT: none
LOC: Config.accessList.ftp_epsv
DOC_START
	FTP Protocol extensions permit the use of a special "EPSV" command.

	NATs may be able to put the connection on a "fast path" through the
	translator using EPSV, as the EPRT command will never be used
	and therefore, translation of the data portion of the segments 
	will never be needed.

	EPSV is often required to interoperate with FTP servers on IPv6
	networks. On the other hand, it may break some IPv4 servers.

	By default, EPSV may try EPSV with any FTP server. To fine tune
	that decision, you may restrict EPSV to certain clients or servers
	using ACLs:

		ftp_epsv allow|deny al1 acl2 ...

	WARNING: Disabling EPSV may cause problems with external NAT and IPv6.

	Only fast ACLs are supported.
	Requires ftp_passive to be ON (default) for any effect.
DOC_END

NAME: ftp_eprt
TYPE: onoff
DEFAULT: on
LOC: Config.Ftp.eprt
DOC_START
	FTP Protocol extensions permit the use of a special "EPRT" command.

	This extension provides a protocol neutral alternative to the
	IPv4-only PORT command. When supported it enables active FTP data
	channels over IPv6 and efficient NAT handling.

	Turning this OFF will prevent EPRT being attempted and will skip
	straight to using PORT for IPv4 servers.

	Some devices are known to not handle this extension correctly and
	may result in crashes. Devices which suport EPRT enough to fail
	cleanly will result in Squid attempting PORT anyway. This directive
	should only be disabled when EPRT results in device failures.

	WARNING: Doing so will convert Squid back to the old behavior with all
	the related problems with external NAT devices/layers and IPv4-only FTP.
DOC_END

NAME: ftp_sanitycheck
TYPE: onoff
DEFAULT: on
LOC: Config.Ftp.sanitycheck
DOC_START
	For security and data integrity reasons Squid by default performs
	sanity checks of the addresses of FTP data connections ensure the
	data connection is to the requested server. If you need to allow
	FTP connections to servers using another IP address for the data
	connection turn this off.
DOC_END

NAME: ftp_telnet_protocol
TYPE: onoff
DEFAULT: on
LOC: Config.Ftp.telnet
DOC_START
	The FTP protocol is officially defined to use the telnet protocol
	as transport channel for the control connection. However, many
	implementations are broken and does not respect this aspect of
	the FTP protocol.

	If you have trouble accessing files with ASCII code 255 in the
	path or similar problems involving this ASCII code you can
	try setting this directive to off. If that helps, report to the
	operator of the FTP server in question that their FTP server
	is broken and does not follow the FTP standard.
DOC_END

COMMENT_START
 OPTIONS FOR EXTERNAL SUPPORT PROGRAMS
 -----------------------------------------------------------------------------
COMMENT_END

NAME: diskd_program
TYPE: string
DEFAULT: @DEFAULT_DISKD@
LOC: Config.Program.diskd
DOC_START
	Specify the location of the diskd executable.
	Note this is only useful if you have compiled in
	diskd as one of the store io modules.
DOC_END

NAME: unlinkd_program
IFDEF: USE_UNLINKD
TYPE: string
DEFAULT: @DEFAULT_UNLINKD@
LOC: Config.Program.unlinkd
DOC_START
	Specify the location of the executable for file deletion process.
DOC_END

NAME: pinger_program
IFDEF: USE_ICMP
TYPE: icmp
DEFAULT: @DEFAULT_PINGER@
LOC: IcmpCfg
DOC_START
	Specify the location of the executable for the pinger process.
DOC_END

NAME: pinger_enable
TYPE: onoff
DEFAULT: on
LOC: IcmpCfg.enable
IFDEF: USE_ICMP
DOC_START
	Control whether the pinger is active at run-time.
	Enables turning ICMP pinger on and off with a simple
	squid -k reconfigure.
DOC_END


COMMENT_START
 OPTIONS FOR URL REWRITING
 -----------------------------------------------------------------------------
COMMENT_END

NAME: url_rewrite_program redirect_program
TYPE: wordlist
LOC: Config.Program.redirect
DEFAULT: none
DOC_START
	Specify the location of the executable URL rewriter to use.
	Since they can perform almost any function there isn't one included.

	For each requested URL, the rewriter will receive on line with the format

	  [channel-ID <SP>] URL [<SP> extras]<NL>

	See url_rewrite_extras on how to send "extras" with optional values to
	the helper.
	After processing the request the helper must reply using the following format:

	  [channel-ID <SP>] result [<SP> kv-pairs]

	The result code can be:

	  OK status=30N url="..."
		Redirect the URL to the one supplied in 'url='.
		'status=' is optional and contains the status code to send
		the client in Squids HTTP response. It must be one of the
		HTTP redirect status codes: 301, 302, 303, 307, 308.
		When no status is given Squid will use 302.

	  OK rewrite-url="..."
		Rewrite the URL to the one supplied in 'rewrite-url='.
		The new URL is fetched directly by Squid and returned to
		the client as the response to its request.

	  OK
		When neither of url= and rewrite-url= are sent Squid does
		not change the URL.

	  ERR
		Do not change the URL.

	  BH
		An internal error occurred in the helper, preventing
		a result being identified. The 'message=' key name is
		reserved for delivering a log message.


	In addition to the above kv-pairs Squid also understands the following
	optional kv-pairs received from URL rewriters:
	  clt_conn_tag=TAG
		Associates a TAG with the client TCP connection.
		The TAG is treated as a regular annotation but persists across
		future requests on the client connection rather than just the
		current request. A helper may update the TAG during subsequent
		requests be returning a new kv-pair.

	When using the concurrency= option the protocol is changed by
	introducing a query channel tag in front of the request/response.
	The query channel tag is a number between 0 and concurrency-1.
	This value must be echoed back unchanged to Squid as the first part
	of the response relating to its request.

	WARNING: URL re-writing ability should be avoided whenever possible.
		 Use the URL redirect form of response instead.

	Re-write creates a difference in the state held by the client
	and server. Possibly causing confusion when the server response
	contains snippets of its view state. Embeded URLs, response
	and content Location headers, etc. are not re-written by this
	interface.

	By default, a URL rewriter is not used.
DOC_END

NAME: url_rewrite_children redirect_children
TYPE: HelperChildConfig
DEFAULT: 20 startup=0 idle=1 concurrency=0
LOC: Config.redirectChildren
DOC_START
	Specifies the maximum number of redirector processes that Squid may
	spawn (numberofchildren) and several related options. Using too few of
	these helper processes (a.k.a. "helpers") creates request queues.
	Using too many helpers wastes your system resources.

	Usage: numberofchildren [option]...

	The startup= and idle= options allow some measure of skew in your
	tuning.
	
		startup=
	
	Sets a minimum of how many processes are to be spawned when Squid
	starts or reconfigures. When set to zero the first request will
	cause spawning of the first child process to handle it.
	
	Starting too few will cause an initial slowdown in traffic as Squid
	attempts to simultaneously spawn enough processes to cope.
	
		idle=
	
	Sets a minimum of how many processes Squid is to try and keep available
	at all times. When traffic begins to rise above what the existing
	processes can handle this many more will be spawned up to the maximum
	configured. A minimum setting of 1 is required.

		concurrency=

	The number of requests each redirector helper can handle in
	parallel. Defaults to 0 which indicates the redirector
	is a old-style single threaded redirector.

	When this directive is set to a value >= 1 then the protocol
	used to communicate with the helper is modified to include
	an ID in front of the request/response. The ID from the request
	must be echoed back with the response to that request.

		queue-size=N

	Sets the maximum number of queued requests. A request is queued when
	no existing child can accept it due to concurrency limit and no new
	child can be started due to numberofchildren limit. The default
	maximum is zero if url_rewrite_bypass is enabled and
	2*numberofchildren otherwise. If the queued requests exceed queue size
	and redirector_bypass configuration option is set, then redirector is
	bypassed. Otherwise, Squid is allowed to temporarily exceed the
	configured maximum, marking the affected helper as "overloaded". If
	the helper overload lasts more than 3 minutes, the action prescribed
	by the on-persistent-overload option applies.

		on-persistent-overload=action

	Specifies Squid reaction to a new helper request arriving when the helper
	has been overloaded for more that 3 minutes already. The number of queued
	requests determines whether the helper is overloaded (see the queue-size
	option).

	Two actions are supported:

	  die	Squid worker quits. This is the default behavior.

	  ERR	Squid treats the helper request as if it was
		immediately submitted, and the helper immediately
		replied with an ERR response. This action has no effect
		on the already queued and in-progress helper requests.
DOC_END

NAME: url_rewrite_host_header redirect_rewrites_host_header
TYPE: onoff
DEFAULT: on
LOC: Config.onoff.redir_rewrites_host
DOC_START
	To preserve same-origin security policies in browsers and
	prevent Host: header forgery by redirectors Squid rewrites
	any Host: header in redirected requests.
	
	If you are running an accelerator this may not be a wanted
	effect of a redirector. This directive enables you disable
	Host: alteration in reverse-proxy traffic.
	
	WARNING: Entries are cached on the result of the URL rewriting
	process, so be careful if you have domain-virtual hosts.
	
	WARNING: Squid and other software verifies the URL and Host
	are matching, so be careful not to relay through other proxies
	or inspecting firewalls with this disabled.
DOC_END

NAME: url_rewrite_access redirector_access
TYPE: acl_access
DEFAULT: none
DEFAULT_DOC: Allow, unless rules exist in squid.conf.
LOC: Config.accessList.redirector
DOC_START
	If defined, this access list specifies which requests are
	sent to the redirector processes.

	This clause supports both fast and slow acl types.
	See http://wiki.squid-cache.org/SquidFaq/SquidAcl for details.
DOC_END

NAME: url_rewrite_bypass redirector_bypass
TYPE: onoff
LOC: Config.onoff.redirector_bypass
DEFAULT: off
DOC_START
	When this is 'on', a request will not go through the
	redirector if all the helpers are busy. If this is 'off' and the
	redirector queue grows too large, the action is prescribed by the
	on-persistent-overload option. You should only enable this if the
	redirectors are not critical to your caching system. If you use
	redirectors for access control, and you enable this option,
	users may have access to pages they should not
	be allowed to request.

	Enabling this option sets the default url_rewrite_children queue-size
	option value to 0.
DOC_END

NAME: url_rewrite_extras
TYPE: TokenOrQuotedString
LOC: Config.redirector_extras
DEFAULT: "%>a/%>A %un %>rm myip=%la myport=%lp"
DOC_START
	Specifies a string to be append to request line format for the
	rewriter helper. "Quoted" format values may contain spaces and
	logformat %macros. In theory, any logformat %macro can be used.
	In practice, a %macro expands as a dash (-) if the helper request is
	sent before the required macro information is available to Squid.
DOC_END

NAME: url_rewrite_timeout
TYPE: UrlHelperTimeout
LOC: Config.onUrlRewriteTimeout
DEFAULT: none
DEFAULT_DOC: Squid waits for the helper response forever
DOC_START
	Squid times active requests to redirector. The timeout value and Squid
	reaction to a timed out request are configurable using the following
	format:

	url_rewrite_timeout timeout time-units on_timeout=<action> [response=<quoted-response>]

	supported timeout actions:
		fail	Squid return a ERR_GATEWAY_FAILURE error page

		bypass	Do not re-write the URL

		retry	Send the lookup to the helper again

		use_configured_response
			Use the <quoted-response> as helper response
DOC_END

COMMENT_START
 OPTIONS FOR STORE ID
 -----------------------------------------------------------------------------
COMMENT_END

NAME: store_id_program storeurl_rewrite_program
TYPE: wordlist
LOC: Config.Program.store_id
DEFAULT: none
DOC_START
	Specify the location of the executable StoreID helper to use.
	Since they can perform almost any function there isn't one included.

	For each requested URL, the helper will receive one line with the format

	  [channel-ID <SP>] URL [<SP> extras]<NL>


	After processing the request the helper must reply using the following format:

	  [channel-ID <SP>] result [<SP> kv-pairs]

	The result code can be:

	  OK store-id="..."
		Use the StoreID supplied in 'store-id='.

	  ERR
		The default is to use HTTP request URL as the store ID.

	  BH
		An internal error occurred in the helper, preventing
		a result being identified.

	In addition to the above kv-pairs Squid also understands the following
	optional kv-pairs received from URL rewriters:
	  clt_conn_tag=TAG
		Associates a TAG with the client TCP connection.
		Please see url_rewrite_program related documentation for this
		kv-pair

	Helper programs should be prepared to receive and possibly ignore
	additional whitespace-separated tokens on each input line.

	When using the concurrency= option the protocol is changed by
	introducing a query channel tag in front of the request/response.
	The query channel tag is a number between 0 and concurrency-1.
	This value must be echoed back unchanged to Squid as the first part
	of the response relating to its request.

	NOTE: when using StoreID refresh_pattern will apply to the StoreID
	      returned from the helper and not the URL.

	WARNING: Wrong StoreID value returned by a careless helper may result
	         in the wrong cached response returned to the user.

	By default, a StoreID helper is not used.
DOC_END

NAME: store_id_extras
TYPE: TokenOrQuotedString
LOC: Config.storeId_extras
DEFAULT: "%>a/%>A %un %>rm myip=%la myport=%lp"
DOC_START
        Specifies a string to be append to request line format for the
        StoreId helper. "Quoted" format values may contain spaces and
        logformat %macros. In theory, any logformat %macro can be used.
        In practice, a %macro expands as a dash (-) if the helper request is
        sent before the required macro information is available to Squid.
DOC_END

NAME: store_id_children storeurl_rewrite_children
TYPE: HelperChildConfig
DEFAULT: 20 startup=0 idle=1 concurrency=0
LOC: Config.storeIdChildren
DOC_START
	Specifies the maximum number of StoreID helper processes that Squid
	may spawn (numberofchildren) and several related options. Using
	too few of these helper processes (a.k.a. "helpers") creates request
	queues. Using too many helpers wastes your system resources.

	Usage: numberofchildren [option]...
	
	The startup= and idle= options allow some measure of skew in your
	tuning.
	
		startup=
	
	Sets a minimum of how many processes are to be spawned when Squid
	starts or reconfigures. When set to zero the first request will
	cause spawning of the first child process to handle it.
	
	Starting too few will cause an initial slowdown in traffic as Squid
	attempts to simultaneously spawn enough processes to cope.
	
		idle=
	
	Sets a minimum of how many processes Squid is to try and keep available
	at all times. When traffic begins to rise above what the existing
	processes can handle this many more will be spawned up to the maximum
	configured. A minimum setting of 1 is required.

		concurrency=

	The number of requests each storeID helper can handle in
	parallel. Defaults to 0 which indicates the helper
	is a old-style single threaded program.

	When this directive is set to a value >= 1 then the protocol
	used to communicate with the helper is modified to include
	an ID in front of the request/response. The ID from the request
	must be echoed back with the response to that request.

		queue-size=N

	Sets the maximum number of queued requests to N. A request is queued
	when no existing child can accept it due to concurrency limit and no
	new child can be started due to numberofchildren limit. The default
	maximum is 2*numberofchildren. If the queued requests exceed queue
	size and redirector_bypass configuration option is set, then
	redirector is bypassed. Otherwise, Squid is allowed to temporarily
	exceed the configured maximum, marking the affected helper as
	"overloaded". If the helper overload lasts more than 3 minutes, the
	action prescribed by the on-persistent-overload option applies.

		on-persistent-overload=action

	Specifies Squid reaction to a new helper request arriving when the helper
	has been overloaded for more that 3 minutes already. The number of queued
	requests determines whether the helper is overloaded (see the queue-size
	option).

	Two actions are supported:

	  die	Squid worker quits. This is the default behavior.

	  ERR	Squid treats the helper request as if it was
		immediately submitted, and the helper immediately
		replied with an ERR response. This action has no effect
		on the already queued and in-progress helper requests.
DOC_END

NAME: store_id_access storeurl_rewrite_access
TYPE: acl_access
DEFAULT: none
DEFAULT_DOC: Allow, unless rules exist in squid.conf.
LOC: Config.accessList.store_id
DOC_START
	If defined, this access list specifies which requests are
	sent to the StoreID processes.  By default all requests
	are sent.

	This clause supports both fast and slow acl types.
	See http://wiki.squid-cache.org/SquidFaq/SquidAcl for details.
DOC_END

NAME: store_id_bypass storeurl_rewrite_bypass
TYPE: onoff
LOC: Config.onoff.store_id_bypass
DEFAULT: on
DOC_START
	When this is 'on', a request will not go through the
	helper if all helpers are busy. If this is 'off' and the helper
	queue grows too large, the action is prescribed by the
	on-persistent-overload option. You should only enable this if the
	helpers are not critical to your caching system. If you use
	helpers for critical caching components, and you enable this 
	option,	users may not get objects from cache.
	This options sets default queue-size option of the store_id_children
	to 0.
DOC_END

COMMENT_START
 OPTIONS FOR TUNING THE CACHE
 -----------------------------------------------------------------------------
COMMENT_END

NAME: cache no_cache
TYPE: acl_access
DEFAULT: none
DEFAULT_DOC: By default, this directive is unused and has no effect.
LOC: Config.accessList.noCache
DOC_START
	Requests denied by this directive will not be served from the cache
	and their responses will not be stored in the cache. This directive
	has no effect on other transactions and on already cached responses.

	This clause supports both fast and slow acl types.
	See http://wiki.squid-cache.org/SquidFaq/SquidAcl for details.

	This and the two other similar caching directives listed below are
	checked at different transaction processing stages, have different
	access to response information, affect different cache operations,
	and differ in slow ACLs support:

	* cache: Checked before Squid makes a hit/miss determination.
		No access to reply information!
		Denies both serving a hit and storing a miss.
		Supports both fast and slow ACLs.
	* send_hit: Checked after a hit was detected.
		Has access to reply (hit) information.
		Denies serving a hit only.
		Supports fast ACLs only.
	* store_miss: Checked before storing a cachable miss.
		Has access to reply (miss) information.
		Denies storing a miss only.
		Supports fast ACLs only.

	If you are not sure which of the three directives to use, apply the
	following decision logic:

	* If your ACL(s) are of slow type _and_ need response info, redesign.
	  Squid does not support that particular combination at this time.
        Otherwise:
	* If your directive ACL(s) are of slow type, use "cache"; and/or
	* if your directive ACL(s) need no response info, use "cache".
        Otherwise:
	* If you do not want the response cached, use store_miss; and/or
	* if you do not want a hit on a cached response, use send_hit.
DOC_END

NAME: send_hit
TYPE: acl_access
DEFAULT: none
DEFAULT_DOC: By default, this directive is unused and has no effect.
LOC: Config.accessList.sendHit
DOC_START
	Responses denied by this directive will not be served from the cache
	(but may still be cached, see store_miss). This directive has no
	effect on the responses it allows and on the cached objects.

	Please see the "cache" directive for a summary of differences among
	store_miss, send_hit, and cache directives.

	Unlike the "cache" directive, send_hit only supports fast acl
	types.  See http://wiki.squid-cache.org/SquidFaq/SquidAcl for details.

	For example:

		# apply custom Store ID mapping to some URLs
		acl MapMe dstdomain .c.example.com
		store_id_program ...
		store_id_access allow MapMe

		# but prevent caching of special responses
		# such as 302 redirects that cause StoreID loops
		acl Ordinary http_status 200-299
		store_miss deny MapMe !Ordinary

		# and do not serve any previously stored special responses
		# from the cache (in case they were already cached before
		# the above store_miss rule was in effect).
		send_hit deny MapMe !Ordinary
DOC_END

NAME: store_miss
TYPE: acl_access
DEFAULT: none
DEFAULT_DOC: By default, this directive is unused and has no effect.
LOC: Config.accessList.storeMiss
DOC_START
	Responses denied by this directive will not be cached (but may still
	be served from the cache, see send_hit). This directive has no
	effect on the responses it allows and on the already cached responses.

	Please see the "cache" directive for a summary of differences among
	store_miss, send_hit, and cache directives. See the
	send_hit directive for a usage example.

	Unlike the "cache" directive, store_miss only supports fast acl
	types.  See http://wiki.squid-cache.org/SquidFaq/SquidAcl for details.
DOC_END

NAME: max_stale
COMMENT: time-units
TYPE: time_t
LOC: Config.maxStale
DEFAULT: 1 week
DOC_START
	This option puts an upper limit on how stale content Squid
	will serve from the cache if cache validation fails.
	Can be overriden by the refresh_pattern max-stale option.
DOC_END

NAME: refresh_pattern
TYPE: refreshpattern
LOC: Config.Refresh
DEFAULT: none
DOC_START
	usage: refresh_pattern [-i] regex min percent max [options]

	By default, regular expressions are CASE-SENSITIVE.  To make
	them case-insensitive, use the -i option.

	'Min' is the time (in minutes) an object without an explicit
	expiry time should be considered fresh. The recommended
	value is 0, any higher values may cause dynamic applications
	to be erroneously cached unless the application designer
	has taken the appropriate actions.

	'Percent' is a percentage of the objects age (time since last
	modification age) an object without explicit expiry time
	will be considered fresh.

	'Max' is an upper limit on how long objects without an explicit
	expiry time will be considered fresh. The value is also used
	to form Cache-Control: max-age header for a request sent from
	Squid to origin/parent.

	options: override-expire
		 override-lastmod
		 reload-into-ims
		 ignore-reload
		 ignore-no-store
		 ignore-private
		 max-stale=NN
		 refresh-ims
		 store-stale

		override-expire enforces min age even if the server
		sent an explicit expiry time (e.g., with the
		Expires: header or Cache-Control: max-age). Doing this
		VIOLATES the HTTP standard.  Enabling this feature
		could make you liable for problems which it causes.

		Note: override-expire does not enforce staleness - it only extends
		freshness / min. If the server returns a Expires time which
		is longer than your max time, Squid will still consider
		the object fresh for that period of time.

		override-lastmod enforces min age even on objects
		that were modified recently.

		reload-into-ims changes a client no-cache or ``reload''
		request for a cached entry into a conditional request using
		If-Modified-Since and/or If-None-Match headers, provided the
		cached entry has a Last-Modified and/or a strong ETag header.
		Doing this VIOLATES the HTTP standard. Enabling this feature
		could make you liable for problems which it causes.

		ignore-reload ignores a client no-cache or ``reload''
		header. Doing this VIOLATES the HTTP standard. Enabling
		this feature could make you liable for problems which
		it causes.

		ignore-no-store ignores any ``Cache-control: no-store''
		headers received from a server. Doing this VIOLATES
		the HTTP standard. Enabling this feature could make you
		liable for problems which it causes.

		ignore-private ignores any ``Cache-control: private''
		headers received from a server. Doing this VIOLATES
		the HTTP standard. Enabling this feature could make you
		liable for problems which it causes.

		refresh-ims causes squid to contact the origin server
		when a client issues an If-Modified-Since request. This
		ensures that the client will receive an updated version
		if one is available.

		store-stale stores responses even if they don't have explicit 
		freshness or a validator (i.e., Last-Modified or an ETag) 
		present, or if they're already stale. By default, Squid will 
		not cache such responses because they usually can't be
		reused. Note that such responses will be stale by default.

		max-stale=NN provide a maximum staleness factor. Squid won't
		serve objects more stale than this even if it failed to
		validate the object. Default: use the max_stale global limit.

	Basically a cached object is:

		FRESH if expire > now, else STALE
		STALE if age > max
		FRESH if lm-factor < percent, else STALE
		FRESH if age < min
		else STALE

	The refresh_pattern lines are checked in the order listed here.
	The first entry which matches is used.  If none of the entries
	match the default will be used.

	Note, you must uncomment all the default lines if you want
	to change one. The default setting is only active if none is
	used.

NOCOMMENT_START

#
# Add any of your own refresh_pattern entries above these.
#
refresh_pattern ^ftp:		1440	20%	10080
refresh_pattern ^gopher:	1440	0%	1440
refresh_pattern -i (/cgi-bin/|\?) 0	0%	0
refresh_pattern .		0	20%	4320
NOCOMMENT_END
DOC_END

NAME: quick_abort_min
COMMENT: (KB)
TYPE: kb_int64_t
DEFAULT: 16 KB
LOC: Config.quickAbort.min
DOC_NONE

NAME: quick_abort_max
COMMENT: (KB)
TYPE: kb_int64_t
DEFAULT: 16 KB
LOC: Config.quickAbort.max
DOC_NONE

NAME: quick_abort_pct
COMMENT: (percent)
TYPE: int
DEFAULT: 95
LOC: Config.quickAbort.pct
DOC_START
	The cache by default continues downloading aborted requests
	which are almost completed (less than 16 KB remaining). This
	may be undesirable on slow (e.g. SLIP) links and/or very busy
	caches.  Impatient users may tie up file descriptors and
	bandwidth by repeatedly requesting and immediately aborting
	downloads.

	When the user aborts a request, Squid will check the
	quick_abort values to the amount of data transferred until
	then.

	If the transfer has less than 'quick_abort_min' KB remaining,
	it will finish the retrieval.

	If the transfer has more than 'quick_abort_max' KB remaining,
	it will abort the retrieval.

	If more than 'quick_abort_pct' of the transfer has completed,
	it will finish the retrieval.

	If you do not want any retrieval to continue after the client
	has aborted, set both 'quick_abort_min' and 'quick_abort_max'
	to '0 KB'.

	If you want retrievals to always continue if they are being
	cached set 'quick_abort_min' to '-1 KB'.
DOC_END

NAME: read_ahead_gap
COMMENT: buffer-size
TYPE: b_int64_t
LOC: Config.readAheadGap
DEFAULT: 16 KB
DOC_START
	The amount of data the cache will buffer ahead of what has been
	sent to the client when retrieving an object from another server.
DOC_END

NAME: negative_ttl
IFDEF: USE_HTTP_VIOLATIONS
COMMENT: time-units
TYPE: time_t
LOC: Config.negativeTtl
DEFAULT: 0 seconds
DOC_START
	Set the Default Time-to-Live (TTL) for failed requests.
	Certain types of failures (such as "connection refused" and
	"404 Not Found") are able to be negatively-cached for a short time.
	Modern web servers should provide Expires: header, however if they
	do not this can provide a minimum TTL.
	The default is not to cache errors with unknown expiry details.

	Note that this is different from negative caching of DNS lookups.

	WARNING: Doing this VIOLATES the HTTP standard.  Enabling
	this feature could make you liable for problems which it
	causes.
DOC_END

NAME: positive_dns_ttl
COMMENT: time-units
TYPE: time_t
LOC: Config.positiveDnsTtl
DEFAULT: 6 hours
DOC_START
	Upper limit on how long Squid will cache positive DNS responses.
	Default is 6 hours (360 minutes). This directive must be set
	larger than negative_dns_ttl.
DOC_END

NAME: negative_dns_ttl
COMMENT: time-units
TYPE: time_t
LOC: Config.negativeDnsTtl
DEFAULT: 1 minutes
DOC_START
	Time-to-Live (TTL) for negative caching of failed DNS lookups.
	This also sets the lower cache limit on positive lookups.
	Minimum value is 1 second, and it is not recommendable to go
	much below 10 seconds.
DOC_END

NAME: range_offset_limit
COMMENT: size [acl acl...]
TYPE: acl_b_size_t
LOC: Config.rangeOffsetLimit
DEFAULT: none
DOC_START
	usage: (size) [units] [[!]aclname]
	
	Sets an upper limit on how far (number of bytes) into the file 
	a Range request	may be to cause Squid to prefetch the whole file. 
	If beyond this limit, Squid forwards the Range request as it is and 
	the result is NOT cached.
	
	This is to stop a far ahead range request (lets say start at 17MB)
	from making Squid fetch the whole object up to that point before
	sending anything to the client.
	
	Multiple range_offset_limit lines may be specified, and they will 
	be searched from top to bottom on each request until a match is found. 
	The first match found will be used.  If no line matches a request, the 
	default limit of 0 bytes will be used.
	
	'size' is the limit specified as a number of units.
	
	'units' specifies whether to use bytes, KB, MB, etc.
	If no units are specified bytes are assumed.
	
	A size of 0 causes Squid to never fetch more than the
	client requested. (default)
	
	A size of 'none' causes Squid to always fetch the object from the
	beginning so it may cache the result. (2.0 style)
	
	'aclname' is the name of a defined ACL.
	
	NP: Using 'none' as the byte value here will override any quick_abort settings 
	    that may otherwise apply to the range request. The range request will
	    be fully fetched from start to finish regardless of the client
	    actions. This affects bandwidth usage.
DOC_END

NAME: minimum_expiry_time
COMMENT: (seconds)
TYPE: time_t
LOC: Config.minimum_expiry_time
DEFAULT: 60 seconds
DOC_START
	The minimum caching time according to (Expires - Date)
	headers Squid honors if the object can't be revalidated.
	The default is 60 seconds.

	In reverse proxy environments it might be desirable to honor
	shorter object lifetimes. It is most likely better to make
	your server return a meaningful Last-Modified header however.

	In ESI environments where page fragments often have short
	lifetimes, this will often be best set to 0.
DOC_END

NAME: store_avg_object_size
COMMENT: (bytes)
TYPE: b_int64_t
DEFAULT: 13 KB
LOC: Config.Store.avgObjectSize
DOC_START
	Average object size, used to estimate number of objects your
	cache can hold.  The default is 13 KB.

	This is used to pre-seed the cache index memory allocation to
	reduce expensive reallocate operations while handling clients
	traffic. Too-large values may result in memory allocation during
	peak traffic, too-small values will result in wasted memory.

	Check the cache manager 'info' report metrics for the real
	object sizes seen by your Squid before tuning this.
DOC_END

NAME: store_objects_per_bucket
TYPE: int
DEFAULT: 20
LOC: Config.Store.objectsPerBucket
DOC_START
	Target number of objects per bucket in the store hash table.
	Lowering this value increases the total number of buckets and
	also the storage maintenance rate.  The default is 20.
DOC_END

COMMENT_START
 HTTP OPTIONS
 -----------------------------------------------------------------------------
COMMENT_END

NAME: request_header_max_size
COMMENT: (KB)
TYPE: b_size_t
DEFAULT: 64 KB
LOC: Config.maxRequestHeaderSize
DOC_START
	This specifies the maximum size for HTTP headers in a request.
	Request headers are usually relatively small (about 512 bytes).
	Placing a limit on the request header size will catch certain
	bugs (for example with persistent connections) and possibly
	buffer-overflow or denial-of-service attacks.
DOC_END

NAME: reply_header_max_size
COMMENT: (KB)
TYPE: b_size_t
DEFAULT: 64 KB
LOC: Config.maxReplyHeaderSize
DOC_START
	This specifies the maximum size for HTTP headers in a reply.
	Reply headers are usually relatively small (about 512 bytes).
	Placing a limit on the reply header size will catch certain
	bugs (for example with persistent connections) and possibly
	buffer-overflow or denial-of-service attacks.
DOC_END

NAME: request_body_max_size
COMMENT: (bytes)
TYPE: b_int64_t
DEFAULT: 0 KB
DEFAULT_DOC: No limit.
LOC: Config.maxRequestBodySize
DOC_START
	This specifies the maximum size for an HTTP request body.
	In other words, the maximum size of a PUT/POST request.
	A user who attempts to send a request with a body larger
	than this limit receives an "Invalid Request" error message.
	If you set this parameter to a zero (the default), there will
	be no limit imposed.

	See also client_request_buffer_max_size for an alternative
	limitation on client uploads which can be configured.
DOC_END

NAME: client_request_buffer_max_size
COMMENT: (bytes)
TYPE: b_size_t
DEFAULT: 512 KB
LOC: Config.maxRequestBufferSize
DOC_START
	This specifies the maximum buffer size of a client request.
	It prevents squid eating too much memory when somebody uploads
	a large file.
DOC_END

NAME: broken_posts
IFDEF: USE_HTTP_VIOLATIONS
TYPE: acl_access
DEFAULT: none
DEFAULT_DOC: Obey RFC 2616.
LOC: Config.accessList.brokenPosts
DOC_START
	A list of ACL elements which, if matched, causes Squid to send
	an extra CRLF pair after the body of a PUT/POST request.

	Some HTTP servers has broken implementations of PUT/POST,
	and rely on an extra CRLF pair sent by some WWW clients.

	Quote from RFC2616 section 4.1 on this matter:

	  Note: certain buggy HTTP/1.0 client implementations generate an
	  extra CRLF's after a POST request. To restate what is explicitly
	  forbidden by the BNF, an HTTP/1.1 client must not preface or follow
	  a request with an extra CRLF.

	This clause only supports fast acl types.
	See http://wiki.squid-cache.org/SquidFaq/SquidAcl for details.

Example:
 acl buggy_server url_regex ^http://....
 broken_posts allow buggy_server
DOC_END

NAME: adaptation_uses_indirect_client icap_uses_indirect_client
COMMENT: on|off
TYPE: onoff
IFDEF: FOLLOW_X_FORWARDED_FOR&&USE_ADAPTATION
DEFAULT: on
LOC: Adaptation::Config::use_indirect_client
DOC_START
	Controls whether the indirect client IP address (instead of the direct
	client IP address) is passed to adaptation services.

	See also: follow_x_forwarded_for adaptation_send_client_ip
DOC_END

NAME: via
IFDEF: USE_HTTP_VIOLATIONS
COMMENT: on|off
TYPE: onoff
DEFAULT: on
LOC: Config.onoff.via
DOC_START
	If set (default), Squid will include a Via header in requests and
	replies as required by RFC2616.
DOC_END

NAME: vary_ignore_expire
COMMENT: on|off
TYPE: onoff
LOC: Config.onoff.vary_ignore_expire
DEFAULT: off
DOC_START
	Many HTTP servers supporting Vary gives such objects
	immediate expiry time with no cache-control header
	when requested by a HTTP/1.0 client. This option
	enables Squid to ignore such expiry times until
	HTTP/1.1 is fully implemented.

	WARNING: If turned on this may eventually cause some
	varying objects not intended for caching to get cached.
DOC_END

NAME: request_entities
TYPE: onoff
LOC: Config.onoff.request_entities
DEFAULT: off
DOC_START
	Squid defaults to deny GET and HEAD requests with request entities,
	as the meaning of such requests are undefined in the HTTP standard
	even if not explicitly forbidden.

	Set this directive to on if you have clients which insists
	on sending request entities in GET or HEAD requests. But be warned
	that there is server software (both proxies and web servers) which
	can fail to properly process this kind of request which may make you
	vulnerable to cache pollution attacks if enabled.
DOC_END

NAME: request_header_access
IFDEF: USE_HTTP_VIOLATIONS
TYPE: http_header_access
LOC: Config.request_header_access
DEFAULT: none
DEFAULT_DOC: No limits.
DOC_START
	Usage: request_header_access header_name allow|deny [!]aclname ...

	WARNING: Doing this VIOLATES the HTTP standard.  Enabling
	this feature could make you liable for problems which it
	causes.

	This option replaces the old 'anonymize_headers' and the
	older 'http_anonymizer' option with something that is much
	more configurable. A list of ACLs for each header name allows
	removal of specific header fields under specific conditions.

	This option only applies to outgoing HTTP request headers (i.e.,
	headers sent by Squid to the next HTTP hop such as a cache peer
	or an origin server). The option has no effect during cache hit
	detection. The equivalent adaptation vectoring point in ICAP
	terminology is post-cache REQMOD.

	The option is applied to individual outgoing request header
	fields. For each request header field F, Squid uses the first
	qualifying sets of request_header_access rules:

	    1. Rules with header_name equal to F's name.
	    2. Rules with header_name 'Other', provided F's name is not
	       on the hard-coded list of commonly used HTTP header names.
	    3. Rules with header_name 'All'.

	Within that qualifying rule set, rule ACLs are checked as usual.
	If ACLs of an "allow" rule match, the header field is allowed to
	go through as is. If ACLs of a "deny" rule match, the header is
	removed and request_header_replace is then checked to identify
	if the removed header has a replacement. If no rules within the
	set have matching ACLs, the header field is left as is.

	For example, to achieve the same behavior as the old
	'http_anonymizer standard' option, you should use:

		request_header_access From deny all
		request_header_access Referer deny all
		request_header_access User-Agent deny all

	Or, to reproduce the old 'http_anonymizer paranoid' feature
	you should use:

		request_header_access Authorization allow all
		request_header_access Proxy-Authorization allow all
		request_header_access Cache-Control allow all
		request_header_access Content-Length allow all
		request_header_access Content-Type allow all
		request_header_access Date allow all
		request_header_access Host allow all
		request_header_access If-Modified-Since allow all
		request_header_access Pragma allow all
		request_header_access Accept allow all
		request_header_access Accept-Charset allow all
		request_header_access Accept-Encoding allow all
		request_header_access Accept-Language allow all
		request_header_access Connection allow all
		request_header_access All deny all

	HTTP reply headers are controlled with the reply_header_access directive.

	By default, all headers are allowed (no anonymizing is performed).
DOC_END

NAME: reply_header_access
IFDEF: USE_HTTP_VIOLATIONS
TYPE: http_header_access
LOC: Config.reply_header_access
DEFAULT: none
DEFAULT_DOC: No limits.
DOC_START
	Usage: reply_header_access header_name allow|deny [!]aclname ...

	WARNING: Doing this VIOLATES the HTTP standard.  Enabling
	this feature could make you liable for problems which it
	causes.

	This option only applies to reply headers, i.e., from the
	server to the client.

	This is the same as request_header_access, but in the other
	direction. Please see request_header_access for detailed
	documentation.

	For example, to achieve the same behavior as the old
	'http_anonymizer standard' option, you should use:

		reply_header_access Server deny all
		reply_header_access WWW-Authenticate deny all
		reply_header_access Link deny all

	Or, to reproduce the old 'http_anonymizer paranoid' feature
	you should use:

		reply_header_access Allow allow all
		reply_header_access WWW-Authenticate allow all
		reply_header_access Proxy-Authenticate allow all
		reply_header_access Cache-Control allow all
		reply_header_access Content-Encoding allow all
		reply_header_access Content-Length allow all
		reply_header_access Content-Type allow all
		reply_header_access Date allow all
		reply_header_access Expires allow all
		reply_header_access Last-Modified allow all
		reply_header_access Location allow all
		reply_header_access Pragma allow all
		reply_header_access Content-Language allow all
		reply_header_access Retry-After allow all
		reply_header_access Title allow all
		reply_header_access Content-Disposition allow all
		reply_header_access Connection allow all
		reply_header_access All deny all

	HTTP request headers are controlled with the request_header_access directive.

	By default, all headers are allowed (no anonymizing is
	performed).
DOC_END

NAME: request_header_replace header_replace
IFDEF: USE_HTTP_VIOLATIONS
TYPE: http_header_replace
LOC: Config.request_header_access
DEFAULT: none
DOC_START
	Usage:   request_header_replace header_name message
	Example: request_header_replace User-Agent Nutscrape/1.0 (CP/M; 8-bit)

	This option allows you to change the contents of headers
	denied with request_header_access above, by replacing them
	with some fixed string.

	This only applies to request headers, not reply headers.

	By default, headers are removed if denied.
DOC_END

NAME: reply_header_replace
IFDEF: USE_HTTP_VIOLATIONS
TYPE: http_header_replace
LOC: Config.reply_header_access
DEFAULT: none
DOC_START
        Usage:   reply_header_replace header_name message
        Example: reply_header_replace Server Foo/1.0

        This option allows you to change the contents of headers
        denied with reply_header_access above, by replacing them
        with some fixed string.

        This only applies to reply headers, not request headers.

        By default, headers are removed if denied.
DOC_END

NAME: request_header_add
TYPE: HeaderWithAclList
LOC: Config.request_header_add
DEFAULT: none
DOC_START
	Usage:   request_header_add field-name field-value [ acl ... ]
	Example: request_header_add X-Client-CA "CA=%ssl::>cert_issuer" all

	This option adds header fields to outgoing HTTP requests (i.e.,
	request headers sent by Squid to the next HTTP hop such as a
	cache peer or an origin server). The option has no effect during
	cache hit detection. The equivalent adaptation vectoring point
	in ICAP terminology is post-cache REQMOD.

	Field-name is a token specifying an HTTP header name. If a
	standard HTTP header name is used, Squid does not check whether
	the new header conflicts with any existing headers or violates
	HTTP rules. If the request to be modified already contains a
	field with the same name, the old field is preserved but the
	header field values are not merged.

	Field-value is either a token or a quoted string. If quoted
	string format is used, then the surrounding quotes are removed
	while escape sequences and %macros are processed.

	One or more Squid ACLs may be specified to restrict header
	injection to matching requests. As always in squid.conf, all
	ACLs in the ACL list must be satisfied for the insertion to
	happen. The request_header_add supports fast ACLs only.

	See also: reply_header_add.
DOC_END

NAME: reply_header_add
TYPE: HeaderWithAclList
LOC: Config.reply_header_add
DEFAULT: none
DOC_START
	Usage:   reply_header_add field-name field-value [ acl ... ]
	Example: reply_header_add X-Client-CA "CA=%ssl::>cert_issuer" all

	This option adds header fields to outgoing HTTP responses (i.e., response
	headers delivered by Squid to the client). This option has no effect on
	cache hit detection. The equivalent adaptation vectoring point in
	ICAP terminology is post-cache RESPMOD. This option does not apply to
	successful CONNECT replies.

	Field-name is a token specifying an HTTP header name. If a
	standard HTTP header name is used, Squid does not check whether
	the new header conflicts with any existing headers or violates
	HTTP rules. If the response to be modified already contains a
	field with the same name, the old field is preserved but the
	header field values are not merged.

	Field-value is either a token or a quoted string. If quoted
	string format is used, then the surrounding quotes are removed
	while escape sequences and %macros are processed.

	One or more Squid ACLs may be specified to restrict header
	injection to matching responses. As always in squid.conf, all
	ACLs in the ACL list must be satisfied for the insertion to
	happen. The reply_header_add option supports fast ACLs only.

	See also: request_header_add.
DOC_END

NAME: note
TYPE: note
LOC: Config.notes
DEFAULT: none
DOC_START
	This option used to log custom information about the master
	transaction. For example, an admin may configure Squid to log
	which "user group" the transaction belongs to, where "user group"
	will be determined based on a set of ACLs and not [just]
	authentication information.
	Values of key/value pairs can be logged using %{key}note macros:

	    note key value acl ...
	    logformat myFormat ... %{key}note ...
DOC_END

NAME: relaxed_header_parser
COMMENT: on|off|warn
TYPE: tristate
LOC: Config.onoff.relaxed_header_parser
DEFAULT: on
DOC_START
	In the default "on" setting Squid accepts certain forms
	of non-compliant HTTP messages where it is unambiguous
	what the sending application intended even if the message
	is not correctly formatted. The messages is then normalized
	to the correct form when forwarded by Squid.

	If set to "warn" then a warning will be emitted in cache.log
	each time such HTTP error is encountered.

	If set to "off" then such HTTP errors will cause the request
	or response to be rejected.
DOC_END

NAME: collapsed_forwarding
COMMENT: (on|off)
TYPE: onoff
LOC: Config.onoff.collapsed_forwarding
DEFAULT: off
DOC_START
       This option controls whether Squid is allowed to merge multiple
       potentially cachable requests for the same URI before Squid knows
       whether the response is going to be cachable.

       When enabled, instead of forwarding each concurrent request for
       the same URL, Squid just sends the first of them. The other, so
       called "collapsed" requests, wait for the response to the first
       request and, if it happens to be cachable, use that response.
       Here, "concurrent requests" means "received after the first
       request headers were parsed and before the corresponding response
       headers were parsed".

       This feature is disabled by default: enabling collapsed
       forwarding needlessly delays forwarding requests that look
       cachable (when they are collapsed) but then need to be forwarded
       individually anyway because they end up being for uncachable
       content. However, in some cases, such as acceleration of highly
       cachable content with periodic or grouped expiration times, the
       gains from collapsing [large volumes of simultaneous refresh
       requests] outweigh losses from such delays.

       Squid collapses two kinds of requests: regular client requests
       received on one of the listening ports and internal "cache
       revalidation" requests which are triggered by those regular
       requests hitting a stale cached object. Revalidation collapsing
       is currently disabled for Squid instances containing SMP-aware
       disk or memory caches and for Vary-controlled cached objects.
DOC_END

NAME: collapsed_forwarding_access
TYPE: acl_access
DEFAULT: none
DEFAULT_DOC: Requests may be collapsed if collapsed_forwarding is on.
LOC: Config.accessList.collapsedForwardingAccess
DOC_START
	Use this directive to restrict collapsed forwarding to a subset of
	eligible requests. The directive is checked for regular HTTP
	requests, internal revalidation requests, and HTCP/ICP requests.

		collapsed_forwarding_access allow|deny [!]aclname ...

	This directive cannot force collapsing. It has no effect on
	collapsing unless collapsed_forwarding is 'on', and all other
	collapsing preconditions are satisfied.

	* A denied request will not collapse, and future transactions will
	  not collapse on it (even if they are allowed to collapse).

	* An allowed request may collapse, or future transactions may
	  collapse on it (provided they are allowed to collapse).

	This directive is evaluated before receiving HTTP response headers
	and without access to Squid-to-peer connection (if any).

	Only fast ACLs are supported.

	See also: collapsed_forwarding.
DOC_END

NAME: shared_transient_entries_limit collapsed_forwarding_shared_entries_limit
COMMENT: (number of entries)
TYPE: int64_t
LOC: Config.shared_transient_entries_limit
DEFAULT: 16384
DOC_START
	This directive limits the size of a table used for sharing current
	transaction information among SMP workers. A table entry stores meta
	information about a single cache entry being delivered to Squid
	client(s) by one or more SMP workers. A single table entry consumes
	less than 128 shared memory bytes.

	The limit should be significantly larger than the number of
	concurrent non-collapsed cachable responses leaving Squid. For a
	cache that handles less than 5000 concurrent requests, the default
	setting of 16384 should be plenty.

	Using excessively large values wastes shared memory. Limiting the
	table size too much results in hash collisions, leading to lower hit
	ratio and missed SMP request collapsing opportunities: Transactions
	left without a table entry cannot cache their responses and are
	invisible to other concurrent requests for the same resource.

	A zero limit is allowed but unsupported. A positive small limit
	lowers hit ratio, but zero limit disables a lot of essential
	synchronization among SMP workers, leading to HTTP violations (e.g.,
	stale hit responses). It also disables shared collapsed forwarding:
	A worker becomes unable to collapse its requests on transactions in
	other workers, resulting in more trips to the origin server and more
	cache thrashing.
DOC_END

COMMENT_START
 TIMEOUTS
 -----------------------------------------------------------------------------
COMMENT_END

NAME: forward_timeout
COMMENT: time-units
TYPE: time_t
LOC: Config.Timeout.forward
DEFAULT: 4 minutes
DOC_START
	This parameter specifies how long Squid should at most attempt in
	finding a forwarding path for the request before giving up.
DOC_END

NAME: connect_timeout
COMMENT: time-units
TYPE: time_t
LOC: Config.Timeout.connect
DEFAULT: 1 minute
DOC_START
	This parameter specifies how long to wait for the TCP connect to
	the requested server or peer to complete before Squid should
	attempt to find another path where to forward the request.
DOC_END

NAME: peer_connect_timeout
COMMENT: time-units
TYPE: time_t
LOC: Config.Timeout.peer_connect
DEFAULT: 30 seconds
DOC_START
	This parameter specifies how long to wait for a pending TCP
	connection to a peer cache.  The default is 30 seconds.   You
	may also set different timeout values for individual neighbors
	with the 'connect-timeout' option on a 'cache_peer' line.
DOC_END

NAME: read_timeout
COMMENT: time-units
TYPE: time_t
LOC: Config.Timeout.read
DEFAULT: 15 minutes
DOC_START
	Applied on peer server connections.

	After each successful read(), the timeout will be extended by this
	amount.  If no data is read again after this amount of time,
	the request is aborted and logged with ERR_READ_TIMEOUT.

	The default is 15 minutes.
DOC_END

NAME: write_timeout
COMMENT: time-units
TYPE: time_t
LOC: Config.Timeout.write
DEFAULT: 15 minutes
DOC_START
	This timeout is tracked for all connections that have data
	available for writing and are waiting for the socket to become
	ready. After each successful write, the timeout is extended by
	the configured amount. If Squid has data to write but the
	connection is not ready for the configured duration, the
	transaction associated with the connection is terminated. The
	default is 15 minutes.
DOC_END

NAME: request_timeout
TYPE: time_t
LOC: Config.Timeout.request
DEFAULT: 5 minutes
DOC_START
	How long to wait for complete HTTP request headers after initial
	connection establishment.
DOC_END

NAME: request_start_timeout
TYPE: time_t
LOC: Config.Timeout.request_start_timeout
DEFAULT: 5 minutes
DOC_START
	How long to wait for the first request byte after initial
	connection establishment.
DOC_END

NAME: client_idle_pconn_timeout persistent_request_timeout
TYPE: time_t
LOC: Config.Timeout.clientIdlePconn
DEFAULT: 2 minutes
DOC_START
	How long to wait for the next HTTP request on a persistent
	client connection after the previous request completes.
DOC_END

NAME: ftp_client_idle_timeout
TYPE: time_t
LOC: Config.Timeout.ftpClientIdle
DEFAULT: 30 minutes
DOC_START
	How long to wait for an FTP request on a connection to Squid ftp_port.
	Many FTP clients do not deal with idle connection closures well,
	necessitating a longer default timeout than client_idle_pconn_timeout
	used for incoming HTTP requests.
DOC_END

NAME: client_lifetime
COMMENT: time-units
TYPE: time_t
LOC: Config.Timeout.lifetime
DEFAULT: 1 day
DOC_START
	The maximum amount of time a client (browser) is allowed to
	remain connected to the cache process.  This protects the Cache
	from having a lot of sockets (and hence file descriptors) tied up
	in a CLOSE_WAIT state from remote clients that go away without
	properly shutting down (either because of a network failure or
	because of a poor client implementation).  The default is one
	day, 1440 minutes.

	NOTE:  The default value is intended to be much larger than any
	client would ever need to be connected to your cache.  You
	should probably change client_lifetime only as a last resort.
	If you seem to have many client connections tying up
	filedescriptors, we recommend first tuning the read_timeout,
	request_timeout, persistent_request_timeout and quick_abort values.
DOC_END

NAME: pconn_lifetime
COMMENT: time-units
TYPE: time_t
LOC: Config.Timeout.pconnLifetime
DEFAULT: 0 seconds
DOC_START
	Desired maximum lifetime of a persistent connection.
	When set, Squid will close a now-idle persistent connection that
	exceeded configured lifetime instead of moving the connection into
	the idle connection pool (or equivalent). No effect on ongoing/active
	transactions. Connection lifetime is the time period from the
	connection acceptance or opening time until "now".
	
	This limit is useful in environments with long-lived connections
	where Squid configuration or environmental factors change during a
	single connection lifetime. If unrestricted, some connections may
	last for hours and even days, ignoring those changes that should
	have affected their behavior or their existence.
	
	Currently, a new lifetime value supplied via Squid reconfiguration
	has no effect on already idle connections unless they become busy.
	
	When set to '0' this limit is not used.
DOC_END

NAME: half_closed_clients
TYPE: onoff
LOC: Config.onoff.half_closed_clients
DEFAULT: off
DOC_START
	Some clients may shutdown the sending side of their TCP
	connections, while leaving their receiving sides open.	Sometimes,
	Squid can not tell the difference between a half-closed and a
	fully-closed TCP connection.

	By default, Squid will immediately close client connections when
	read(2) returns "no more data to read."

	Change this option to 'on' and Squid will keep open connections
	until a read(2) or write(2) on the socket returns an error.
	This may show some benefits for reverse proxies. But if not
	it is recommended to leave OFF.
DOC_END

NAME: server_idle_pconn_timeout pconn_timeout
TYPE: time_t
LOC: Config.Timeout.serverIdlePconn
DEFAULT: 1 minute
DOC_START
	Timeout for idle persistent connections to servers and other
	proxies.
DOC_END

NAME: ident_timeout
TYPE: time_t
IFDEF: USE_IDENT
LOC: Ident::TheConfig.timeout
DEFAULT: 10 seconds
DOC_START
	Maximum time to wait for IDENT lookups to complete.

	If this is too high, and you enabled IDENT lookups from untrusted
	users, you might be susceptible to denial-of-service by having
	many ident requests going at once.
DOC_END

NAME: shutdown_lifetime
COMMENT: time-units
TYPE: time_t
LOC: Config.shutdownLifetime
DEFAULT: 30 seconds
DOC_START
	When SIGTERM or SIGHUP is received, the cache is put into
	"shutdown pending" mode until all active sockets are closed.
	This value is the lifetime to set for all open descriptors
	during shutdown mode.  Any active clients after this many
	seconds will receive a 'timeout' message.
DOC_END

COMMENT_START
 ADMINISTRATIVE PARAMETERS
 -----------------------------------------------------------------------------
COMMENT_END

NAME: cache_mgr
TYPE: string
DEFAULT: webmaster
LOC: Config.adminEmail
DOC_START
	Email-address of local cache manager who will receive
	mail if the cache dies.  The default is "webmaster".
DOC_END

NAME: mail_from
TYPE: string
DEFAULT: none
LOC: Config.EmailFrom
DOC_START
	From: email-address for mail sent when the cache dies.
	The default is to use 'squid@unique_hostname'.

	See also: unique_hostname directive.
DOC_END

NAME: mail_program
TYPE: eol
DEFAULT: mail
LOC: Config.EmailProgram
DOC_START
	Email program used to send mail if the cache dies.
	The default is "mail". The specified program must comply
	with the standard Unix mail syntax:
	  mail-program recipient < mailfile

	Optional command line options can be specified.
DOC_END

NAME: cache_effective_user
TYPE: string
DEFAULT: @DEFAULT_CACHE_EFFECTIVE_USER@
LOC: Config.effectiveUser
DOC_START
	If you start Squid as root, it will change its effective/real
	UID/GID to the user specified below.  The default is to change
	to UID of @DEFAULT_CACHE_EFFECTIVE_USER@.
	see also; cache_effective_group
DOC_END

NAME: cache_effective_group
TYPE: string
DEFAULT: none
DEFAULT_DOC: Use system group memberships of the cache_effective_user account
LOC: Config.effectiveGroup
DOC_START
	Squid sets the GID to the effective user's default group ID
	(taken from the password file) and supplementary group list
	from the groups membership.

	If you want Squid to run with a specific GID regardless of
	the group memberships of the effective user then set this
	to the group (or GID) you want Squid to run as. When set
	all other group privileges of the effective user are ignored
	and only this GID is effective. If Squid is not started as
	root the user starting Squid MUST be member of the specified
	group.

	This option is not recommended by the Squid Team.
	Our preference is for administrators to configure a secure
	user account for squid with UID/GID matching system policies.
DOC_END

NAME: httpd_suppress_version_string
COMMENT: on|off
TYPE: onoff
DEFAULT: off
LOC: Config.onoff.httpd_suppress_version_string
DOC_START
	Suppress Squid version string info in HTTP headers and HTML error pages.
DOC_END

NAME: visible_hostname
TYPE: string
LOC: Config.visibleHostname
DEFAULT: none
DEFAULT_DOC: Automatically detect the system host name
DOC_START
	If you want to present a special hostname in error messages, etc,
	define this.  Otherwise, the return value of gethostname()
	will be used. If you have multiple caches in a cluster and
	get errors about IP-forwarding you must set them to have individual
	names with this setting.
DOC_END

NAME: unique_hostname
TYPE: string
LOC: Config.uniqueHostname
DEFAULT: none
DEFAULT_DOC: Copy the value from visible_hostname
DOC_START
	If you want to have multiple machines with the same
	'visible_hostname' you must give each machine a different
	'unique_hostname' so forwarding loops can be detected.
DOC_END

NAME: hostname_aliases
TYPE: wordlist
LOC: Config.hostnameAliases
DEFAULT: none
DOC_START
	A list of other DNS names your cache has.
DOC_END

NAME: umask
TYPE: int
LOC: Config.umask
DEFAULT: 027
DOC_START
	Minimum umask which should be enforced while the proxy
	is running, in addition to the umask set at startup.

	For a traditional octal representation of umasks, start
        your value with 0.
DOC_END

COMMENT_START
 OPTIONS FOR THE CACHE REGISTRATION SERVICE
 -----------------------------------------------------------------------------

	This section contains parameters for the (optional) cache
	announcement service.  This service is provided to help
	cache administrators locate one another in order to join or
	create cache hierarchies.

	An 'announcement' message is sent (via UDP) to the registration
	service by Squid.  By default, the announcement message is NOT
	SENT unless you enable it with 'announce_period' below.

	The announcement message includes your hostname, plus the
	following information from this configuration file:

		http_port
		icp_port
		cache_mgr

	All current information is processed regularly and made
	available on the Web at http://www.ircache.net/Cache/Tracker/.
COMMENT_END

NAME: announce_period
TYPE: time_t
LOC: Config.Announce.period
DEFAULT: 0
DEFAULT_DOC: Announcement messages disabled.
DOC_START
	This is how frequently to send cache announcements.

	To enable announcing your cache, just set an announce period.

	Example:
		announce_period 1 day
DOC_END

NAME: announce_host
TYPE: string
DEFAULT: tracker.ircache.net
LOC: Config.Announce.host
DOC_START
	Set the hostname where announce registration messages will be sent.

	See also announce_port and announce_file
DOC_END

NAME: announce_file
TYPE: string
DEFAULT: none
LOC: Config.Announce.file
DOC_START
	The contents of this file will be included in the announce
	registration messages.
DOC_END

NAME: announce_port
TYPE: u_short
DEFAULT: 3131
LOC: Config.Announce.port
DOC_START
	Set the port where announce registration messages will be sent.

	See also announce_host and announce_file
DOC_END

COMMENT_START
 HTTPD-ACCELERATOR OPTIONS
 -----------------------------------------------------------------------------
COMMENT_END

NAME: httpd_accel_surrogate_id
TYPE:  string
DEFAULT: none
DEFAULT_DOC: visible_hostname is used if no specific ID is set.
LOC: Config.Accel.surrogate_id
DOC_START
	Surrogates (http://www.esi.org/architecture_spec_1.0.html)
	need an identification token to allow control targeting. Because
	a farm of surrogates may all perform the same tasks, they may share
	an identification token.
DOC_END

NAME: http_accel_surrogate_remote
COMMENT: on|off
TYPE: onoff
DEFAULT: off
LOC: Config.onoff.surrogate_is_remote
DOC_START
	Remote surrogates (such as those in a CDN) honour the header
	"Surrogate-Control: no-store-remote".

	Set this to on to have squid behave as a remote surrogate.
DOC_END

NAME: esi_parser
IFDEF: USE_SQUID_ESI
COMMENT: libxml2|expat
TYPE: string
LOC: ESIParser::Type
DEFAULT: auto
DEFAULT_DOC: Selects libxml2 if available at ./configure time or libexpat otherwise.
DOC_START
	Selects the XML parsing library to use when interpreting responses with
	Edge Side Includes.

	To disable ESI handling completely, ./configure Squid with --disable-esi.
DOC_END

COMMENT_START
 DELAY POOL PARAMETERS
 -----------------------------------------------------------------------------
COMMENT_END

NAME: delay_pools
TYPE: delay_pool_count
DEFAULT: 0
IFDEF: USE_DELAY_POOLS
LOC: Config.Delay
DOC_START
	This represents the number of delay pools to be used.  For example,
	if you have one class 2 delay pool and one class 3 delays pool, you
	have a total of 2 delay pools.

	See also delay_parameters, delay_class, delay_access for pool
	configuration details.
DOC_END

NAME: delay_class
TYPE: delay_pool_class
DEFAULT: none
IFDEF: USE_DELAY_POOLS
LOC: Config.Delay
DOC_START
	This defines the class of each delay pool.  There must be exactly one
	delay_class line for each delay pool.  For example, to define two
	delay pools, one of class 2 and one of class 3, the settings above
	and here would be:

	Example:
	    delay_pools 4      # 4 delay pools
	    delay_class 1 2    # pool 1 is a class 2 pool
	    delay_class 2 3    # pool 2 is a class 3 pool
	    delay_class 3 4    # pool 3 is a class 4 pool
	    delay_class 4 5    # pool 4 is a class 5 pool

	The delay pool classes are:

		class 1		Everything is limited by a single aggregate
				bucket.

		class 2 	Everything is limited by a single aggregate
				bucket as well as an "individual" bucket chosen
				from bits 25 through 32 of the IPv4 address.

		class 3		Everything is limited by a single aggregate
				bucket as well as a "network" bucket chosen
				from bits 17 through 24 of the IP address and a
				"individual" bucket chosen from bits 17 through
				32 of the IPv4 address.

		class 4		Everything in a class 3 delay pool, with an
				additional limit on a per user basis. This
				only takes effect if the username is established
				in advance - by forcing authentication in your
				http_access rules.

		class 5		Requests are grouped according their tag (see
				external_acl's tag= reply).


	Each pool also requires a delay_parameters directive to configure the pool size
	and speed limits used whenever the pool is applied to a request. Along with
	a set of delay_access directives to determine when it is used.

	NOTE: If an IP address is a.b.c.d
		-> bits 25 through 32 are "d"
		-> bits 17 through 24 are "c"
		-> bits 17 through 32 are "c * 256 + d"

	NOTE-2: Due to the use of bitmasks in class 2,3,4 pools they only apply to
		IPv4 traffic. Class 1 and 5 pools may be used with IPv6 traffic.

	This clause only supports fast acl types.
	See http://wiki.squid-cache.org/SquidFaq/SquidAcl for details.

	See also delay_parameters and delay_access.
DOC_END

NAME: delay_access
TYPE: delay_pool_access
DEFAULT: none
DEFAULT_DOC: Deny using the pool, unless allow rules exist in squid.conf for the pool.
IFDEF: USE_DELAY_POOLS
LOC: Config.Delay
DOC_START
	This is used to determine which delay pool a request falls into.

	delay_access is sorted per pool and the matching starts with pool 1,
	then pool 2, ..., and finally pool N. The first delay pool where the
	request is allowed is selected for the request. If it does not allow
	the request to any pool then the request is not delayed (default).

	For example, if you want some_big_clients in delay
	pool 1 and lotsa_little_clients in delay pool 2:

		delay_access 1 allow some_big_clients
		delay_access 1 deny all
		delay_access 2 allow lotsa_little_clients
		delay_access 2 deny all
		delay_access 3 allow authenticated_clients

	See also delay_parameters and delay_class.

DOC_END

NAME: delay_parameters
TYPE: delay_pool_rates
DEFAULT: none
IFDEF: USE_DELAY_POOLS
LOC: Config.Delay
DOC_START
	This defines the parameters for a delay pool.  Each delay pool has
	a number of "buckets" associated with it, as explained in the
	description of delay_class.

	For a class 1 delay pool, the syntax is:
		delay_class pool 1
		delay_parameters pool aggregate

	For a class 2 delay pool:
		delay_class pool 2
		delay_parameters pool aggregate individual

	For a class 3 delay pool:
		delay_class pool 3
		delay_parameters pool aggregate network individual

	For a class 4 delay pool:
		delay_class pool 4
		delay_parameters pool aggregate network individual user

	For a class 5 delay pool:
		delay_class pool 5
		delay_parameters pool tagrate

	The option variables are:

		pool		a pool number - ie, a number between 1 and the
				number specified in delay_pools as used in
				delay_class lines.

		aggregate	the speed limit parameters for the aggregate bucket
				(class 1, 2, 3).

		individual	the speed limit parameters for the individual
				buckets (class 2, 3).

		network		the speed limit parameters for the network buckets
				(class 3).

		user		the speed limit parameters for the user buckets
				(class 4).

		tagrate		the speed limit parameters for the tag buckets
				(class 5).

	A pair of delay parameters is written restore/maximum, where restore is
	the number of bytes (not bits - modem and network speeds are usually
	quoted in bits) per second placed into the bucket, and maximum is the
	maximum number of bytes which can be in the bucket at any time.

	There must be one delay_parameters line for each delay pool.


	For example, if delay pool number 1 is a class 2 delay pool as in the
	above example, and is being used to strictly limit each host to 64Kbit/sec
	(plus overheads), with no overall limit, the line is:

		delay_parameters 1 none 8000/8000

	Note that 8 x 8K Byte/sec -> 64K bit/sec.

	Note that the word 'none' is used to represent no limit.


	And, if delay pool number 2 is a class 3 delay pool as in the above
	example, and you want to limit it to a total of 256Kbit/sec (strict limit)
	with each 8-bit network permitted 64Kbit/sec (strict limit) and each
	individual host permitted 4800bit/sec with a bucket maximum size of 64Kbits
	to permit a decent web page to be downloaded at a decent speed
	(if the network is not being limited due to overuse) but slow down
	large downloads more significantly:

		delay_parameters 2 32000/32000 8000/8000 600/8000

	Note that 8 x  32K Byte/sec ->  256K bit/sec.
		  8 x   8K Byte/sec ->   64K bit/sec.
		  8 x 600  Byte/sec -> 4800  bit/sec.


	Finally, for a class 4 delay pool as in the example - each user will
	be limited to 128Kbits/sec no matter how many workstations they are logged into.:

		delay_parameters 4 32000/32000 8000/8000 600/64000 16000/16000


	See also delay_class and delay_access.

DOC_END

NAME: delay_initial_bucket_level
COMMENT: (percent, 0-100)
TYPE: u_short
DEFAULT: 50
IFDEF: USE_DELAY_POOLS
LOC: Config.Delay.initial
DOC_START
	The initial bucket percentage is used to determine how much is put
	in each bucket when squid starts, is reconfigured, or first notices
	a host accessing it (in class 2 and class 3, individual hosts and
	networks only have buckets associated with them once they have been
	"seen" by squid).
DOC_END

COMMENT_START
 CLIENT DELAY POOL PARAMETERS
 -----------------------------------------------------------------------------
COMMENT_END

NAME: client_delay_pools
TYPE: client_delay_pool_count
DEFAULT: 0
IFDEF: USE_DELAY_POOLS
LOC: Config.ClientDelay
DOC_START
	This option specifies the number of client delay pools used. It must
	preceed other client_delay_* options.

	Example:
		client_delay_pools 2

	See also client_delay_parameters and client_delay_access.
DOC_END

NAME: client_delay_initial_bucket_level
COMMENT: (percent, 0-no_limit)
TYPE: u_short
DEFAULT: 50
IFDEF: USE_DELAY_POOLS
LOC: Config.ClientDelay.initial
DOC_START
	This option determines the initial bucket size as a percentage of
	max_bucket_size from client_delay_parameters. Buckets are created
	at the time of the "first" connection from the matching IP. Idle
	buckets are periodically deleted up.

	You can specify more than 100 percent but note that such "oversized"
	buckets are not refilled until their size goes down to max_bucket_size
	from client_delay_parameters.

	Example:
		client_delay_initial_bucket_level 50
DOC_END

NAME: client_delay_parameters
TYPE: client_delay_pool_rates
DEFAULT: none
IFDEF: USE_DELAY_POOLS
LOC: Config.ClientDelay
DOC_START

	This option configures client-side bandwidth limits using the
	following format:

	    client_delay_parameters pool speed_limit max_bucket_size

	pool is an integer ID used for client_delay_access matching.

	speed_limit is bytes added to the bucket per second.

	max_bucket_size is the maximum size of a bucket, enforced after any
	speed_limit additions.

	Please see the delay_parameters option for more information and
	examples.

	Example:
		client_delay_parameters 1 1024 2048
		client_delay_parameters 2 51200 16384

	See also client_delay_access.

DOC_END

NAME: client_delay_access
TYPE: client_delay_pool_access
DEFAULT: none
DEFAULT_DOC: Deny use of the pool, unless allow rules exist in squid.conf for the pool.
IFDEF: USE_DELAY_POOLS
LOC: Config.ClientDelay
DOC_START
	This option determines the client-side delay pool for the
	request:

	    client_delay_access pool_ID allow|deny acl_name

	All client_delay_access options are checked in their pool ID
	order, starting with pool 1. The first checked pool with allowed
	request is selected for the request. If no ACL matches or there
	are no client_delay_access options, the request bandwidth is not
	limited.

	The ACL-selected pool is then used to find the
	client_delay_parameters for the request. Client-side pools are
	not used to aggregate clients. Clients are always aggregated
	based on their source IP addresses (one bucket per source IP).

	This clause only supports fast acl types.
	See http://wiki.squid-cache.org/SquidFaq/SquidAcl for details.
	Additionally, only the client TCP connection details are available.
	ACLs testing HTTP properties will not work.

	Please see delay_access for more examples.

	Example:
		client_delay_access 1 allow low_rate_network
		client_delay_access 2 allow vips_network


	See also client_delay_parameters and client_delay_pools.
DOC_END

NAME: response_delay_pool
TYPE: response_delay_pool_parameters
DEFAULT: none
IFDEF: USE_DELAY_POOLS
LOC: Config.MessageDelay
DOC_START
	This option configures client response bandwidth limits using the
	following format:

	response_delay_pool name [option=value] ...

	name	the response delay pool name

	available options:

		individual-restore	The speed limit of an individual
					bucket(bytes/s). To be used in conjunction
					with 'individual-maximum'.

		individual-maximum	The maximum number of bytes which can
					be placed into the individual bucket. To be used
					in conjunction with 'individual-restore'.

		aggregate-restore	The speed limit for the aggregate
					bucket(bytes/s). To be used in conjunction with
					'aggregate-maximum'.

		aggregate-maximum	The maximum number of bytes which can
	   				be placed into the aggregate bucket. To be used
					in conjunction with 'aggregate-restore'.

		initial-bucket-level	The initial bucket size as a percentage
					of individual-maximum.

	Individual and(or) aggregate bucket options may not be specified,
   	meaning no individual and(or) aggregate speed limitation.
	See also response_delay_pool_access and delay_parameters for
	terminology details.
DOC_END

NAME: response_delay_pool_access
TYPE: response_delay_pool_access
DEFAULT: none
DEFAULT_DOC: Deny use of the pool, unless allow rules exist in squid.conf for the pool.
IFDEF: USE_DELAY_POOLS
LOC: Config.MessageDelay
DOC_START
	Determines whether a specific named response delay pool is used
	for the transaction. The syntax for this directive is:

	response_delay_pool_access pool_name allow|deny acl_name

	All response_delay_pool_access options are checked in the order
	they appear in this configuration file. The first rule with a
	matching ACL wins. If (and only if) an "allow" rule won, Squid
	assigns the response to the corresponding named delay pool.
DOC_END

COMMENT_START
 WCCPv1 AND WCCPv2 CONFIGURATION OPTIONS
 -----------------------------------------------------------------------------
COMMENT_END

NAME: wccp_router
TYPE: address
LOC: Config.Wccp.router
DEFAULT: any_addr
DEFAULT_DOC: WCCP disabled.
IFDEF: USE_WCCP
DOC_START
	Use this option to define your WCCP ``home'' router for
	Squid.

	wccp_router supports a single WCCP(v1) router

	wccp2_router supports multiple WCCPv2 routers

	only one of the two may be used at the same time and defines
	which version of WCCP to use.
DOC_END

NAME: wccp2_router
TYPE: IpAddress_list
LOC: Config.Wccp2.router
DEFAULT: none
DEFAULT_DOC: WCCPv2 disabled.
IFDEF: USE_WCCPv2
DOC_START
	Use this option to define your WCCP ``home'' router for
	Squid.

	wccp_router supports a single WCCP(v1) router

	wccp2_router supports multiple WCCPv2 routers

	only one of the two may be used at the same time and defines
	which version of WCCP to use.
DOC_END

NAME: wccp_version
TYPE: int
LOC: Config.Wccp.version
DEFAULT: 4
IFDEF: USE_WCCP
DOC_START
	This directive is only relevant if you need to set up WCCP(v1)
	to some very old and end-of-life Cisco routers. In all other
	setups it must be left unset or at the default setting.
	It defines an internal version in the WCCP(v1) protocol,
	with version 4 being the officially documented protocol.

	According to some users, Cisco IOS 11.2 and earlier only
	support WCCP version 3.  If you're using that or an earlier
	version of IOS, you may need to change this value to 3, otherwise
	do not specify this parameter.
DOC_END

NAME: wccp2_rebuild_wait
TYPE: onoff
LOC: Config.Wccp2.rebuildwait
DEFAULT: on
IFDEF: USE_WCCPv2
DOC_START
	If this is enabled Squid will wait for the cache dir rebuild to finish
	before sending the first wccp2 HereIAm packet
DOC_END

NAME: wccp2_forwarding_method
TYPE: wccp2_method
LOC: Config.Wccp2.forwarding_method
DEFAULT: gre
IFDEF: USE_WCCPv2
DOC_START
	WCCP2 allows the setting of forwarding methods between the
	router/switch and the cache.  Valid values are as follows:

	gre - GRE encapsulation (forward the packet in a GRE/WCCP tunnel)
	l2  - L2 redirect (forward the packet using Layer 2/MAC rewriting)

	Currently (as of IOS 12.4) cisco routers only support GRE.
	Cisco switches only support the L2 redirect assignment method.
DOC_END

NAME: wccp2_return_method
TYPE: wccp2_method
LOC: Config.Wccp2.return_method
DEFAULT: gre
IFDEF: USE_WCCPv2
DOC_START
	WCCP2 allows the setting of return methods between the
	router/switch and the cache for packets that the cache
	decides not to handle.  Valid values are as follows:

	gre - GRE encapsulation (forward the packet in a GRE/WCCP tunnel)
	l2  - L2 redirect (forward the packet using Layer 2/MAC rewriting)

	Currently (as of IOS 12.4) cisco routers only support GRE.
	Cisco switches only support the L2 redirect assignment.

	If the "ip wccp redirect exclude in" command has been
	enabled on the cache interface, then it is still safe for
	the proxy server to use a l2 redirect method even if this
	option is set to GRE.
DOC_END

NAME: wccp2_assignment_method
TYPE: wccp2_amethod
LOC: Config.Wccp2.assignment_method
DEFAULT: hash
IFDEF: USE_WCCPv2
DOC_START
	WCCP2 allows the setting of methods to assign the WCCP hash
	Valid values are as follows:

	hash - Hash assignment
	mask - Mask assignment

	As a general rule, cisco routers support the hash assignment method
	and cisco switches support the mask assignment method.
DOC_END

NAME: wccp2_service
TYPE: wccp2_service
LOC: Config.Wccp2.info
DEFAULT_IF_NONE: standard 0
DEFAULT_DOC: Use the 'web-cache' standard service.
IFDEF: USE_WCCPv2
DOC_START
	WCCP2 allows for multiple traffic services. There are two
	types: "standard" and "dynamic". The standard type defines
	one service id - http (id 0). The dynamic service ids can be from
	51 to 255 inclusive.  In order to use a dynamic service id
	one must define the type of traffic to be redirected; this is done
	using the wccp2_service_info option.

	The "standard" type does not require a wccp2_service_info option,
	just specifying the service id will suffice.

	MD5 service authentication can be enabled by adding
	"password=<password>" to the end of this service declaration.

	Examples:

	wccp2_service standard 0	# for the 'web-cache' standard service
	wccp2_service dynamic 80	# a dynamic service type which will be
					# fleshed out with subsequent options.
	wccp2_service standard 0 password=foo
DOC_END

NAME: wccp2_service_info
TYPE: wccp2_service_info
LOC: Config.Wccp2.info
DEFAULT: none
IFDEF: USE_WCCPv2
DOC_START
	Dynamic WCCPv2 services require further information to define the
	traffic you wish to have diverted.

	The format is:

	wccp2_service_info <id> protocol=<protocol> flags=<flag>,<flag>..
	    priority=<priority> ports=<port>,<port>..

	The relevant WCCPv2 flags:
	+ src_ip_hash, dst_ip_hash
	+ source_port_hash, dst_port_hash
	+ src_ip_alt_hash, dst_ip_alt_hash
	+ src_port_alt_hash, dst_port_alt_hash
	+ ports_source

	The port list can be one to eight entries.

	Example:

	wccp2_service_info 80 protocol=tcp flags=src_ip_hash,ports_source
	    priority=240 ports=80

	Note: the service id must have been defined by a previous
	'wccp2_service dynamic <id>' entry.
DOC_END

NAME: wccp2_weight
TYPE: int
LOC: Config.Wccp2.weight
DEFAULT: 10000
IFDEF: USE_WCCPv2
DOC_START
	Each cache server gets assigned a set of the destination
	hash proportional to their weight.
DOC_END

NAME: wccp_address
TYPE: address
LOC: Config.Wccp.address
DEFAULT: 0.0.0.0
DEFAULT_DOC: Address selected by the operating system.
IFDEF: USE_WCCP
DOC_START
	Use this option if you require WCCPv2 to use a specific
	interface address.

	The default behavior is to not bind to any specific address.
DOC_END

NAME: wccp2_address
TYPE: address
LOC: Config.Wccp2.address
DEFAULT: 0.0.0.0
DEFAULT_DOC: Address selected by the operating system.
IFDEF: USE_WCCPv2
DOC_START
	Use this option if you require WCCP to use a specific
	interface address.

	The default behavior is to not bind to any specific address.
DOC_END

COMMENT_START
 PERSISTENT CONNECTION HANDLING
 -----------------------------------------------------------------------------

 Also see "pconn_timeout" in the TIMEOUTS section
COMMENT_END

NAME: client_persistent_connections
TYPE: onoff
LOC: Config.onoff.client_pconns
DEFAULT: on
DOC_START
	Persistent connection support for clients.
	Squid uses persistent connections (when allowed). You can use
	this option to disable persistent connections with clients.
DOC_END

NAME: server_persistent_connections
TYPE: onoff
LOC: Config.onoff.server_pconns
DEFAULT: on
DOC_START
	Persistent connection support for servers.
	Squid uses persistent connections (when allowed). You can use
	this option to disable persistent connections with servers.
DOC_END

NAME: persistent_connection_after_error
TYPE: onoff
LOC: Config.onoff.error_pconns
DEFAULT: on
DOC_START
	With this directive the use of persistent connections after
	HTTP errors can be disabled. Useful if you have clients
	who fail to handle errors on persistent connections proper.
DOC_END

NAME: detect_broken_pconn
TYPE: onoff
LOC: Config.onoff.detect_broken_server_pconns
DEFAULT: off
DOC_START
	Some servers have been found to incorrectly signal the use
	of HTTP/1.0 persistent connections even on replies not
	compatible, causing significant delays. This server problem
	has mostly been seen on redirects.

	By enabling this directive Squid attempts to detect such
	broken replies and automatically assume the reply is finished
	after 10 seconds timeout.
DOC_END

COMMENT_START
 CACHE DIGEST OPTIONS
 -----------------------------------------------------------------------------
COMMENT_END

NAME: digest_generation
IFDEF: USE_CACHE_DIGESTS
TYPE: onoff
LOC: Config.onoff.digest_generation
DEFAULT: on
DOC_START
	This controls whether the server will generate a Cache Digest
	of its contents.  By default, Cache Digest generation is
	enabled if Squid is compiled with --enable-cache-digests defined.
DOC_END

NAME: digest_bits_per_entry
IFDEF: USE_CACHE_DIGESTS
TYPE: int
LOC: Config.digest.bits_per_entry
DEFAULT: 5
DOC_START
	This is the number of bits of the server's Cache Digest which
	will be associated with the Digest entry for a given HTTP
	Method and URL (public key) combination.  The default is 5.
DOC_END

NAME: digest_rebuild_period
IFDEF: USE_CACHE_DIGESTS
COMMENT: (seconds)
TYPE: time_t
LOC: Config.digest.rebuild_period
DEFAULT: 1 hour
DOC_START
	This is the wait time between Cache Digest rebuilds.
DOC_END

NAME: digest_rewrite_period
COMMENT: (seconds)
IFDEF: USE_CACHE_DIGESTS
TYPE: time_t
LOC: Config.digest.rewrite_period
DEFAULT: 1 hour
DOC_START
	This is the wait time between Cache Digest writes to
	disk.
DOC_END

NAME: digest_swapout_chunk_size
COMMENT: (bytes)
TYPE: b_size_t
IFDEF: USE_CACHE_DIGESTS
LOC: Config.digest.swapout_chunk_size
DEFAULT: 4096 bytes
DOC_START
	This is the number of bytes of the Cache Digest to write to
	disk at a time.  It defaults to 4096 bytes (4KB), the Squid
	default swap page.
DOC_END

NAME: digest_rebuild_chunk_percentage
COMMENT: (percent, 0-100)
IFDEF: USE_CACHE_DIGESTS
TYPE: int
LOC: Config.digest.rebuild_chunk_percentage
DEFAULT: 10
DOC_START
	This is the percentage of the Cache Digest to be scanned at a
	time.  By default it is set to 10% of the Cache Digest.
DOC_END

COMMENT_START
 SNMP OPTIONS
 -----------------------------------------------------------------------------
COMMENT_END

NAME: snmp_port
TYPE: u_short
LOC: Config.Port.snmp
DEFAULT: 0
DEFAULT_DOC: SNMP disabled.
IFDEF: SQUID_SNMP
DOC_START
	The port number where Squid listens for SNMP requests. To enable
	SNMP support set this to a suitable port number. Port number
	3401 is often used for the Squid SNMP agent. By default it's
	set to "0" (disabled)

	Example:
		snmp_port 3401
DOC_END

NAME: snmp_access
TYPE: acl_access
LOC: Config.accessList.snmp
DEFAULT: none
DEFAULT_DOC: Deny, unless rules exist in squid.conf.
IFDEF: SQUID_SNMP
DOC_START
	Allowing or denying access to the SNMP port.

	All access to the agent is denied by default.
	usage:

	snmp_access allow|deny [!]aclname ...

	This clause only supports fast acl types.
	See http://wiki.squid-cache.org/SquidFaq/SquidAcl for details.

Example:
 snmp_access allow snmppublic localhost
 snmp_access deny all
DOC_END

NAME: snmp_incoming_address
TYPE: address
LOC: Config.Addrs.snmp_incoming
DEFAULT: any_addr
DEFAULT_DOC: Accept SNMP packets from all machine interfaces.
IFDEF: SQUID_SNMP
DOC_START
	Just like 'udp_incoming_address', but for the SNMP port.

	snmp_incoming_address	is used for the SNMP socket receiving
				messages from SNMP agents.

	The default snmp_incoming_address is to listen on all
	available network interfaces.
DOC_END

NAME: snmp_outgoing_address
TYPE: address
LOC: Config.Addrs.snmp_outgoing
DEFAULT: no_addr
DEFAULT_DOC: Use snmp_incoming_address or an address selected by the operating system.
IFDEF: SQUID_SNMP
DOC_START
	Just like 'udp_outgoing_address', but for the SNMP port.

	snmp_outgoing_address	is used for SNMP packets returned to SNMP
				agents.

	If snmp_outgoing_address is not set it will use the same socket
	as snmp_incoming_address. Only change this if you want to have
	SNMP replies sent using another address than where this Squid
	listens for SNMP queries.

	NOTE, snmp_incoming_address and snmp_outgoing_address can not have
	the same value since they both use the same port.
DOC_END

COMMENT_START
 ICP OPTIONS
 -----------------------------------------------------------------------------
COMMENT_END

NAME: icp_port udp_port
TYPE: u_short
DEFAULT: 0
DEFAULT_DOC: ICP disabled.
LOC: Config.Port.icp
DOC_START
	The port number where Squid sends and receives ICP queries to
	and from neighbor caches.  The standard UDP port for ICP is 3130.

	Example:
		icp_port @DEFAULT_ICP_PORT@
DOC_END

NAME: htcp_port
IFDEF: USE_HTCP
TYPE: u_short
DEFAULT: 0
DEFAULT_DOC: HTCP disabled.
LOC: Config.Port.htcp
DOC_START
	The port number where Squid sends and receives HTCP queries to
	and from neighbor caches.  To turn it on you want to set it to
	4827.

	Example:
		htcp_port 4827
DOC_END

NAME: log_icp_queries
COMMENT: on|off
TYPE: onoff
DEFAULT: on
LOC: Config.onoff.log_udp
DOC_START
	If set, ICP queries are logged to access.log. You may wish
	do disable this if your ICP load is VERY high to speed things
	up or to simplify log analysis.
DOC_END

NAME: udp_incoming_address
TYPE: address
LOC:Config.Addrs.udp_incoming
DEFAULT: any_addr
DEFAULT_DOC: Accept packets from all machine interfaces.
DOC_START
	udp_incoming_address	is used for UDP packets received from other
				caches.

	The default behavior is to not bind to any specific address.

	Only change this if you want to have all UDP queries received on
	a specific interface/address.

	NOTE: udp_incoming_address is used by the ICP, HTCP, and DNS
	modules. Altering it will affect all of them in the same manner.

	see also; udp_outgoing_address

	NOTE, udp_incoming_address and udp_outgoing_address can not
	have the same value since they both use the same port.
DOC_END

NAME: udp_outgoing_address
TYPE: address
LOC: Config.Addrs.udp_outgoing
DEFAULT: no_addr
DEFAULT_DOC: Use udp_incoming_address or an address selected by the operating system.
DOC_START
	udp_outgoing_address	is used for UDP packets sent out to other
				caches.

	The default behavior is to not bind to any specific address.

	Instead it will use the same socket as udp_incoming_address.
	Only change this if you want to have UDP queries sent using another
	address than where this Squid listens for UDP queries from other
	caches.

	NOTE: udp_outgoing_address is used by the ICP, HTCP, and DNS
	modules. Altering it will affect all of them in the same manner.

	see also; udp_incoming_address

	NOTE, udp_incoming_address and udp_outgoing_address can not
	have the same value since they both use the same port.
DOC_END

NAME: icp_hit_stale
COMMENT: on|off
TYPE: onoff
DEFAULT: off
LOC: Config.onoff.icp_hit_stale
DOC_START
	If you want to return ICP_HIT for stale cache objects, set this
	option to 'on'.  If you have sibling relationships with caches
	in other administrative domains, this should be 'off'.  If you only
	have sibling relationships with caches under your control,
	it is probably okay to set this to 'on'.
	If set to 'on', your siblings should use the option "allow-miss"
	on their cache_peer lines for connecting to you.
DOC_END

NAME: minimum_direct_hops
TYPE: int
DEFAULT: 4
LOC: Config.minDirectHops
DOC_START
	If using the ICMP pinging stuff, do direct fetches for sites
	which are no more than this many hops away.
DOC_END

NAME: minimum_direct_rtt
COMMENT: (msec)
TYPE: int
DEFAULT: 400
LOC: Config.minDirectRtt
DOC_START
	If using the ICMP pinging stuff, do direct fetches for sites
	which are no more than this many rtt milliseconds away.
DOC_END

NAME: netdb_low
TYPE: int
DEFAULT: 900
LOC: Config.Netdb.low
DOC_START
	The low water mark for the ICMP measurement database.

	Note: high watermark controlled by netdb_high directive.

	These watermarks are counts, not percents.  The defaults are
	(low) 900 and (high) 1000.  When the high water mark is
	reached, database entries will be deleted until the low
	mark is reached.
DOC_END

NAME: netdb_high
TYPE: int
DEFAULT: 1000
LOC: Config.Netdb.high
DOC_START
	The high water mark for the ICMP measurement database.

	Note: low watermark controlled by netdb_low directive.

	These watermarks are counts, not percents.  The defaults are
	(low) 900 and (high) 1000.  When the high water mark is
	reached, database entries will be deleted until the low
	mark is reached.
DOC_END

NAME: netdb_ping_period
TYPE: time_t
LOC: Config.Netdb.period
DEFAULT: 5 minutes
DOC_START
	The minimum period for measuring a site.  There will be at
	least this much delay between successive pings to the same
	network.  The default is five minutes.
DOC_END

NAME: query_icmp
COMMENT: on|off
TYPE: onoff
DEFAULT: off
LOC: Config.onoff.query_icmp
DOC_START
	If you want to ask your peers to include ICMP data in their ICP
	replies, enable this option.

	If your peer has configured Squid (during compilation) with
	'--enable-icmp' that peer will send ICMP pings to origin server
	sites of the URLs it receives.  If you enable this option the
	ICP replies from that peer will include the ICMP data (if available).
	Then, when choosing a parent cache, Squid will choose the parent with
	the minimal RTT to the origin server.  When this happens, the
	hierarchy field of the access.log will be
	"CLOSEST_PARENT_MISS".  This option is off by default.
DOC_END

NAME: test_reachability
COMMENT: on|off
TYPE: onoff
DEFAULT: off
LOC: Config.onoff.test_reachability
DOC_START
	When this is 'on', ICP MISS replies will be ICP_MISS_NOFETCH
	instead of ICP_MISS if the target host is NOT in the ICMP
	database, or has a zero RTT.
DOC_END

NAME: icp_query_timeout
COMMENT: (msec)
DEFAULT: 0
DEFAULT_DOC: Dynamic detection.
TYPE: int
LOC: Config.Timeout.icp_query
DOC_START
	Normally Squid will automatically determine an optimal ICP
	query timeout value based on the round-trip-time of recent ICP
	queries.  If you want to override the value determined by
	Squid, set this 'icp_query_timeout' to a non-zero value.  This
	value is specified in MILLISECONDS, so, to use a 2-second
	timeout (the old default), you would write:

		icp_query_timeout 2000
DOC_END

NAME: maximum_icp_query_timeout
COMMENT: (msec)
DEFAULT: 2000
TYPE: int
LOC: Config.Timeout.icp_query_max
DOC_START
	Normally the ICP query timeout is determined dynamically.  But
	sometimes it can lead to very large values (say 5 seconds).
	Use this option to put an upper limit on the dynamic timeout
	value.  Do NOT use this option to always use a fixed (instead
	of a dynamic) timeout value. To set a fixed timeout see the
	'icp_query_timeout' directive.
DOC_END

NAME: minimum_icp_query_timeout
COMMENT: (msec)
DEFAULT: 5
TYPE: int
LOC: Config.Timeout.icp_query_min
DOC_START
	Normally the ICP query timeout is determined dynamically.  But
	sometimes it can lead to very small timeouts, even lower than
	the normal latency variance on your link due to traffic.
	Use this option to put an lower limit on the dynamic timeout
	value.  Do NOT use this option to always use a fixed (instead
	of a dynamic) timeout value. To set a fixed timeout see the
	'icp_query_timeout' directive.
DOC_END

NAME: background_ping_rate
COMMENT: time-units
TYPE: time_t
DEFAULT: 10 seconds
LOC: Config.backgroundPingRate
DOC_START
	Controls how often the ICP pings are sent to siblings that
	have background-ping set.
DOC_END

COMMENT_START
 MULTICAST ICP OPTIONS
 -----------------------------------------------------------------------------
COMMENT_END

NAME: mcast_groups
TYPE: wordlist
LOC: Config.mcast_group_list
DEFAULT: none
DOC_START
	This tag specifies a list of multicast groups which your server
	should join to receive multicasted ICP queries.

	NOTE!  Be very careful what you put here!  Be sure you
	understand the difference between an ICP _query_ and an ICP
	_reply_.  This option is to be set only if you want to RECEIVE
	multicast queries.  Do NOT set this option to SEND multicast
	ICP (use cache_peer for that).  ICP replies are always sent via
	unicast, so this option does not affect whether or not you will
	receive replies from multicast group members.

	You must be very careful to NOT use a multicast address which
	is already in use by another group of caches.

	If you are unsure about multicast, please read the Multicast
	chapter in the Squid FAQ (http://www.squid-cache.org/FAQ/).

	Usage: mcast_groups 239.128.16.128 224.0.1.20

	By default, Squid doesn't listen on any multicast groups.
DOC_END

NAME: mcast_miss_addr
IFDEF: MULTICAST_MISS_STREAM
TYPE: address
LOC: Config.mcast_miss.addr
DEFAULT: no_addr
DEFAULT_DOC: disabled.
DOC_START
	If you enable this option, every "cache miss" URL will
	be sent out on the specified multicast address.

	Do not enable this option unless you are are absolutely
	certain you understand what you are doing.
DOC_END

NAME: mcast_miss_ttl
IFDEF: MULTICAST_MISS_STREAM
TYPE: u_short
LOC: Config.mcast_miss.ttl
DEFAULT: 16
DOC_START
	This is the time-to-live value for packets multicasted
	when multicasting off cache miss URLs is enabled.  By
	default this is set to 'site scope', i.e. 16.
DOC_END

NAME: mcast_miss_port
IFDEF: MULTICAST_MISS_STREAM
TYPE: u_short
LOC: Config.mcast_miss.port
DEFAULT: 3135
DOC_START
	This is the port number to be used in conjunction with
	'mcast_miss_addr'.
DOC_END

NAME: mcast_miss_encode_key
IFDEF: MULTICAST_MISS_STREAM
TYPE: string
LOC: Config.mcast_miss.encode_key
DEFAULT: XXXXXXXXXXXXXXXX
DOC_START
	The URLs that are sent in the multicast miss stream are
	encrypted.  This is the encryption key.
DOC_END

NAME: mcast_icp_query_timeout
COMMENT: (msec)
DEFAULT: 2000
TYPE: int
LOC: Config.Timeout.mcast_icp_query
DOC_START
	For multicast peers, Squid regularly sends out ICP "probes" to
	count how many other peers are listening on the given multicast
	address.  This value specifies how long Squid should wait to
	count all the replies.  The default is 2000 msec, or 2
	seconds.
DOC_END

COMMENT_START
 INTERNAL ICON OPTIONS
 -----------------------------------------------------------------------------
COMMENT_END

NAME: icon_directory
TYPE: string
LOC: Config.icons.directory
DEFAULT: @DEFAULT_ICON_DIR@
DOC_START
	Where the icons are stored. These are normally kept in
	@DEFAULT_ICON_DIR@
DOC_END

NAME: global_internal_static
TYPE: onoff
LOC: Config.onoff.global_internal_static
DEFAULT: on
DOC_START
	This directive controls is Squid should intercept all requests for
	/squid-internal-static/ no matter which host the URL is requesting
	(default on setting), or if nothing special should be done for
	such URLs (off setting). The purpose of this directive is to make
	icons etc work better in complex cache hierarchies where it may
	not always be possible for all corners in the cache mesh to reach
	the server generating a directory listing.
DOC_END

NAME: short_icon_urls
TYPE: onoff
LOC: Config.icons.use_short_names
DEFAULT: on
DOC_START
	If this is enabled Squid will use short URLs for icons.
	If disabled it will revert to the old behavior of including
	it's own name and port in the URL.

	If you run a complex cache hierarchy with a mix of Squid and
	other proxies you may need to disable this directive.
DOC_END

COMMENT_START
 ERROR PAGE OPTIONS
 -----------------------------------------------------------------------------
COMMENT_END

NAME: error_directory
TYPE: string
LOC: Config.errorDirectory
DEFAULT: none
DEFAULT_DOC: Send error pages in the clients preferred language
DOC_START
	If you wish to create your own versions of the default
	error files to customize them to suit your company copy
	the error/template files to another directory and point
	this tag at them.

	WARNING: This option will disable multi-language support
	         on error pages if used.

	The squid developers are interested in making squid available in
	a wide variety of languages. If you are making translations for a
	language that Squid does not currently provide please consider
	contributing your translation back to the project.
	http://wiki.squid-cache.org/Translations

	The squid developers working on translations are happy to supply drop-in
	translated error files in exchange for any new language contributions.
DOC_END

NAME: error_default_language
IFDEF: USE_ERR_LOCALES
TYPE: string
LOC: Config.errorDefaultLanguage
DEFAULT: none
DEFAULT_DOC: Generate English language pages.
DOC_START
	Set the default language which squid will send error pages in
	if no existing translation matches the clients language
	preferences.

	If unset (default) generic English will be used.

	The squid developers are interested in making squid available in
	a wide variety of languages. If you are interested in making
	translations for any language see the squid wiki for details.
	http://wiki.squid-cache.org/Translations
DOC_END

NAME: error_log_languages
IFDEF: USE_ERR_LOCALES
TYPE: onoff
LOC: Config.errorLogMissingLanguages
DEFAULT: on
DOC_START
	Log to cache.log what languages users are attempting to
	auto-negotiate for translations.

	Successful negotiations are not logged. Only failures
	have meaning to indicate that Squid may need an upgrade
	of its error page translations.
DOC_END

NAME: err_page_stylesheet
TYPE: string
LOC: Config.errorStylesheet
DEFAULT: @DEFAULT_CONFIG_DIR@/errorpage.css
DOC_START
	CSS Stylesheet to pattern the display of Squid default error pages.

	For information on CSS see http://www.w3.org/Style/CSS/
DOC_END

NAME: err_html_text
TYPE: eol
LOC: Config.errHtmlText
DEFAULT: none
DOC_START
	HTML text to include in error messages.  Make this a "mailto"
	URL to your admin address, or maybe just a link to your
	organizations Web page.

	To include this in your error messages, you must rewrite
	the error template files (found in the "errors" directory).
	Wherever you want the 'err_html_text' line to appear,
	insert a %L tag in the error template file.
DOC_END

NAME: email_err_data
COMMENT: on|off
TYPE: onoff
LOC: Config.onoff.emailErrData
DEFAULT: on
DOC_START
	If enabled, information about the occurred error will be
	included in the mailto links of the ERR pages (if %W is set)
	so that the email body contains the data.
	Syntax is <A HREF="mailto:%w%W">%w</A>
DOC_END

NAME: deny_info
TYPE: denyinfo
LOC: Config.denyInfoList
DEFAULT: none
DOC_START
	Usage:   deny_info err_page_name acl
	or       deny_info http://... acl
	or       deny_info TCP_RESET acl

	This can be used to return a ERR_ page for requests which
	do not pass the 'http_access' rules.  Squid remembers the last
	acl it evaluated in http_access, and if a 'deny_info' line exists
	for that ACL Squid returns a corresponding error page.

	The acl is typically the last acl on the http_access deny line which
	denied access. The exceptions to this rule are:
	- When Squid needs to request authentication credentials. It's then
	  the first authentication related acl encountered
	- When none of the http_access lines matches. It's then the last
	  acl processed on the last http_access line.
	- When the decision to deny access was made by an adaptation service,
	  the acl name is the corresponding eCAP or ICAP service_name.

	NP: If providing your own custom error pages with error_directory
	    you may also specify them by your custom file name:
	    Example: deny_info ERR_CUSTOM_ACCESS_DENIED bad_guys

	By defaut Squid will send "403 Forbidden". A different 4xx or 5xx
	may be specified by prefixing the file name with the code and a colon.
	e.g. 404:ERR_CUSTOM_ACCESS_DENIED

	Alternatively you can tell Squid to reset the TCP connection
	by specifying TCP_RESET.

	Or you can specify an error URL or URL pattern. The browsers will
	get redirected to the specified URL after formatting tags have
	been replaced. Redirect will be done with 302 or 307 according to
	HTTP/1.1 specs. A different 3xx code may be specified by prefixing
	the URL. e.g. 303:http://example.com/

	URL FORMAT TAGS:
		%a	- username (if available. Password NOT included)
		%A	- Local listening IP address the client connection was connected to
		%B	- FTP path URL
		%e	- Error number
		%E	- Error description
		%h	- Squid hostname
		%H	- Request domain name
		%i	- Client IP Address
		%M	- Request Method
		%O	- Unescaped message result from external ACL helper
		%o	- Message result from external ACL helper
		%p	- Request Port number
		%P	- Request Protocol name
		%R	- Request URL path
		%T	- Timestamp in RFC 1123 format
		%U	- Full canonical URL from client
			  (HTTPS URLs terminate with *)
		%u	- Full canonical URL from client
		%w	- Admin email from squid.conf
		%x	- Error name
		%%	- Literal percent (%) code

DOC_END

COMMENT_START
 OPTIONS INFLUENCING REQUEST FORWARDING 
 -----------------------------------------------------------------------------
COMMENT_END

NAME: nonhierarchical_direct
TYPE: onoff
LOC: Config.onoff.nonhierarchical_direct
DEFAULT: on
DOC_START
	By default, Squid will send any non-hierarchical requests
	(not cacheable request type) direct to origin servers.

	When this is set to "off", Squid will prefer to send these
	requests to parents.

	Note that in most configurations, by turning this off you will only
	add latency to these request without any improvement in global hit
	ratio.

	This option only sets a preference. If the parent is unavailable a
	direct connection to the origin server may still be attempted. To
	completely prevent direct connections use never_direct.
DOC_END

NAME: prefer_direct
TYPE: onoff
LOC: Config.onoff.prefer_direct
DEFAULT: off
DOC_START
	Normally Squid tries to use parents for most requests. If you for some
	reason like it to first try going direct and only use a parent if
	going direct fails set this to on.

	By combining nonhierarchical_direct off and prefer_direct on you
	can set up Squid to use a parent as a backup path if going direct
	fails.

	Note: If you want Squid to use parents for all requests see
	the never_direct directive. prefer_direct only modifies how Squid
	acts on cacheable requests.
DOC_END

NAME: cache_miss_revalidate
COMMENT: on|off
TYPE: onoff
DEFAULT: on
LOC: Config.onoff.cache_miss_revalidate
DOC_START
	RFC 7232 defines a conditional request mechanism to prevent
	response objects being unnecessarily transferred over the network.
	If that mechanism is used by the client and a cache MISS occurs
	it can prevent new cache entries being created.

	This option determines whether Squid on cache MISS will pass the
	client revalidation request to the server or tries to fetch new
	content for caching. It can be useful while the cache is mostly
	empty to more quickly have the cache populated by generating
	non-conditional GETs.

	When set to 'on' (default), Squid will pass all client If-* headers
	to the server. This permits server responses without a cacheable
	payload to be delivered and on MISS no new cache entry is created.

	When set to 'off' and if the request is cacheable, Squid will
	remove the clients If-Modified-Since and If-None-Match headers from
	the request sent to the server. This requests a 200 status response
	from the server to create a new cache entry with.
DOC_END

NAME: always_direct
TYPE: acl_access
LOC: Config.accessList.AlwaysDirect
DEFAULT: none
DEFAULT_DOC: Prevent any cache_peer being used for this request.
DOC_START
	Usage: always_direct allow|deny [!]aclname ...

	Here you can use ACL elements to specify requests which should
	ALWAYS be forwarded by Squid to the origin servers without using
	any peers.  For example, to always directly forward requests for
	local servers ignoring any parents or siblings you may have use
	something like:

		acl local-servers dstdomain my.domain.net
		always_direct allow local-servers

	To always forward FTP requests directly, use

		acl FTP proto FTP
		always_direct allow FTP

	NOTE: There is a similar, but opposite option named
	'never_direct'.  You need to be aware that "always_direct deny
	foo" is NOT the same thing as "never_direct allow foo".  You
	may need to use a deny rule to exclude a more-specific case of
	some other rule.  Example:

		acl local-external dstdomain external.foo.net
		acl local-servers dstdomain  .foo.net
		always_direct deny local-external
		always_direct allow local-servers

	NOTE: If your goal is to make the client forward the request
	directly to the origin server bypassing Squid then this needs
	to be done in the client configuration. Squid configuration
	can only tell Squid how Squid should fetch the object.

	NOTE: This directive is not related to caching. The replies
	is cached as usual even if you use always_direct. To not cache
	the replies see the 'cache' directive.

	This clause supports both fast and slow acl types.
	See http://wiki.squid-cache.org/SquidFaq/SquidAcl for details.
DOC_END

NAME: never_direct
TYPE: acl_access
LOC: Config.accessList.NeverDirect
DEFAULT: none
DEFAULT_DOC: Allow DNS results to be used for this request.
DOC_START
	Usage: never_direct allow|deny [!]aclname ...

	never_direct is the opposite of always_direct.  Please read
	the description for always_direct if you have not already.

	With 'never_direct' you can use ACL elements to specify
	requests which should NEVER be forwarded directly to origin
	servers.  For example, to force the use of a proxy for all
	requests, except those in your local domain use something like:

		acl local-servers dstdomain .foo.net
		never_direct deny local-servers
		never_direct allow all

	or if Squid is inside a firewall and there are local intranet
	servers inside the firewall use something like:

		acl local-intranet dstdomain .foo.net
		acl local-external dstdomain external.foo.net
		always_direct deny local-external
		always_direct allow local-intranet
		never_direct allow all

	This clause supports both fast and slow acl types.
	See http://wiki.squid-cache.org/SquidFaq/SquidAcl for details.
DOC_END

COMMENT_START
 ADVANCED NETWORKING OPTIONS
 -----------------------------------------------------------------------------
COMMENT_END

NAME: incoming_udp_average incoming_icp_average
TYPE: int
DEFAULT: 6
LOC: Config.comm_incoming.udp.average
DOC_START
	Heavy voodoo here.  I can't even believe you are reading this.
	Are you crazy?  Don't even think about adjusting these unless
	you understand the algorithms in comm_select.c first!
DOC_END

NAME: incoming_tcp_average  incoming_http_average
TYPE: int
DEFAULT: 4
LOC: Config.comm_incoming.tcp.average
DOC_START
	Heavy voodoo here.  I can't even believe you are reading this.
	Are you crazy?  Don't even think about adjusting these unless
	you understand the algorithms in comm_select.c first!
DOC_END

NAME: incoming_dns_average
TYPE: int
DEFAULT: 4
LOC: Config.comm_incoming.dns.average
DOC_START
	Heavy voodoo here.  I can't even believe you are reading this.
	Are you crazy?  Don't even think about adjusting these unless
	you understand the algorithms in comm_select.c first!
DOC_END

NAME: min_udp_poll_cnt min_icp_poll_cnt
TYPE: int
DEFAULT: 8
LOC: Config.comm_incoming.udp.min_poll
DOC_START
	Heavy voodoo here.  I can't even believe you are reading this.
	Are you crazy?  Don't even think about adjusting these unless
	you understand the algorithms in comm_select.c first!
DOC_END

NAME: min_dns_poll_cnt
TYPE: int
DEFAULT: 8
LOC: Config.comm_incoming.dns.min_poll
DOC_START
	Heavy voodoo here.  I can't even believe you are reading this.
	Are you crazy?  Don't even think about adjusting these unless
	you understand the algorithms in comm_select.c first!
DOC_END

NAME: min_tcp_poll_cnt min_http_poll_cnt
TYPE: int
DEFAULT: 8
LOC: Config.comm_incoming.tcp.min_poll
DOC_START
	Heavy voodoo here.  I can't even believe you are reading this.
	Are you crazy?  Don't even think about adjusting these unless
	you understand the algorithms in comm_select.c first!
DOC_END

NAME: accept_filter
TYPE: string
DEFAULT: none
LOC: Config.accept_filter
DOC_START
	FreeBSD:

	The name of an accept(2) filter to install on Squid's
	listen socket(s).  This feature is perhaps specific to
	FreeBSD and requires support in the kernel.

	The 'httpready' filter delays delivering new connections
	to Squid until a full HTTP request has been received.
	See the accf_http(9) man page for details.

	The 'dataready' filter delays delivering new connections
	to Squid until there is some data to process.
	See the accf_dataready(9) man page for details.

	Linux:
	
	The 'data' filter delays delivering of new connections
	to Squid until there is some data to process by TCP_ACCEPT_DEFER.
	You may optionally specify a number of seconds to wait by
	'data=N' where N is the number of seconds. Defaults to 30
	if not specified.  See the tcp(7) man page for details.
EXAMPLE:
# FreeBSD
accept_filter httpready
# Linux
accept_filter data
DOC_END

NAME: client_ip_max_connections
TYPE: int
LOC: Config.client_ip_max_connections
DEFAULT: -1
DEFAULT_DOC: No limit.
DOC_START
	Set an absolute limit on the number of connections a single
	client IP can use. Any more than this and Squid will begin to drop
	new connections from the client until it closes some links.

	Note that this is a global limit. It affects all HTTP, HTCP, Gopher and FTP
	connections from the client. For finer control use the ACL access controls.

	Requires client_db to be enabled (the default).

	WARNING: This may noticably slow down traffic received via external proxies
	or NAT devices and cause them to rebound error messages back to their clients.
DOC_END

NAME: tcp_recv_bufsize
COMMENT: (bytes)
TYPE: b_size_t
DEFAULT: 0 bytes
DEFAULT_DOC: Use operating system TCP defaults.
LOC: Config.tcpRcvBufsz
DOC_START
	Size of receive buffer to set for TCP sockets.  Probably just
	as easy to change your kernel's default.
	Omit from squid.conf to use the default buffer size.
DOC_END

COMMENT_START
 ICAP OPTIONS
 -----------------------------------------------------------------------------
COMMENT_END

NAME: icap_enable
TYPE: onoff
IFDEF: ICAP_CLIENT
COMMENT: on|off
LOC: Adaptation::Icap::TheConfig.onoff
DEFAULT: off
DOC_START
	If you want to enable the ICAP module support, set this to on.
DOC_END

NAME: icap_connect_timeout
TYPE: time_t
DEFAULT: none
LOC: Adaptation::Icap::TheConfig.connect_timeout_raw
IFDEF: ICAP_CLIENT
DOC_START
	This parameter specifies how long to wait for the TCP connect to
	the requested ICAP server to complete before giving up and either
	terminating the HTTP transaction or bypassing the failure.

	The default for optional services is peer_connect_timeout.
	The default for essential services is connect_timeout.
	If this option is explicitly set, its value applies to all services.
DOC_END

NAME: icap_io_timeout
COMMENT: time-units
TYPE: time_t
DEFAULT: none
DEFAULT_DOC: Use read_timeout.
LOC: Adaptation::Icap::TheConfig.io_timeout_raw
IFDEF: ICAP_CLIENT
DOC_START
	This parameter specifies how long to wait for an I/O activity on
	an established, active ICAP connection before giving up and
	either terminating the HTTP transaction or bypassing the
	failure.
DOC_END

NAME: icap_service_failure_limit
COMMENT: limit [in memory-depth time-units]
TYPE: icap_service_failure_limit
IFDEF: ICAP_CLIENT
LOC: Adaptation::Icap::TheConfig
DEFAULT: 10
DOC_START
	The limit specifies the number of failures that Squid tolerates
	when establishing a new TCP connection with an ICAP service. If
	the number of failures exceeds the limit, the ICAP service is
	not used for new ICAP requests until it is time to refresh its
	OPTIONS.

	A negative value disables the limit. Without the limit, an ICAP
	service will not be considered down due to connectivity failures
	between ICAP OPTIONS requests.

	Squid forgets ICAP service failures older than the specified
	value of memory-depth. The memory fading algorithm 
	is approximate because Squid does not remember individual 
	errors but groups them instead, splitting the option
	value into ten time slots of equal length.

	When memory-depth is 0 and by default this option has no 
	effect on service failure expiration.

	Squid always forgets failures when updating service settings
	using an ICAP OPTIONS transaction, regardless of this option
	setting.

	For example,
		# suspend service usage after 10 failures in 5 seconds:
		icap_service_failure_limit 10 in 5 seconds
DOC_END

NAME: icap_service_revival_delay
TYPE: int
IFDEF: ICAP_CLIENT
LOC: Adaptation::Icap::TheConfig.service_revival_delay
DEFAULT: 180
DOC_START
	The delay specifies the number of seconds to wait after an ICAP
	OPTIONS request failure before requesting the options again. The
	failed ICAP service is considered "down" until fresh OPTIONS are
	fetched.

	The actual delay cannot be smaller than the hardcoded minimum
	delay of 30 seconds.
DOC_END

NAME: icap_preview_enable
TYPE: onoff
IFDEF: ICAP_CLIENT
COMMENT: on|off
LOC: Adaptation::Icap::TheConfig.preview_enable
DEFAULT: on
DOC_START
	The ICAP Preview feature allows the ICAP server to handle the
	HTTP message by looking only at the beginning of the message body
	or even without receiving the body at all. In some environments, 
	previews greatly speedup ICAP processing.

	During an ICAP OPTIONS transaction, the server may tell	Squid what
	HTTP messages should be previewed and how big the preview should be.
	Squid will not use Preview if the server did not request one.

	To disable ICAP Preview for all ICAP services, regardless of
	individual ICAP server OPTIONS responses, set this option to "off".
Example:
icap_preview_enable off
DOC_END

NAME: icap_preview_size
TYPE: int
IFDEF: ICAP_CLIENT
LOC: Adaptation::Icap::TheConfig.preview_size
DEFAULT: -1
DEFAULT_DOC: No preview sent.
DOC_START
	The default size of preview data to be sent to the ICAP server.
	This value might be overwritten on a per server basis by OPTIONS requests.
DOC_END

NAME: icap_206_enable
TYPE: onoff
IFDEF: ICAP_CLIENT
COMMENT: on|off
LOC: Adaptation::Icap::TheConfig.allow206_enable
DEFAULT: on
DOC_START
	206 (Partial Content) responses is an ICAP extension that allows the
	ICAP agents to optionally combine adapted and original HTTP message
	content. The decision to combine is postponed until the end of the
	ICAP response. Squid supports Partial Content extension by default.

	Activation of the Partial Content extension is negotiated with each
	ICAP service during OPTIONS exchange. Most ICAP servers should handle
	negotation correctly even if they do not support the extension, but
	some might fail. To disable Partial Content support for all ICAP
	services and to avoid any negotiation, set this option to "off".

	Example:
	    icap_206_enable off
DOC_END

NAME: icap_default_options_ttl
TYPE: int
IFDEF: ICAP_CLIENT
LOC: Adaptation::Icap::TheConfig.default_options_ttl
DEFAULT: 60
DOC_START
	The default TTL value for ICAP OPTIONS responses that don't have
	an Options-TTL header.
DOC_END

NAME: icap_persistent_connections
TYPE: onoff
IFDEF: ICAP_CLIENT
COMMENT: on|off
LOC: Adaptation::Icap::TheConfig.reuse_connections
DEFAULT: on
DOC_START
	Whether or not Squid should use persistent connections to
	an ICAP server.
DOC_END

NAME: adaptation_send_client_ip icap_send_client_ip
TYPE: onoff
IFDEF: USE_ADAPTATION
COMMENT: on|off
LOC: Adaptation::Config::send_client_ip
DEFAULT: off
DOC_START
	If enabled, Squid shares HTTP client IP information with adaptation
	services. For ICAP, Squid adds the X-Client-IP header to ICAP requests.
	For eCAP, Squid sets the libecap::metaClientIp transaction option.

	See also: adaptation_uses_indirect_client
DOC_END

NAME: adaptation_send_username icap_send_client_username
TYPE: onoff
IFDEF: USE_ADAPTATION
COMMENT: on|off
LOC: Adaptation::Config::send_username
DEFAULT: off
DOC_START
	This sends authenticated HTTP client username (if available) to
	the adaptation service.

	For ICAP, the username value is encoded based on the
	icap_client_username_encode option and is sent using the header
	specified by the icap_client_username_header option.
DOC_END

NAME: icap_client_username_header
TYPE: string
IFDEF: ICAP_CLIENT
LOC: Adaptation::Icap::TheConfig.client_username_header
DEFAULT: X-Client-Username
DOC_START
	ICAP request header name to use for adaptation_send_username.
DOC_END

NAME: icap_client_username_encode
TYPE: onoff
IFDEF: ICAP_CLIENT
COMMENT: on|off
LOC: Adaptation::Icap::TheConfig.client_username_encode
DEFAULT: off
DOC_START
	Whether to base64 encode the authenticated client username.
DOC_END

NAME: icap_service
TYPE: icap_service_type
IFDEF: ICAP_CLIENT
LOC: Adaptation::Icap::TheConfig
DEFAULT: none
DOC_START
	Defines a single ICAP service using the following format:

	icap_service id vectoring_point uri [option ...]

	id: ID
		an opaque identifier or name which is used to direct traffic to
		this specific service. Must be unique among all adaptation
		services in squid.conf.

	vectoring_point: reqmod_precache|reqmod_postcache|respmod_precache|respmod_postcache
		This specifies at which point of transaction processing the
		ICAP service should be activated. *_postcache vectoring points
		are not yet supported.

	uri: icap://servername:port/servicepath
		ICAP server and service location.
	     icaps://servername:port/servicepath
		The "icap:" URI scheme is used for traditional ICAP server and
		service location (default port is 1344, connections are not
		encrypted). The "icaps:" URI scheme is for Secure ICAP
		services that use SSL/TLS-encrypted ICAP connections (by
		default, on port 11344).

	ICAP does not allow a single service to handle both REQMOD and RESPMOD
	transactions. Squid does not enforce that requirement. You can specify
	services with the same service_url and different vectoring_points. You
	can even specify multiple identical services as long as their
	service_names differ.

	To activate a service, use the adaptation_access directive. To group
	services, use adaptation_service_chain and adaptation_service_set.

	Service options are separated by white space. ICAP services support
	the following name=value options:

	bypass=on|off|1|0
		If set to 'on' or '1', the ICAP service is treated as
		optional. If the service cannot be reached or malfunctions,
		Squid will try to ignore any errors and process the message as
		if the service was not enabled. No all ICAP errors can be
		bypassed.  If set to 0, the ICAP service is treated as
		essential and all ICAP errors will result in an error page
		returned to the HTTP client.

		Bypass is off by default: services are treated as essential.

	routing=on|off|1|0
		If set to 'on' or '1', the ICAP service is allowed to
		dynamically change the current message adaptation plan by
		returning a chain of services to be used next. The services
		are specified using the X-Next-Services ICAP response header
		value, formatted as a comma-separated list of service names.
		Each named service should be configured in squid.conf. Other
		services are ignored. An empty X-Next-Services value results
		in an empty plan which ends the current adaptation.

		Dynamic adaptation plan may cross or cover multiple supported
		vectoring points in their natural processing order.

		Routing is not allowed by default: the ICAP X-Next-Services
		response header is ignored.

	ipv6=on|off
		Only has effect on split-stack systems. The default on those systems
		is to use IPv4-only connections. When set to 'on' this option will
		make Squid use IPv6-only connections to contact this ICAP service.

	on-overload=block|bypass|wait|force
		If the service Max-Connections limit has been reached, do
		one of the following for each new ICAP transaction:
		  * block:  send an HTTP error response to the client
		  * bypass: ignore the "over-connected" ICAP service
		  * wait:   wait (in a FIFO queue) for an ICAP connection slot
		  * force:  proceed, ignoring the Max-Connections limit 

		In SMP mode with N workers, each worker assumes the service
		connection limit is Max-Connections/N, even though not all
		workers may use a given service.

		The default value is "bypass" if service is bypassable,
		otherwise it is set to "wait".
		

	max-conn=number
		Use the given number as the Max-Connections limit, regardless
		of the Max-Connections value given by the service, if any.

	connection-encryption=on|off
		Determines the ICAP service effect on the connections_encrypted
		ACL.

		The default is "on" for Secure ICAP services (i.e., those
		with the icaps:// service URIs scheme) and "off" for plain ICAP
		services.

		Does not affect ICAP connections (e.g., does not turn Secure
		ICAP on or off).

	==== ICAPS / TLS OPTIONS ====

	These options are used for Secure ICAP (icaps://....) services only.

	tls-cert=/path/to/ssl/certificate
			A client X.509 certificate to use when connecting to
			this ICAP server.

	tls-key=/path/to/ssl/key
			The private key corresponding to the previous
			tls-cert= option.

			If tls-key= is not specified tls-cert= is assumed to
			reference a PEM file containing both the certificate
			and private key.

	tls-cipher=...	The list of valid TLS/SSL ciphers to use when connecting
			to this icap server.

	tls-min-version=1.N
			The minimum TLS protocol version to permit. To control
			SSLv3 use the tls-options= parameter.
			Supported Values: 1.0 (default), 1.1, 1.2

	tls-options=...	Specify various OpenSSL library options:

			    NO_SSLv3    Disallow the use of SSLv3

			    SINGLE_DH_USE
				      Always create a new key when using
				      temporary/ephemeral DH key exchanges

			    ALL       Enable various bug workarounds
				      suggested as "harmless" by OpenSSL
				      Be warned that this reduces SSL/TLS
				      strength to some attacks.

			See the OpenSSL SSL_CTX_set_options documentation for a
			more complete list. Options relevant only to SSLv2 are
			not supported.

	tls-cafile=	PEM file containing CA certificates to use when verifying
			the icap server certificate.
			Use to specify intermediate CA certificate(s) if not sent
			by the server. Or the full CA chain for the server when
			using the tls-default-ca=off flag.
			May be repeated to load multiple files.

	tls-capath=...	A directory containing additional CA certificates to
			use when verifying the icap server certificate.
			Requires OpenSSL or LibreSSL.

	tls-crlfile=...	A certificate revocation list file to use when
			verifying the icap server certificate.

	tls-flags=...	Specify various flags modifying the Squid TLS implementation:

			DONT_VERIFY_PEER
				Accept certificates even if they fail to
				verify.
			DONT_VERIFY_DOMAIN
				Don't verify the icap server certificate
				matches the server name

	tls-default-ca[=off]
			Whether to use the system Trusted CAs. Default is ON.

	tls-domain=	The icap server name as advertised in it's certificate.
			Used for verifying the correctness of the received icap
			server certificate. If not specified the icap server
			hostname extracted from ICAP URI will be used.

	Older icap_service format without optional named parameters is
	deprecated but supported for backward compatibility.

Example:
icap_service svcBlocker reqmod_precache icap://icap1.mydomain.net:1344/reqmod bypass=0
icap_service svcLogger reqmod_precache icaps://icap2.mydomain.net:11344/reqmod routing=on
DOC_END

NAME: icap_class
TYPE: icap_class_type
IFDEF: ICAP_CLIENT
LOC: none
DEFAULT: none
DOC_START
	This deprecated option was documented to define an ICAP service
	chain, even though it actually defined a set of similar, redundant
	services, and the chains were not supported. 

	To define a set of redundant services, please use the
	adaptation_service_set directive. For service chains, use
	adaptation_service_chain.
DOC_END

NAME: icap_access
TYPE: icap_access_type
IFDEF: ICAP_CLIENT
LOC: none
DEFAULT: none
DOC_START
	This option is deprecated. Please use adaptation_access, which
	has the same ICAP functionality, but comes with better
	documentation, and eCAP support.
DOC_END

COMMENT_START
 eCAP OPTIONS
 -----------------------------------------------------------------------------
COMMENT_END

NAME: ecap_enable
TYPE: onoff
IFDEF: USE_ECAP
COMMENT: on|off
LOC: Adaptation::Ecap::TheConfig.onoff
DEFAULT: off
DOC_START
	Controls whether eCAP support is enabled.
DOC_END

NAME: ecap_service
TYPE: ecap_service_type
IFDEF: USE_ECAP
LOC: Adaptation::Ecap::TheConfig
DEFAULT: none
DOC_START
	Defines a single eCAP service

	ecap_service id vectoring_point uri [option ...]

        id: ID
		an opaque identifier or name which is used to direct traffic to
		this specific service. Must be unique among all adaptation
		services in squid.conf.

	vectoring_point: reqmod_precache|reqmod_postcache|respmod_precache|respmod_postcache
		This specifies at which point of transaction processing the
		eCAP service should be activated. *_postcache vectoring points
		are not yet supported.

	uri: ecap://vendor/service_name?custom&cgi=style&parameters=optional
		Squid uses the eCAP service URI to match this configuration
		line with one of the dynamically loaded services. Each loaded
		eCAP service must have a unique URI. Obtain the right URI from
		the service provider.

	To activate a service, use the adaptation_access directive. To group
	services, use adaptation_service_chain and adaptation_service_set.

	Service options are separated by white space. eCAP services support
	the following name=value options:

	bypass=on|off|1|0
		If set to 'on' or '1', the eCAP service is treated as optional.
		If the service cannot be reached or malfunctions, Squid will try
		to ignore any errors and process the message as if the service
		was not enabled. No all eCAP errors can be bypassed.
		If set to 'off' or '0', the eCAP service is treated as essential
		and all eCAP errors will result in an error page returned to the
		HTTP client.

                Bypass is off by default: services are treated as essential.

	routing=on|off|1|0
		If set to 'on' or '1', the eCAP service is allowed to
		dynamically change the current message adaptation plan by
		returning a chain of services to be used next.

		Dynamic adaptation plan may cross or cover multiple supported
		vectoring points in their natural processing order.

		Routing is not allowed by default.

	connection-encryption=on|off
		Determines the eCAP service effect on the connections_encrypted
		ACL. 

		Defaults to "on", which does not taint the master transaction
		w.r.t. that ACL.

		Does not affect eCAP API calls.

	Older ecap_service format without optional named parameters is
	deprecated but supported for backward compatibility.


Example:
ecap_service s1 reqmod_precache ecap://filters.R.us/leakDetector?on_error=block bypass=off
ecap_service s2 respmod_precache ecap://filters.R.us/virusFilter config=/etc/vf.cfg bypass=on
DOC_END

NAME: loadable_modules
TYPE: wordlist
IFDEF: USE_LOADABLE_MODULES
LOC: Config.loadable_module_names
DEFAULT: none
DOC_START
	Instructs Squid to load the specified dynamic module(s) or activate
	preloaded module(s).
Example:
loadable_modules @DEFAULT_PREFIX@/lib/MinimalAdapter.so
DOC_END

COMMENT_START
 MESSAGE ADAPTATION OPTIONS
 -----------------------------------------------------------------------------
COMMENT_END

NAME: adaptation_service_set
TYPE: adaptation_service_set_type
IFDEF: USE_ADAPTATION
LOC: none
DEFAULT: none
DOC_START

	Configures an ordered set of similar, redundant services. This is
	useful when hot standby or backup adaptation servers are available.

	    adaptation_service_set set_name service_name1 service_name2 ...

 	The named services are used in the set declaration order. The first
	applicable adaptation service from the set is used first. The next
	applicable service is tried if and only if the transaction with the
	previous service fails and the message waiting to be adapted is still
	intact.

	When adaptation starts, broken services are ignored as if they were
	not a part of the set. A broken service is a down optional service.

	The services in a set must be attached to the same vectoring point
	(e.g., pre-cache) and use the same adaptation method (e.g., REQMOD).

	If all services in a set are optional then adaptation failures are
	bypassable. If all services in the set are essential, then a
	transaction failure with one service may still be retried using
	another service from the set, but when all services fail, the master
	transaction fails as well.

	A set may contain a mix of optional and essential services, but that
	is likely to lead to surprising results because broken services become
	ignored (see above), making previously bypassable failures fatal.
	Technically, it is the bypassability of the last failed service that
	matters.

	See also: adaptation_access adaptation_service_chain

Example:
adaptation_service_set svcBlocker urlFilterPrimary urlFilterBackup
adaptation service_set svcLogger loggerLocal loggerRemote
DOC_END

NAME: adaptation_service_chain
TYPE: adaptation_service_chain_type
IFDEF: USE_ADAPTATION
LOC: none
DEFAULT: none
DOC_START

	Configures a list of complementary services that will be applied
	one-by-one, forming an adaptation chain or pipeline. This is useful
	when Squid must perform different adaptations on the same message.

	    adaptation_service_chain chain_name service_name1 svc_name2 ...

 	The named services are used in the chain declaration order. The first
	applicable adaptation service from the chain is used first. The next
	applicable service is applied to the successful adaptation results of
	the previous service in the chain.

	When adaptation starts, broken services are ignored as if they were
	not a part of the chain. A broken service is a down optional service.

	Request satisfaction terminates the adaptation chain because Squid
	does not currently allow declaration of RESPMOD services at the
	"reqmod_precache" vectoring point (see icap_service or ecap_service).

	The services in a chain must be attached to the same vectoring point
	(e.g., pre-cache) and use the same adaptation method (e.g., REQMOD).

	A chain may contain a mix of optional and essential services. If an
	essential adaptation fails (or the failure cannot be bypassed for
	other reasons), the master transaction fails. Otherwise, the failure
	is bypassed as if the failed adaptation service was not in the chain.

	See also: adaptation_access adaptation_service_set

Example:
adaptation_service_chain svcRequest requestLogger urlFilter leakDetector
DOC_END

NAME: adaptation_access
TYPE: adaptation_access_type
IFDEF: USE_ADAPTATION
LOC: none
DEFAULT: none
DEFAULT_DOC: Allow, unless rules exist in squid.conf.
DOC_START
	Sends an HTTP transaction to an ICAP or eCAP adaptation	service.

	adaptation_access service_name allow|deny [!]aclname...
	adaptation_access set_name     allow|deny [!]aclname...

	At each supported vectoring point, the adaptation_access
	statements are processed in the order they appear in this
	configuration file. Statements pointing to the following services
	are ignored (i.e., skipped without checking their ACL):

	    - services serving different vectoring points
	    - "broken-but-bypassable" services
	    - "up" services configured to ignore such transactions
              (e.g., based on the ICAP Transfer-Ignore header).

        When a set_name is used, all services in the set are checked
	using the same rules, to find the first applicable one. See
	adaptation_service_set for details.

	If an access list is checked and there is a match, the
	processing stops: For an "allow" rule, the corresponding
	adaptation service is used for the transaction. For a "deny"
	rule, no adaptation service is activated.

	It is currently not possible to apply more than one adaptation
	service at the same vectoring point to the same HTTP transaction.

        See also: icap_service and ecap_service

Example:
adaptation_access service_1 allow all
DOC_END

NAME: adaptation_service_iteration_limit
TYPE: int
IFDEF: USE_ADAPTATION
LOC: Adaptation::Config::service_iteration_limit
DEFAULT: 16
DOC_START
	Limits the number of iterations allowed when applying adaptation
	services to a message. If your longest adaptation set or chain
	may have more than 16 services, increase the limit beyond its
	default value of 16. If detecting infinite iteration loops sooner
	is critical, make the iteration limit match the actual number
	of services in your longest adaptation set or chain.

	Infinite adaptation loops are most likely with routing services.

	See also: icap_service routing=1
DOC_END

NAME: adaptation_masterx_shared_names
TYPE: string
IFDEF: USE_ADAPTATION
LOC: Adaptation::Config::masterx_shared_name
DEFAULT: none
DOC_START
	For each master transaction (i.e., the HTTP request and response
	sequence, including all related ICAP and eCAP exchanges), Squid
	maintains a table of metadata. The table entries are (name, value)
	pairs shared among eCAP and ICAP exchanges. The table is destroyed
	with the master transaction.

	This option specifies the table entry names that Squid must accept
	from and forward to the adaptation transactions.

	An ICAP REQMOD or RESPMOD transaction may set an entry in the 
	shared table by returning an ICAP header field with a name 
	specified in adaptation_masterx_shared_names.

	An eCAP REQMOD or RESPMOD transaction may set an entry in the
	shared table by implementing the libecap::visitEachOption() API
	to provide an option with a name specified in
	adaptation_masterx_shared_names.

	Squid will store and forward the set entry to subsequent adaptation
	transactions within the same master transaction scope.

	Only one shared entry name is supported at this time.

Example:
# share authentication information among ICAP services
adaptation_masterx_shared_names X-Subscriber-ID
DOC_END

NAME: adaptation_meta
TYPE: note
IFDEF: USE_ADAPTATION
LOC: Adaptation::Config::metaHeaders
DEFAULT: none
DOC_START
	This option allows Squid administrator to add custom ICAP request
	headers or eCAP options to Squid ICAP requests or eCAP transactions.
	Use it to pass custom authentication tokens and other
	transaction-state related meta information to an ICAP/eCAP service.
	
	The addition of a meta header is ACL-driven:
		adaptation_meta name value [!]aclname ...
	
	Processing for a given header name stops after the first ACL list match.
	Thus, it is impossible to add two headers with the same name. If no ACL
	lists match for a given header name, no such header is added. For 
	example:
	
		# do not debug transactions except for those that need debugging
		adaptation_meta X-Debug 1 needs_debugging
	
		# log all transactions except for those that must remain secret
		adaptation_meta X-Log 1 !keep_secret
	
		# mark transactions from users in the "G 1" group
		adaptation_meta X-Authenticated-Groups "G 1" authed_as_G1
	
	The "value" parameter may be a regular squid.conf token or a "double
	quoted string". Within the quoted string, use backslash (\) to escape
	any character, which is currently only useful for escaping backslashes
	and double quotes. For example,
	    "this string has one backslash (\\) and two \"quotes\""

	Used adaptation_meta header values may be logged via %note
	logformat code. If multiple adaptation_meta headers with the same name
	are used during master transaction lifetime, the header values are
	logged in the order they were used and duplicate values are ignored
	(only the first repeated value will be logged).
DOC_END

NAME: icap_retry
TYPE: acl_access
IFDEF: ICAP_CLIENT
LOC: Adaptation::Icap::TheConfig.repeat
DEFAULT_IF_NONE: deny all
DOC_START
	This ACL determines which retriable ICAP transactions are
	retried. Transactions that received a complete ICAP response
	and did not have to consume or produce HTTP bodies to receive
	that response are usually retriable.

	icap_retry allow|deny [!]aclname ...

	Squid automatically retries some ICAP I/O timeouts and errors
	due to persistent connection race conditions.

	See also: icap_retry_limit
DOC_END

NAME: icap_retry_limit
TYPE: int
IFDEF: ICAP_CLIENT
LOC: Adaptation::Icap::TheConfig.repeat_limit
DEFAULT: 0
DEFAULT_DOC: No retries are allowed.
DOC_START
	Limits the number of retries allowed.

	Communication errors due to persistent connection race
	conditions are unavoidable, automatically retried, and do not
	count against this limit.

	See also: icap_retry
DOC_END


COMMENT_START
 DNS OPTIONS
 -----------------------------------------------------------------------------
COMMENT_END

NAME: check_hostnames
TYPE: onoff
DEFAULT: off
LOC: Config.onoff.check_hostnames
DOC_START
	For security and stability reasons Squid can check
	hostnames for Internet standard RFC compliance. If you want
	Squid to perform these checks turn this directive on.
DOC_END

NAME: allow_underscore
TYPE: onoff
DEFAULT: on
LOC: Config.onoff.allow_underscore
DOC_START
	Underscore characters is not strictly allowed in Internet hostnames
	but nevertheless used by many sites. Set this to off if you want
	Squid to be strict about the standard.
	This check is performed only when check_hostnames is set to on.
DOC_END

NAME: dns_retransmit_interval
TYPE: time_msec
DEFAULT: 5 seconds
LOC: Config.Timeout.idns_retransmit
DOC_START
	Initial retransmit interval for DNS queries. The interval is
	doubled each time all configured DNS servers have been tried.
DOC_END

NAME: dns_timeout
TYPE: time_msec
DEFAULT: 30 seconds
LOC: Config.Timeout.idns_query
DOC_START
	DNS Query timeout. If no response is received to a DNS query
	within this time all DNS servers for the queried domain
	are assumed to be unavailable.
DOC_END

NAME: dns_packet_max
TYPE: b_ssize_t
DEFAULT_DOC: EDNS disabled
DEFAULT: none
LOC: Config.dns.packet_max
DOC_START
	Maximum number of bytes packet size to advertise via EDNS.
	Set to "none" to disable EDNS large packet support.
	
	For legacy reasons DNS UDP replies will default to 512 bytes which
	is too small for many responses. EDNS provides a means for Squid to
	negotiate receiving larger responses back immediately without having
	to failover with repeat requests. Responses larger than this limit
	will retain the old behaviour of failover to TCP DNS.
	
	Squid has no real fixed limit internally, but allowing packet sizes
	over 1500 bytes requires network jumbogram support and is usually not
	necessary.
	
	WARNING: The RFC also indicates that some older resolvers will reply
	with failure of the whole request if the extension is added. Some
	resolvers have already been identified which will reply with mangled
	EDNS response on occasion. Usually in response to many-KB jumbogram
	sizes being advertised by Squid.
	Squid will currently treat these both as an unable-to-resolve domain
	even if it would be resolvable without EDNS.
DOC_END

NAME: dns_defnames
COMMENT: on|off
TYPE: onoff
DEFAULT: off
DEFAULT_DOC: Search for single-label domain names is disabled.
LOC: Config.onoff.res_defnames
DOC_START
	Normally the RES_DEFNAMES resolver option is disabled
	(see res_init(3)).  This prevents caches in a hierarchy
	from interpreting single-component hostnames locally.  To allow
	Squid to handle single-component names, enable this option.
DOC_END

NAME: dns_multicast_local
COMMENT: on|off
TYPE: onoff
DEFAULT: off
DEFAULT_DOC: Search for .local and .arpa names is disabled.
LOC: Config.onoff.dns_mdns
DOC_START
	When set to on, Squid sends multicast DNS lookups on the local
	network for domains ending in .local and .arpa.
	This enables local servers and devices to be contacted in an
	ad-hoc or zero-configuration network environment.
DOC_END

NAME: dns_nameservers
TYPE: SBufList
DEFAULT: none
DEFAULT_DOC: Use operating system definitions
LOC: Config.dns.nameservers
DOC_START
	Use this if you want to specify a list of DNS name servers
	(IP addresses) to use instead of those given in your
	/etc/resolv.conf file.

	On Windows platforms, if no value is specified here or in
	the /etc/resolv.conf file, the list of DNS name servers are
	taken from the Windows registry, both static and dynamic DHCP
	configurations are supported.

	Example: dns_nameservers 10.0.0.1 192.172.0.4
DOC_END

NAME: hosts_file
TYPE: string
DEFAULT: @DEFAULT_HOSTS@
LOC: Config.etcHostsPath
DOC_START
	Location of the host-local IP name-address associations
	database. Most Operating Systems have such a file on different
	default locations:
	- Un*X & Linux:    /etc/hosts
	- Windows NT/2000: %SystemRoot%\system32\drivers\etc\hosts
			   (%SystemRoot% value install default is c:\winnt)
	- Windows XP/2003: %SystemRoot%\system32\drivers\etc\hosts
			   (%SystemRoot% value install default is c:\windows)
	- Windows 9x/Me:   %windir%\hosts
			   (%windir% value is usually c:\windows)
	- Cygwin:	   /etc/hosts

	The file contains newline-separated definitions, in the
	form ip_address_in_dotted_form name [name ...] names are
	whitespace-separated. Lines beginning with an hash (#)
	character are comments.

	The file is checked at startup and upon configuration.
	If set to 'none', it won't be checked.
	If append_domain is used, that domain will be added to
	domain-local (i.e. not containing any dot character) host
	definitions.
DOC_END

NAME: append_domain
TYPE: string
LOC:  Config.appendDomain
DEFAULT: none
DEFAULT_DOC: Use operating system definitions
DOC_START
	Appends local domain name to hostnames without any dots in
	them.  append_domain must begin with a period.

	Be warned there are now Internet names with no dots in
	them using only top-domain names, so setting this may
	cause some Internet sites to become unavailable.

Example:
 append_domain .yourdomain.com
DOC_END

NAME: ignore_unknown_nameservers
TYPE: onoff
LOC: Config.onoff.ignore_unknown_nameservers
DEFAULT: on
DOC_START
	By default Squid checks that DNS responses are received
	from the same IP addresses they are sent to.  If they
	don't match, Squid ignores the response and writes a warning
	message to cache.log.  You can allow responses from unknown
	nameservers by setting this option to 'off'.
DOC_END

NAME: dns_v4_first
TYPE: onoff
DEFAULT: off
LOC: Config.dns.v4_first
DOC_START
	With the IPv6 Internet being as fast or faster than IPv4 Internet
	for most networks Squid prefers to contact websites over IPv6.

	This option reverses the order of preference to make Squid contact
	dual-stack websites over IPv4 first. Squid will still perform both
	IPv6 and IPv4 DNS lookups before connecting.

	WARNING:
	  This option will restrict the situations under which IPv6
	  connectivity is used (and tested). Hiding network problems
	  which would otherwise be detected and warned about.
DOC_END

NAME: ipcache_size
COMMENT: (number of entries)
TYPE: int
DEFAULT: 1024
LOC: Config.ipcache.size
DOC_START
	Maximum number of DNS IP cache entries.
DOC_END

NAME: ipcache_low
COMMENT: (percent)
TYPE: int
DEFAULT: 90
LOC: Config.ipcache.low
DOC_NONE

NAME: ipcache_high
COMMENT: (percent)
TYPE: int
DEFAULT: 95
LOC: Config.ipcache.high
DOC_START
	The size, low-, and high-water marks for the IP cache.
DOC_END

NAME: fqdncache_size
COMMENT: (number of entries)
TYPE: int
DEFAULT: 1024
LOC: Config.fqdncache.size
DOC_START
	Maximum number of FQDN cache entries.
DOC_END

COMMENT_START
 MISCELLANEOUS
 -----------------------------------------------------------------------------
COMMENT_END

NAME: configuration_includes_quoted_values
COMMENT: on|off
TYPE: configuration_includes_quoted_values
DEFAULT: off
LOC: ConfigParser::RecognizeQuotedValues
DOC_START
	If set, Squid will recognize each "quoted string" after a configuration
	directive as a single parameter. The quotes are stripped before the
	parameter value is interpreted or used.
	See "Values with spaces, quotes, and other special characters"
	section for more details.
DOC_END

NAME: memory_pools
COMMENT: on|off
TYPE: onoff
DEFAULT: on
LOC: Config.onoff.mem_pools
DOC_START
	If set, Squid will keep pools of allocated (but unused) memory
	available for future use.  If memory is a premium on your
	system and you believe your malloc library outperforms Squid
	routines, disable this.
DOC_END

NAME: memory_pools_limit
COMMENT: (bytes)
TYPE: b_int64_t
DEFAULT: 5 MB
LOC: Config.MemPools.limit
DOC_START
	Used only with memory_pools on:
	memory_pools_limit 50 MB

	If set to a non-zero value, Squid will keep at most the specified
	limit of allocated (but unused) memory in memory pools. All free()
	requests that exceed this limit will be handled by your malloc
	library. Squid does not pre-allocate any memory, just safe-keeps
	objects that otherwise would be free()d. Thus, it is safe to set
	memory_pools_limit to a reasonably high value even if your
	configuration will use less memory.

	If set to none, Squid will keep all memory it can. That is, there
	will be no limit on the total amount of memory used for safe-keeping.

	To disable memory allocation optimization, do not set
	memory_pools_limit to 0 or none. Set memory_pools to "off" instead.

	An overhead for maintaining memory pools is not taken into account
	when the limit is checked. This overhead is close to four bytes per
	object kept. However, pools may actually _save_ memory because of
	reduced memory thrashing in your malloc library.
DOC_END

NAME: forwarded_for
COMMENT: on|off|transparent|truncate|delete
TYPE: string
DEFAULT: on
LOC: opt_forwarded_for
DOC_START
	If set to "on", Squid will append your client's IP address
	in the HTTP requests it forwards. By default it looks like:

		X-Forwarded-For: 192.1.2.3

	If set to "off", it will appear as

		X-Forwarded-For: unknown

	If set to "transparent", Squid will not alter the
	X-Forwarded-For header in any way.

	If set to "delete", Squid will delete the entire
	X-Forwarded-For header.

	If set to "truncate", Squid will remove all existing
	X-Forwarded-For entries, and place the client IP as the sole entry.
DOC_END

NAME: cachemgr_passwd
TYPE: cachemgrpasswd
DEFAULT: none
DEFAULT_DOC: No password. Actions which require password are denied.
LOC: Config.passwd_list
DOC_START
	Specify passwords for cachemgr operations.

	Usage: cachemgr_passwd password action action ...

	Some valid actions are (see cache manager menu for a full list):
		5min
		60min
		asndb
		authenticator
		cbdata
		client_list
		comm_incoming
		config *
		counters
		delay
		digest_stats
		dns
		events
		filedescriptors
		fqdncache
		histograms
		http_headers
		info
		io
		ipcache
		mem
		menu
		netdb
		non_peers
		objects
		offline_toggle *
		pconn
		peer_select
		reconfigure *
		redirector
		refresh
		server_list
		shutdown *
		store_digest
		storedir
		utilization
		via_headers
		vm_objects

	* Indicates actions which will not be performed without a
	  valid password, others can be performed if not listed here.

	To disable an action, set the password to "disable".
	To allow performing an action without a password, set the
	password to "none".

	Use the keyword "all" to set the same password for all actions.

Example:
 cachemgr_passwd secret shutdown
 cachemgr_passwd lesssssssecret info stats/objects
 cachemgr_passwd disable all
DOC_END

NAME: client_db
COMMENT: on|off
TYPE: onoff
DEFAULT: on
LOC: Config.onoff.client_db
DOC_START
	If you want to disable collecting per-client statistics,
	turn off client_db here.
DOC_END

NAME: refresh_all_ims
COMMENT: on|off
TYPE: onoff
DEFAULT: off
LOC: Config.onoff.refresh_all_ims
DOC_START
	When you enable this option, squid will always check
	the origin server for an update when a client sends an
	If-Modified-Since request.  Many browsers use IMS
	requests when the user requests a reload, and this
	ensures those clients receive the latest version.

	By default (off), squid may return a Not Modified response
	based on the age of the cached version.
DOC_END

NAME: reload_into_ims
IFDEF: USE_HTTP_VIOLATIONS
COMMENT: on|off
TYPE: onoff
DEFAULT: off
LOC: Config.onoff.reload_into_ims
DOC_START
	When you enable this option, client no-cache or ``reload''
	requests will be changed to If-Modified-Since requests.
	Doing this VIOLATES the HTTP standard.  Enabling this
	feature could make you liable for problems which it
	causes.

	see also refresh_pattern for a more selective approach.
DOC_END

NAME: connect_retries
TYPE: int
LOC: Config.connect_retries
DEFAULT: 0
DEFAULT_DOC: Do not retry failed connections.
DOC_START
	Limits the number of reopening attempts when establishing a single
	TCP connection. All these attempts must still complete before the
	applicable connection opening timeout expires.

	By default and when connect_retries is set to zero, Squid does not
	retry failed connection opening attempts.

	The (not recommended) maximum is 10 tries. An attempt to configure a
	higher value results in the value of 10 being used (with a warning).

<<<<<<< HEAD
	Note: These re-tries are in addition to forward_max_tries
	which limits the number of request attempts to find
	a useful server.
=======
	Squid may open connections to retry various high-level forwarding
	failures. For an outside observer, that activity may look like a
	low-level connection reopening attempt, but those high-level retries
	are governed by forward_max_tries instead.

	See also: connect_timeout, forward_timeout, icap_connect_timeout,
	ident_timeout, and forward_max_tries.
>>>>>>> 3eebd267
DOC_END

NAME: retry_on_error
TYPE: onoff
LOC: Config.retry.onerror
DEFAULT: off
DOC_START
	If set to ON Squid will automatically retry requests when
	receiving an error response with status 403 (Forbidden),
	500 (Internal Error), 501 or 503 (Service not available).
	Status 502 and 504 (Gateway errors) are always retried.
	
	This is mainly useful if you are in a complex cache hierarchy to
	work around access control errors.
	
	NOTE: This retry will attempt to find another working destination.
	Which is different from the server which just failed.
DOC_END

NAME: as_whois_server
TYPE: string
LOC: Config.as_whois_server
DEFAULT: whois.ra.net
DOC_START
	WHOIS server to query for AS numbers.  NOTE: AS numbers are
	queried only when Squid starts up, not for every request.
DOC_END

NAME: offline_mode
TYPE: onoff
LOC: Config.onoff.offline
DEFAULT: off
DOC_START
	Enable this option and Squid will never try to validate cached
	objects.
DOC_END

NAME: uri_whitespace
TYPE: uri_whitespace
LOC: Config.uri_whitespace
DEFAULT: strip
DOC_START
	What to do with requests that have whitespace characters in the
	URI.  Options:

	strip:  The whitespace characters are stripped out of the URL.
		This is the behavior recommended by RFC2396 and RFC3986
		for tolerant handling of generic URI.
		NOTE: This is one difference between generic URI and HTTP URLs.

	deny:   The request is denied.  The user receives an "Invalid
		Request" message.
		This is the behaviour recommended by RFC2616 for safe
		handling of HTTP request URL.

	allow:  The request is allowed and the URI is not changed.  The
		whitespace characters remain in the URI.  Note the
		whitespace is passed to redirector processes if they
		are in use.
		Note this may be considered a violation of RFC2616
		request parsing where whitespace is prohibited in the
		URL field.

	encode:	The request is allowed and the whitespace characters are
		encoded according to RFC1738.

	chop:	The request is allowed and the URI is chopped at the
		first whitespace.


	NOTE the current Squid implementation of encode and chop violates
	RFC2616 by not using a 301 redirect after altering the URL.
DOC_END

NAME: chroot
TYPE: string
LOC: Config.chroot_dir
DEFAULT: none
DOC_START
	Specifies a directory where Squid should do a chroot() while
	initializing.  This also causes Squid to fully drop root
	privileges after initializing.  This means, for example, if you
	use a HTTP port less than 1024 and try to reconfigure, you may
	get an error saying that Squid can not open the port.
DOC_END

NAME: pipeline_prefetch
TYPE: pipelinePrefetch
LOC: Config.pipeline_max_prefetch
DEFAULT: 0
DEFAULT_DOC: Do not pre-parse pipelined requests.
DOC_START
	HTTP clients may send a pipeline of 1+N requests to Squid using a
	single connection, without waiting for Squid to respond to the first
	of those requests. This option limits the number of concurrent
	requests Squid will try to handle in parallel. If set to N, Squid
	will try to receive and process up to 1+N requests on the same
	connection concurrently.

	Defaults to 0 (off) for bandwidth management and access logging
	reasons.

	NOTE: pipelining requires persistent connections to clients.

	WARNING: pipelining breaks NTLM and Negotiate/Kerberos authentication.
DOC_END

NAME: high_response_time_warning
TYPE: int
COMMENT: (msec)
LOC: Config.warnings.high_rptm
DEFAULT: 0
DEFAULT_DOC: disabled.
DOC_START
	If the one-minute median response time exceeds this value,
	Squid prints a WARNING with debug level 0 to get the
	administrators attention.  The value is in milliseconds.
DOC_END

NAME: high_page_fault_warning
TYPE: int
LOC: Config.warnings.high_pf
DEFAULT: 0
DEFAULT_DOC: disabled.
DOC_START
	If the one-minute average page fault rate exceeds this
	value, Squid prints a WARNING with debug level 0 to get
	the administrators attention.  The value is in page faults
	per second.
DOC_END

NAME: high_memory_warning
TYPE: b_size_t
LOC: Config.warnings.high_memory
IFDEF: HAVE_MSTATS&&HAVE_GNUMALLOC_H
DEFAULT: 0 KB
DEFAULT_DOC: disabled.
DOC_START
	If the memory usage (as determined by gnumalloc, if available and used)
	exceeds	this amount, Squid prints a WARNING with debug level 0 to get
	the administrators attention.
DOC_END
# TODO: link high_memory_warning to mempools?

NAME: sleep_after_fork
COMMENT: (microseconds)
TYPE: int
LOC: Config.sleep_after_fork
DEFAULT: 0
DOC_START
	When this is set to a non-zero value, the main Squid process
	sleeps the specified number of microseconds after a fork()
	system call. This sleep may help the situation where your
	system reports fork() failures due to lack of (virtual)
	memory. Note, however, if you have a lot of child
	processes, these sleep delays will add up and your
	Squid will not service requests for some amount of time
	until all the child processes have been started.
	On Windows value less then 1000 (1 milliseconds) are
	rounded to 1000.
DOC_END

NAME: windows_ipaddrchangemonitor
IFDEF: _SQUID_WINDOWS_
COMMENT: on|off
TYPE: onoff
DEFAULT: on
LOC: Config.onoff.WIN32_IpAddrChangeMonitor
DOC_START
	On Windows Squid by default will monitor IP address changes and will 
	reconfigure itself after any detected event. This is very useful for
	proxies connected to internet with dial-up interfaces.
	In some cases (a Proxy server acting as VPN gateway is one) it could be
	desiderable to disable this behaviour setting this to 'off'.
	Note: after changing this, Squid service must be restarted.
DOC_END

NAME: eui_lookup
TYPE: onoff
IFDEF: USE_SQUID_EUI
DEFAULT: on
LOC: Eui::TheConfig.euiLookup
DOC_START
	Whether to lookup the EUI or MAC address of a connected client.
DOC_END

NAME: max_filedescriptors max_filedesc
TYPE: int
DEFAULT: 0
DEFAULT_DOC: Use operating system limits set by ulimit.
LOC: Config.max_filedescriptors
DOC_START
	Reduce the maximum number of filedescriptors supported below
	the usual operating system defaults.

	Remove from squid.conf to inherit the current ulimit setting.

	Note: Changing this requires a restart of Squid. Also
	not all I/O types supports large values (eg on Windows).
DOC_END

NAME: force_request_body_continuation
TYPE: acl_access
LOC: Config.accessList.forceRequestBodyContinuation
DEFAULT: none
DEFAULT_DOC: Deny, unless rules exist in squid.conf.
DOC_START
	This option controls how Squid handles data upload requests from HTTP
	and FTP agents that require a "Please Continue" control message response
	to actually send the request body to Squid. It is mostly useful in
	adaptation environments.
	
	When Squid receives an HTTP request with an "Expect: 100-continue"
	header or an FTP upload command (e.g., STOR), Squid normally sends the
	request headers or FTP command information to an adaptation service (or
	peer) and waits for a response. Most adaptation services (and some
	broken peers) may not respond to Squid at that stage because they may
	decide to wait for the HTTP request body or FTP data transfer. However,
	that request body or data transfer may never come because Squid has not
	responded with the HTTP 100 or FTP 150 (Please Continue) control message
	to the request sender yet!
	
	An allow match tells Squid to respond with the HTTP 100 or FTP 150
	(Please Continue) control message on its own, before forwarding the
	request to an adaptation service or peer. Such a response usually forces
	the request sender to proceed with sending the body. A deny match tells
	Squid to delay that control response until the origin server confirms
	that the request body is needed. Delaying is the default behavior.
DOC_END

NAME: server_pconn_for_nonretriable
TYPE: acl_access
DEFAULT: none
DEFAULT_DOC: Open new connections for forwarding requests Squid cannot retry safely.
LOC: Config.accessList.serverPconnForNonretriable
DOC_START
	This option provides fine-grained control over persistent connection
	reuse when forwarding HTTP requests that Squid cannot retry. It is useful
	in environments where opening new connections is very expensive
	(e.g., all connections are secured with TLS with complex client and server
	certificate validation) and race conditions associated with persistent
	connections are very rare and/or only cause minor problems.

	HTTP prohibits retrying unsafe and non-idempotent requests (e.g., POST).
	Squid limitations also prohibit retrying all requests with bodies (e.g., PUT).
	By default, when forwarding such "risky" requests, Squid opens a new
	connection to the server or cache_peer, even if there is an idle persistent
	connection available. When Squid is configured to risk sending a non-retriable
	request on a previously used persistent connection, and the server closes
	the connection before seeing that risky request, the user gets an error response
	from Squid. In most cases, that error response will be HTTP 502 (Bad Gateway)
	with ERR_ZERO_SIZE_OBJECT or ERR_WRITE_ERROR (peer connection reset) error detail.

	If an allow rule matches, Squid reuses an available idle persistent connection
	(if any) for the request that Squid cannot retry. If a deny rule matches, then
	Squid opens a new connection for the request that Squid cannot retry.

	This option does not affect requests that Squid can retry. They will reuse idle
	persistent connections (if any).

	This clause only supports fast acl types.
	See http://wiki.squid-cache.org/SquidFaq/SquidAcl for details.

	Example:
		acl SpeedIsWorthTheRisk method POST
		server_pconn_for_nonretriable allow SpeedIsWorthTheRisk
DOC_END

EOF<|MERGE_RESOLUTION|>--- conflicted
+++ resolved
@@ -3932,13 +3932,6 @@
 TYPE: int
 LOC: Config.forward_max_tries
 DOC_START
-<<<<<<< HEAD
-	Limits the number of request attempts. See also request_attempts
-	and forward_timeout.
-	
-	NOTE: connect_retries (default: none) can make each of
-	possible forwarding paths be tried multiple times.
-=======
 	Limits the number of attempts to forward the request.
 
 	For the purpose of this limit, Squid counts all high-level request
@@ -3948,7 +3941,6 @@
 	(enabled using connect_retries) are not counted.
 	
 	See also: forward_timeout and connect_retries.
->>>>>>> 3eebd267
 DOC_END
 
 COMMENT_START
@@ -10133,11 +10125,6 @@
 	The (not recommended) maximum is 10 tries. An attempt to configure a
 	higher value results in the value of 10 being used (with a warning).
 
-<<<<<<< HEAD
-	Note: These re-tries are in addition to forward_max_tries
-	which limits the number of request attempts to find
-	a useful server.
-=======
 	Squid may open connections to retry various high-level forwarding
 	failures. For an outside observer, that activity may look like a
 	low-level connection reopening attempt, but those high-level retries
@@ -10145,7 +10132,6 @@
 
 	See also: connect_timeout, forward_timeout, icap_connect_timeout,
 	ident_timeout, and forward_max_tries.
->>>>>>> 3eebd267
 DOC_END
 
 NAME: retry_on_error
