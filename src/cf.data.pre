## Copyright (C) 1996-2020 The Squid Software Foundation and contributors
##
## Squid software is distributed under GPLv2+ license and includes
## contributions from numerous individuals and organizations.
## Please see the COPYING and CONTRIBUTORS files for details.
##

COMMENT_START
	WELCOME TO @SQUID@
	----------------------------
	
	This is the documentation for the Squid configuration file.
	This documentation can also be found online at:
		http://www.squid-cache.org/Doc/config/
	
	You may wish to look at the Squid home page and wiki for the
	FAQ and other documentation:
		http://www.squid-cache.org/
		http://wiki.squid-cache.org/SquidFaq
		http://wiki.squid-cache.org/ConfigExamples
	
	This documentation shows what the defaults for various directives
	happen to be.  If you don't need to change the default, you should
	leave the line out of your squid.conf in most cases.
	
	In some cases "none" refers to no default setting at all,
	while in other cases it refers to the value of the option
	- the comments for that keyword indicate if this is the case.

COMMENT_END

COMMENT_START
  Configuration options can be included using the "include" directive.
  Include takes a list of files to include. Quoting and wildcards are
  supported.

  For example,

  include /path/to/included/file/squid.acl.config

  Includes can be nested up to a hard-coded depth of 16 levels.
  This arbitrary restriction is to prevent recursive include references
  from causing Squid entering an infinite loop whilst trying to load
  configuration files.

  Values with byte units

	Squid accepts size units on some size related directives. All
	such directives are documented with a default value displaying
	a unit.

	Units accepted by Squid are:
		bytes - byte
		KB - Kilobyte (1024 bytes)
		MB - Megabyte
		GB - Gigabyte

  Values with time units

	Time-related directives marked with either "time-units" or
	"time-units-small" accept a time unit. The supported time units are:

<<<<<<< HEAD
		nanosecond - one billionth (10^-9) of a second (time-units-small only)
		microsecond - one millionth (10^-6) of a second (time-units-small only)
		millisecond - one thousandth (10^-3) of a second
		second
		minute - 60 seconds
		hour - 60 minutes
		day - 24 hours
		week - 7 days
		fortnight - 2 weeks
		month - 30 days
		year - 31557790080 milliseconds (just over 365 days)
		decade - 10 years
=======
		nanosecond (time-units-small only)
		microsecond (time-units-small only)
		millisecond
		second
		minute
		hour
		day
		week
		fortnight
		month - 30 days
		year - 31557790080 milliseconds (just over 365 days)
		decade
>>>>>>> f319174d

  Values with spaces, quotes, and other special characters

	Squid supports directive parameters with spaces, quotes, and other
	special characters. Surround such parameters with "double quotes". Use
	the configuration_includes_quoted_values directive to enable or
	disable that support.

	Squid supports reading configuration option parameters from external
	files using the syntax:
		parameters("/path/filename")
	For example:
		acl whitelist dstdomain parameters("/etc/squid/whitelist.txt")

  Conditional configuration

	If-statements can be used to make configuration directives
	depend on conditions:

	    if <CONDITION>
	        ... regular configuration directives ...
	    [else
	        ... regular configuration directives ...]
	    endif

	The else part is optional. The keywords "if", "else", and "endif"
	must be typed on their own lines, as if they were regular
	configuration directives.

	NOTE: An else-if condition is not supported.

	These individual conditions types are supported:

	    true
		Always evaluates to true.
	    false
		Always evaluates to false.
	    <integer> = <integer>
	        Equality comparison of two integer numbers.


  SMP-Related Macros

	The following SMP-related preprocessor macros can be used.

	${process_name} expands to the current Squid process "name"
	(e.g., squid1, squid2, or cache1).

	${process_number} expands to the current Squid process
	identifier, which is an integer number (e.g., 1, 2, 3) unique
	across all Squid processes of the current service instance.

	${service_name} expands into the current Squid service instance
	name identifier which is provided by -n on the command line.

  Logformat Macros

	Logformat macros can be used in many places outside of the logformat
	directive. In theory, all of the logformat codes can be used as %macros,
	where they are supported. In practice, a %macro expands as a dash (-) when
	the transaction does not yet have enough information and a value is needed.

	There is no definitive list of what tokens are available at the various
	stages of the transaction.

	And some information may already be available to Squid but not yet
	committed where the macro expansion code can access it (report
	such instances!). The macro will be expanded into a single dash
	('-') in such cases. Not all macros have been tested.

COMMENT_END

# options still not yet ported from 2.7 to 3.x
NAME: broken_vary_encoding
TYPE: obsolete
DOC_START
	This option is not yet supported by Squid-3.
DOC_END

NAME: cache_vary
TYPE: obsolete
DOC_START
	This option is not yet supported by Squid-3.
DOC_END

NAME: error_map
TYPE: obsolete
DOC_START
	This option is not yet supported by Squid-3.
DOC_END

NAME: external_refresh_check
TYPE: obsolete
DOC_START
	This option is not yet supported by Squid-3.
DOC_END

NAME: location_rewrite_program location_rewrite_access location_rewrite_children location_rewrite_concurrency
TYPE: obsolete
DOC_START
	This option is not yet supported by Squid-3.
DOC_END

NAME: refresh_stale_hit
TYPE: obsolete
DOC_START
	This option is not yet supported by Squid-3.
DOC_END

# Options removed in 4.x
NAME: cache_peer_domain cache_host_domain
TYPE: obsolete
DOC_START
	Replace with dstdomain ACLs and cache_peer_access.
DOC_END

NAME: ie_refresh
TYPE: obsolete
DOC_START
	Remove this line. The behaviour enabled by this is no longer needed.
DOC_END

NAME: sslproxy_cafile
TYPE: obsolete
DOC_START
	Remove this line. Use tls_outgoing_options cafile= instead.
DOC_END

NAME: sslproxy_capath
TYPE: obsolete
DOC_START
	Remove this line. Use tls_outgoing_options capath= instead.
DOC_END

NAME: sslproxy_cipher
TYPE: obsolete
DOC_START
	Remove this line. Use tls_outgoing_options cipher= instead.
DOC_END

NAME: sslproxy_client_certificate
TYPE: obsolete
DOC_START
	Remove this line. Use tls_outgoing_options cert= instead.
DOC_END

NAME: sslproxy_client_key
TYPE: obsolete
DOC_START
	Remove this line. Use tls_outgoing_options key= instead.
DOC_END

NAME: sslproxy_flags
TYPE: obsolete
DOC_START
	Remove this line. Use tls_outgoing_options flags= instead.
DOC_END

NAME: sslproxy_options
TYPE: obsolete
DOC_START
	Remove this line. Use tls_outgoing_options options= instead.
DOC_END

NAME: sslproxy_version
TYPE: obsolete
DOC_START
	Remove this line. Use tls_outgoing_options options= instead.
DOC_END

# Options removed in 3.5
NAME: hierarchy_stoplist
TYPE: obsolete
DOC_START
	Remove this line. Use always_direct or cache_peer_access ACLs instead if you need to prevent cache_peer use.
DOC_END

# Options removed in 3.4
NAME: log_access
TYPE: obsolete
DOC_START
	Remove this line. Use acls with access_log directives to control access logging
DOC_END

NAME: log_icap
TYPE: obsolete
DOC_START
	Remove this line. Use acls with icap_log directives to control icap logging
DOC_END

# Options Removed in 3.3
NAME: ignore_ims_on_miss
TYPE: obsolete
DOC_START
	Remove this line. The HTTP/1.1 feature is now configured by 'cache_miss_revalidate'.
DOC_END

# Options Removed in 3.2
NAME: balance_on_multiple_ip
TYPE: obsolete
DOC_START
	Remove this line. Squid performs a 'Happy Eyeballs' algorithm, this multiple-IP algorithm is not longer relevant.
DOC_END

NAME: chunked_request_body_max_size
TYPE: obsolete
DOC_START
	Remove this line. Squid is now HTTP/1.1 compliant.
DOC_END

NAME: dns_v4_fallback
TYPE: obsolete
DOC_START
	Remove this line. Squid performs a 'Happy Eyeballs' algorithm, the 'fallback' algorithm is no longer relevant.
DOC_END

NAME: emulate_httpd_log
TYPE: obsolete
DOC_START
	Replace this with an access_log directive using the format 'common' or 'combined'.
DOC_END

NAME: forward_log
TYPE: obsolete
DOC_START
	Use a regular access.log with ACL limiting it to MISS events.
DOC_END

NAME: ftp_list_width
TYPE: obsolete
DOC_START
	Remove this line. Configure FTP page display using the CSS controls in errorpages.css instead.
DOC_END

NAME: ignore_expect_100
TYPE: obsolete
DOC_START
	Remove this line. The HTTP/1.1 feature is now fully supported by default.
DOC_END

NAME: log_fqdn
TYPE: obsolete
DOC_START
	Remove this option from your config. To log FQDN use %>A in the log format.
DOC_END

NAME: log_ip_on_direct
TYPE: obsolete
DOC_START
	Remove this option from your config. To log server or peer names use %<A in the log format.
DOC_END

NAME: maximum_single_addr_tries
TYPE: obsolete
DOC_START
	Replaced by connect_retries. The behaviour has changed, please read the documentation before altering.
DOC_END

NAME: referer_log referrer_log
TYPE: obsolete
DOC_START
	Replace this with an access_log directive using the format 'referrer'.
DOC_END

NAME: update_headers
TYPE: obsolete
DOC_START
	Remove this line. The feature is supported by default in storage types where update is implemented.
DOC_END

NAME: url_rewrite_concurrency
TYPE: obsolete
DOC_START
	Remove this line. Set the 'concurrency=' option of url_rewrite_children instead.
DOC_END

NAME: useragent_log
TYPE: obsolete
DOC_START
	Replace this with an access_log directive using the format 'useragent'.
DOC_END

# Options Removed in 3.1
NAME: dns_testnames
TYPE: obsolete
DOC_START
	Remove this line. DNS is no longer tested on startup.
DOC_END

NAME: extension_methods
TYPE: obsolete
DOC_START
	Remove this line. All valid methods for HTTP are accepted by default.
DOC_END

# 2.7 Options Removed/Replaced in 3.2
NAME: zero_buffers
TYPE: obsolete
DOC_NONE

# 2.7 Options Removed/Replaced in 3.1
NAME: incoming_rate
TYPE: obsolete
DOC_NONE

NAME: server_http11
TYPE: obsolete
DOC_START
	Remove this line. HTTP/1.1 is supported by default.
DOC_END

NAME: upgrade_http0.9
TYPE: obsolete
DOC_START
	Remove this line. ICY/1.0 streaming protocol is supported by default.
DOC_END

NAME: zph_local zph_mode zph_option zph_parent zph_sibling
TYPE: obsolete
DOC_START
	Alter these entries. Use the qos_flows directive instead.
DOC_END

# Options Removed in 3.0
NAME: header_access
TYPE: obsolete
DOC_START
	Since squid-3.0 replace with request_header_access or reply_header_access
	depending on whether you wish to match client requests or server replies.
DOC_END

NAME: httpd_accel_no_pmtu_disc
TYPE: obsolete
DOC_START
	Since squid-3.0 use the 'disable-pmtu-discovery' flag on http_port instead.
DOC_END

NAME: wais_relay_host
TYPE: obsolete
DOC_START
	Replace this line with 'cache_peer' configuration.
DOC_END

NAME: wais_relay_port
TYPE: obsolete
DOC_START
	Replace this line with 'cache_peer' configuration.
DOC_END

COMMENT_START
 OPTIONS FOR SMP
 -----------------------------------------------------------------------------
COMMENT_END

NAME: workers
TYPE: int
LOC: Config.workers
DEFAULT: 1
DEFAULT_DOC: SMP support disabled.
DOC_START
	Number of main Squid processes or "workers" to fork and maintain.
	0: "no daemon" mode, like running "squid -N ..."
	1: "no SMP" mode, start one main Squid process daemon (default)
	N: start N main Squid process daemons (i.e., SMP mode)

	In SMP mode, each worker does nearly all what a single Squid daemon
	does (e.g., listen on http_port and forward HTTP requests).
DOC_END

NAME: cpu_affinity_map
TYPE: CpuAffinityMap
LOC: Config.cpuAffinityMap
DEFAULT: none
DEFAULT_DOC: Let operating system decide.
DOC_START
	Usage: cpu_affinity_map process_numbers=P1,P2,... cores=C1,C2,...

	Sets 1:1 mapping between Squid processes and CPU cores. For example,

	    cpu_affinity_map process_numbers=1,2,3,4 cores=1,3,5,7

	affects processes 1 through 4 only and places them on the first
	four even cores, starting with core #1.

	CPU cores are numbered starting from 1. Requires support for
	sched_getaffinity(2) and sched_setaffinity(2) system calls.

	Multiple cpu_affinity_map options are merged.

	See also: workers
DOC_END

NAME: shared_memory_locking
TYPE: YesNoNone
COMMENT: on|off
LOC: Config.shmLocking
DEFAULT: off
DOC_START
	Whether to ensure that all required shared memory is available by
	"locking" that shared memory into RAM when Squid starts. The
	alternative is faster startup time followed by slightly slower
	performance and, if not enough RAM is actually available during
	runtime, mysterious crashes.

	SMP Squid uses many shared memory segments. These segments are
	brought into Squid memory space using an mmap(2) system call. During
	Squid startup, the mmap() call often succeeds regardless of whether
	the system has enough RAM. In general, Squid cannot tell whether the
	kernel applies this "optimistic" memory allocation policy (but
	popular modern kernels usually use it).

	Later, if Squid attempts to actually access the mapped memory
	regions beyond what the kernel is willing to allocate, the
	"optimistic" kernel simply kills Squid kid with a SIGBUS signal.
	Some of the memory limits enforced by the kernel are currently
	poorly understood: We do not know how to detect and check them. This
	option ensures that the mapped memory will be available. 

	This option may have a positive performance side-effect: Locking
	memory at start avoids runtime paging I/O. Paging slows Squid down.

	Locking memory may require a large enough RLIMIT_MEMLOCK OS limit,
	CAP_IPC_LOCK capability, or equivalent.
DOC_END

NAME: hopeless_kid_revival_delay
COMMENT: time-units
TYPE: time_t
LOC: Config.hopelessKidRevivalDelay
DEFAULT: 1 hour
DOC_START
	Normally, when a kid process dies, Squid immediately restarts the
	kid. A kid experiencing frequent deaths is marked as "hopeless" for
	the duration specified by this directive. Hopeless kids are not
	automatically restarted.

	Currently, zero values are not supported because they result in
	misconfigured SMP Squid instances running forever, endlessly
	restarting each dying kid. To effectively disable hopeless kids
	revival, set the delay to a huge value (e.g., 1 year).

	Reconfiguration also clears all hopeless kids designations, allowing
	for manual revival of hopeless kids.
DOC_END

COMMENT_START
 OPTIONS FOR AUTHENTICATION
 -----------------------------------------------------------------------------
COMMENT_END

NAME: auth_param
TYPE: authparam
IFDEF: USE_AUTH
LOC: Auth::TheConfig.schemes
DEFAULT: none
DOC_START
	This is used to define parameters for the various authentication
	schemes supported by Squid.

		format: auth_param scheme parameter [setting]

	The order in which authentication schemes are presented to the client is
	dependent on the order the scheme first appears in config file. IE
	has a bug (it's not RFC 2617 compliant) in that it will use the basic
	scheme if basic is the first entry presented, even if more secure
	schemes are presented. For now use the order in the recommended
	settings section below. If other browsers have difficulties (don't
	recognize the schemes offered even if you are using basic) either
	put basic first, or disable the other schemes (by commenting out their
	program entry).

	Once an authentication scheme is fully configured, it can only be
	shutdown by shutting squid down and restarting. Changes can be made on
	the fly and activated with a reconfigure. I.E. You can change to a
	different helper, but not unconfigure the helper completely.

	Please note that while this directive defines how Squid processes
	authentication it does not automatically activate authentication.
	To use authentication you must in addition make use of ACLs based
	on login name in http_access (proxy_auth, proxy_auth_regex or
	external with %LOGIN used in the format tag). The browser will be
	challenged for authentication on the first such acl encountered
	in http_access processing and will also be re-challenged for new
	login credentials if the request is being denied by a proxy_auth
	type acl.

	WARNING: authentication can't be used in a transparently intercepting
	proxy as the client then thinks it is talking to an origin server and
	not the proxy. This is a limitation of bending the TCP/IP protocol to
	transparently intercepting port 80, not a limitation in Squid.
	Ports flagged 'transparent', 'intercept', or 'tproxy' have
	authentication disabled.

	=== Parameters common to all schemes. ===

	"program" cmdline
		Specifies the command for the external authenticator.

		By default, each authentication scheme is not used unless a
		program is specified.

		See http://wiki.squid-cache.org/Features/AddonHelpers for
		more details on helper operations and creating your own.

	"key_extras" format
		Specifies a string to be append to request line format for
		the authentication helper. "Quoted" format values may contain
		spaces and logformat %macros. In theory, any logformat %macro
		can be used. In practice, a %macro expands as a dash (-) if
		the helper request is sent before the required macro
		information is available to Squid.

		By default, Squid uses request formats provided in
		scheme-specific examples below (search for %credentials).

		The expanded key_extras value is added to the Squid credentials
		cache and, hence, will affect authentication. It can be used to
		autenticate different users with identical user names (e.g.,
		when user authentication depends on http_port).

		Avoid adding frequently changing information to key_extras. For
		example, if you add user source IP, and it changes frequently
		in your environment, then max_user_ip ACL is going to treat
		every user+IP combination as a unique "user", breaking the ACL
		and wasting a lot of memory on those user records. It will also
		force users to authenticate from scratch whenever their IP
		changes.

	"realm" string
		Specifies the protection scope (aka realm name) which is to be
		reported to the client for the authentication scheme. It is
		commonly part of the text the user will see when prompted for
		their username and password.

		For Basic the default is "Squid proxy-caching web server".
		For Digest there is no default, this parameter is mandatory.
		For NTLM and Negotiate this parameter is ignored.

	"children" numberofchildren [startup=N] [idle=N] [concurrency=N]
		[queue-size=N] [on-persistent-overload=action]
		[reservation-timeout=seconds]

		The maximum number of authenticator processes to spawn. If
		you start too few Squid will have to wait for them to process
		a backlog of credential verifications, slowing it down. When
		password verifications are done via a (slow) network you are
		likely to need lots of authenticator processes.

		The startup= and idle= options permit some skew in the exact
		amount run. A minimum of startup=N will begin during startup
		and reconfigure. Squid will start more in groups of up to
		idle=N in an attempt to meet traffic needs and to keep idle=N
		free above those traffic needs up to the maximum.

		The concurrency= option sets the number of concurrent requests
		the helper can process.  The default of 0 is used for helpers
		who only supports one request at a time. Setting this to a
		number greater than 0 changes the protocol used to include a
		channel ID field first on the request/response line, allowing
		multiple requests to be sent to the same helper in parallel
		without waiting for the response.

		Concurrency must not be set unless it's known the helper
		supports the input format with channel-ID fields.

		The queue-size option sets the maximum number of queued
		requests. A request is queued when no existing child can
		accept it due to concurrency limit and no new child can be
		started due to numberofchildren limit. The default maximum is
		2*numberofchildren. Squid is allowed to temporarily exceed the
		configured maximum, marking the affected helper as
		"overloaded". If the helper overload lasts more than 3
		minutes, the action prescribed by the on-persistent-overload
		option applies.

		The on-persistent-overload=action option specifies Squid
		reaction to a new helper request arriving when the helper
		has been overloaded for more that 3 minutes already. The number
		of queued requests determines whether the helper is overloaded
		(see the queue-size option).

		Two actions are supported:

		  die	Squid worker quits. This is the default behavior.

		  ERR	Squid treats the helper request as if it was
			immediately submitted, and the helper immediately
			replied with an ERR response. This action has no effect
			on the already queued and in-progress helper requests.

		NOTE: NTLM and Negotiate schemes do not support concurrency
			in the Squid code module even though some helpers can.

		The reservation-timeout=seconds option allows NTLM and Negotiate
		helpers to forget about clients that abandon their in-progress
		connection authentication without closing the connection. The
		timeout is measured since the last helper response received by
		Squid for the client. Fractional seconds are not supported.

		After the timeout, the helper will be used for other clients if
		there are no unreserved helpers available. In the latter case,
		the old client attempt to resume authentication will not be
		forwarded to the helper (and the client should open a new HTTP
		connection and retry authentication from scratch).

		By default, reservations do not expire and clients that keep
		their connections open without completing authentication may
		exhaust all NTLM and Negotiate helpers.

	"keep_alive" on|off
		If you experience problems with PUT/POST requests when using
		the NTLM or Negotiate schemes then you can try setting this
		to off. This will cause Squid to forcibly close the connection
		on the initial request where the browser asks which schemes
		are supported by the proxy.

		For Basic and Digest this parameter is ignored.

	"utf8" on|off
		Useful for sending credentials to authentication backends that
		expect UTF-8 encoding (e.g., LDAP).

		When this option is enabled, Squid uses HTTP Accept-Language
		request header to guess the received credentials encoding
		(ISO-Latin-1, CP1251, or UTF-8) and then converts the first
		two encodings into UTF-8.

		When this option is disabled and by default, Squid sends
		credentials in their original (i.e. received) encoding.

		This parameter is only honored for Basic and Digest schemes.
		For Basic, the entire username:password credentials are
		checked and, if necessary, re-encoded. For Digest -- just the
		username component. For NTLM and Negotiate schemes, this
		parameter is ignored.

IF HAVE_AUTH_MODULE_BASIC
	=== Basic authentication parameters ===

	"credentialsttl" timetolive
		Specifies how long squid assumes an externally validated
		username:password pair is valid for - in other words how
		often the helper program is called for that user. Set this
		low to force revalidation with short lived passwords.

		NOTE: setting this high does not impact your susceptibility
		to replay attacks unless you are using an one-time password
		system (such as SecureID). If you are using such a system,
		you will be vulnerable to replay attacks unless you also
		use the max_user_ip ACL in an http_access rule.

	"casesensitive" on|off
		Specifies if usernames are case sensitive. Most user databases
		are case insensitive allowing the same username to be spelled
		using both lower and upper case letters, but some are case
		sensitive. This makes a big difference for user_max_ip ACL
		processing and similar.

ENDIF
IF HAVE_AUTH_MODULE_DIGEST
	=== Digest authentication parameters ===

	"nonce_garbage_interval" timeinterval
		Specifies the interval that nonces that have been issued
		to client_agent's are checked for validity.

	"nonce_max_duration" timeinterval
		Specifies the maximum length of time a given nonce will be
		valid for.

	"nonce_max_count" number
		Specifies the maximum number of times a given nonce can be
		used.

	"nonce_strictness" on|off
		Determines if squid requires strict increment-by-1 behavior
		for nonce counts, or just incrementing (off - for use when
		user agents generate nonce counts that occasionally miss 1
		(ie, 1,2,4,6)). Default off.

	"check_nonce_count" on|off
		This directive if set to off can disable the nonce count check
		completely to work around buggy digest qop implementations in
		certain mainstream browser versions. Default on to check the
		nonce count to protect from authentication replay attacks.

	"post_workaround" on|off
		This is a workaround to certain buggy browsers who send an
		incorrect request digest in POST requests when reusing the
		same nonce as acquired earlier on a GET request.

ENDIF

	=== Example Configuration ===

	This configuration displays the recommended authentication scheme
	order from most to least secure with recommended minimum configuration
	settings for each scheme:

#auth_param negotiate program <uncomment and complete this line to activate>
#auth_param negotiate children 20 startup=0 idle=1
#
#auth_param digest program <uncomment and complete this line to activate>
#auth_param digest children 20 startup=0 idle=1
#auth_param digest realm Squid proxy-caching web server
#auth_param digest nonce_garbage_interval 5 minutes
#auth_param digest nonce_max_duration 30 minutes
#auth_param digest nonce_max_count 50
#
#auth_param ntlm program <uncomment and complete this line to activate>
#auth_param ntlm children 20 startup=0 idle=1
#
#auth_param basic program <uncomment and complete this line>
#auth_param basic children 5 startup=5 idle=1
#auth_param basic credentialsttl 2 hours
DOC_END

NAME: authenticate_cache_garbage_interval
IFDEF: USE_AUTH
TYPE: time_t
DEFAULT: 1 hour
LOC: Auth::TheConfig.garbageCollectInterval
DOC_START
	The time period between garbage collection across the username cache.
	This is a trade-off between memory utilization (long intervals - say
	2 days) and CPU (short intervals - say 1 minute). Only change if you
	have good reason to.
DOC_END

NAME: authenticate_ttl
IFDEF: USE_AUTH
TYPE: time_t
DEFAULT: 1 hour
LOC: Auth::TheConfig.credentialsTtl
DOC_START
	The time a user & their credentials stay in the logged in
	user cache since their last request. When the garbage
	interval passes, all user credentials that have passed their
	TTL are removed from memory.
DOC_END

NAME: authenticate_ip_ttl
IFDEF: USE_AUTH
TYPE: time_t
LOC: Auth::TheConfig.ipTtl
DEFAULT: 1 second
DOC_START
	If you use proxy authentication and the 'max_user_ip' ACL,
	this directive controls how long Squid remembers the IP
	addresses associated with each user.  Use a small value
	(e.g., 60 seconds) if your users might change addresses
	quickly, as is the case with dialup.   You might be safe
	using a larger value (e.g., 2 hours) in a corporate LAN
	environment with relatively static address assignments.
DOC_END

COMMENT_START
 ACCESS CONTROLS
 -----------------------------------------------------------------------------
COMMENT_END

NAME: external_acl_type
TYPE: externalAclHelper
LOC: Config.externalAclHelperList
DEFAULT: none
DOC_START
	This option defines external acl classes using a helper program
	to look up the status

	  external_acl_type name [options] FORMAT /path/to/helper [helper arguments]

	Options:

	  ttl=n		TTL in seconds for cached results (defaults to 3600
			for 1 hour)

	  negative_ttl=n
			TTL for cached negative lookups (default same
			as ttl)

	  grace=n	Percentage remaining of TTL where a refresh of a
			cached entry should be initiated without needing to
			wait for a new reply. (default is for no grace period)

	  cache=n	The maximum number of entries in the result cache. The
			default limit is 262144 entries.  Each cache entry usually
			consumes at least 256 bytes. Squid currently does not remove
			expired cache entries until the limit is reached, so a proxy
			will sooner or later reach the limit. The expanded FORMAT
			value is used as the cache key, so if the details in FORMAT
			are highly variable, a larger cache may be needed to produce
			reduction in helper load.

	  children-max=n
			Maximum number of acl helper processes spawned to service
			external acl lookups of this type. (default 5)

	  children-startup=n
			Minimum number of acl helper processes to spawn during
			startup and reconfigure to service external acl lookups
			of this type. (default 0)

	  children-idle=n
			Number of acl helper processes to keep ahead of traffic
			loads. Squid will spawn this many at once whenever load
			rises above the capabilities of existing processes.
			Up to the value of children-max. (default 1)

	  concurrency=n	concurrency level per process. Only used with helpers
			capable of processing more than one query at a time.

	  queue-size=N  The queue-size option sets the maximum number of
			queued requests. A request is queued when no existing
			helper can accept it due to concurrency limit and no
			new helper can be started due to children-max limit.
			If the queued requests exceed queue size, the acl is
			ignored. The default value is set to 2*children-max.

	  protocol=2.5	Compatibility mode for Squid-2.5 external acl helpers.

	  ipv4 / ipv6	IP protocol used to communicate with this helper.
			The default is to auto-detect IPv6 and use it when available.


	FORMAT is a series of %macro codes. See logformat directive for a full list
	of the accepted codes. Although note that at the time of any external ACL
	being tested data may not be available and thus some %macro expand to '-'.

	In addition to the logformat codes; when processing external ACLs these
	additional macros are made available:

	  %ACL		The name of the ACL being tested.

	  %DATA		The ACL arguments specified in the referencing config
			'acl ... external' line, separated by spaces (an
			"argument string"). see acl external.

			If there are no ACL arguments %DATA expands to '-'.

			If you do not specify a DATA macro inside FORMAT,
			Squid automatically appends %DATA to your FORMAT.
			Note that Squid-3.x may expand %DATA to whitespace
			or nothing in this case.

			By default, Squid applies URL-encoding to each ACL
			argument inside the argument string. If an explicit
			encoding modifier is used (e.g., %#DATA), then Squid
			encodes the whole argument string as a single token
			(e.g., with %#DATA, spaces between arguments become
			%20).

	If SSL is enabled, the following formating codes become available:

	  %USER_CERT		SSL User certificate in PEM format
	  %USER_CERTCHAIN	SSL User certificate chain in PEM format
	  %USER_CERT_xx		SSL User certificate subject attribute xx
	  %USER_CA_CERT_xx	SSL User certificate issuer attribute xx


	NOTE: all other format codes accepted by older Squid versions
		are deprecated.


	General request syntax:

	  [channel-ID] FORMAT-values


	FORMAT-values consists of transaction details expanded with
	whitespace separation per the config file FORMAT specification
	using the FORMAT macros listed above.

	Request values sent to the helper are URL escaped to protect
	each value in requests against whitespaces.

	If using protocol=2.5 then the request sent to the helper is not
	URL escaped to protect against whitespace.

	NOTE: protocol=3.0 is deprecated as no longer necessary.

	When using the concurrency= option the protocol is changed by
	introducing a query channel tag in front of the request/response.
	The query channel tag is a number between 0 and concurrency-1.
	This value must be echoed back unchanged to Squid as the first part
	of the response relating to its request.


	The helper receives lines expanded per the above format specification
	and for each input line returns 1 line starting with OK/ERR/BH result
	code and optionally followed by additional keywords with more details.


	General result syntax:

	  [channel-ID] result keyword=value ...

	Result consists of one of the codes:

	  OK
		the ACL test produced a match.

	  ERR
		the ACL test does not produce a match.

	  BH
		An internal error occurred in the helper, preventing
		a result being identified.

	The meaning of 'a match' is determined by your squid.conf
	access control configuration. See the Squid wiki for details.

	Defined keywords:

	  user=		The users name (login)

	  password=	The users password (for login= cache_peer option)

	  message=	Message describing the reason for this response.
			Available as %o in error pages.
			Useful on (ERR and BH results).

	  tag=		Apply a tag to a request. Only sets a tag once,
			does not alter existing tags.

	  log=		String to be logged in access.log. Available as
			%ea in logformat specifications.

	  clt_conn_tag= Associates a TAG with the client TCP connection.
			Please see url_rewrite_program related documentation
			for this kv-pair.

	Any keywords may be sent on any response whether OK, ERR or BH.

	All response keyword values need to be a single token with URL
	escaping, or enclosed in double quotes (") and escaped using \ on
	any double quotes or \ characters within the value. The wrapping
	double quotes are removed before the value is interpreted by Squid.
	\r and \n are also replace by CR and LF.

	Some example key values:

		user=John%20Smith
		user="John Smith"
		user="J. \"Bob\" Smith"
DOC_END

NAME: acl
TYPE: acl
LOC: Config.aclList
IF USE_OPENSSL
DEFAULT: ssl::certHasExpired ssl_error X509_V_ERR_CERT_HAS_EXPIRED
DEFAULT: ssl::certNotYetValid ssl_error X509_V_ERR_CERT_NOT_YET_VALID
DEFAULT: ssl::certDomainMismatch ssl_error SQUID_X509_V_ERR_DOMAIN_MISMATCH
DEFAULT: ssl::certUntrusted ssl_error X509_V_ERR_INVALID_CA X509_V_ERR_SELF_SIGNED_CERT_IN_CHAIN X509_V_ERR_UNABLE_TO_VERIFY_LEAF_SIGNATURE X509_V_ERR_UNABLE_TO_GET_ISSUER_CERT X509_V_ERR_UNABLE_TO_GET_ISSUER_CERT_LOCALLY X509_V_ERR_CERT_UNTRUSTED
DEFAULT: ssl::certSelfSigned ssl_error X509_V_ERR_DEPTH_ZERO_SELF_SIGNED_CERT
ENDIF
DEFAULT: all src all
DEFAULT: manager url_regex -i ^cache_object:// +i ^https?://[^/]+/squid-internal-mgr/
DEFAULT: localhost src 127.0.0.1/32 ::1
DEFAULT: to_localhost dst 127.0.0.0/8 0.0.0.0/32 ::1/128 ::/128
DEFAULT: CONNECT method CONNECT
DEFAULT_DOC: ACLs all, manager, localhost, to_localhost, and CONNECT are predefined.
DOC_START
	Defining an Access List

	Every access list definition must begin with an aclname and acltype, 
	followed by either type-specific arguments or a quoted filename that
	they are read from.

	   acl aclname acltype argument ...
	   acl aclname acltype "file" ...

	When using "file", the file should contain one item per line.


	ACL Options

	Some acl types supports options which changes their default behaviour:

	-i,+i	By default, regular expressions are CASE-SENSITIVE. To make them
		case-insensitive, use the -i option. To return case-sensitive
		use the +i option between patterns, or make a new ACL line
		without -i.	

	-n	Disable lookups and address type conversions.  If lookup or
		conversion is required because the parameter type (IP or
		domain name) does not match the message address type (domain
		name or IP), then the ACL would immediately declare a mismatch
		without any warnings or lookups.

	-m[=delimiters]
		Perform a list membership test, interpreting values as
		comma-separated token lists and matching against individual
		tokens instead of whole values. 
		The optional "delimiters" parameter specifies one or more
		alternative non-alphanumeric delimiter characters.
		non-alphanumeric delimiter characters.

	--	Used to stop processing all options, in the case the first acl
		value has '-' character as first character (for example the '-'
		is a valid domain name)

	Some acl types require suspending the current request in order
	to access some external data source.
	Those which do are marked with the tag [slow], those which
	don't are marked as [fast].
	See http://wiki.squid-cache.org/SquidFaq/SquidAcl
	for further information

	***** ACL TYPES AVAILABLE *****

	acl aclname src ip-address/mask ...	# clients IP address [fast]
	acl aclname src addr1-addr2/mask ...	# range of addresses [fast]
	acl aclname dst [-n] ip-address/mask ...	# URL host's IP address [slow]
	acl aclname localip ip-address/mask ... # IP address the client connected to [fast]

if USE_SQUID_EUI
	acl aclname arp      mac-address ...
	acl aclname eui64    eui64-address ...
	  # [fast]
	  # MAC (EUI-48) and EUI-64 addresses use xx:xx:xx:xx:xx:xx notation.
	  #
	  # The 'arp' ACL code is not portable to all operating systems.
	  # It works on Linux, Solaris, Windows, FreeBSD, and some other
	  # BSD variants.
	  #
	  # The eui_lookup directive is required to be 'on' (the default)
	  # and Squid built with --enable-eui for MAC/EUI addresses to be
	  # available for this ACL.
	  #
	  # Squid can only determine the MAC/EUI address for IPv4
	  # clients that are on the same subnet. If the client is on a
	  # different subnet, then Squid cannot find out its address.
	  #
	  # IPv6 protocol does not contain ARP. MAC/EUI is either
	  # encoded directly in the IPv6 address or not available.
endif
	acl aclname clientside_mark mark[/mask] ...
	  # matches CONNMARK of an accepted connection [fast]
	  # DEPRECATED. Use the 'client_connection_mark' instead.

	acl aclname client_connection_mark mark[/mask] ...
	  # matches CONNMARK of an accepted connection [fast]
	  #
	  # mark and mask are unsigned integers (hex, octal, or decimal).
	  # If multiple marks are given, then the ACL matches if at least
	  # one mark matches.
	  #
	  # Uses netfilter-conntrack library.
	  # Requires building Squid with --enable-linux-netfilter.
	  #
	  # The client, various intermediaries, and Squid itself may set
	  # CONNMARK at various times. The last CONNMARK set wins. This ACL
	  # checks the mark present on an accepted connection or set by
	  # Squid afterwards, depending on the ACL check timing. This ACL
	  # effectively ignores any mark set by other agents after Squid has
	  # accepted the connection.

	acl aclname srcdomain   .foo.com ...
	  # reverse lookup, from client IP [slow]
	acl aclname dstdomain [-n] .foo.com ...
	  # Destination server from URL [fast]
	acl aclname srcdom_regex [-i] \.foo\.com ...
	  # regex matching client name [slow]
	acl aclname dstdom_regex [-n] [-i] \.foo\.com ...
	  # regex matching server [fast]
	  #
	  # For dstdomain and dstdom_regex a reverse lookup is tried if a IP
	  # based URL is used and no match is found. The name "none" is used
	  # if the reverse lookup fails.

	acl aclname src_as number ...
	acl aclname dst_as number ...
	  # [fast]
	  # Except for access control, AS numbers can be used for
	  # routing of requests to specific caches. Here's an
	  # example for routing all requests for AS#1241 and only
	  # those to mycache.mydomain.net:
	  # acl asexample dst_as 1241
	  # cache_peer_access mycache.mydomain.net allow asexample
	  # cache_peer_access mycache_mydomain.net deny all

	acl aclname peername myPeer ...
	acl aclname peername_regex [-i] regex-pattern ...
	  # [fast]
	  # match against a named cache_peer entry
	  # set unique name= on cache_peer lines for reliable use.

	acl aclname time [day-abbrevs] [h1:m1-h2:m2]
	  # [fast]
	  #  day-abbrevs:
	  #	S - Sunday
	  #	M - Monday
	  #	T - Tuesday
	  #	W - Wednesday
	  #	H - Thursday
	  #	F - Friday
	  #	A - Saturday
	  #  h1:m1 must be less than h2:m2

	acl aclname url_regex [-i] ^http:// ...
	  # regex matching on whole URL [fast]
	acl aclname urllogin [-i] [^a-zA-Z0-9] ...
	  # regex matching on URL login field
	acl aclname urlpath_regex [-i] \.gif$ ...
	  # regex matching on URL path [fast]

	acl aclname port 80 70 21 0-1024...   # destination TCP port [fast]
	                                      # ranges are alloed
	acl aclname localport 3128 ...	      # TCP port the client connected to [fast]
	                                      # NP: for interception mode this is usually '80'

	acl aclname myportname 3128 ...       # *_port name [fast]

	acl aclname proto HTTP FTP ...        # request protocol [fast]
 
	acl aclname method GET POST ...       # HTTP request method [fast]

	acl aclname http_status 200 301 500- 400-403 ... 
	  # status code in reply [fast]

	acl aclname browser [-i] regexp ...
	  # pattern match on User-Agent header (see also req_header below) [fast]

	acl aclname referer_regex [-i] regexp ...
	  # pattern match on Referer header [fast]
	  # Referer is highly unreliable, so use with care

	acl aclname ident [-i] username ...
	acl aclname ident_regex [-i] pattern ...
	  # string match on ident output [slow]
	  # use REQUIRED to accept any non-null ident.

	acl aclname proxy_auth [-i] username ...
	acl aclname proxy_auth_regex [-i] pattern ...
	  # perform http authentication challenge to the client and match against
	  # supplied credentials [slow]
	  #
	  # takes a list of allowed usernames.
	  # use REQUIRED to accept any valid username.
	  #
	  # Will use proxy authentication in forward-proxy scenarios, and plain
	  # http authenticaiton in reverse-proxy scenarios
	  #
	  # NOTE: when a Proxy-Authentication header is sent but it is not
	  # needed during ACL checking the username is NOT logged
	  # in access.log.
	  #
	  # NOTE: proxy_auth requires a EXTERNAL authentication program
	  # to check username/password combinations (see
	  # auth_param directive).
	  #
	  # NOTE: proxy_auth can't be used in a transparent/intercepting proxy
	  # as the browser needs to be configured for using a proxy in order
	  # to respond to proxy authentication.

	acl aclname snmp_community string ...
	  # A community string to limit access to your SNMP Agent [fast]
	  # Example:
	  #
	  #	acl snmppublic snmp_community public

	acl aclname maxconn number
	  # This will be matched when the client's IP address has
	  # more than <number> TCP connections established. [fast]
	  # NOTE: This only measures direct TCP links so X-Forwarded-For
	  # indirect clients are not counted.

	acl aclname max_user_ip [-s] number
	  # This will be matched when the user attempts to log in from more
	  # than <number> different ip addresses. The authenticate_ip_ttl
	  # parameter controls the timeout on the ip entries. [fast]
	  # If -s is specified the limit is strict, denying browsing
	  # from any further IP addresses until the ttl has expired. Without
	  # -s Squid will just annoy the user by "randomly" denying requests.
	  # (the counter is reset each time the limit is reached and a
	  # request is denied)
	  # NOTE: in acceleration mode or where there is mesh of child proxies,
	  # clients may appear to come from multiple addresses if they are
	  # going through proxy farms, so a limit of 1 may cause user problems.

	acl aclname random probability
	  # Pseudo-randomly match requests. Based on the probability given.
	  # Probability may be written as a decimal (0.333), fraction (1/3)
	  # or ratio of matches:non-matches (3:5).

	acl aclname req_mime_type [-i] mime-type ...
	  # regex match against the mime type of the request generated
	  # by the client. Can be used to detect file upload or some
	  # types HTTP tunneling requests [fast]
	  # NOTE: This does NOT match the reply. You cannot use this
	  # to match the returned file type.

	acl aclname req_header header-name [-i] any\.regex\.here
	  # regex match against any of the known request headers.  May be
	  # thought of as a superset of "browser", "referer" and "mime-type"
	  # ACL [fast]

	acl aclname rep_mime_type [-i] mime-type ...
	  # regex match against the mime type of the reply received by
	  # squid. Can be used to detect file download or some
	  # types HTTP tunneling requests. [fast]
	  # NOTE: This has no effect in http_access rules. It only has
	  # effect in rules that affect the reply data stream such as
	  # http_reply_access.

	acl aclname rep_header header-name [-i] any\.regex\.here
	  # regex match against any of the known reply headers. May be
	  # thought of as a superset of "browser", "referer" and "mime-type"
	  # ACLs [fast]

	acl aclname external class_name [arguments...]
	  # external ACL lookup via a helper class defined by the
	  # external_acl_type directive [slow]

	acl aclname user_cert attribute values...
	  # match against attributes in a user SSL certificate
	  # attribute is one of DN/C/O/CN/L/ST or a numerical OID [fast]

	acl aclname ca_cert attribute values...
	  # match against attributes a users issuing CA SSL certificate
	  # attribute is one of DN/C/O/CN/L/ST or a numerical OID  [fast]

	acl aclname ext_user [-i] username ...
	acl aclname ext_user_regex [-i] pattern ...
	  # string match on username returned by external acl helper [slow]
	  # use REQUIRED to accept any non-null user name.

	acl aclname tag tagvalue ...
	  # string match on tag returned by external acl helper [fast]
	  # DEPRECATED. Only the first tag will match with this ACL.
	  # Use the 'note' ACL instead for handling multiple tag values.

	acl aclname hier_code codename ...
	  # string match against squid hierarchy code(s); [fast]
	  #  e.g., DIRECT, PARENT_HIT, NONE, etc.
	  #
	  # NOTE: This has no effect in http_access rules. It only has
	  # effect in rules that affect the reply data stream such as
	  # http_reply_access.

	acl aclname note [-m[=delimiters]] name [value ...]
	  # match transaction annotation [fast]
	  # Without values, matches any annotation with a given name.
	  # With value(s), matches any annotation with a given name that
	  # also has one of the given values.
	  # If the -m flag is used, then the value of the named
	  # annotation is interpreted as a list of tokens, and the ACL
	  # matches individual name=token pairs rather than whole
	  # name=value pairs. See "ACL Options" above for more info.
	  # Annotation sources include note and adaptation_meta directives
	  # as well as helper and eCAP responses.

	acl aclname annotate_transaction [-m[=delimiters]] key=value ...
	acl aclname annotate_transaction [-m[=delimiters]] key+=value ...
	  # Always matches. [fast]
	  # Used for its side effect: This ACL immediately adds a
	  # key=value annotation to the current master transaction.
	  # The added annotation can then be tested using note ACL and
	  # logged (or sent to helpers) using %note format code.
	  #
	  # Annotations can be specified using replacement and addition
	  # formats. The key=value form replaces old same-key annotation
	  # value(s). The key+=value form appends a new value to the old
	  # same-key annotation. Both forms create a new key=value
	  # annotation if no same-key annotation exists already. If
	  # -m flag is used, then the value is interpreted as a list
	  # and the annotation will contain key=token pair(s) instead of the
	  # whole key=value pair.
	  #
	  # This ACL is especially useful for recording complex multi-step
	  # ACL-driven decisions. For example, the following configuration
	  # avoids logging transactions accepted after aclX matched:
	  #
	  #  # First, mark transactions accepted after aclX matched
	  #  acl markSpecial annotate_transaction special=true
	  #  http_access allow acl001
	  #  ...
	  #  http_access deny acl100
	  #  http_access allow aclX markSpecial
	  #
	  #  # Second, do not log marked transactions:
	  #  acl markedSpecial note special true
	  #  access_log ... deny markedSpecial
	  #
	  #  # Note that the following would not have worked because aclX
	  #  # alone does not determine whether the transaction was allowed:
	  #  access_log ... deny aclX # Wrong!
	  #
	  # Warning: This ACL annotates the transaction even when negated
	  # and even if subsequent ACLs fail to match. For example, the
	  # following three rules will have exactly the same effect as far
	  # as annotations set by the "mark" ACL are concerned:
	  #
	  #  some_directive acl1 ... mark # rule matches if mark is reached
	  #  some_directive acl1 ... !mark     # rule never matches
	  #  some_directive acl1 ... mark !all # rule never matches

	acl aclname annotate_client [-m[=delimiters]] key=value ...
	acl aclname annotate_client [-m[=delimiters]] key+=value ...
	  #
	  # Always matches. [fast]
	  # Used for its side effect: This ACL immediately adds a
	  # key=value annotation to the current client-to-Squid
	  # connection. Connection annotations are propagated to the current
	  # and all future master transactions on the annotated connection.
	  # See the annotate_transaction ACL for details.
	  #
	  # For example, the following configuration avoids rewriting URLs
	  # of transactions bumped by SslBump:
	  #
	  #  # First, mark bumped connections:
	  #  acl markBumped annotate_client bumped=true
	  #  ssl_bump peek acl1
	  #  ssl_bump stare acl2
	  #  ssl_bump bump acl3 markBumped
	  #  ssl_bump splice all
	  #
	  #  # Second, do not send marked transactions to the redirector:
	  #  acl markedBumped note bumped true
	  #  url_rewrite_access deny markedBumped
	  #
	  #  # Note that the following would not have worked because acl3 alone
	  #  # does not determine whether the connection is going to be bumped:
	  #  url_rewrite_access deny acl3 # Wrong!

	acl aclname adaptation_service service ...
	  # Matches the name of any icap_service, ecap_service,
	  # adaptation_service_set, or adaptation_service_chain that Squid
	  # has used (or attempted to use) for the master transaction.
	  # This ACL must be defined after the corresponding adaptation
	  # service is named in squid.conf. This ACL is usable with
	  # adaptation_meta because it starts matching immediately after
	  # the service has been selected for adaptation.

	acl aclname transaction_initiator initiator ...
	  # Matches transaction's initiator [fast]
	  #
	  # Supported initiators are:
	  #  esi: matches transactions fetching ESI resources
	  #  certificate-fetching: matches transactions fetching
	  #     a missing intermediate TLS certificate
	  #  cache-digest: matches transactions fetching Cache Digests
	  #     from a cache_peer
	  #  htcp: matches HTCP requests from peers
	  #  icp: matches ICP requests to peers
	  #  icmp: matches ICMP RTT database (NetDB) requests to peers
	  #  asn: matches asns db requests
	  #  internal: matches any of the above
	  #  client: matches transactions containing an HTTP or FTP
	  #     client request received at a Squid *_port
	  #  all: matches any transaction, including internal transactions
	  #     without a configurable initiator and hopefully rare
	  #     transactions without a known-to-Squid initiator
	  #
	  # Multiple initiators are ORed.

	acl aclname has component
	  # matches a transaction "component" [fast]
	  #
	  # Supported transaction components are:
	  #  request: transaction has a request header (at least)
	  #  response: transaction has a response header (at least)
	  #  ALE: transaction has an internally-generated Access Log Entry
	  #       structure; bugs notwithstanding, all transaction have it
	  #
	  # For example, the following configuration helps when dealing with HTTP
	  # clients that close connections without sending a request header:
	  #
	  #  acl hasRequest has request
	  #  acl logMe note important_transaction
	  #  # avoid "logMe ACL is used in context without an HTTP request" warnings
	  #  access_log ... logformat=detailed hasRequest logMe
	  #  # log request-less transactions, instead of ignoring them
	  #  access_log ... logformat=brief !hasRequest
	  #
	  # Multiple components are not supported for one "acl" rule, but
	  # can be specified (and are ORed) using multiple same-name rules:
	  #
	  #  # OK, this strange logging daemon needs request or response,
	  #  # but can work without either a request or a response:
	  #  acl hasWhatMyLoggingDaemonNeeds has request
	  #  acl hasWhatMyLoggingDaemonNeeds has response

acl aclname at_step step
	  # match against the current request processing step [fast]
	  # Valid steps are:
	  #   GeneratingCONNECT: Generating HTTP CONNECT request headers
IF USE_OPENSSL
	  # The following ssl_bump processing steps are recognized:
	  #   SslBump1: After getting TCP-level and HTTP CONNECT info.
	  #   SslBump2: After getting SSL Client Hello info.
	  #   SslBump3: After getting SSL Server Hello info.
ENDIF

IF USE_OPENSSL
	acl aclname ssl_error errorname
	  # match against SSL certificate validation error [fast]
	  #
	  # For valid error names see in @DEFAULT_ERROR_DIR@/templates/error-details.txt
	  # template file.
	  #
	  # The following can be used as shortcuts for certificate properties:
	  #  [ssl::]certHasExpired: the "not after" field is in the past
	  #  [ssl::]certNotYetValid: the "not before" field is in the future
	  #  [ssl::]certUntrusted: The certificate issuer is not to be trusted.
	  #  [ssl::]certSelfSigned: The certificate is self signed.
	  #  [ssl::]certDomainMismatch: The certificate CN domain does not
	  #         match the name the name of the host we are connecting to.
	  #
	  # The ssl::certHasExpired, ssl::certNotYetValid, ssl::certDomainMismatch,
	  # ssl::certUntrusted, and ssl::certSelfSigned can also be used as
	  # predefined ACLs, just like the 'all' ACL.
	  #
	  # NOTE: The ssl_error ACL is only supported with sslproxy_cert_error,
	  # sslproxy_cert_sign, and sslproxy_cert_adapt options.

	acl aclname server_cert_fingerprint [-sha1] fingerprint
	  # match against server SSL certificate fingerprint [fast]
	  #
	  # The fingerprint is the digest of the DER encoded version 
	  # of the whole certificate. The user should use the form: XX:XX:...
	  # Optional argument specifies the digest algorithm to use.
	  # The SHA1 digest algorithm is the default and is currently
	  # the only algorithm supported (-sha1).

	acl aclname ssl::server_name [option] .foo.com ...
	  # matches server name obtained from various sources [fast]
	  #
	  # The ACL computes server name(s) using such information sources as
	  # CONNECT request URI, TLS client SNI, and TLS server certificate 
	  # subject (CN and SubjectAltName). The computed server name(s) usually
	  # change with each SslBump step, as more info becomes available:
	  # * SNI is used as the server name instead of the request URI,
	  # * subject name(s) from the server certificate (CN and
	  #   SubjectAltName) are used as the server names instead of SNI.
	  #
	  # When the ACL computes multiple server names, matching any single
	  # computed name is sufficient for the ACL to match.
	  #
	  # The "none" name can be used to match transactions where the ACL
	  # could not compute the server name using any information source
	  # that was both available and allowed to be used by the ACL options at
	  # the ACL evaluation time.
	  #
	  # Unlike dstdomain, this ACL does not perform DNS lookups.
	  #
	  # An ACL option below may be used to restrict what information 
	  # sources are used to extract the server names from:
	  #
	  # --client-requested
	  #   The server name is SNI regardless of what the server says.
	  # --server-provided
	  #   The server name(s) are the certificate subject name(s), regardless
	  #   of what the client has requested. If the server certificate is
	  #   unavailable, then the name is "none".
	  # --consensus
	  #   The server name is either SNI (if SNI matches at least one of the
	  #   certificate subject names) or "none" (otherwise). When the server
	  #   certificate is unavailable, the consensus server name is SNI.
	  #
	  # Combining multiple options in one ACL is a fatal configuration
	  # error.
	  #
	  # For all options: If no SNI is available, then the CONNECT request
	  # target (a.k.a. URI) is used instead of SNI (for an intercepted
	  # connection, this target is the destination IP address).

	acl aclname ssl::server_name_regex [-i] \.foo\.com ...
	  # regex matches server name obtained from various sources [fast]

	acl aclname connections_encrypted
	  # matches transactions with all HTTP messages received over TLS
	  # transport connections. [fast]
	  #
	  # The master transaction deals with HTTP messages received from
	  # various sources. All sources used by the master transaction in the
	  # past are considered by the ACL. The following rules define whether
	  # a given message source taints the entire master transaction,
	  # resulting in ACL mismatches:
	  #
	  #  * The HTTP client transport connection is not TLS.
	  #  * An adaptation service connection-encryption flag is off.
	  #  * The peer or origin server transport connection is not TLS.
	  #
	  # Caching currently does not affect these rules. This cache ignorance
	  # implies that only the current HTTP client transport and REQMOD
	  # services status determine whether this ACL matches a from-cache
	  # transaction. The source of the cached response does not have any
	  # effect on future transaction that use the cached response without
	  # revalidation. This may change.
	  #
	  # DNS, ICP, and HTCP exchanges during the master transaction do not
	  # affect these rules.
ENDIF
	acl aclname any-of acl1 acl2 ...
	  # match any one of the acls [fast or slow]
	  # The first matching ACL stops further ACL evaluation.
	  #
	  # ACLs from multiple any-of lines with the same name are ORed.
	  # For example, A = (a1 or a2) or (a3 or a4) can be written as
	  #   acl A any-of a1 a2
	  #   acl A any-of a3 a4
	  #
	  # This group ACL is fast if all evaluated ACLs in the group are fast
	  # and slow otherwise.

	acl aclname all-of acl1 acl2 ... 
	  # match all of the acls [fast or slow]
	  # The first mismatching ACL stops further ACL evaluation.
	  #
	  # ACLs from multiple all-of lines with the same name are ORed.
	  # For example, B = (b1 and b2) or (b3 and b4) can be written as
	  #   acl B all-of b1 b2
	  #   acl B all-of b3 b4
	  #
	  # This group ACL is fast if all evaluated ACLs in the group are fast
	  # and slow otherwise.

	Examples:
		acl macaddress arp 09:00:2b:23:45:67
		acl myexample dst_as 1241
		acl password proxy_auth REQUIRED
		acl fileupload req_mime_type -i ^multipart/form-data$
		acl javascript rep_mime_type -i ^application/x-javascript$

NOCOMMENT_START
#
# Recommended minimum configuration:
#

# Example rule allowing access from your local networks.
# Adapt to list your (internal) IP networks from where browsing
# should be allowed
acl localnet src 0.0.0.1-0.255.255.255	# RFC 1122 "this" network (LAN)
acl localnet src 10.0.0.0/8		# RFC 1918 local private network (LAN)
acl localnet src 100.64.0.0/10		# RFC 6598 shared address space (CGN)
acl localnet src 169.254.0.0/16 	# RFC 3927 link-local (directly plugged) machines
acl localnet src 172.16.0.0/12		# RFC 1918 local private network (LAN)
acl localnet src 192.168.0.0/16		# RFC 1918 local private network (LAN)
acl localnet src fc00::/7       	# RFC 4193 local private network range
acl localnet src fe80::/10      	# RFC 4291 link-local (directly plugged) machines

acl SSL_ports port 443
acl Safe_ports port 80		# http
acl Safe_ports port 21		# ftp
acl Safe_ports port 443		# https
acl Safe_ports port 70		# gopher
acl Safe_ports port 210		# wais
acl Safe_ports port 1025-65535	# unregistered ports
acl Safe_ports port 280		# http-mgmt
acl Safe_ports port 488		# gss-http
acl Safe_ports port 591		# filemaker
acl Safe_ports port 777		# multiling http
NOCOMMENT_END
DOC_END

NAME: proxy_protocol_access
TYPE: acl_access
LOC: Config.accessList.proxyProtocol
DEFAULT: none
DEFAULT_DOC: all TCP connections to ports with require-proxy-header will be denied
DOC_START
	Determine which client proxies can be trusted to provide correct
	information regarding real client IP address using PROXY protocol.

	Requests may pass through a chain of several other proxies
	before reaching us. The original source details may by sent in:
		* HTTP message Forwarded header, or
		* HTTP message X-Forwarded-For header, or
		* PROXY protocol connection header.

	This directive is solely for validating new PROXY protocol
	connections received from a port flagged with require-proxy-header.
	It is checked only once after TCP connection setup.

	A deny match results in TCP connection closure.

	An allow match is required for Squid to permit the corresponding
	TCP connection, before Squid even looks for HTTP request headers.
	If there is an allow match, Squid starts using PROXY header information
	to determine the source address of the connection for all future ACL
	checks, logging, etc.

	SECURITY CONSIDERATIONS:

		Any host from which we accept client IP details can place
		incorrect information in the relevant header, and Squid
		will use the incorrect information as if it were the
		source address of the request.  This may enable remote
		hosts to bypass any access control restrictions that are
		based on the client's source addresses.

	This clause only supports fast acl types.
	See http://wiki.squid-cache.org/SquidFaq/SquidAcl for details.
DOC_END

NAME: follow_x_forwarded_for
TYPE: acl_access
IFDEF: FOLLOW_X_FORWARDED_FOR
LOC: Config.accessList.followXFF
DEFAULT_IF_NONE: deny all
DEFAULT_DOC: X-Forwarded-For header will be ignored.
DOC_START
	Determine which client proxies can be trusted to provide correct
	information regarding real client IP address.

	Requests may pass through a chain of several other proxies
	before reaching us. The original source details may by sent in:
		* HTTP message Forwarded header, or
		* HTTP message X-Forwarded-For header, or
		* PROXY protocol connection header.

	PROXY protocol connections are controlled by the proxy_protocol_access
	directive which is checked before this.

	If a request reaches us from a source that is allowed by this
	directive, then we trust the information it provides regarding
	the IP of the client it received from (if any).

	For the purpose of ACLs used in this directive the src ACL type always
	matches the address we are testing and srcdomain matches its rDNS.

	On each HTTP request Squid checks for X-Forwarded-For header fields.
	If found the header values are iterated in reverse order and an allow
	match is required for Squid to continue on to the next value.
	The verification ends when a value receives a deny match, cannot be
	tested, or there are no more values to test.
	NOTE: Squid does not yet follow the Forwarded HTTP header.

	The end result of this process is an IP address that we will
	refer to as the indirect client address.  This address may
	be treated as the client address for access control, ICAP, delay
	pools and logging, depending on the acl_uses_indirect_client,
	icap_uses_indirect_client, delay_pool_uses_indirect_client, 
	log_uses_indirect_client and tproxy_uses_indirect_client options.

	This clause only supports fast acl types.
	See http://wiki.squid-cache.org/SquidFaq/SquidAcl for details.

	SECURITY CONSIDERATIONS:

		Any host from which we accept client IP details can place
		incorrect information in the relevant header, and Squid
		will use the incorrect information as if it were the
		source address of the request.  This may enable remote
		hosts to bypass any access control restrictions that are
		based on the client's source addresses.

	For example:

		acl localhost src 127.0.0.1
		acl my_other_proxy srcdomain .proxy.example.com
		follow_x_forwarded_for allow localhost
		follow_x_forwarded_for allow my_other_proxy
DOC_END

NAME: acl_uses_indirect_client
COMMENT: on|off
TYPE: onoff
IFDEF: FOLLOW_X_FORWARDED_FOR
DEFAULT: on
LOC: Config.onoff.acl_uses_indirect_client
DOC_START
	Controls whether the indirect client address
	(see follow_x_forwarded_for) is used instead of the
	direct client address in acl matching.

	NOTE: maxconn ACL considers direct TCP links and indirect
	      clients will always have zero. So no match.
DOC_END

NAME: delay_pool_uses_indirect_client
COMMENT: on|off
TYPE: onoff
IFDEF: FOLLOW_X_FORWARDED_FOR&&USE_DELAY_POOLS
DEFAULT: on
LOC: Config.onoff.delay_pool_uses_indirect_client
DOC_START
	Controls whether the indirect client address
	(see follow_x_forwarded_for) is used instead of the
	direct client address in delay pools.
DOC_END

NAME: log_uses_indirect_client
COMMENT: on|off
TYPE: onoff
IFDEF: FOLLOW_X_FORWARDED_FOR
DEFAULT: on
LOC: Config.onoff.log_uses_indirect_client
DOC_START
	Controls whether the indirect client address
	(see follow_x_forwarded_for) is used instead of the
	direct client address in the access log.
DOC_END

NAME: tproxy_uses_indirect_client
COMMENT: on|off
TYPE: onoff
IFDEF: FOLLOW_X_FORWARDED_FOR&&LINUX_NETFILTER
DEFAULT: off
LOC: Config.onoff.tproxy_uses_indirect_client
DOC_START
	Controls whether the indirect client address
	(see follow_x_forwarded_for) is used instead of the
	direct client address when spoofing the outgoing client.

	This has no effect on requests arriving in non-tproxy
	mode ports.

	SECURITY WARNING: Usage of this option is dangerous
	and should not be used trivially. Correct configuration
	of follow_x_forwarded_for with a limited set of trusted
	sources is required to prevent abuse of your proxy.
DOC_END

NAME: spoof_client_ip
TYPE: acl_access
LOC: Config.accessList.spoof_client_ip
DEFAULT: none
DEFAULT_DOC: Allow spoofing on all TPROXY traffic.
DOC_START
	Control client IP address spoofing of TPROXY traffic based on
	defined access lists.

	spoof_client_ip allow|deny [!]aclname ...

	If there are no "spoof_client_ip" lines present, the default
	is to "allow" spoofing of any suitable request.

	Note that the cache_peer "no-tproxy" option overrides this ACL.

	This clause supports fast acl types.
	See http://wiki.squid-cache.org/SquidFaq/SquidAcl for details.
DOC_END

NAME: http_access
TYPE: acl_access
LOC: Config.accessList.http
DEFAULT_IF_NONE: deny all
DEFAULT_DOC: Deny, unless rules exist in squid.conf.
DOC_START
	Allowing or Denying access based on defined access lists

	To allow or deny a message received on an HTTP, HTTPS, or FTP port:
	http_access allow|deny [!]aclname ...

	NOTE on default values:

	If there are no "access" lines present, the default is to deny
	the request.

	If none of the "access" lines cause a match, the default is the
	opposite of the last line in the list.  If the last line was
	deny, the default is allow.  Conversely, if the last line
	is allow, the default will be deny.  For these reasons, it is a
	good idea to have an "deny all" entry at the end of your access
	lists to avoid potential confusion.

	This clause supports both fast and slow acl types.
	See http://wiki.squid-cache.org/SquidFaq/SquidAcl for details.

NOCOMMENT_START

#
# Recommended minimum Access Permission configuration:
#
# Deny requests to certain unsafe ports
http_access deny !Safe_ports

# Deny CONNECT to other than secure SSL ports
http_access deny CONNECT !SSL_ports

# Only allow cachemgr access from localhost
http_access allow localhost manager
http_access deny manager

# We strongly recommend the following be uncommented to protect innocent
# web applications running on the proxy server who think the only
# one who can access services on "localhost" is a local user
#http_access deny to_localhost

#
# INSERT YOUR OWN RULE(S) HERE TO ALLOW ACCESS FROM YOUR CLIENTS
#

# Example rule allowing access from your local networks.
# Adapt localnet in the ACL section to list your (internal) IP networks
# from where browsing should be allowed
http_access allow localnet
http_access allow localhost

# And finally deny all other access to this proxy
http_access deny all
NOCOMMENT_END
DOC_END

NAME: adapted_http_access http_access2
TYPE: acl_access
LOC: Config.accessList.adapted_http
DEFAULT: none
DEFAULT_DOC: Allow, unless rules exist in squid.conf.
DOC_START
	Allowing or Denying access based on defined access lists

	Essentially identical to http_access, but runs after redirectors
	and ICAP/eCAP adaptation. Allowing access control based on their
	output.

	If not set then only http_access is used.
DOC_END

NAME: http_reply_access
TYPE: acl_access
LOC: Config.accessList.reply
DEFAULT: none
DEFAULT_DOC: Allow, unless rules exist in squid.conf.
DOC_START
	Allow replies to client requests. This is complementary to http_access.

	http_reply_access allow|deny [!] aclname ...

	NOTE: if there are no access lines present, the default is to allow
	all replies.

	If none of the access lines cause a match the opposite of the
	last line will apply. Thus it is good practice to end the rules
	with an "allow all" or "deny all" entry.

	This clause supports both fast and slow acl types.
	See http://wiki.squid-cache.org/SquidFaq/SquidAcl for details.
DOC_END

NAME: icp_access
TYPE: acl_access
LOC: Config.accessList.icp
DEFAULT: none
DEFAULT_DOC: Deny, unless rules exist in squid.conf.
DOC_START
	Allowing or Denying access to the ICP port based on defined
	access lists

	icp_access  allow|deny [!]aclname ...

	NOTE: The default if no icp_access lines are present is to
	deny all traffic. This default may cause problems with peers
	using ICP.

	This clause only supports fast acl types.
	See http://wiki.squid-cache.org/SquidFaq/SquidAcl for details.

# Allow ICP queries from local networks only
#icp_access allow localnet
#icp_access deny all
DOC_END

NAME: htcp_access
IFDEF: USE_HTCP
TYPE: acl_access
LOC: Config.accessList.htcp
DEFAULT: none
DEFAULT_DOC: Deny, unless rules exist in squid.conf.
DOC_START
	Allowing or Denying access to the HTCP port based on defined
	access lists

	htcp_access  allow|deny [!]aclname ...

	See also htcp_clr_access for details on access control for
	cache purge (CLR) HTCP messages.

	NOTE: The default if no htcp_access lines are present is to
	deny all traffic. This default may cause problems with peers
	using the htcp option.

	This clause only supports fast acl types.
	See http://wiki.squid-cache.org/SquidFaq/SquidAcl for details.

# Allow HTCP queries from local networks only
#htcp_access allow localnet
#htcp_access deny all
DOC_END

NAME: htcp_clr_access
IFDEF: USE_HTCP
TYPE: acl_access
LOC: Config.accessList.htcp_clr
DEFAULT: none
DEFAULT_DOC: Deny, unless rules exist in squid.conf.
DOC_START
	Allowing or Denying access to purge content using HTCP based
	on defined access lists.
	See htcp_access for details on general HTCP access control.

	htcp_clr_access  allow|deny [!]aclname ...

	This clause only supports fast acl types.
	See http://wiki.squid-cache.org/SquidFaq/SquidAcl for details.

# Allow HTCP CLR requests from trusted peers
acl htcp_clr_peer src 192.0.2.2 2001:DB8::2
htcp_clr_access allow htcp_clr_peer
htcp_clr_access deny all
DOC_END

NAME: miss_access
TYPE: acl_access
LOC: Config.accessList.miss
DEFAULT: none
DEFAULT_DOC: Allow, unless rules exist in squid.conf.
DOC_START
	Determines whether network access is permitted when satisfying a request.

	For example;
	    to force your neighbors to use you as a sibling instead of
	    a parent.

		acl localclients src 192.0.2.0/24 2001:DB8::a:0/64
		miss_access deny  !localclients
		miss_access allow all

	This means only your local clients are allowed to fetch relayed/MISS
	replies from the network and all other clients can only fetch cached
	objects (HITs).

	The default for this setting allows all clients who passed the
	http_access rules to relay via this proxy.

	This clause only supports fast acl types.
	See http://wiki.squid-cache.org/SquidFaq/SquidAcl for details.
DOC_END

NAME: ident_lookup_access
TYPE: acl_access
IFDEF: USE_IDENT
DEFAULT: none
DEFAULT_DOC: Unless rules exist in squid.conf, IDENT is not fetched.
LOC: Ident::TheConfig.identLookup
DOC_START
	A list of ACL elements which, if matched, cause an ident
	(RFC 931) lookup to be performed for this request.  For
	example, you might choose to always perform ident lookups
	for your main multi-user Unix boxes, but not for your Macs
	and PCs.  By default, ident lookups are not performed for
	any requests.

	To enable ident lookups for specific client addresses, you
	can follow this example:

	acl ident_aware_hosts src 198.168.1.0/24
	ident_lookup_access allow ident_aware_hosts
	ident_lookup_access deny all

	Only src type ACL checks are fully supported.  A srcdomain
	ACL might work at times, but it will not always provide
	the correct result.

	This clause only supports fast acl types.
	See http://wiki.squid-cache.org/SquidFaq/SquidAcl for details.
DOC_END

NAME: reply_body_max_size
COMMENT: size [acl acl...]
TYPE: acl_b_size_t
DEFAULT: none
DEFAULT_DOC: No limit is applied.
LOC: Config.ReplyBodySize
DOC_START
	This option specifies the maximum size of a reply body. It can be
	used to prevent users from downloading very large files, such as
	MP3's and movies. When the reply headers are received, the
	reply_body_max_size lines are processed, and the first line where
	all (if any) listed ACLs are true is used as the maximum body size
	for this reply.

	This size is checked twice. First when we get the reply headers,
	we check the content-length value.  If the content length value exists
	and is larger than the allowed size, the request is denied and the
	user receives an error message that says "the request or reply
	is too large." If there is no content-length, and the reply
	size exceeds this limit, the client's connection is just closed
	and they will receive a partial reply.

	WARNING: downstream caches probably can not detect a partial reply
	if there is no content-length header, so they will cache
	partial responses and give them out as hits.  You should NOT
	use this option if you have downstream caches.

	WARNING: A maximum size smaller than the size of squid's error messages
	will cause an infinite loop and crash squid. Ensure that the smallest
	non-zero value you use is greater that the maximum header size plus
	the size of your largest error page.

	If you set this parameter none (the default), there will be
	no limit imposed.

	Configuration Format is:
		reply_body_max_size SIZE UNITS [acl ...]
	ie.
		reply_body_max_size 10 MB

DOC_END

NAME: on_unsupported_protocol
TYPE: on_unsupported_protocol
LOC: Config.accessList.on_unsupported_protocol
DEFAULT: none
DEFAULT_DOC: Respond with an error message to unidentifiable traffic
DOC_START
	Determines Squid behavior when encountering strange requests at the
	beginning of an accepted TCP connection or the beginning of a bumped
	CONNECT tunnel. Controlling Squid reaction to unexpected traffic is
	especially useful in interception environments where Squid is likely
	to see connections for unsupported protocols that Squid should either
	terminate or tunnel at TCP level.
 
		on_unsupported_protocol <action> [!]acl ...
 
	The first matching action wins. Only fast ACLs are supported.

	Supported actions are:
 
	tunnel: Establish a TCP connection with the intended server and
		blindly shovel TCP packets between the client and server.

	respond: Respond with an error message, using the transfer protocol
		for the Squid port that received the request (e.g., HTTP
		for connections intercepted at the http_port). This is the
		default.

	Squid expects the following traffic patterns:

	  http_port: a plain HTTP request
	  https_port: SSL/TLS handshake followed by an [encrypted] HTTP request
	  ftp_port: a plain FTP command (no on_unsupported_protocol support yet!)
	  CONNECT tunnel on http_port: same as https_port
	  CONNECT tunnel on https_port: same as https_port

	Currently, this directive has effect on intercepted connections and
	bumped tunnels only. Other cases are not supported because Squid
	cannot know the intended destination of other traffic.

	For example:
	  # define what Squid errors indicate receiving non-HTTP traffic:
	  acl foreignProtocol squid_error ERR_PROTOCOL_UNKNOWN ERR_TOO_BIG
	  # define what Squid errors indicate receiving nothing:
	  acl serverTalksFirstProtocol squid_error ERR_REQUEST_START_TIMEOUT
	  # tunnel everything that does not look like HTTP:
          on_unsupported_protocol tunnel foreignProtocol
	  # tunnel if we think the client waits for the server to talk first:
	  on_unsupported_protocol tunnel serverTalksFirstProtocol
	  # in all other error cases, just send an HTTP "error page" response:
	  on_unsupported_protocol respond all

	See also: squid_error ACL
DOC_END

NAME: auth_schemes
TYPE: AuthSchemes
IFDEF: USE_AUTH
LOC: Auth::TheConfig.schemeAccess
DEFAULT: none
DEFAULT_DOC: use all auth_param schemes in their configuration order
DOC_START
	Use this directive to customize authentication schemes presence and
	order in Squid's Unauthorized and Authentication Required responses.

		auth_schemes scheme1,scheme2,... [!]aclname ...

	where schemeN is the name of one of the authentication schemes
	configured using auth_param directives. At least one scheme name is
	required. Multiple scheme names are separated by commas. Either
	avoid whitespace or quote the entire schemes list.

	A special "ALL" scheme name expands to all auth_param-configured
	schemes in their configuration order. This directive cannot be used
	to configure Squid to offer no authentication schemes at all.

	The first matching auth_schemes rule determines the schemes order
	for the current Authentication Required transaction. Note that the
	future response is not yet available during auth_schemes evaluation.

	If this directive is not used or none of its rules match, then Squid
	responds with all configured authentication schemes in the order of
	auth_param directives in the configuration file.

	This directive does not determine when authentication is used or
	how each authentication scheme authenticates clients.

	The following example sends basic and negotiate authentication
	schemes, in that order, when requesting authentication of HTTP
	requests matching the isIE ACL (not shown) while sending all
	auth_param schemes in their configuration order to other clients:

		auth_schemes basic,negotiate isIE
		auth_schemes ALL all # explicit default

	This directive supports fast ACLs only.

	See also: auth_param.
DOC_END

COMMENT_START
 NETWORK OPTIONS
 -----------------------------------------------------------------------------
COMMENT_END

NAME: http_port ascii_port
TYPE: PortCfg
DEFAULT: none
LOC: HttpPortList
DOC_START
	Usage:	port [mode] [options]
		hostname:port [mode] [options]
		1.2.3.4:port [mode] [options]

	The socket addresses where Squid will listen for HTTP client
	requests.  You may specify multiple socket addresses.
	There are three forms: port alone, hostname with port, and
	IP address with port.  If you specify a hostname or IP
	address, Squid binds the socket to that specific
	address. Most likely, you do not need to bind to a specific
	address, so you can use the port number alone.

	If you are running Squid in accelerator mode, you
	probably want to listen on port 80 also, or instead.

	The -a command line option may be used to specify additional
	port(s) where Squid listens for proxy request. Such ports will
	be plain proxy ports with no options.

	You may specify multiple socket addresses on multiple lines.

	Modes:

	   intercept	Support for IP-Layer NAT interception delivering
			traffic to this Squid port.
			NP: disables authentication on the port.

	   tproxy	Support Linux TPROXY (or BSD divert-to) with spoofing
			of outgoing connections using the client IP address.
			NP: disables authentication on the port.

	   accel	Accelerator / reverse proxy mode

	   ssl-bump	For each CONNECT request allowed by ssl_bump ACLs,
			establish secure connection with the client and with
			the server, decrypt HTTPS messages as they pass through
			Squid, and treat them as unencrypted HTTP messages,
			becoming the man-in-the-middle.

			The ssl_bump option is required to fully enable
			bumping of CONNECT requests.

	Omitting the mode flag causes default forward proxy mode to be used.


	Accelerator Mode Options:

	   defaultsite=domainname
			What to use for the Host: header if it is not present
			in a request. Determines what site (not origin server)
			accelerators should consider the default.

	   no-vhost	Disable using HTTP/1.1 Host header for virtual domain support.

	   protocol=	Protocol to reconstruct accelerated and intercepted
			requests with. Defaults to HTTP/1.1 for http_port and
			HTTPS/1.1 for https_port.
			When an unsupported value is configured Squid will
			produce a FATAL error.
			Values: HTTP or HTTP/1.1, HTTPS or HTTPS/1.1

	   vport	Virtual host port support. Using the http_port number
			instead of the port passed on Host: headers.

	   vport=NN	Virtual host port support. Using the specified port
			number instead of the port passed on Host: headers.

	   act-as-origin
			Act as if this Squid is the origin server.
			This currently means generate new Date: and Expires:
			headers on HIT instead of adding Age:.

	   ignore-cc	Ignore request Cache-Control headers.

			WARNING: This option violates HTTP specifications if
			used in non-accelerator setups.

	   allow-direct	Allow direct forwarding in accelerator mode. Normally
			accelerated requests are denied direct forwarding as if
			never_direct was used.

			WARNING: this option opens accelerator mode to security
			vulnerabilities usually only affecting in interception
			mode. Make sure to protect forwarding with suitable
			http_access rules when using this.


	SSL Bump Mode Options:
	    In addition to these options ssl-bump requires TLS/SSL options.

	   generate-host-certificates[=<on|off>]
			Dynamically create SSL server certificates for the
			destination hosts of bumped CONNECT requests.When 
			enabled, the cert and key options are used to sign
			generated certificates. Otherwise generated
			certificate will be selfsigned.
			If there is a CA certificate lifetime of the generated 
			certificate equals lifetime of the CA certificate. If
			generated certificate is selfsigned lifetime is three 
			years.
			This option is enabled by default when ssl-bump is used.
			See the ssl-bump option above for more information.
			
	   dynamic_cert_mem_cache_size=SIZE
			Approximate total RAM size spent on cached generated
			certificates. If set to zero, caching is disabled. The
			default value is 4MB.

	TLS / SSL Options:

	   tls-cert=	Path to file containing an X.509 certificate (PEM format)
			to be used in the TLS handshake ServerHello.

			If this certificate is constrained by KeyUsage TLS
			feature it must allow HTTP server usage, along with
			any additional restrictions imposed by your choice
			of options= settings.

			When OpenSSL is used this file may also contain a
			chain of intermediate CA certificates to send in the
			TLS handshake.

			When GnuTLS is used this option (and any paired
			tls-key= option) may be repeated to load multiple
			certificates for different domains.

			Also, when generate-host-certificates=on is configured
			the first tls-cert= option must be a CA certificate
			capable of signing the automatically generated
			certificates.

	   tls-key=	Path to a file containing private key file (PEM format)
			for the previous tls-cert= option.

			If tls-key= is not specified tls-cert= is assumed to
			reference a PEM file containing both the certificate
			and private key.

	   cipher=	Colon separated list of supported ciphers.
			NOTE: some ciphers such as EDH ciphers depend on
			      additional settings. If those settings are
			      omitted the ciphers may be silently ignored
			      by the OpenSSL library.

	   options=	Various SSL implementation options. The most important
			being:

			    NO_SSLv3    Disallow the use of SSLv3

			    NO_TLSv1    Disallow the use of TLSv1.0

			    NO_TLSv1_1  Disallow the use of TLSv1.1

			    NO_TLSv1_2  Disallow the use of TLSv1.2

			    SINGLE_DH_USE
				      Always create a new key when using
				      temporary/ephemeral DH key exchanges

			    SINGLE_ECDH_USE
				      Enable ephemeral ECDH key exchange.
				      The adopted curve should be specified
				      using the tls-dh option.

			    NO_TICKET
				      Disable use of RFC5077 session tickets.
				      Some servers may have problems
				      understanding the TLS extension due
				      to ambiguous specification in RFC4507.

			    ALL       Enable various bug workarounds
				      suggested as "harmless" by OpenSSL
				      Be warned that this reduces SSL/TLS
				      strength to some attacks.

			See the OpenSSL SSL_CTX_set_options documentation for a
			more complete list.

	   clientca=	File containing the list of CAs to use when
			requesting a client certificate.

	   tls-cafile=	PEM file containing CA certificates to use when verifying
			client certificates. If not configured clientca will be
			used. May be repeated to load multiple files.

	   capath=	Directory containing additional CA certificates
			and CRL lists to use when verifying client certificates.
			Requires OpenSSL or LibreSSL.

	   crlfile=	File of additional CRL lists to use when verifying
			the client certificate, in addition to CRLs stored in
			the capath. Implies VERIFY_CRL flag below.

	   tls-dh=[curve:]file
			File containing DH parameters for temporary/ephemeral DH key
			exchanges, optionally prefixed by a curve for ephemeral ECDH
			key exchanges.
			See OpenSSL documentation for details on how to create the
			DH parameter file. Supported curves for ECDH can be listed
			using the "openssl ecparam -list_curves" command.
			WARNING: EDH and EECDH ciphers will be silently disabled if
				 this option is not set.

	   sslflags=	Various flags modifying the use of SSL:
			    DELAYED_AUTH
				Don't request client certificates
				immediately, but wait until acl processing
				requires a certificate (not yet implemented).
			    NO_SESSION_REUSE
				Don't allow for session reuse. Each connection
				will result in a new SSL session.
			    VERIFY_CRL
				Verify CRL lists when accepting client
				certificates.
			    VERIFY_CRL_ALL
				Verify CRL lists for all certificates in the
				client certificate chain.

	   tls-default-ca[=off]
			Whether to use the system Trusted CAs. Default is OFF.

	   tls-no-npn	Do not use the TLS NPN extension to advertise HTTP/1.1.

	   sslcontext=	SSL session ID context identifier.

	Other Options:

	   connection-auth[=on|off]
	                use connection-auth=off to tell Squid to prevent 
	                forwarding Microsoft connection oriented authentication
			(NTLM, Negotiate and Kerberos)

	   disable-pmtu-discovery=
			Control Path-MTU discovery usage:
			    off		lets OS decide on what to do (default).
			    transparent	disable PMTU discovery when transparent
					support is enabled.
			    always	disable always PMTU discovery.

			In many setups of transparently intercepting proxies
			Path-MTU discovery can not work on traffic towards the
			clients. This is the case when the intercepting device
			does not fully track connections and fails to forward
			ICMP must fragment messages to the cache server. If you
			have such setup and experience that certain clients
			sporadically hang or never complete requests set
			disable-pmtu-discovery option to 'transparent'.

	   name=	Specifies a internal name for the port. Defaults to
			the port specification (port or addr:port)

	   tcpkeepalive[=idle,interval,timeout]
			Enable TCP keepalive probes of idle connections.
			In seconds; idle is the initial time before TCP starts
			probing the connection, interval how often to probe, and
			timeout the time before giving up.

	   require-proxy-header
			Require PROXY protocol version 1 or 2 connections.
			The proxy_protocol_access is required to whitelist
			downstream proxies which can be trusted.

	   worker-queues
			Ask TCP stack to maintain a dedicated listening queue
			for each worker accepting requests at this port.
			Requires TCP stack that supports the SO_REUSEPORT socket
			option.

			SECURITY WARNING: Enabling worker-specific queues
			allows any process running as Squid's effective user to
			easily accept requests destined to this port.

	If you run Squid on a dual-homed machine with an internal
	and an external interface we recommend you to specify the
	internal address:port in http_port. This way Squid will only be
	visible on the internal address.

NOCOMMENT_START

# Squid normally listens to port 3128
http_port @DEFAULT_HTTP_PORT@
NOCOMMENT_END
DOC_END

NAME: https_port
IFDEF: USE_GNUTLS||USE_OPENSSL
TYPE: PortCfg
DEFAULT: none
LOC: HttpPortList
DOC_START
	Usage:  [ip:]port [mode] tls-cert=certificate.pem [options]

	The socket address where Squid will listen for client requests made
	over TLS or SSL connections. Commonly referred to as HTTPS.

	This is most useful for situations where you are running squid in
	accelerator mode and you want to do the TLS work at the accelerator
	level.

	You may specify multiple socket addresses on multiple lines,
	each with their own certificate and/or options.

	The tls-cert= option is mandatory on HTTPS ports.

	See http_port for a list of modes and options.
DOC_END

NAME: ftp_port
TYPE: PortCfg
DEFAULT: none
LOC: FtpPortList
DOC_START
	Enables Native FTP proxy by specifying the socket address where Squid
	listens for FTP client requests. See http_port directive for various
	ways to specify the listening address and mode.

	Usage: ftp_port address [mode] [options]

	WARNING: This is a new, experimental, complex feature that has seen
	limited production exposure. Some Squid modules (e.g., caching) do not
	currently work with native FTP proxying, and many features have not
	even been tested for compatibility. Test well before deploying!

	Native FTP proxying differs substantially from proxying HTTP requests
	with ftp:// URIs because Squid works as an FTP server and receives
	actual FTP commands (rather than HTTP requests with FTP URLs).

	Native FTP commands accepted at ftp_port are internally converted or
	wrapped into HTTP-like messages. The same happens to Native FTP
	responses received from FTP origin servers. Those HTTP-like messages
	are shoveled through regular access control and adaptation layers
	between the FTP client and the FTP origin server. This allows Squid to
	examine, adapt, block, and log FTP exchanges. Squid reuses most HTTP
	mechanisms when shoveling wrapped FTP messages. For example,
	http_access and adaptation_access directives are used.

	Modes:

	   intercept	Same as http_port intercept. The FTP origin address is
			determined based on the intended destination of the
			intercepted connection.

	   tproxy	Support Linux TPROXY for spoofing outgoing
			connections using the client IP address.
			NP: disables authentication and maybe IPv6 on the port.

	By default (i.e., without an explicit mode option), Squid extracts the
	FTP origin address from the login@origin parameter of the FTP USER
	command. Many popular FTP clients support such native FTP proxying.

	Options:

	   name=token	Specifies an internal name for the port. Defaults to
			the port address. Usable with myportname ACL.

	   ftp-track-dirs
			Enables tracking of FTP directories by injecting extra
			PWD commands and adjusting Request-URI (in wrapping
			HTTP requests) to reflect the current FTP server
			directory. Tracking is disabled by default.

	   protocol=FTP	Protocol to reconstruct accelerated and intercepted
			requests with. Defaults to FTP. No other accepted
			values have been tested with. An unsupported value
			results in a FATAL error. Accepted values are FTP,
			HTTP (or HTTP/1.1), and HTTPS (or HTTPS/1.1).

	Other http_port modes and options that are not specific to HTTP and
	HTTPS may also work.
DOC_END

NAME: tcp_outgoing_tos tcp_outgoing_ds tcp_outgoing_dscp
TYPE: acl_tos
DEFAULT: none
LOC: Ip::Qos::TheConfig.tosToServer
DOC_START
	Allows you to select a TOS/Diffserv value for packets outgoing
	on the server side, based on an ACL.

	tcp_outgoing_tos ds-field [!]aclname ...

	Example where normal_service_net uses the TOS value 0x00
	and good_service_net uses 0x20

	acl normal_service_net src 10.0.0.0/24
	acl good_service_net src 10.0.1.0/24
	tcp_outgoing_tos 0x00 normal_service_net
	tcp_outgoing_tos 0x20 good_service_net

	TOS/DSCP values really only have local significance - so you should
	know what you're specifying. For more information, see RFC2474,
	RFC2475, and RFC3260.

	The TOS/DSCP byte must be exactly that - a octet value  0 - 255, or
	"default" to use whatever default your host has.
	Note that only multiples of 4 are usable as the two rightmost bits have
	been redefined for use by ECN (RFC 3168 section 23.1).
	The squid parser will enforce this by masking away the ECN bits.

	Processing proceeds in the order specified, and stops at first fully
	matching line.

	Only fast ACLs are supported.
DOC_END

NAME: clientside_tos
TYPE: acl_tos
DEFAULT: none
LOC: Ip::Qos::TheConfig.tosToClient
DOC_START
	Allows you to select a TOS/DSCP value for packets being transmitted
	on the client-side, based on an ACL.

	clientside_tos ds-field [!]aclname ...

	Example where normal_service_net uses the TOS value 0x00
	and good_service_net uses 0x20

	acl normal_service_net src 10.0.0.0/24
	acl good_service_net src 10.0.1.0/24
	clientside_tos 0x00 normal_service_net
	clientside_tos 0x20 good_service_net

	Note: This feature is incompatible with qos_flows. Any TOS values set here
	will be overwritten by TOS values in qos_flows.

	The TOS/DSCP byte must be exactly that - a octet value  0 - 255, or
	"default" to use whatever default your host has.
	Note that only multiples of 4 are usable as the two rightmost bits have
	been redefined for use by ECN (RFC 3168 section 23.1).
	The squid parser will enforce this by masking away the ECN bits.

	This clause only supports fast acl types.
	See http://wiki.squid-cache.org/SquidFaq/SquidAcl for details.
DOC_END

NAME: tcp_outgoing_mark
TYPE: acl_nfmark
IFDEF: SO_MARK&&USE_LIBCAP
DEFAULT: none
LOC: Ip::Qos::TheConfig.nfmarkToServer
DOC_START
	Allows you to apply a Netfilter mark value to outgoing packets
	on the server side, based on an ACL.

	tcp_outgoing_mark mark-value [!]aclname ...

	Example where normal_service_net uses the mark value 0x00
	and good_service_net uses 0x20

	acl normal_service_net src 10.0.0.0/24
	acl good_service_net src 10.0.1.0/24
	tcp_outgoing_mark 0x00 normal_service_net
	tcp_outgoing_mark 0x20 good_service_net

	Only fast ACLs are supported.
DOC_END

NAME: mark_client_packet clientside_mark
TYPE: acl_nfmark
IFDEF: SO_MARK&&USE_LIBCAP
DEFAULT: none
LOC: Ip::Qos::TheConfig.nfmarkToClient
DOC_START
	Allows you to apply a Netfilter MARK value to packets being transmitted
	on the client-side, based on an ACL.

	mark_client_packet mark-value [!]aclname ...

	Example where normal_service_net uses the MARK value 0x00
	and good_service_net uses 0x20

	acl normal_service_net src 10.0.0.0/24
	acl good_service_net src 10.0.1.0/24
	mark_client_packet 0x00 normal_service_net
	mark_client_packet 0x20 good_service_net

	Note: This feature is incompatible with qos_flows. Any mark values set here
	will be overwritten by mark values in qos_flows.

	This clause only supports fast acl types.
	See http://wiki.squid-cache.org/SquidFaq/SquidAcl for details.
DOC_END

NAME: mark_client_connection
TYPE: acl_nfmark
IFDEF: SO_MARK&&USE_LIBCAP
DEFAULT: none
LOC: Ip::Qos::TheConfig.nfConnmarkToClient
DOC_START
	Allows you to apply a Netfilter CONNMARK value to a connection
	on the client-side, based on an ACL.

	mark_client_connection mark-value[/mask] [!]aclname ...

	The mark-value and mask are unsigned integers (hex, octal, or decimal).
	The mask may be used to preserve marking previously set by other agents
	(e.g., iptables).

	A matching rule replaces the CONNMARK value. If a mask is also
	specified, then the masked bits of the original value are zeroed, and
	the configured mark-value is ORed with that adjusted value.
	For example, applying a mark-value 0xAB/0xF to 0x5F CONNMARK, results
	in a 0xFB marking (rather than a 0xAB or 0x5B).

	This directive semantics is similar to iptables --set-mark rather than
	--set-xmark functionality.

	The directive does not interfere with qos_flows (which uses packet MARKs,
	not CONNMARKs).

	Example where squid marks intercepted FTP connections:

	acl proto_ftp proto FTP
	mark_client_connection 0x200/0xff00 proto_ftp

	This clause only supports fast acl types.
	See http://wiki.squid-cache.org/SquidFaq/SquidAcl for details.
DOC_END

NAME: qos_flows
TYPE: QosConfig
IFDEF: USE_QOS_TOS
DEFAULT: none
LOC: Ip::Qos::TheConfig
DOC_START
	Allows you to select a TOS/DSCP value to mark outgoing
	connections to the client, based on where the reply was sourced.
	For platforms using netfilter, allows you to set a netfilter mark
	value instead of, or in addition to, a TOS value.

	By default this functionality is disabled. To enable it with the default
	settings simply use "qos_flows mark" or "qos_flows tos". Default
	settings will result in the netfilter mark or TOS value being copied
	from the upstream connection to the client. Note that it is the connection
	CONNMARK value not the packet MARK value that is copied.

	It is not currently possible to copy the mark or TOS value from the
	client to the upstream connection request.

	TOS values really only have local significance - so you should
	know what you're specifying. For more information, see RFC2474,
	RFC2475, and RFC3260.

	The TOS/DSCP byte must be exactly that - a octet value  0 - 255.
	Note that only multiples of 4 are usable as the two rightmost bits have
	been redefined for use by ECN (RFC 3168 section 23.1).
	The squid parser will enforce this by masking away the ECN bits.

	Mark values can be any unsigned 32-bit integer value.

	This setting is configured by setting the following values:

	tos|mark                Whether to set TOS or netfilter mark values

	local-hit=0xFF		Value to mark local cache hits.

	sibling-hit=0xFF	Value to mark hits from sibling peers.

	parent-hit=0xFF		Value to mark hits from parent peers.

	miss=0xFF[/mask]	Value to mark cache misses. Takes precedence
				over the preserve-miss feature (see below), unless
				mask is specified, in which case only the bits
				specified in the mask are written.

	The TOS variant of the following features are only possible on Linux
	and require your kernel to be patched with the TOS preserving ZPH
	patch, available from http://zph.bratcheda.org
	No patch is needed to preserve the netfilter mark, which will work
	with all variants of netfilter.

	disable-preserve-miss
		This option disables the preservation of the TOS or netfilter
		mark. By default, the existing TOS or netfilter mark value of
		the response coming from the remote server will be retained
		and masked with miss-mark.
		NOTE: in the case of a netfilter mark, the mark must be set on
		the connection (using the CONNMARK target) not on the packet
		(MARK target).

	miss-mask=0xFF
		Allows you to mask certain bits in the TOS or mark value
		received from the remote server, before copying the value to
		the TOS sent towards clients.
		Default for tos: 0xFF (TOS from server is not changed).
		Default for mark: 0xFFFFFFFF (mark from server is not changed).

	All of these features require the --enable-zph-qos compilation flag
	(enabled by default). Netfilter marking also requires the
	libnetfilter_conntrack libraries (--with-netfilter-conntrack) and
	libcap 2.09+ (--with-libcap).

DOC_END

NAME: tcp_outgoing_address
TYPE: acl_address
DEFAULT: none
DEFAULT_DOC: Address selection is performed by the operating system.
LOC: Config.accessList.outgoing_address
DOC_START
	Allows you to map requests to different outgoing IP addresses
	based on the username or source address of the user making
	the request.

	tcp_outgoing_address ipaddr [[!]aclname] ...

	For example;
		Forwarding clients with dedicated IPs for certain subnets.

	  acl normal_service_net src 10.0.0.0/24
	  acl good_service_net src 10.0.2.0/24

	  tcp_outgoing_address 2001:db8::c001 good_service_net
	  tcp_outgoing_address 10.1.0.2 good_service_net

	  tcp_outgoing_address 2001:db8::beef normal_service_net
	  tcp_outgoing_address 10.1.0.1 normal_service_net

	  tcp_outgoing_address 2001:db8::1
	  tcp_outgoing_address 10.1.0.3

	Processing proceeds in the order specified, and stops at first fully
	matching line.

	Squid will add an implicit IP version test to each line.
	Requests going to IPv4 websites will use the outgoing 10.1.0.* addresses.
	Requests going to IPv6 websites will use the outgoing 2001:db8:* addresses.


	NOTE: The use of this directive using client dependent ACLs is
	incompatible with the use of server side persistent connections. To
	ensure correct results it is best to set server_persistent_connections
	to off when using this directive in such configurations.

	NOTE: The use of this directive to set a local IP on outgoing TCP links
	is incompatible with using TPROXY to set client IP out outbound TCP links.
	When needing to contact peers use the no-tproxy cache_peer option and the
	client_dst_passthru directive re-enable normal forwarding such as this.

	This clause only supports fast acl types.
	See http://wiki.squid-cache.org/SquidFaq/SquidAcl for details.
DOC_END

NAME: host_verify_strict
TYPE: onoff
DEFAULT: off
LOC: Config.onoff.hostStrictVerify
DOC_START
	Regardless of this option setting, when dealing with intercepted
	traffic, Squid always verifies that the destination IP address matches
	the Host header domain or IP (called 'authority form URL').
	
	This enforcement is performed to satisfy a MUST-level requirement in
	RFC 2616 section 14.23: "The Host field value MUST represent the naming
	authority of the origin server or gateway given by the original URL".
	
	When set to ON:
		Squid always responds with an HTTP 409 (Conflict) error
		page and logs a security warning if there is no match.
	
		Squid verifies that the destination IP address matches
		the Host header for forward-proxy and reverse-proxy traffic
		as well. For those traffic types, Squid also enables the
		following checks, comparing the corresponding Host header
		and Request-URI components:
	
		 * The host names (domain or IP) must be identical,
		   but valueless or missing Host header disables all checks.
		   For the two host names to match, both must be either IP
		   or FQDN.
	
		 * Port numbers must be identical, but if a port is missing
		   the scheme-default port is assumed.
	
	
	When set to OFF (the default):
		Squid allows suspicious requests to continue but logs a
		security warning and blocks caching of the response.
	
		 * Forward-proxy traffic is not checked at all.
	
		 * Reverse-proxy traffic is not checked at all.
	
		 * Intercepted traffic which passes verification is handled
		   according to client_dst_passthru.
	
		 * Intercepted requests which fail verification are sent
		   to the client original destination instead of DIRECT.
		   This overrides 'client_dst_passthru off'.
	
		For now suspicious intercepted CONNECT requests are always
		responded to with an HTTP 409 (Conflict) error page.
	
	
	SECURITY NOTE:
	
	As described in CVE-2009-0801 when the Host: header alone is used
	to determine the destination of a request it becomes trivial for
	malicious scripts on remote websites to bypass browser same-origin
	security policy and sandboxing protections.
	
	The cause of this is that such applets are allowed to perform their
	own HTTP stack, in which case the same-origin policy of the browser
	sandbox only verifies that the applet tries to contact the same IP
	as from where it was loaded at the IP level. The Host: header may
	be different from the connected IP and approved origin.
	
DOC_END

NAME: client_dst_passthru
TYPE: onoff
DEFAULT: on
LOC: Config.onoff.client_dst_passthru
DOC_START
	With NAT or TPROXY intercepted traffic Squid may pass the request
	directly to the original client destination IP or seek a faster
	source using the HTTP Host header.
	
	Using Host to locate alternative servers can provide faster
	connectivity with a range of failure recovery options.
	But can also lead to connectivity trouble when the client and
	server are attempting stateful interactions unaware of the proxy.
	
	This option (on by default) prevents alternative DNS entries being
	located to send intercepted traffic DIRECT to an origin server.
	The clients original destination IP and port will be used instead.
	
	Regardless of this option setting, when dealing with intercepted
	traffic Squid will verify the Host: header and any traffic which
	fails Host verification will be treated as if this option were ON.
	
	see host_verify_strict for details on the verification process.
DOC_END

COMMENT_START
 TLS OPTIONS
 -----------------------------------------------------------------------------
COMMENT_END

NAME: tls_outgoing_options
IFDEF: USE_GNUTLS||USE_OPENSSL
TYPE: securePeerOptions
DEFAULT: min-version=1.0
LOC: Security::ProxyOutgoingConfig
DOC_START
	disable		Do not support https:// URLs.
	
	cert=/path/to/client/certificate
			A client X.509 certificate to use when connecting.
	
	key=/path/to/client/private_key
			The private key corresponding to the cert= above.

			If key= is not specified cert= is assumed to
			reference a PEM file containing both the certificate
			and private key.
	
	cipher=...	The list of valid TLS ciphers to use.

	min-version=1.N
			The minimum TLS protocol version to permit.
			To control SSLv3 use the options= parameter.
			Supported Values: 1.0 (default), 1.1, 1.2, 1.3

	options=...	Specify various TLS/SSL implementation options.

			OpenSSL options most important are:

			    NO_SSLv3    Disallow the use of SSLv3

			    SINGLE_DH_USE
				      Always create a new key when using
				      temporary/ephemeral DH key exchanges

			    NO_TICKET
				      Disable use of RFC5077 session tickets.
				      Some servers may have problems
				      understanding the TLS extension due
				      to ambiguous specification in RFC4507.

			    ALL       Enable various bug workarounds
				      suggested as "harmless" by OpenSSL
				      Be warned that this reduces SSL/TLS
				      strength to some attacks.

				See the OpenSSL SSL_CTX_set_options documentation
				for a more complete list.

			GnuTLS options most important are:

			    %NO_TICKETS
				      Disable use of RFC5077 session tickets.
				      Some servers may have problems
				      understanding the TLS extension due
				      to ambiguous specification in RFC4507.

				See the GnuTLS Priority Strings documentation
				for a more complete list.
				http://www.gnutls.org/manual/gnutls.html#Priority-Strings

	
	cafile=		PEM file containing CA certificates to use when verifying
			the peer certificate. May be repeated to load multiple files.

	capath=		A directory containing additional CA certificates to
			use when verifying the peer certificate.
			Requires OpenSSL or LibreSSL.
	
	crlfile=... 	A certificate revocation list file to use when
			verifying the peer certificate.
	
	flags=...	Specify various flags modifying the TLS implementation:
	
			DONT_VERIFY_PEER
				Accept certificates even if they fail to
				verify.
			DONT_VERIFY_DOMAIN
				Don't verify the peer certificate
				matches the server name
	
	default-ca[=off]
			Whether to use the system Trusted CAs. Default is ON.
	
	domain= 	The peer name as advertised in its certificate.
			Used for verifying the correctness of the received peer
			certificate. If not specified the peer hostname will be
			used.
DOC_END

COMMENT_START
 SSL OPTIONS
 -----------------------------------------------------------------------------
COMMENT_END

NAME: ssl_unclean_shutdown
IFDEF: USE_OPENSSL
TYPE: onoff
DEFAULT: off
LOC: Config.SSL.unclean_shutdown
DOC_START
	Some browsers (especially MSIE) bugs out on SSL shutdown
	messages.
DOC_END

NAME: ssl_engine
IFDEF: USE_OPENSSL
TYPE: string
LOC: Config.SSL.ssl_engine
DEFAULT: none
DOC_START
	The OpenSSL engine to use. You will need to set this if you
	would like to use hardware SSL acceleration for example.
DOC_END

NAME: sslproxy_session_ttl
IFDEF: USE_OPENSSL
DEFAULT: 300
LOC: Config.SSL.session_ttl
TYPE: int
DOC_START
	Sets the timeout value for SSL sessions
DOC_END

NAME: sslproxy_session_cache_size
IFDEF: USE_OPENSSL
DEFAULT: 2 MB
LOC: Config.SSL.sessionCacheSize
TYPE: b_size_t
DOC_START
        Sets the cache size to use for ssl session
DOC_END

NAME: sslproxy_foreign_intermediate_certs
IFDEF: USE_OPENSSL
DEFAULT: none
LOC: Config.ssl_client.foreignIntermediateCertsPath
TYPE: string
DOC_START
	Many origin servers fail to send their full server certificate
	chain for verification, assuming the client already has or can
	easily locate any missing intermediate certificates.

	Squid uses the certificates from the specified file to fill in
	these missing chains when trying to validate origin server
	certificate chains.

	The file is expected to contain zero or more PEM-encoded
	intermediate certificates. These certificates are not treated
	as trusted root certificates, and any self-signed certificate in
	this file will be ignored.
DOC_END

NAME: sslproxy_cert_sign_hash
IFDEF: USE_OPENSSL
DEFAULT: none
LOC: Config.SSL.certSignHash
TYPE: string
DOC_START
	Sets the hashing algorithm to use when signing generated certificates.
	Valid algorithm names depend on the OpenSSL library used. The following
	names are usually available: sha1, sha256, sha512, and md5. Please see
	your OpenSSL library manual for the available hashes. By default, Squids
	that support this option use sha256 hashes.

	Squid does not forcefully purge cached certificates that were generated
	with an algorithm other than the currently configured one. They remain
	in the cache, subject to the regular cache eviction policy, and become
	useful if the algorithm changes again.
DOC_END

NAME: ssl_bump
IFDEF: USE_OPENSSL
TYPE: sslproxy_ssl_bump
LOC: Config.accessList.ssl_bump
DEFAULT_DOC: Become a TCP tunnel without decrypting proxied traffic.
DEFAULT: none
DOC_START
	This option is consulted when a CONNECT request is received on
	an http_port (or a new connection is intercepted at an
	https_port), provided that port was configured with an ssl-bump
	flag. The subsequent data on the connection is either treated as
	HTTPS and decrypted OR tunneled at TCP level without decryption,
	depending on the first matching bumping "action".

	ssl_bump <action> [!]acl ...

	The following bumping actions are currently supported:

	    splice
		Become a TCP tunnel without decrypting proxied traffic.
		This is the default action.

	    bump
		When used on step SslBump1, establishes a secure connection
		with the client first, then connect to the server.
		When used on step SslBump2 or SslBump3, establishes a secure
		connection with the server and, using a mimicked server
		certificate, with the client.

	    peek
		Receive client (step SslBump1) or server (step SslBump2)
		certificate while preserving the possibility of splicing the
		connection. Peeking at the server certificate (during step 2)
		usually precludes bumping of the connection at step 3.

	    stare
		Receive client (step SslBump1) or server (step SslBump2)
		certificate while preserving the possibility of bumping the
		connection. Staring at the server certificate (during step 2)
		usually precludes splicing of the connection at step 3.

	    terminate
		Close client and server connections.

	Backward compatibility actions available at step SslBump1:

	    client-first
		Bump the connection. Establish a secure connection with the
		client first, then connect to the server. This old mode does
		not allow Squid to mimic server SSL certificate and does not
		work with intercepted SSL connections.

	    server-first
		Bump the connection. Establish a secure connection with the
		server first, then establish a secure connection with the
		client, using a mimicked server certificate. Works with both
		CONNECT requests and intercepted SSL connections, but does
		not allow to make decisions based on SSL handshake info.

	    peek-and-splice
		Decide whether to bump or splice the connection based on 
		client-to-squid and server-to-squid SSL hello messages.
		XXX: Remove.

	    none
		Same as the "splice" action.

	All ssl_bump rules are evaluated at each of the supported bumping
	steps.  Rules with actions that are impossible at the current step are
	ignored. The first matching ssl_bump action wins and is applied at the
	end of the current step. If no rules match, the splice action is used.
	See the at_step ACL for a list of the supported SslBump steps.

	This clause supports both fast and slow acl types.
	See http://wiki.squid-cache.org/SquidFaq/SquidAcl for details.

	See also: http_port ssl-bump, https_port ssl-bump, and acl at_step.


	# Example: Bump all TLS connections except those originating from
	# localhost or those going to example.com.

	acl broken_sites ssl::server_name .example.com
	ssl_bump splice localhost
	ssl_bump splice broken_sites
	ssl_bump bump all
DOC_END

NAME: sslproxy_cert_error
IFDEF: USE_OPENSSL
DEFAULT: none
DEFAULT_DOC: Server certificate errors terminate the transaction.
LOC: Config.ssl_client.cert_error
TYPE: acl_access
DOC_START
	Use this ACL to bypass server certificate validation errors.

	For example, the following lines will bypass all validation errors
	when talking to servers for example.com. All other
	validation errors will result in ERR_SECURE_CONNECT_FAIL error.

		acl BrokenButTrustedServers dstdomain example.com
		sslproxy_cert_error allow BrokenButTrustedServers
		sslproxy_cert_error deny all

	This clause only supports fast acl types.
	See http://wiki.squid-cache.org/SquidFaq/SquidAcl for details.
	Using slow acl types may result in server crashes

	Without this option, all server certificate validation errors
	terminate the transaction to protect Squid and the client.

	SQUID_X509_V_ERR_INFINITE_VALIDATION error cannot be bypassed
	but should not happen unless your OpenSSL library is buggy.

	SECURITY WARNING:
		Bypassing validation errors is dangerous because an
		error usually implies that the server cannot be trusted
		and the connection may be insecure.

	See also: sslproxy_flags and DONT_VERIFY_PEER.
DOC_END

NAME: sslproxy_cert_sign
IFDEF: USE_OPENSSL
DEFAULT: none
POSTSCRIPTUM: signUntrusted ssl::certUntrusted
POSTSCRIPTUM: signSelf ssl::certSelfSigned
POSTSCRIPTUM: signTrusted all
TYPE: sslproxy_cert_sign
LOC: Config.ssl_client.cert_sign
DOC_START

        sslproxy_cert_sign <signing algorithm> acl ...

        The following certificate signing algorithms are supported:

	   signTrusted
		Sign using the configured CA certificate which is usually
		placed in and trusted by end-user browsers. This is the
		default for trusted origin server certificates.

	   signUntrusted
		Sign to guarantee an X509_V_ERR_CERT_UNTRUSTED browser error.
		This is the default for untrusted origin server certificates
		that are not self-signed (see ssl::certUntrusted).

	   signSelf
		Sign using a self-signed certificate with the right CN to
		generate a X509_V_ERR_DEPTH_ZERO_SELF_SIGNED_CERT error in the
		browser. This is the default for self-signed origin server
		certificates (see ssl::certSelfSigned).

	This clause only supports fast acl types.

	When sslproxy_cert_sign acl(s) match, Squid uses the corresponding
	signing algorithm to generate the certificate and ignores all
	subsequent sslproxy_cert_sign options (the first match wins). If no
	acl(s) match, the default signing algorithm is determined by errors
	detected when obtaining and validating the origin server certificate.

	WARNING: SQUID_X509_V_ERR_DOMAIN_MISMATCH and ssl:certDomainMismatch can
	be used with sslproxy_cert_adapt, but if and only if Squid is bumping a
	CONNECT request that carries a domain name. In all other cases (CONNECT
	to an IP address or an intercepted SSL connection), Squid cannot detect
	the domain mismatch at certificate generation time when
	bump-server-first is used.
DOC_END

NAME: sslproxy_cert_adapt
IFDEF: USE_OPENSSL
DEFAULT: none
TYPE: sslproxy_cert_adapt
LOC: Config.ssl_client.cert_adapt
DOC_START
	
	sslproxy_cert_adapt <adaptation algorithm> acl ...

	The following certificate adaptation algorithms are supported:

	   setValidAfter
		Sets the "Not After" property to the "Not After" property of
		the CA certificate used to sign generated certificates.

	   setValidBefore
		Sets the "Not Before" property to the "Not Before" property of
		the CA certificate used to sign generated certificates.

	   setCommonName or setCommonName{CN}
		Sets Subject.CN property to the host name specified as a 
		CN parameter or, if no explicit CN parameter was specified,
		extracted from the CONNECT request. It is a misconfiguration
		to use setCommonName without an explicit parameter for
		intercepted or tproxied SSL connections.
		
	This clause only supports fast acl types.

	Squid first groups sslproxy_cert_adapt options by adaptation algorithm.
	Within a group, when sslproxy_cert_adapt acl(s) match, Squid uses the
	corresponding adaptation algorithm to generate the certificate and
	ignores all subsequent sslproxy_cert_adapt options in that algorithm's
	group (i.e., the first match wins within each algorithm group). If no
	acl(s) match, the default mimicking action takes place.

	WARNING: SQUID_X509_V_ERR_DOMAIN_MISMATCH and ssl:certDomainMismatch can
	be used with sslproxy_cert_adapt, but if and only if Squid is bumping a
	CONNECT request that carries a domain name. In all other cases (CONNECT
	to an IP address or an intercepted SSL connection), Squid cannot detect
	the domain mismatch at certificate generation time when
	bump-server-first is used.
DOC_END

NAME: sslpassword_program
IFDEF: USE_OPENSSL
DEFAULT: none
LOC: Config.Program.ssl_password
TYPE: string
DOC_START
	Specify a program used for entering SSL key passphrases
	when using encrypted SSL certificate keys. If not specified
	keys must either be unencrypted, or Squid started with the -N
	option to allow it to query interactively for the passphrase.

	The key file name is given as argument to the program allowing
	selection of the right password if you have multiple encrypted
	keys.
DOC_END

COMMENT_START
 OPTIONS RELATING TO EXTERNAL SSL_CRTD 
 -----------------------------------------------------------------------------
COMMENT_END

NAME: sslcrtd_program
TYPE: eol 
IFDEF: USE_SSL_CRTD
DEFAULT: @DEFAULT_SSL_CRTD@ -s @DEFAULT_SSL_DB_DIR@ -M 4MB
LOC: Ssl::TheConfig.ssl_crtd
DOC_START
	Specify the location and options of the executable for certificate
	generator.

	@DEFAULT_SSL_CRTD@ program can use a disk cache to improve response
	times on repeated requests. To enable caching, specify -s and -M
	parameters. If those parameters are not given, the program generates
	a new certificate on every request.

	For more information use:
		@DEFAULT_SSL_CRTD@ -h
DOC_END

NAME: sslcrtd_children
TYPE: HelperChildConfig
IFDEF: USE_SSL_CRTD
DEFAULT: 32 startup=5 idle=1
LOC: Ssl::TheConfig.ssl_crtdChildren
DOC_START
	Specifies the maximum number of certificate generation processes that
	Squid may spawn (numberofchildren) and several related options. Using
	too few of these helper processes (a.k.a. "helpers") creates request
	queues. Using too many helpers wastes your system resources. Squid
	does not support spawning more than 32 helpers.

	Usage: numberofchildren [option]...

	The startup= and idle= options allow some measure of skew in your
	tuning.
	
		startup=N
	
	Sets the minimum number of processes to spawn when Squid
	starts or reconfigures. When set to zero the first request will
	cause spawning of the first child process to handle it.
	
	Starting too few children temporary slows Squid under load while it
	tries to spawn enough additional processes to cope with traffic.
	
		idle=N
	
	Sets a minimum of how many processes Squid is to try and keep available
	at all times. When traffic begins to rise above what the existing
	processes can handle this many more will be spawned up to the maximum
	configured. A minimum setting of 1 is required.

		queue-size=N

	Sets the maximum number of queued requests. A request is queued when
	no existing child is idle and no new child can be started due to
	numberofchildren limit. If the queued requests exceed queue size for
	more than 3 minutes squid aborts its operation. The default value is
	set to 2*numberofchildren.
	
	You must have at least one ssl_crtd process.
DOC_END

NAME: sslcrtvalidator_program
TYPE: eol
IFDEF: USE_OPENSSL
DEFAULT: none
LOC: Ssl::TheConfig.ssl_crt_validator
DOC_START
	Specify the location and options of the executable for ssl_crt_validator
	process.

	Usage:  sslcrtvalidator_program [ttl=n] [cache=n] path ...

	Options:
	  ttl=n         TTL in seconds for cached results. The default is 60 secs
	  cache=n       limit the result cache size. The default value is 2048
DOC_END

NAME: sslcrtvalidator_children
TYPE: HelperChildConfig
IFDEF: USE_OPENSSL
DEFAULT: 32 startup=5 idle=1 concurrency=1
LOC: Ssl::TheConfig.ssl_crt_validator_Children
DOC_START
	Specifies the maximum number of certificate validation processes that
	Squid may spawn (numberofchildren) and several related options. Using
	too few of these helper processes (a.k.a. "helpers") creates request
	queues. Using too many helpers wastes your system resources. Squid
	does not support spawning more than 32 helpers.

	Usage: numberofchildren [option]...
	
	The startup= and idle= options allow some measure of skew in your
	tuning.
	
		startup=N
	
	Sets the minimum number of processes to spawn when Squid
	starts or reconfigures. When set to zero the first request will
	cause spawning of the first child process to handle it.
	
	Starting too few children temporary slows Squid under load while it
	tries to spawn enough additional processes to cope with traffic.
	
		idle=N
	
	Sets a minimum of how many processes Squid is to try and keep available
	at all times. When traffic begins to rise above what the existing
	processes can handle this many more will be spawned up to the maximum
	configured. A minimum setting of 1 is required.

		concurrency=
	
	The number of requests each certificate validator helper can handle in
	parallel. A value of 0 indicates the certficate validator does not
	support concurrency. Defaults to 1.
	
	When this directive is set to a value >= 1 then the protocol
	used to communicate with the helper is modified to include
	a request ID in front of the request/response. The request
	ID from the request must be echoed back with the response
	to that request.

		queue-size=N

	Sets the maximum number of queued requests. A request is queued when
	no existing child can accept it due to concurrency limit and no new
	child can be started due to numberofchildren limit. If the queued
	requests exceed queue size for more than 3 minutes squid aborts its
	operation. The default value is set to 2*numberofchildren.
	
	You must have at least one ssl_crt_validator process.
DOC_END

COMMENT_START
 OPTIONS WHICH AFFECT THE NEIGHBOR SELECTION ALGORITHM
 -----------------------------------------------------------------------------
COMMENT_END

NAME: cache_peer
TYPE: peer
DEFAULT: none
LOC: Config.peers
DOC_START
	To specify other caches in a hierarchy, use the format:
	
		cache_peer hostname type http-port icp-port [options]
	
	For example,
	
	#                                        proxy  icp
	#          hostname             type     port   port  options
	#          -------------------- -------- ----- -----  -----------
	cache_peer parent.foo.net       parent    3128  3130  default
	cache_peer sib1.foo.net         sibling   3128  3130  proxy-only
	cache_peer sib2.foo.net         sibling   3128  3130  proxy-only
	cache_peer example.com          parent    80       0  default
	cache_peer cdn.example.com      sibling   3128     0  
	
	      type:	either 'parent', 'sibling', or 'multicast'.
	
	proxy-port:	The port number where the peer accept HTTP requests.
			For other Squid proxies this is usually 3128
			For web servers this is usually 80
	
	  icp-port:	Used for querying neighbor caches about objects.
			Set to 0 if the peer does not support ICP or HTCP.
			See ICP and HTCP options below for additional details.
	
	
	==== ICP OPTIONS ====
	
	You MUST also set icp_port and icp_access explicitly when using these options.
	The defaults will prevent peer traffic using ICP.
	
	
	no-query	Disable ICP queries to this neighbor.
	
	multicast-responder
			Indicates the named peer is a member of a multicast group.
			ICP queries will not be sent directly to the peer, but ICP
			replies will be accepted from it.
	
	closest-only	Indicates that, for ICP_OP_MISS replies, we'll only forward
			CLOSEST_PARENT_MISSes and never FIRST_PARENT_MISSes.
	
	background-ping
			To only send ICP queries to this neighbor infrequently.
			This is used to keep the neighbor round trip time updated
			and is usually used in conjunction with weighted-round-robin.
	
	
	==== HTCP OPTIONS ====
	
	You MUST also set htcp_port and htcp_access explicitly when using these options.
	The defaults will prevent peer traffic using HTCP.
	
	
	htcp		Send HTCP, instead of ICP, queries to the neighbor.
			You probably also want to set the "icp-port" to 4827
			instead of 3130. This directive accepts a comma separated
			list of options described below.
	
	htcp=oldsquid	Send HTCP to old Squid versions (2.5 or earlier).
	
	htcp=no-clr	Send HTCP to the neighbor but without
			sending any CLR requests.  This cannot be used with
			only-clr.
	
	htcp=only-clr	Send HTCP to the neighbor but ONLY CLR requests.
			This cannot be used with no-clr.
	
	htcp=no-purge-clr
			Send HTCP to the neighbor including CLRs but only when
			they do not result from PURGE requests.
	
	htcp=forward-clr
			Forward any HTCP CLR requests this proxy receives to the peer.
	
	
	==== PEER SELECTION METHODS ====
	
	The default peer selection method is ICP, with the first responding peer
	being used as source. These options can be used for better load balancing.
	
	
	default		This is a parent cache which can be used as a "last-resort"
			if a peer cannot be located by any of the peer-selection methods.
			If specified more than once, only the first is used.
	
	round-robin	Load-Balance parents which should be used in a round-robin
			fashion in the absence of any ICP queries.
			weight=N can be used to add bias.
	
	weighted-round-robin
			Load-Balance parents which should be used in a round-robin
			fashion with the frequency of each parent being based on the
			round trip time. Closer parents are used more often.
			Usually used for background-ping parents.
			weight=N can be used to add bias.
	
	carp		Load-Balance parents which should be used as a CARP array.
			The requests will be distributed among the parents based on the
			CARP load balancing hash function based on their weight.
	
	userhash	Load-balance parents based on the client proxy_auth or ident username.
	
	sourcehash	Load-balance parents based on the client source IP.

	multicast-siblings
			To be used only for cache peers of type "multicast".
			ALL members of this multicast group have "sibling"
			relationship with it, not "parent".  This is to a multicast
			group when the requested object would be fetched only from
			a "parent" cache, anyway.  It's useful, e.g., when
			configuring a pool of redundant Squid proxies, being
			members of the same multicast group.
	
	
	==== PEER SELECTION OPTIONS ====
	
	weight=N	use to affect the selection of a peer during any weighted
			peer-selection mechanisms.
			The weight must be an integer; default is 1,
			larger weights are favored more.
			This option does not affect parent selection if a peering
			protocol is not in use.
	
	basetime=N	Specify a base amount to be subtracted from round trip
			times of parents.
			It is subtracted before division by weight in calculating
			which parent to fectch from. If the rtt is less than the
			base time the rtt is set to a minimal value.
	
	ttl=N		Specify a TTL to use when sending multicast ICP queries
			to this address.
			Only useful when sending to a multicast group.
			Because we don't accept ICP replies from random
			hosts, you must configure other group members as
			peers with the 'multicast-responder' option.
	
	no-delay	To prevent access to this neighbor from influencing the
			delay pools.
	
	digest-url=URL	Tell Squid to fetch the cache digest (if digests are
			enabled) for this host from the specified URL rather
			than the Squid default location.
	
	
	==== CARP OPTIONS ====
	
	carp-key=key-specification
			use a different key than the full URL to hash against the peer.
			the key-specification is a comma-separated list of the keywords			
			scheme, host, port, path, params
			Order is not important.
	
	==== ACCELERATOR / REVERSE-PROXY OPTIONS ====
	
	originserver	Causes this parent to be contacted as an origin server.
			Meant to be used in accelerator setups when the peer
			is a web server.
	
	forceddomain=name
			Set the Host header of requests forwarded to this peer.
			Useful in accelerator setups where the server (peer)
			expects a certain domain name but clients may request
			others. ie example.com or www.example.com
	
	no-digest	Disable request of cache digests.
	
	no-netdb-exchange
			Disables requesting ICMP RTT database (NetDB).
	
	
	==== AUTHENTICATION OPTIONS ====
	
	login=user:password
			If this is a personal/workgroup proxy and your parent
			requires proxy authentication.
			
			Note: The string can include URL escapes (i.e. %20 for
			spaces). This also means % must be written as %%.
	
	login=PASSTHRU
			Send login details received from client to this peer.
			Both Proxy- and WWW-Authorization headers are passed
			without alteration to the peer.
			Authentication is not required by Squid for this to work.
			
			Note: This will pass any form of authentication but
			only Basic auth will work through a proxy unless the
			connection-auth options are also used.

	login=PASS	Send login details received from client to this peer.
			Authentication is not required by this option.
			
			If there are no client-provided authentication headers
			to pass on, but username and password are available
			from an external ACL user= and password= result tags
			they may be sent instead.
			
			Note: To combine this with proxy_auth both proxies must
			share the same user database as HTTP only allows for
			a single login (one for proxy, one for origin server).
			Also be warned this will expose your users proxy
			password to the peer. USE WITH CAUTION
	
	login=*:password
			Send the username to the upstream cache, but with a
			fixed password. This is meant to be used when the peer
			is in another administrative domain, but it is still
			needed to identify each user.
			The star can optionally be followed by some extra
			information which is added to the username. This can
			be used to identify this proxy to the peer, similar to
			the login=username:password option above.
	
	login=NEGOTIATE
			If this is a personal/workgroup proxy and your parent
			requires a secure proxy authentication.
			The first principal from the default keytab or defined by
			the environment variable KRB5_KTNAME will be used. 
	
			WARNING: The connection may transmit requests from multiple
			clients. Negotiate often assumes end-to-end authentication
			and a single-client. Which is not strictly true here.
	
	login=NEGOTIATE:principal_name
			If this is a personal/workgroup proxy and your parent
			requires a secure proxy authentication. 
			The principal principal_name from the default keytab or
			defined by the environment variable KRB5_KTNAME will be
			used.
	
			WARNING: The connection may transmit requests from multiple
			clients. Negotiate often assumes end-to-end authentication
			and a single-client. Which is not strictly true here.
	
	connection-auth=on|off
			Tell Squid that this peer does or not support Microsoft
			connection oriented authentication, and any such
			challenges received from there should be ignored.
			Default is auto to automatically determine the status
			of the peer.
	
	auth-no-keytab
			Do not use a keytab to authenticate to a peer when
			login=NEGOTIATE is specified. Let the GSSAPI
			implementation determine which already existing
			credentials cache to use instead.
	
	
	==== SSL / HTTPS / TLS OPTIONS ====
	
	tls		Encrypt connections to this peer with TLS.
	
	sslcert=/path/to/ssl/certificate
			A client X.509 certificate to use when connecting to
			this peer.
	
	sslkey=/path/to/ssl/key
			The private key corresponding to sslcert above.

			If sslkey= is not specified sslcert= is assumed to
			reference a PEM file containing both the certificate
			and private key.
	
	sslcipher=...	The list of valid SSL ciphers to use when connecting
			to this peer.

	tls-min-version=1.N
			The minimum TLS protocol version to permit. To control
			SSLv3 use the tls-options= parameter.
			Supported Values: 1.0 (default), 1.1, 1.2

	tls-options=...	Specify various TLS implementation options.

			OpenSSL options most important are:

			    NO_SSLv3    Disallow the use of SSLv3

			    SINGLE_DH_USE
				      Always create a new key when using
				      temporary/ephemeral DH key exchanges

			    NO_TICKET
				      Disable use of RFC5077 session tickets.
				      Some servers may have problems
				      understanding the TLS extension due
				      to ambiguous specification in RFC4507.

			    ALL       Enable various bug workarounds
				      suggested as "harmless" by OpenSSL
				      Be warned that this reduces SSL/TLS
				      strength to some attacks.

			See the OpenSSL SSL_CTX_set_options documentation for a
			more complete list.

			GnuTLS options most important are:

			    %NO_TICKETS
				      Disable use of RFC5077 session tickets.
				      Some servers may have problems
				      understanding the TLS extension due
				      to ambiguous specification in RFC4507.

				See the GnuTLS Priority Strings documentation
				for a more complete list.
				http://www.gnutls.org/manual/gnutls.html#Priority-Strings

	tls-cafile=	PEM file containing CA certificates to use when verifying
			the peer certificate. May be repeated to load multiple files.
	
	sslcapath=...	A directory containing additional CA certificates to
			use when verifying the peer certificate.
			Requires OpenSSL or LibreSSL.
	
	sslcrlfile=... 	A certificate revocation list file to use when
			verifying the peer certificate.
	
	sslflags=...	Specify various flags modifying the SSL implementation:
	
			DONT_VERIFY_PEER
				Accept certificates even if they fail to
				verify.

			DONT_VERIFY_DOMAIN
				Don't verify the peer certificate
				matches the server name
	
	ssldomain= 	The peer name as advertised in it's certificate.
			Used for verifying the correctness of the received peer
			certificate. If not specified the peer hostname will be
			used.
	
	front-end-https[=off|on|auto]
			Enable the "Front-End-Https: On" header needed when
			using Squid as a SSL frontend in front of Microsoft OWA.
			See MS KB document Q307347 for details on this header.
			If set to auto the header will only be added if the
			request is forwarded as a https:// URL.
	
	tls-default-ca[=off]
			Whether to use the system Trusted CAs. Default is ON.
	
	tls-no-npn	Do not use the TLS NPN extension to advertise HTTP/1.1.

	==== GENERAL OPTIONS ====
	
	connect-timeout=N
			A peer-specific connect timeout.
			Also see the peer_connect_timeout directive.
	
	connect-fail-limit=N
			How many times connecting to a peer must fail before
			it is marked as down. Standby connection failures
			count towards this limit. Default is 10.
	
	allow-miss	Disable Squid's use of only-if-cached when forwarding
			requests to siblings. This is primarily useful when
			icp_hit_stale is used by the sibling. Excessive use
			of this option may result in forwarding loops. One way
			to prevent peering loops when using this option, is to
			deny cache peer usage on requests from a peer:
			acl fromPeer ...
			cache_peer_access peerName deny fromPeer
	
	max-conn=N 	Limit the number of concurrent connections the Squid
			may open to this peer, including already opened idle
			and standby connections. There is no peer-specific
			connection limit by default.
	
			A peer exceeding the limit is not used for new
			requests unless a standby connection is available.
	
			max-conn currently works poorly with idle persistent
			connections: When a peer reaches its max-conn limit,
			and there are idle persistent connections to the peer,
			the peer may not be selected because the limiting code
			does not know whether Squid can reuse those idle
			connections.
	
	standby=N	Maintain a pool of N "hot standby" connections to an
			UP peer, available for requests when no idle
			persistent connection is available (or safe) to use.
			By default and with zero N, no such pool is maintained.
			N must not exceed the max-conn limit (if any).
	
			At start or after reconfiguration, Squid opens new TCP
			standby connections until there are N connections
			available and then replenishes the standby pool as
			opened connections are used up for requests. A used
			connection never goes back to the standby pool, but
			may go to the regular idle persistent connection pool
			shared by all peers and origin servers.
	
			Squid never opens multiple new standby connections
			concurrently.  This one-at-a-time approach minimizes
			flooding-like effect on peers. Furthermore, just a few
			standby connections should be sufficient in most cases
			to supply most new requests with a ready-to-use
			connection.
	
			Standby connections obey server_idle_pconn_timeout.
			For the feature to work as intended, the peer must be
			configured to accept and keep them open longer than
			the idle timeout at the connecting Squid, to minimize
			race conditions typical to idle used persistent
			connections. Default request_timeout and
			server_idle_pconn_timeout values ensure such a
			configuration.
	
	name=xxx	Unique name for the peer.
			Required if you have multiple peers on the same host
			but different ports.
			This name can be used in cache_peer_access and similar
			directives to identify the peer.
			Can be used by outgoing access controls through the
			peername ACL type.
	
	no-tproxy	Do not use the client-spoof TPROXY support when forwarding
			requests to this peer. Use normal address selection instead.
			This overrides the spoof_client_ip ACL.
	
	proxy-only	objects fetched from the peer will not be stored locally.
	
DOC_END

NAME: cache_peer_access
TYPE: peer_access
DEFAULT: none
DEFAULT_DOC: No peer usage restrictions.
LOC: none
DOC_START
	Restricts usage of cache_peer proxies.

	Usage:
		cache_peer_access peer-name allow|deny [!]aclname ...

	For the required peer-name parameter, use either the value of the
	cache_peer name=value parameter or, if name=value is missing, the
	cache_peer hostname parameter.

	This directive narrows down the selection of peering candidates, but
	does not determine the order in which the selected candidates are
	contacted. That order is determined by the peer selection algorithms
	(see PEER SELECTION sections in the cache_peer documentation).

	If a deny rule matches, the corresponding peer will not be contacted
	for the current transaction -- Squid will not send ICP queries and
	will not forward HTTP requests to that peer. An allow match leaves
	the corresponding peer in the selection. The first match for a given
	peer wins for that peer.

	The relative order of cache_peer_access directives for the same peer
	matters. The relative order of any two cache_peer_access directives
	for different peers does not matter. To ease interpretation, it is a
	good idea to group cache_peer_access directives for the same peer
	together.

	A single cache_peer_access directive may be evaluated multiple times
	for a given transaction because individual peer selection algorithms
	may check it independently from each other. These redundant checks
	may be optimized away in future Squid versions.

	This clause only supports fast acl types.
	See http://wiki.squid-cache.org/SquidFaq/SquidAcl for details.

DOC_END

NAME: neighbor_type_domain
TYPE: hostdomaintype
DEFAULT: none
DEFAULT_DOC: The peer type from cache_peer directive is used for all requests to that peer.
LOC: none
DOC_START
	Modify the cache_peer neighbor type when passing requests
	about specific domains to the peer.

	Usage:
		 neighbor_type_domain neighbor parent|sibling domain domain ...

	For example:
		cache_peer foo.example.com parent 3128 3130
		neighbor_type_domain foo.example.com sibling .au .de

	The above configuration treats all requests to foo.example.com as a
	parent proxy unless the request is for a .au or .de ccTLD domain name.
DOC_END

NAME: dead_peer_timeout
COMMENT: (seconds)
DEFAULT: 10 seconds
TYPE: time_t
LOC: Config.Timeout.deadPeer
DOC_START
	This controls how long Squid waits to declare a peer cache
	as "dead."  If there are no ICP replies received in this
	amount of time, Squid will declare the peer dead and not
	expect to receive any further ICP replies.  However, it
	continues to send ICP queries, and will mark the peer as
	alive upon receipt of the first subsequent ICP reply.

	This timeout also affects when Squid expects to receive ICP
	replies from peers.  If more than 'dead_peer' seconds have
	passed since the last ICP reply was received, Squid will not
	expect to receive an ICP reply on the next query.  Thus, if
	your time between requests is greater than this timeout, you
	will see a lot of requests sent DIRECT to origin servers
	instead of to your parents.
DOC_END

NAME: forward_max_tries
DEFAULT: 25
TYPE: int
LOC: Config.forward_max_tries
DOC_START
	Limits the number of attempts to forward the request.

	For the purpose of this limit, Squid counts all high-level request
	forwarding attempts, including any same-destination retries after
	certain persistent connection failures and any attempts to use a
	different peer. However, low-level connection reopening attempts
	(enabled using connect_retries) are not counted.
	
	See also: forward_timeout and connect_retries.
DOC_END

COMMENT_START
 MEMORY CACHE OPTIONS
 -----------------------------------------------------------------------------
COMMENT_END

NAME: cache_mem
COMMENT: (bytes)
TYPE: b_size_t
DEFAULT: 256 MB
LOC: Config.memMaxSize
DOC_START
	NOTE: THIS PARAMETER DOES NOT SPECIFY THE MAXIMUM PROCESS SIZE.
	IT ONLY PLACES A LIMIT ON HOW MUCH ADDITIONAL MEMORY SQUID WILL
	USE AS A MEMORY CACHE OF OBJECTS. SQUID USES MEMORY FOR OTHER
	THINGS AS WELL. SEE THE SQUID FAQ SECTION 8 FOR DETAILS.

	'cache_mem' specifies the ideal amount of memory to be used
	for:
		* In-Transit objects
		* Hot Objects
		* Negative-Cached objects

	Data for these objects are stored in 4 KB blocks.  This
	parameter specifies the ideal upper limit on the total size of
	4 KB blocks allocated.  In-Transit objects take the highest
	priority.

	In-transit objects have priority over the others.  When
	additional space is needed for incoming data, negative-cached
	and hot objects will be released.  In other words, the
	negative-cached and hot objects will fill up any unused space
	not needed for in-transit objects.

	If circumstances require, this limit will be exceeded.
	Specifically, if your incoming request rate requires more than
	'cache_mem' of memory to hold in-transit objects, Squid will
	exceed this limit to satisfy the new requests.  When the load
	decreases, blocks will be freed until the high-water mark is
	reached.  Thereafter, blocks will be used to store hot
	objects.

	If shared memory caching is enabled, Squid does not use the shared
	cache space for in-transit objects, but they still consume as much
	local memory as they need. For more details about the shared memory
	cache, see memory_cache_shared.
DOC_END

NAME: maximum_object_size_in_memory
COMMENT: (bytes)
TYPE: b_size_t
DEFAULT: 512 KB
LOC: Config.Store.maxInMemObjSize
DOC_START
	Objects greater than this size will not be attempted to kept in
	the memory cache. This should be set high enough to keep objects
	accessed frequently in memory to improve performance whilst low
	enough to keep larger objects from hoarding cache_mem.
DOC_END

NAME: memory_cache_shared
COMMENT: on|off
TYPE: YesNoNone
LOC: Config.memShared
DEFAULT: none
DEFAULT_DOC: "on" where supported if doing memory caching with multiple SMP workers.
DOC_START
	Controls whether the memory cache is shared among SMP workers.

	The shared memory cache is meant to occupy cache_mem bytes and replace
	the non-shared memory cache, although some entities may still be
	cached locally by workers for now (e.g., internal and in-transit
	objects may be served from a local memory cache even if shared memory
	caching is enabled).

	By default, the memory cache is shared if and only if all of the
	following conditions are satisfied: Squid runs in SMP mode with
	multiple workers, cache_mem is positive, and Squid environment
	supports required IPC primitives (e.g., POSIX shared memory segments
	and GCC-style atomic operations).

	To avoid blocking locks, shared memory uses opportunistic algorithms
	that do not guarantee that every cachable entity that could have been
	shared among SMP workers will actually be shared.
DOC_END

NAME: memory_cache_mode
TYPE: memcachemode
LOC: Config
DEFAULT: always
DEFAULT_DOC: Keep the most recently fetched objects in memory
DOC_START
	Controls which objects to keep in the memory cache (cache_mem)

	always	Keep most recently fetched objects in memory (default)

	disk	Only disk cache hits are kept in memory, which means
		an object must first be cached on disk and then hit
		a second time before cached in memory.

	network	Only objects fetched from network is kept in memory
DOC_END

NAME: memory_replacement_policy
TYPE: removalpolicy
LOC: Config.memPolicy
DEFAULT: lru
DOC_START
	The memory replacement policy parameter determines which
	objects are purged from memory when memory space is needed.

	See cache_replacement_policy for details on algorithms.
DOC_END

COMMENT_START
 DISK CACHE OPTIONS
 -----------------------------------------------------------------------------
COMMENT_END

NAME: cache_replacement_policy
TYPE: removalpolicy
LOC: Config.replPolicy
DEFAULT: lru
DOC_START
	The cache replacement policy parameter determines which
	objects are evicted (replaced) when disk space is needed.

	    lru       : Squid's original list based LRU policy
	    heap GDSF : Greedy-Dual Size Frequency
	    heap LFUDA: Least Frequently Used with Dynamic Aging
	    heap LRU  : LRU policy implemented using a heap

	Applies to any cache_dir lines listed below this directive.

	The LRU policies keeps recently referenced objects.

	The heap GDSF policy optimizes object hit rate by keeping smaller
	popular objects in cache so it has a better chance of getting a
	hit.  It achieves a lower byte hit rate than LFUDA though since
	it evicts larger (possibly popular) objects.

	The heap LFUDA policy keeps popular objects in cache regardless of
	their size and thus optimizes byte hit rate at the expense of
	hit rate since one large, popular object will prevent many
	smaller, slightly less popular objects from being cached.

	Both policies utilize a dynamic aging mechanism that prevents
	cache pollution that can otherwise occur with frequency-based
	replacement policies.

	NOTE: if using the LFUDA replacement policy you should increase
	the value of maximum_object_size above its default of 4 MB to
	to maximize the potential byte hit rate improvement of LFUDA.

	For more information about the GDSF and LFUDA cache replacement
	policies see http://www.hpl.hp.com/techreports/1999/HPL-1999-69.html
	and http://fog.hpl.external.hp.com/techreports/98/HPL-98-173.html.
DOC_END

NAME: minimum_object_size
COMMENT: (bytes)
TYPE: b_int64_t
DEFAULT: 0 KB
DEFAULT_DOC: no limit
LOC: Config.Store.minObjectSize
DOC_START
	Objects smaller than this size will NOT be saved on disk.  The
	value is specified in bytes, and the default is 0 KB, which
	means all responses can be stored.
DOC_END

NAME: maximum_object_size
COMMENT: (bytes)
TYPE: b_int64_t
DEFAULT: 4 MB
LOC: Config.Store.maxObjectSize
DOC_START
	Set the default value for max-size parameter on any cache_dir.
	The value is specified in bytes, and the default is 4 MB.
	
	If you wish to get a high BYTES hit ratio, you should probably
	increase this (one 32 MB object hit counts for 3200 10KB
	hits).
	
	If you wish to increase hit ratio more than you want to
	save bandwidth you should leave this low.
	
	NOTE: if using the LFUDA replacement policy you should increase
	this value to maximize the byte hit rate improvement of LFUDA!
	See cache_replacement_policy for a discussion of this policy.
DOC_END

NAME: cache_dir
TYPE: cachedir
DEFAULT: none
DEFAULT_DOC: No disk cache. Store cache ojects only in memory.
LOC: Config.cacheSwap
DOC_START
	Format:
		cache_dir Type Directory-Name Fs-specific-data [options]

	You can specify multiple cache_dir lines to spread the
	cache among different disk partitions.

	Type specifies the kind of storage system to use. Only "ufs"
	is built by default. To enable any of the other storage systems
	see the --enable-storeio configure option.

	'Directory' is a top-level directory where cache swap
	files will be stored.  If you want to use an entire disk
	for caching, this can be the mount-point directory.
	The directory must exist and be writable by the Squid
	process.  Squid will NOT create this directory for you.

	In SMP configurations, cache_dir must not precede the workers option
	and should use configuration macros or conditionals to give each
	worker interested in disk caching a dedicated cache directory.


	====  The ufs store type  ====

	"ufs" is the old well-known Squid storage format that has always
	been there.

	Usage:
		cache_dir ufs Directory-Name Mbytes L1 L2 [options]

	'Mbytes' is the amount of disk space (MB) to use under this
	directory.  The default is 100 MB.  Change this to suit your
	configuration.  Do NOT put the size of your disk drive here.
	Instead, if you want Squid to use the entire disk drive,
	subtract 20% and use that value.

	'L1' is the number of first-level subdirectories which
	will be created under the 'Directory'.  The default is 16.

	'L2' is the number of second-level subdirectories which
	will be created under each first-level directory.  The default
	is 256.


	====  The aufs store type  ====

	"aufs" uses the same storage format as "ufs", utilizing
	POSIX-threads to avoid blocking the main Squid process on
	disk-I/O. This was formerly known in Squid as async-io.

	Usage:
		cache_dir aufs Directory-Name Mbytes L1 L2 [options]

	see argument descriptions under ufs above


	====  The diskd store type  ====

	"diskd" uses the same storage format as "ufs", utilizing a
	separate process to avoid blocking the main Squid process on
	disk-I/O.

	Usage:
		cache_dir diskd Directory-Name Mbytes L1 L2 [options] [Q1=n] [Q2=n]

	see argument descriptions under ufs above

	Q1 specifies the number of unacknowledged I/O requests when Squid
	stops opening new files. If this many messages are in the queues,
	Squid won't open new files. Default is 64

	Q2 specifies the number of unacknowledged messages when Squid
	starts blocking.  If this many messages are in the queues,
	Squid blocks until it receives some replies. Default is 72

	When Q1 < Q2 (the default), the cache directory is optimized
	for lower response time at the expense of a decrease in hit
	ratio.  If Q1 > Q2, the cache directory is optimized for
	higher hit ratio at the expense of an increase in response
	time.


	====  The rock store type  ====

	Usage:
	    cache_dir rock Directory-Name Mbytes [options]

	The Rock Store type is a database-style storage. All cached
	entries are stored in a "database" file, using fixed-size slots.
	A single entry occupies one or more slots.

	If possible, Squid using Rock Store creates a dedicated kid
	process called "disker" to avoid blocking Squid worker(s) on disk
	I/O. One disker kid is created for each rock cache_dir.  Diskers
	are created only when Squid, running in daemon mode, has support
	for the IpcIo disk I/O module.

	swap-timeout=msec: Squid will not start writing a miss to or
	reading a hit from disk if it estimates that the swap operation
	will take more than the specified number of milliseconds. By
	default and when set to zero, disables the disk I/O time limit
	enforcement. Ignored when using blocking I/O module because
	blocking synchronous I/O does not allow Squid to estimate the
	expected swap wait time.

	max-swap-rate=swaps/sec: Artificially limits disk access using
	the specified I/O rate limit. Swap out requests that
	would cause the average I/O rate to exceed the limit are
	delayed. Individual swap in requests (i.e., hits or reads) are
	not delayed, but they do contribute to measured swap rate and
	since they are placed in the same FIFO queue as swap out
	requests, they may wait longer if max-swap-rate is smaller.
	This is necessary on file systems that buffer "too
	many" writes and then start blocking Squid and other processes
	while committing those writes to disk.  Usually used together
	with swap-timeout to avoid excessive delays and queue overflows
	when disk demand exceeds available disk "bandwidth". By default
	and when set to zero, disables the disk I/O rate limit
	enforcement. Currently supported by IpcIo module only.

	slot-size=bytes: The size of a database "record" used for
	storing cached responses. A cached response occupies at least
	one slot and all database I/O is done using individual slots so
	increasing this parameter leads to more disk space waste while
	decreasing it leads to more disk I/O overheads. Should be a
	multiple of your operating system I/O page size. Defaults to
	16KBytes. A housekeeping header is stored with each slot and
	smaller slot-sizes will be rejected. The header is smaller than
	100 bytes.


	==== COMMON OPTIONS ====

	no-store	no new objects should be stored to this cache_dir.

	min-size=n	the minimum object size in bytes this cache_dir
			will accept.  It's used to restrict a cache_dir
			to only store large objects (e.g. AUFS) while
			other stores are optimized for smaller objects
			(e.g. Rock).
			Defaults to 0.

	max-size=n	the maximum object size in bytes this cache_dir
			supports.
			The value in maximum_object_size directive sets
			the default unless more specific details are
			available (ie a small store capacity).

	Note: To make optimal use of the max-size limits you should order
	the cache_dir lines with the smallest max-size value first.

NOCOMMENT_START

# Uncomment and adjust the following to add a disk cache directory.
#cache_dir ufs @DEFAULT_SWAP_DIR@ 100 16 256
NOCOMMENT_END
DOC_END

NAME: store_dir_select_algorithm
TYPE: string
LOC: Config.store_dir_select_algorithm
DEFAULT: least-load
DOC_START
	How Squid selects which cache_dir to use when the response
	object will fit into more than one.

	Regardless of which algorithm is used the cache_dir min-size
	and max-size parameters are obeyed. As such they can affect
	the selection algorithm by limiting the set of considered
	cache_dir.

	Algorithms:

		least-load

	This algorithm is suited to caches with similar cache_dir
	sizes and disk speeds.

	The disk with the least I/O pending is selected.
	When there are multiple disks with the same I/O load ranking
	the cache_dir with most available capacity is selected.

	When a mix of cache_dir sizes are configured the faster disks
	have a naturally lower I/O loading and larger disks have more
	capacity. So space used to store objects and data throughput
	may be very unbalanced towards larger disks.


		round-robin

	This algorithm is suited to caches with unequal cache_dir
	disk sizes.

	Each cache_dir is selected in a rotation. The next suitable
	cache_dir is used.

	Available cache_dir capacity is only considered in relation
	to whether the object will fit and meets the min-size and
	max-size parameters.

	Disk I/O loading is only considered to prevent overload on slow
	disks. This algorithm does not spread objects by size, so any
	I/O loading per-disk may appear very unbalanced and volatile.

	If several cache_dirs use similar min-size, max-size, or other
	limits to to reject certain responses, then do not group such
	cache_dir lines together, to avoid round-robin selection bias
	towards the first cache_dir after the group. Instead, interleave
	cache_dir lines from different groups. For example:

		store_dir_select_algorithm round-robin
		cache_dir rock /hdd1 ... min-size=100000
		cache_dir rock /ssd1 ... max-size=99999
		cache_dir rock /hdd2 ... min-size=100000
		cache_dir rock /ssd2 ... max-size=99999
		cache_dir rock /hdd3 ... min-size=100000
		cache_dir rock /ssd3 ... max-size=99999
DOC_END

NAME: paranoid_hit_validation
COMMENT: time-units-small
TYPE: time_nanoseconds
DEFAULT: 0
DEFAULT_DOC: validation disabled
LOC: Config.paranoid_hit_validation
DOC_START
		Controls whether Squid should perform paranoid validation of cache entry
		metadata integrity every time a cache entry is hit. Squid bugs
		notwithstanding, this low-level validation should always succeed. Each
		failed validation results in a cache miss, a BUG line reported to cache.log,
		and the invalid entry marked as unusable (and eventually purged from the
		cache).

		Squid can only validate shared cache memory and rock cache_dir entries.

		Positive paranoid_hit_validation values enable validation and approximate
		the maximum time that Squid is allowed to spend validating a single cache
		hit. Huge values greater or equal to 1 day are considered as no limitation:
		in this case all checks will be performed, regardless of how much time they
		take. Hits are usually stored using 16KB slots (for rock, the size is
		configurable via cache_dir slot-size). Larger hits require scanning more
		slots and, hence, take more time. When validation is enabled, at least one
		slot is always validated, regardless of the configured time limit.

		A worker process validating an entry cannot do anything else (i.e. the
		validation is blocking). The validation overhead is environment dependent,
		but developers have observed Squid spending 3-10 microseconds to check each
		slot of a Rock or shared memory hit entry. If Squid cuts validation short
		because it runs out of configured time, it treats the entry as valid.

		When hit validation is enabled, its statistics is included in Cache
		Manager mgr:counters, mgr:5min, and mgr:60min reports.
DOC_END

NAME: max_open_disk_fds
TYPE: int
LOC: Config.max_open_disk_fds
DEFAULT: 0
DEFAULT_DOC: no limit
DOC_START
	To avoid having disk as the I/O bottleneck Squid can optionally
	bypass the on-disk cache if more than this amount of disk file
	descriptors are open.

	A value of 0 indicates no limit.
DOC_END

NAME: cache_swap_low
COMMENT: (percent, 0-100)
TYPE: int
DEFAULT: 90
LOC: Config.Swap.lowWaterMark
DOC_START
	The low-water mark for AUFS/UFS/diskd cache object eviction by
	the cache_replacement_policy algorithm.

	Removal begins when the swap (disk) usage of a cache_dir is
	above this low-water mark and attempts to maintain utilization
	near the low-water mark.

	As swap utilization increases towards the high-water mark set
	by cache_swap_high object eviction becomes more agressive.

	The value difference in percentages between low- and high-water
	marks represent an eviction rate of 300 objects per second and
	the rate continues to scale in agressiveness by multiples of
	this above the high-water mark.

	Defaults are 90% and 95%. If you have a large cache, 5% could be
	hundreds of MB. If this is the case you may wish to set these
	numbers closer together.

	See also cache_swap_high and cache_replacement_policy
DOC_END

NAME: cache_swap_high
COMMENT: (percent, 0-100)
TYPE: int
DEFAULT: 95
LOC: Config.Swap.highWaterMark
DOC_START
	The high-water mark for AUFS/UFS/diskd cache object eviction by
	the cache_replacement_policy algorithm.

	Removal begins when the swap (disk) usage of a cache_dir is
	above the low-water mark set by cache_swap_low and attempts to
	maintain utilization near the low-water mark.

	As swap utilization increases towards this high-water mark object
	eviction becomes more agressive.

	The value difference in percentages between low- and high-water
	marks represent an eviction rate of 300 objects per second and
	the rate continues to scale in agressiveness by multiples of
	this above the high-water mark.

	Defaults are 90% and 95%. If you have a large cache, 5% could be
	hundreds of MB. If this is the case you may wish to set these
	numbers closer together.

	See also cache_swap_low and cache_replacement_policy
DOC_END

COMMENT_START
 LOGFILE OPTIONS
 -----------------------------------------------------------------------------
COMMENT_END

NAME: logformat
TYPE: logformat
LOC: Log::TheConfig
DEFAULT: none
DEFAULT_DOC: The format definitions squid, common, combined, referrer, useragent are built in.
DOC_START
	Usage:

	logformat <name> <format specification>

	Defines an access log format.

	The <format specification> is a string with embedded % format codes

	% format codes all follow the same basic structure where all
	components but the formatcode are optional and usually unnecessary,
	especially when dealing with common codes.

		% [encoding] [-] [[0]width] [{arg}] formatcode [{arg}]

		encoding escapes or otherwise protects "special" characters:

			"	Quoted string encoding where quote(") and
				backslash(\) characters are \-escaped while
				CR, LF, and TAB characters are encoded as \r,
				\n, and \t two-character sequences.

			[	Custom Squid encoding where percent(%), square
				brackets([]), backslash(\) and characters with
				codes outside of [32,126] range are %-encoded.
				SP is not encoded. Used by log_mime_hdrs.

			#	URL encoding (a.k.a. percent-encoding) where
				all URL unsafe and control characters (per RFC
				1738) are %-encoded.

			/	Shell-like encoding where quote(") and
				backslash(\) characters are \-escaped while CR
				and LF characters are encoded as \r and \n
				two-character sequences. Values containing SP
				character(s) are surrounded by quotes(").

			'	Raw/as-is encoding with no escaping/quoting.

			Default encoding: When no explicit encoding is
			specified, each %code determines its own encoding.
			Most %codes use raw/as-is encoding, but some codes use
			a so called "pass-through URL encoding" where all URL
			unsafe and control characters (per RFC 1738) are
			%-encoded, but the percent character(%) is left as is.

		-	left aligned

		width	minimum and/or maximum field width:
			    [width_min][.width_max]
			When minimum starts with 0, the field is zero-padded.
			String values exceeding maximum width are truncated.

		{arg}	argument such as header name etc. This field may be
			placed before or after the token, but not both at once.

	Format codes:

		%	a literal % character
		sn	Unique sequence number per log line entry
		err_code    The ID of an error response served by Squid or
				a similar internal error identifier.
		err_detail  Additional err_code-dependent error information.
		note	The annotation specified by the argument. Also
			logs the adaptation meta headers set by the
			adaptation_meta configuration parameter.
			If no argument given all annotations logged.
			The argument may include a separator to use with
			annotation values:
                            name[:separator]
			By default, multiple note values are separated with ","
			and multiple notes are separated with "\r\n".
			When logging named notes with %{name}note, the
			explicitly configured separator is used between note
			values. When logging all notes with %note, the
			explicitly configured separator is used between
			individual notes. There is currently no way to
			specify both value and notes separators when logging
			all notes with %note.
		master_xaction  The master transaction identifier is an unsigned
			integer. These IDs are guaranteed to monotonically
			increase within a single worker process lifetime, with
			higher values corresponding to transactions that were
			accepted or initiated later. Due to current implementation
			deficiencies, some IDs are skipped (i.e. never logged).
			Concurrent workers and restarted workers use similar,
			overlapping sequences of master transaction IDs.

	Connection related format codes:

		>a	Client source IP address
		>A	Client FQDN
		>p	Client source port
		>eui	Client source EUI (MAC address, EUI-48 or EUI-64 identifier)
		>la	Local IP address the client connected to
		>lp	Local port number the client connected to
		>qos    Client connection TOS/DSCP value set by Squid
		>nfmark Client connection netfilter packet MARK set by Squid

		transport::>connection_id Identifies a transport connection
			accepted by Squid (e.g., a connection carrying the
			logged HTTP request). Currently, Squid only supports
			TCP transport connections.

			The logged identifier is an unsigned integer. These
			IDs are guaranteed to monotonically increase within a
			single worker process lifetime, with higher values
			corresponding to connections that were accepted later.
			Many IDs are skipped (i.e. never logged). Concurrent
			workers and restarted workers use similar, partially
			overlapping sequences of IDs.

		la	Local listening IP address the client connection was connected to.
		lp	Local listening port number the client connection was connected to.

		<a	Server IP address of the last server or peer connection
		<A	Server FQDN or peer name
		<p	Server port number of the last server or peer connection
		<la	Local IP address of the last server or peer connection
		<lp     Local port number of the last server or peer connection
		<qos	Server connection TOS/DSCP value set by Squid
		<nfmark Server connection netfilter packet MARK set by Squid

		>handshake Raw client handshake
			Initial client bytes received by Squid on a newly
			accepted TCP connection or inside a just established
			CONNECT tunnel. Squid stops accumulating handshake
			bytes as soon as the handshake parser succeeds or
			fails (determining whether the client is using the
			expected protocol).

			For HTTP clients, the handshake is the request line.
			For TLS clients, the handshake consists of all TLS
			records up to and including the TLS record that
			contains the last byte of the first ClientHello
			message. For clients using an unsupported protocol,
			this field contains the bytes received by Squid at the
			time of the handshake parsing failure.

			See the on_unsupported_protocol directive for more
			information on Squid handshake traffic expectations.

			Current support is limited to these contexts:
			- http_port connections, but only when the
			  on_unsupported_protocol directive is in use.
			- https_port connections (and CONNECT tunnels) that
			  are subject to the ssl_bump peek or stare action.

			To protect binary handshake data, this field is always
			base64-encoded (RFC 4648 Section 4). If logformat
			field encoding is configured, that encoding is applied
			on top of base64. Otherwise, the computed base64 value
			is recorded as is.

	Time related format codes:

		ts	Seconds since epoch
		tu	subsecond time (milliseconds)
		tl	Local time. Optional strftime format argument
				default %d/%b/%Y:%H:%M:%S %z
		tg	GMT time. Optional strftime format argument
				default %d/%b/%Y:%H:%M:%S %z
		tr	Response time (milliseconds)
		dt	Total time spent making DNS lookups (milliseconds)
		tS	Approximate master transaction start time in 
			<full seconds since epoch>.<fractional seconds> format.
			Currently, Squid considers the master transaction
			started when a complete HTTP request header initiating
			the transaction is received from the client. This is
			the same value that Squid uses to calculate transaction
			response time when logging %tr to access.log. Currently,
			Squid uses millisecond resolution for %tS values,
			similar to the default access.log "current time" field
			(%ts.%03tu).

	Access Control related format codes:

		et	Tag returned by external acl
		ea	Log string returned by external acl
		un	User name (any available)
		ul	User name from authentication
		ue	User name from external acl helper
		ui	User name from ident
		un	A user name. Expands to the first available name
			from the following list of information sources:
			- authenticated user name, like %ul
			- user name supplied by an external ACL, like %ue
			- SSL client name, like %us
			- ident user name, like %ui
		credentials Client credentials. The exact meaning depends on
			the authentication scheme: For Basic authentication,
			it is the password; for Digest, the realm sent by the
			client; for NTLM and Negotiate, the client challenge
			or client credentials prefixed with "YR " or "KK ".

	HTTP related format codes:

	    REQUEST

		[http::]rm	Request method (GET/POST etc)
		[http::]>rm	Request method from client
		[http::]<rm	Request method sent to server or peer

		[http::]ru	Request URL received (or computed) and sanitized

				Logs request URI received from the client, a
				request adaptation service, or a request
				redirector (whichever was applied last).

				Computed URLs are URIs of internally generated
				requests and various "error:..." URIs.

				Honors strip_query_terms and uri_whitespace.

				This field is not encoded by default. Encoding
				this field using variants of %-encoding will
				clash with uri_whitespace modifications that
				also use %-encoding.

		[http::]>ru	Request URL received from the client (or computed)

				Computed URLs are URIs of internally generated
				requests and various "error:..." URIs.

				Unlike %ru, this request URI is not affected
				by request adaptation, URL rewriting services,
				and strip_query_terms.

				Honors uri_whitespace.

				This field is using pass-through URL encoding
				by default. Encoding this field using other
				variants of %-encoding will clash with
				uri_whitespace modifications that also use
				%-encoding.

		[http::]<ru	Request URL sent to server or peer
		[http::]>rs	Request URL scheme from client
		[http::]<rs	Request URL scheme sent to server or peer
		[http::]>rd	Request URL domain from client
		[http::]<rd	Request URL domain sent to server or peer
		[http::]>rP	Request URL port from client
		[http::]<rP	Request URL port sent to server or peer
		[http::]rp	Request URL path excluding hostname
		[http::]>rp	Request URL path excluding hostname from client
		[http::]<rp	Request URL path excluding hostname sent to server or peer
		[http::]rv	Request protocol version
		[http::]>rv	Request protocol version from client
		[http::]<rv	Request protocol version sent to server or peer

		[http::]>h	Original received request header.
				Usually differs from the request header sent by
				Squid, although most fields are often preserved.
				Accepts optional header field name/value filter
				argument using name[:[separator]element] format.
		[http::]>ha	Received request header after adaptation and
				redirection (pre-cache REQMOD vectoring point).
				Usually differs from the request header sent by
				Squid, although most fields are often preserved.
				Optional header name argument as for >h

	    RESPONSE

		[http::]<Hs	HTTP status code received from the next hop
		[http::]>Hs	HTTP status code sent to the client

		[http::]<h	Reply header. Optional header name argument
				as for >h

		[http::]mt	MIME content type


	    SIZE COUNTERS

		[http::]st	Total size of request + reply traffic with client
		[http::]>st	Total size of request received from client.
				Excluding chunked encoding bytes.
		[http::]<st	Total size of reply sent to client (after adaptation)

		[http::]>sh	Size of request headers received from client
		[http::]<sh	Size of reply headers sent to client (after adaptation)

		[http::]<sH	Reply high offset sent
		[http::]<sS	Upstream object size

		[http::]<bs	Number of HTTP-equivalent message body bytes 
				received from the next hop, excluding chunked
				transfer encoding and control messages.
				Generated FTP/Gopher listings are treated as
				received bodies.

	    TIMING

		[http::]<pt	Peer response time in milliseconds. The timer starts
				when the last request byte is sent to the next hop
				and stops when the last response byte is received.
		[http::]<tt	Total time in milliseconds. The timer 
				starts with the first connect request (or write I/O)
				sent to the first selected peer. The timer stops
				with the last I/O with the last peer.

	Squid handling related format codes:

		Ss	Squid request status (TCP_MISS etc)
		Sh	Squid hierarchy status (DEFAULT_PARENT etc)

	SSL-related format codes:

		ssl::bump_mode	SslBump decision for the transaction:

				For CONNECT requests that initiated bumping of
				a connection and for any request received on
				an already bumped connection, Squid logs the
				corresponding SslBump mode ("splice", "bump",
				"peek", "stare", "terminate", "server-first"
				or "client-first"). See the ssl_bump option 
				for more information about these modes.

				A "none" token is logged for requests that
				triggered "ssl_bump" ACL evaluation matching
				a "none" rule.

				In all other cases, a single dash ("-") is
				logged.

		ssl::>sni	SSL client SNI sent to Squid.

		ssl::>cert_subject
				The Subject field of the received client
				SSL certificate or a dash ('-') if Squid has
				received an invalid/malformed certificate or
				no certificate at all. Consider encoding the
				logged value because Subject often has spaces.

		ssl::>cert_issuer
				The Issuer field of the received client
				SSL certificate or a dash ('-') if Squid has
				received an invalid/malformed certificate or
				no certificate at all. Consider encoding the
				logged value because Issuer often has spaces.

		ssl::<cert_subject
				The Subject field of the received server
				TLS certificate or a dash ('-') if this is
				not available. Consider encoding the logged
				value because Subject often has spaces.

		ssl::<cert_issuer
				The Issuer field of the received server
				TLS certificate or a dash ('-') if this is
				not available. Consider encoding the logged
				value because Issuer often has spaces.

		ssl::<cert
				The received server x509 certificate in PEM
				format, including BEGIN and END lines (or a
				dash ('-') if the certificate is unavailable).

				WARNING: Large certificates will exceed the
				current 8KB access.log record limit, resulting
				in truncated records. Such truncation usually
				happens in the middle of a record field. The
				limit applies to all access logging modules.

				The logged certificate may have failed
				validation and may not be trusted by Squid.
				This field does not include any intermediate
				certificates that may have been received from
				the server or fetched during certificate
				validation process.

				Currently, Squid only collects server
				certificates during step3 of SslBump
				processing; connections that were not subject
				to ssl_bump rules or that did not match a peek
				or stare rule at step2 will not have the
				server certificate information.

				This field is using pass-through URL encoding
				by default.

		ssl::<cert_errors
				The list of certificate validation errors
				detected by Squid (including OpenSSL and
				certificate validation helper components). The
				errors are listed in the discovery order. By
				default, the error codes are separated by ':'.
				Accepts an optional separator argument.

		%ssl::>negotiated_version The negotiated TLS version of the
				client connection.

		%ssl::<negotiated_version The negotiated TLS version of the
				last server or peer connection.

		%ssl::>received_hello_version The TLS version of the Hello
				message received from TLS client.

		%ssl::<received_hello_version The TLS version of the Hello
				message received from TLS server.

		%ssl::>received_supported_version The maximum TLS version
				supported by the TLS client.

		%ssl::<received_supported_version The maximum TLS version
				supported by the TLS server.

		%ssl::>negotiated_cipher The negotiated cipher of the
				client connection.

		%ssl::<negotiated_cipher The negotiated cipher of the
				last server or peer connection.

	If ICAP is enabled, the following code becomes available (as
	well as ICAP log codes documented with the icap_log option):

		icap::tt        Total ICAP processing time for the HTTP
				transaction. The timer ticks when ICAP
				ACLs are checked and when ICAP
				transaction is in progress.

	If adaptation is enabled the following codes become available:

		adapt::<last_h	The header of the last ICAP response or
				meta-information from the last eCAP
				transaction related to the HTTP transaction.
				Like <h, accepts an optional header name
				argument.

		adapt::sum_trs Summed adaptation transaction response
				times recorded as a comma-separated list in
				the order of transaction start time. Each time
				value is recorded as an integer number,
				representing response time of one or more
				adaptation (ICAP or eCAP) transaction in
				milliseconds.  When a failed transaction is
				being retried or repeated, its time is not
				logged individually but added to the
				replacement (next) transaction. See also:
				adapt::all_trs.

		adapt::all_trs All adaptation transaction response times.
				Same as adaptation_strs but response times of
				individual transactions are never added
				together. Instead, all transaction response
				times are recorded individually.

	You can prefix adapt::*_trs format codes with adaptation
	service name in curly braces to record response time(s) specific
	to that service. For example: %{my_service}adapt::sum_trs

	Format codes related to the PROXY protocol:

		proxy_protocol::>h PROXY protocol header, including optional TLVs.

				Supports the same field and element reporting/extraction logic
				as %http::>h. For configuration and reporting purposes, Squid
				maps each PROXY TLV to an HTTP header field: the TLV type
				(configured as a decimal integer) is the field name, and the
				TLV value is the field value. All TLVs of "LOCAL" connections
				(in PROXY protocol terminology) are currently skipped/ignored.

				Squid also maps the following standard PROXY protocol header
				blocks to pseudo HTTP headers (their names use PROXY
				terminology and start with a colon, following HTTP tradition
				for pseudo headers): :command, :version, :src_addr, :dst_addr,
				:src_port, and :dst_port.

				Without optional parameters, this logformat code logs
				pseudo headers and TLVs.

				This format code uses pass-through URL encoding by default.

				Example:
					# relay custom PROXY TLV #224 to adaptation services
					adaptation_meta Client-Foo "%proxy_protocol::>h{224}"

				See also: %http::>h

	The default formats available (which do not need re-defining) are:

logformat squid      %ts.%03tu %6tr %>a %Ss/%03>Hs %<st %rm %ru %[un %Sh/%<a %mt
logformat common     %>a %[ui %[un [%tl] "%rm %ru HTTP/%rv" %>Hs %<st %Ss:%Sh
logformat combined   %>a %[ui %[un [%tl] "%rm %ru HTTP/%rv" %>Hs %<st "%{Referer}>h" "%{User-Agent}>h" %Ss:%Sh
logformat referrer   %ts.%03tu %>a %{Referer}>h %ru
logformat useragent  %>a [%tl] "%{User-Agent}>h"

	NOTE: When the log_mime_hdrs directive is set to ON.
		The squid, common and combined formats have a safely encoded copy
		of the mime headers appended to each line within a pair of brackets.

	NOTE: The common and combined formats are not quite true to the Apache definition.
		The logs from Squid contain an extra status and hierarchy code appended.

DOC_END

NAME: access_log cache_access_log
TYPE: access_log
LOC: Config.Log.accesslogs
DEFAULT_IF_NONE: daemon:@DEFAULT_ACCESS_LOG@ squid
DOC_START
	Configures whether and how Squid logs HTTP and ICP transactions.
	If access logging is enabled, a single line is logged for every 
	matching HTTP or ICP request. The recommended directive formats are:

	access_log <module>:<place> [option ...] [acl acl ...]
	access_log none [acl acl ...]

	The following directive format is accepted but may be deprecated:
	access_log <module>:<place> [<logformat name> [acl acl ...]]

        In most cases, the first ACL name must not contain the '=' character
	and should not be equal to an existing logformat name. You can always
	start with an 'all' ACL to work around those restrictions.
	
	Will log to the specified module:place using the specified format (which
	must be defined in a logformat directive) those entries which match
	ALL the acl's specified (which must be defined in acl clauses).
	If no acl is specified, all requests will be logged to this destination.
	
	===== Available options for the recommended directive format =====

	logformat=name		Names log line format (either built-in or
				defined by a logformat directive). Defaults
				to 'squid'.

	buffer-size=64KB	Defines approximate buffering limit for log
				records (see buffered_logs).  Squid should not
				keep more than the specified size and, hence,
				should flush records before the buffer becomes
				full to avoid overflows under normal
				conditions (the exact flushing algorithm is
				module-dependent though).  The on-error option
				controls overflow handling.

	on-error=die|drop	Defines action on unrecoverable errors. The
				'drop' action ignores (i.e., does not log)
				affected log records. The default 'die' action
				kills the affected worker. The drop action 
				support has not been tested for modules other
				than tcp.

	rotate=N		Specifies the number of log file rotations to
				make when you run 'squid -k rotate'. The default
				is to obey the logfile_rotate directive. Setting
				rotate=0 will disable the file name rotation,
				but the log files are still closed and re-opened.
				This will enable you to rename the logfiles
				yourself just before sending the rotate signal.
				Only supported by the stdio module.

	===== Modules Currently available =====
	
	none	Do not log any requests matching these ACL.
		Do not specify Place or logformat name.
	
	stdio	Write each log line to disk immediately at the completion of
		each request.
		Place: the filename and path to be written.
	
	daemon	Very similar to stdio. But instead of writing to disk the log
		line is passed to a daemon helper for asychronous handling instead.
		Place: varies depending on the daemon.
		
		log_file_daemon Place: the file name and path to be written.
	
	syslog	To log each request via syslog facility.
		Place: The syslog facility and priority level for these entries.
		Place Format:  facility.priority

		where facility could be any of:
			authpriv, daemon, local0 ... local7 or user.

		And priority could be any of:
			err, warning, notice, info, debug.
	
	udp	To send each log line as text data to a UDP receiver.
		Place: The destination host name or IP and port.
		Place Format:   //host:port

	tcp	To send each log line as text data to a TCP receiver.
		Lines may be accumulated before sending (see buffered_logs).
		Place: The destination host name or IP and port.
		Place Format:   //host:port

	Default:
		access_log daemon:@DEFAULT_ACCESS_LOG@ squid
DOC_END

NAME: icap_log
TYPE: access_log
IFDEF: ICAP_CLIENT
LOC: Config.Log.icaplogs
DEFAULT: none
DOC_START
	ICAP log files record ICAP transaction summaries, one line per
	transaction.

	The icap_log option format is:
	icap_log <filepath> [<logformat name> [acl acl ...]]
	icap_log none [acl acl ...]]
	
	Please see access_log option documentation for details. The two
	kinds of logs share the overall configuration approach and many
	features.

	ICAP processing of a single HTTP message or transaction may
	require multiple ICAP transactions.  In such cases, multiple
	ICAP transaction log lines will correspond to a single access
	log line.

	ICAP log supports many access.log logformat %codes. In ICAP context,
	HTTP message-related %codes are applied to the HTTP message embedded
	in an ICAP message. Logformat "%http::>..." codes are used for HTTP
	messages embedded in ICAP requests while "%http::<..." codes are used
	for HTTP messages embedded in ICAP responses. For example:

		http::>h	To-be-adapted HTTP message headers sent by Squid to
				the ICAP service. For REQMOD transactions, these are
				HTTP request headers. For RESPMOD, these are HTTP
				response headers, but Squid currently cannot log them
				(i.e., %http::>h will expand to "-" for RESPMOD).

		http::<h	Adapted HTTP message headers sent by the ICAP
				service to Squid (i.e., HTTP request headers in regular
				REQMOD; HTTP response headers in RESPMOD and during
				request satisfaction in REQMOD).

	ICAP OPTIONS transactions do not embed HTTP messages.

	Several logformat codes below deal with ICAP message bodies. An ICAP
	message body, if any, typically includes a complete HTTP message
	(required HTTP headers plus optional HTTP message body). When
	computing HTTP message body size for these logformat codes, Squid
	either includes or excludes chunked encoding overheads; see
	code-specific documentation for details.

	For Secure ICAP services, all size-related information is currently
	computed before/after TLS encryption/decryption, as if TLS was not
	in use at all.

	The following format codes are also available for ICAP logs:

		icap::<A	ICAP server IP address. Similar to <A.

		icap::<service_name	ICAP service name from the icap_service
				option in Squid configuration file.

		icap::ru	ICAP Request-URI. Similar to ru.

		icap::rm	ICAP request method (REQMOD, RESPMOD, or 
				OPTIONS). Similar to existing rm.

		icap::>st	The total size of the ICAP request sent to the ICAP
				server (ICAP headers + ICAP body), including chunking
				metadata (if any).

		icap::<st	The total size of the ICAP response received from the
				ICAP server (ICAP headers + ICAP body), including
				chunking metadata (if any).

		icap::<bs	The size of the ICAP response body received from the
				ICAP server, excluding chunking metadata (if any).

		icap::tr 	Transaction response time (in
				milliseconds).  The timer starts when
				the ICAP transaction is created and
				stops when the transaction is completed.
				Similar to tr.

		icap::tio	Transaction I/O time (in milliseconds). The
				timer starts when the first ICAP request
				byte is scheduled for sending. The timers
				stops when the last byte of the ICAP response
				is received.

		icap::to 	Transaction outcome: ICAP_ERR* for all
				transaction errors, ICAP_OPT for OPTION
				transactions, ICAP_ECHO for 204
				responses, ICAP_MOD for message
				modification, and ICAP_SAT for request
				satisfaction. Similar to Ss.

		icap::Hs	ICAP response status code. Similar to Hs.

		icap::>h	ICAP request header(s). Similar to >h.

		icap::<h	ICAP response header(s). Similar to <h.

	The default ICAP log format, which can be used without an explicit
	definition, is called icap_squid:

logformat icap_squid %ts.%03tu %6icap::tr %>A %icap::to/%03icap::Hs %icap::<st %icap::rm %icap::ru %un -/%icap::<A -

	See also: logformat and %adapt::<last_h
DOC_END

NAME: logfile_daemon
TYPE: string
DEFAULT: @DEFAULT_LOGFILED@
LOC: Log::TheConfig.logfile_daemon
DOC_START
	Specify the path to the logfile-writing daemon. This daemon is
	used to write the access and store logs, if configured.

	Squid sends a number of commands to the log daemon:
	  L<data>\n - logfile data
	  R\n - rotate file
	  T\n - truncate file
	  O\n - reopen file
	  F\n - flush file
	  r<n>\n - set rotate count to <n>
	  b<n>\n - 1 = buffer output, 0 = don't buffer output

	No responses is expected.
DOC_END

NAME: stats_collection
TYPE: acl_access
LOC: Config.accessList.stats_collection
DEFAULT: none
DEFAULT_DOC: Allow logging for all transactions.
COMMENT: allow|deny acl acl...
DOC_START
	This options allows you to control which requests gets accounted
	in performance counters.

	This clause only supports fast acl types.
	See http://wiki.squid-cache.org/SquidFaq/SquidAcl for details.
DOC_END

NAME: cache_store_log
TYPE: string
DEFAULT: none
LOC: Config.Log.store
DOC_START
	Logs the activities of the storage manager.  Shows which
	objects are ejected from the cache, and which objects are
	saved and for how long.
	There are not really utilities to analyze this data, so you can safely
	disable it (the default).
	
	Store log uses modular logging outputs. See access_log for the list
	of modules supported.
	
	Example:
		cache_store_log stdio:@DEFAULT_STORE_LOG@
		cache_store_log daemon:@DEFAULT_STORE_LOG@
DOC_END

NAME: cache_swap_state cache_swap_log
TYPE: string
LOC: Config.Log.swap
DEFAULT: none
DEFAULT_DOC: Store the journal inside its cache_dir
DOC_START
	Location for the cache "swap.state" file. This index file holds
	the metadata of objects saved on disk.  It is used to rebuild
	the cache during startup.  Normally this file resides in each
	'cache_dir' directory, but you may specify an alternate
	pathname here.  Note you must give a full filename, not just
	a directory. Since this is the index for the whole object
	list you CANNOT periodically rotate it!

	If %s can be used in the file name it will be replaced with a
	a representation of the cache_dir name where each / is replaced
	with '.'. This is needed to allow adding/removing cache_dir
	lines when cache_swap_log is being used.

	If have more than one 'cache_dir', and %s is not used in the name
	these swap logs will have names such as:

		cache_swap_log.00
		cache_swap_log.01
		cache_swap_log.02

	The numbered extension (which is added automatically)
	corresponds to the order of the 'cache_dir' lines in this
	configuration file.  If you change the order of the 'cache_dir'
	lines in this file, these index files will NOT correspond to
	the correct 'cache_dir' entry (unless you manually rename
	them).  We recommend you do NOT use this option.  It is
	better to keep these index files in each 'cache_dir' directory.
DOC_END

NAME: logfile_rotate
TYPE: int
DEFAULT: 10
LOC: Config.Log.rotateNumber
DOC_START
	Specifies the default number of logfile rotations to make when you
	type 'squid -k rotate'. The default is 10, which will rotate
	with extensions 0 through 9. Setting logfile_rotate to 0 will
	disable the file name rotation, but the logfiles are still closed
	and re-opened. This will enable you to rename the logfiles
	yourself just before sending the rotate signal.

	Note, from Squid-3.1 this option is only a default for cache.log,
	that log can be rotated separately by using debug_options.

	Note, from Squid-4 this option is only a default for access.log
	recorded by stdio: module. Those logs can be rotated separately by
	using the rotate=N option on their access_log directive.

	Note, the 'squid -k rotate' command normally sends a USR1
	signal to the running squid process.  In certain situations
	(e.g. on Linux with Async I/O), USR1 is used for other
	purposes, so -k rotate uses another signal.  It is best to get
	in the habit of using 'squid -k rotate' instead of 'kill -USR1
	<pid>'.

DOC_END

NAME: mime_table
TYPE: string
DEFAULT: @DEFAULT_MIME_TABLE@
LOC: Config.mimeTablePathname
DOC_START
	Path to Squid's icon configuration file.

	You shouldn't need to change this, but the default file contains
	examples and formatting information if you do.
DOC_END

NAME: log_mime_hdrs
COMMENT: on|off
TYPE: onoff
LOC: Config.onoff.log_mime_hdrs
DEFAULT: off
DOC_START
	The Cache can record both the request and the response MIME
	headers for each HTTP transaction.  The headers are encoded
	safely and will appear as two bracketed fields at the end of
	the access log (for either the native or httpd-emulated log
	formats).  To enable this logging set log_mime_hdrs to 'on'.
DOC_END

NAME: pid_filename
TYPE: string
DEFAULT: @DEFAULT_PID_FILE@
LOC: Config.pidFilename
DOC_START
	A filename to write the process-id to.  To disable, enter "none".
DOC_END

NAME: client_netmask
TYPE: address
LOC: Config.Addrs.client_netmask
DEFAULT: no_addr
DEFAULT_DOC: Log full client IP address
DOC_START
	A netmask for client addresses in logfiles and cachemgr output.
	Change this to protect the privacy of your cache clients.
	A netmask of 255.255.255.0 will log all IP's in that range with
	the last digit set to '0'.
DOC_END

NAME: strip_query_terms
TYPE: onoff
LOC: Config.onoff.strip_query_terms
DEFAULT: on
DOC_START
	By default, Squid strips query terms from requested URLs before
	logging.  This protects your user's privacy and reduces log size.

	When investigating HIT/MISS or other caching behaviour you
	will need to disable this to see the full URL used by Squid.
DOC_END

NAME: buffered_logs
COMMENT: on|off
TYPE: onoff
DEFAULT: off
LOC: Config.onoff.buffered_logs
DOC_START
	Whether to write/send access_log records ASAP or accumulate them and
	then write/send them in larger chunks. Buffering may improve
	performance because it decreases the number of I/Os. However,
	buffering increases the delay before log records become available to
	the final recipient (e.g., a disk file or logging daemon) and,
	hence, increases the risk of log records loss.

	Note that even when buffered_logs are off, Squid may have to buffer
	records if it cannot write/send them immediately due to pending I/Os
	(e.g., the I/O writing the previous log record) or connectivity loss.

	Currently honored by 'daemon' and 'tcp' access_log modules only.
DOC_END

NAME: netdb_filename
TYPE: string
DEFAULT: stdio:@DEFAULT_NETDB_FILE@
LOC: Config.netdbFilename
IFDEF: USE_ICMP
DOC_START
	Where Squid stores it's netdb journal.
	When enabled this journal preserves netdb state between restarts.

	To disable, enter "none".
DOC_END

COMMENT_START
 OPTIONS FOR TROUBLESHOOTING
 -----------------------------------------------------------------------------
COMMENT_END

NAME: cache_log
TYPE: string
DEFAULT_IF_NONE: @DEFAULT_CACHE_LOG@
LOC: Debug::cache_log
DOC_START
	Squid administrative logging file.

	This is where general information about Squid behavior goes. You can
	increase the amount of data logged to this file and how often it is
	rotated with "debug_options"
DOC_END

NAME: debug_options
TYPE: eol
DEFAULT: ALL,1
DEFAULT_DOC: Log all critical and important messages.
LOC: Debug::debugOptions
DOC_START
	Logging options are set as section,level where each source file
	is assigned a unique section.  Lower levels result in less
	output,  Full debugging (level 9) can result in a very large
	log file, so be careful.

	The magic word "ALL" sets debugging levels for all sections.
	The default is to run with "ALL,1" to record important warnings.

	The rotate=N option can be used to keep more or less of these logs
	than would otherwise be kept by logfile_rotate.
	For most uses a single log should be enough to monitor current
	events affecting Squid.
DOC_END

NAME: coredump_dir
TYPE: string
LOC: Config.coredump_dir
DEFAULT_IF_NONE: none
DEFAULT_DOC: Use the directory from where Squid was started.
DOC_START
	By default Squid leaves core files in the directory from where
	it was started. If you set 'coredump_dir' to a directory
	that exists, Squid will chdir() to that directory at startup
	and coredump files will be left there.

NOCOMMENT_START

# Leave coredumps in the first cache dir
coredump_dir @DEFAULT_SWAP_DIR@
NOCOMMENT_END
DOC_END


COMMENT_START
 OPTIONS FOR FTP GATEWAYING
 -----------------------------------------------------------------------------
COMMENT_END

NAME: ftp_user
TYPE: string
DEFAULT: Squid@
LOC: Config.Ftp.anon_user
DOC_START
	If you want the anonymous login password to be more informative
	(and enable the use of picky FTP servers), set this to something
	reasonable for your domain, like wwwuser@somewhere.net

	The reason why this is domainless by default is the
	request can be made on the behalf of a user in any domain,
	depending on how the cache is used.
	Some FTP server also validate the email address is valid
	(for example perl.com).
DOC_END

NAME: ftp_passive
TYPE: onoff
DEFAULT: on
LOC: Config.Ftp.passive
DOC_START
	If your firewall does not allow Squid to use passive
	connections, turn off this option.

	Use of ftp_epsv_all option requires this to be ON.
DOC_END

NAME: ftp_epsv_all
TYPE: onoff
DEFAULT: off
LOC: Config.Ftp.epsv_all
DOC_START
	FTP Protocol extensions permit the use of a special "EPSV ALL" command.

	NATs may be able to put the connection on a "fast path" through the
	translator, as the EPRT command will never be used and therefore,
	translation of the data portion of the segments will never be needed.

	When a client only expects to do two-way FTP transfers this may be
	useful.
	If squid finds that it must do a three-way FTP transfer after issuing
	an EPSV ALL command, the FTP session will fail.

	If you have any doubts about this option do not use it.
	Squid will nicely attempt all other connection methods.

	Requires ftp_passive to be ON (default) for any effect.
DOC_END

NAME: ftp_epsv
TYPE: ftp_epsv
DEFAULT: none
LOC: Config.accessList.ftp_epsv
DOC_START
	FTP Protocol extensions permit the use of a special "EPSV" command.

	NATs may be able to put the connection on a "fast path" through the
	translator using EPSV, as the EPRT command will never be used
	and therefore, translation of the data portion of the segments 
	will never be needed.

	EPSV is often required to interoperate with FTP servers on IPv6
	networks. On the other hand, it may break some IPv4 servers.

	By default, EPSV may try EPSV with any FTP server. To fine tune
	that decision, you may restrict EPSV to certain clients or servers
	using ACLs:

		ftp_epsv allow|deny al1 acl2 ...

	WARNING: Disabling EPSV may cause problems with external NAT and IPv6.

	Only fast ACLs are supported.
	Requires ftp_passive to be ON (default) for any effect.
DOC_END

NAME: ftp_eprt
TYPE: onoff
DEFAULT: on
LOC: Config.Ftp.eprt
DOC_START
	FTP Protocol extensions permit the use of a special "EPRT" command.

	This extension provides a protocol neutral alternative to the
	IPv4-only PORT command. When supported it enables active FTP data
	channels over IPv6 and efficient NAT handling.

	Turning this OFF will prevent EPRT being attempted and will skip
	straight to using PORT for IPv4 servers.

	Some devices are known to not handle this extension correctly and
	may result in crashes. Devices which suport EPRT enough to fail
	cleanly will result in Squid attempting PORT anyway. This directive
	should only be disabled when EPRT results in device failures.

	WARNING: Doing so will convert Squid back to the old behavior with all
	the related problems with external NAT devices/layers and IPv4-only FTP.
DOC_END

NAME: ftp_sanitycheck
TYPE: onoff
DEFAULT: on
LOC: Config.Ftp.sanitycheck
DOC_START
	For security and data integrity reasons Squid by default performs
	sanity checks of the addresses of FTP data connections ensure the
	data connection is to the requested server. If you need to allow
	FTP connections to servers using another IP address for the data
	connection turn this off.
DOC_END

NAME: ftp_telnet_protocol
TYPE: onoff
DEFAULT: on
LOC: Config.Ftp.telnet
DOC_START
	The FTP protocol is officially defined to use the telnet protocol
	as transport channel for the control connection. However, many
	implementations are broken and does not respect this aspect of
	the FTP protocol.

	If you have trouble accessing files with ASCII code 255 in the
	path or similar problems involving this ASCII code you can
	try setting this directive to off. If that helps, report to the
	operator of the FTP server in question that their FTP server
	is broken and does not follow the FTP standard.
DOC_END

COMMENT_START
 OPTIONS FOR EXTERNAL SUPPORT PROGRAMS
 -----------------------------------------------------------------------------
COMMENT_END

NAME: diskd_program
TYPE: string
DEFAULT: @DEFAULT_DISKD@
LOC: Config.Program.diskd
DOC_START
	Specify the location of the diskd executable.
	Note this is only useful if you have compiled in
	diskd as one of the store io modules.
DOC_END

NAME: unlinkd_program
IFDEF: USE_UNLINKD
TYPE: string
DEFAULT: @DEFAULT_UNLINKD@
LOC: Config.Program.unlinkd
DOC_START
	Specify the location of the executable for file deletion process.
DOC_END

NAME: pinger_program
IFDEF: USE_ICMP
TYPE: icmp
DEFAULT: @DEFAULT_PINGER@
LOC: IcmpCfg
DOC_START
	Specify the location of the executable for the pinger process.
DOC_END

NAME: pinger_enable
TYPE: onoff
DEFAULT: on
LOC: IcmpCfg.enable
IFDEF: USE_ICMP
DOC_START
	Control whether the pinger is active at run-time.
	Enables turning ICMP pinger on and off with a simple
	squid -k reconfigure.
DOC_END


COMMENT_START
 OPTIONS FOR URL REWRITING
 -----------------------------------------------------------------------------
COMMENT_END

NAME: url_rewrite_program redirect_program
TYPE: wordlist
LOC: Config.Program.redirect
DEFAULT: none
DOC_START
	Specify the location of the executable URL rewriter to use.
	Since they can perform almost any function there isn't one included.

	For each requested URL, the rewriter will receive on line with the format

	  [channel-ID <SP>] URL [<SP> extras]<NL>

	See url_rewrite_extras on how to send "extras" with optional values to
	the helper.
	After processing the request the helper must reply using the following format:

	  [channel-ID <SP>] result [<SP> kv-pairs]

	The result code can be:

	  OK status=30N url="..."
		Redirect the URL to the one supplied in 'url='.
		'status=' is optional and contains the status code to send
		the client in Squids HTTP response. It must be one of the
		HTTP redirect status codes: 301, 302, 303, 307, 308.
		When no status is given Squid will use 302.

	  OK rewrite-url="..."
		Rewrite the URL to the one supplied in 'rewrite-url='.
		The new URL is fetched directly by Squid and returned to
		the client as the response to its request.

	  OK
		When neither of url= and rewrite-url= are sent Squid does
		not change the URL.

	  ERR
		Do not change the URL.

	  BH
		An internal error occurred in the helper, preventing
		a result being identified. The 'message=' key name is
		reserved for delivering a log message.


	In addition to the above kv-pairs Squid also understands the following
	optional kv-pairs received from URL rewriters:
	  clt_conn_tag=TAG
		Associates a TAG with the client TCP connection.
		The TAG is treated as a regular annotation but persists across
		future requests on the client connection rather than just the
		current request. A helper may update the TAG during subsequent
		requests be returning a new kv-pair.

	When using the concurrency= option the protocol is changed by
	introducing a query channel tag in front of the request/response.
	The query channel tag is a number between 0 and concurrency-1.
	This value must be echoed back unchanged to Squid as the first part
	of the response relating to its request.

	WARNING: URL re-writing ability should be avoided whenever possible.
		 Use the URL redirect form of response instead.

	Re-write creates a difference in the state held by the client
	and server. Possibly causing confusion when the server response
	contains snippets of its view state. Embeded URLs, response
	and content Location headers, etc. are not re-written by this
	interface.

	By default, a URL rewriter is not used.
DOC_END

NAME: url_rewrite_children redirect_children
TYPE: HelperChildConfig
DEFAULT: 20 startup=0 idle=1 concurrency=0
LOC: Config.redirectChildren
DOC_START
	Specifies the maximum number of redirector processes that Squid may
	spawn (numberofchildren) and several related options. Using too few of
	these helper processes (a.k.a. "helpers") creates request queues.
	Using too many helpers wastes your system resources.

	Usage: numberofchildren [option]...

	The startup= and idle= options allow some measure of skew in your
	tuning.
	
		startup=
	
	Sets a minimum of how many processes are to be spawned when Squid
	starts or reconfigures. When set to zero the first request will
	cause spawning of the first child process to handle it.
	
	Starting too few will cause an initial slowdown in traffic as Squid
	attempts to simultaneously spawn enough processes to cope.
	
		idle=
	
	Sets a minimum of how many processes Squid is to try and keep available
	at all times. When traffic begins to rise above what the existing
	processes can handle this many more will be spawned up to the maximum
	configured. A minimum setting of 1 is required.

		concurrency=

	The number of requests each redirector helper can handle in
	parallel. Defaults to 0 which indicates the redirector
	is a old-style single threaded redirector.

	When this directive is set to a value >= 1 then the protocol
	used to communicate with the helper is modified to include
	an ID in front of the request/response. The ID from the request
	must be echoed back with the response to that request.

		queue-size=N

	Sets the maximum number of queued requests. A request is queued when
	no existing child can accept it due to concurrency limit and no new
	child can be started due to numberofchildren limit. The default
	maximum is zero if url_rewrite_bypass is enabled and
	2*numberofchildren otherwise. If the queued requests exceed queue size
	and redirector_bypass configuration option is set, then redirector is
	bypassed. Otherwise, Squid is allowed to temporarily exceed the
	configured maximum, marking the affected helper as "overloaded". If
	the helper overload lasts more than 3 minutes, the action prescribed
	by the on-persistent-overload option applies.

		on-persistent-overload=action

	Specifies Squid reaction to a new helper request arriving when the helper
	has been overloaded for more that 3 minutes already. The number of queued
	requests determines whether the helper is overloaded (see the queue-size
	option).

	Two actions are supported:

	  die	Squid worker quits. This is the default behavior.

	  ERR	Squid treats the helper request as if it was
		immediately submitted, and the helper immediately
		replied with an ERR response. This action has no effect
		on the already queued and in-progress helper requests.
DOC_END

NAME: url_rewrite_host_header redirect_rewrites_host_header
TYPE: onoff
DEFAULT: on
LOC: Config.onoff.redir_rewrites_host
DOC_START
	To preserve same-origin security policies in browsers and
	prevent Host: header forgery by redirectors Squid rewrites
	any Host: header in redirected requests.
	
	If you are running an accelerator this may not be a wanted
	effect of a redirector. This directive enables you disable
	Host: alteration in reverse-proxy traffic.
	
	WARNING: Entries are cached on the result of the URL rewriting
	process, so be careful if you have domain-virtual hosts.
	
	WARNING: Squid and other software verifies the URL and Host
	are matching, so be careful not to relay through other proxies
	or inspecting firewalls with this disabled.
DOC_END

NAME: url_rewrite_access redirector_access
TYPE: acl_access
DEFAULT: none
DEFAULT_DOC: Allow, unless rules exist in squid.conf.
LOC: Config.accessList.redirector
DOC_START
	If defined, this access list specifies which requests are
	sent to the redirector processes.

	This clause supports both fast and slow acl types.
	See http://wiki.squid-cache.org/SquidFaq/SquidAcl for details.
DOC_END

NAME: url_rewrite_bypass redirector_bypass
TYPE: onoff
LOC: Config.onoff.redirector_bypass
DEFAULT: off
DOC_START
	When this is 'on', a request will not go through the
	redirector if all the helpers are busy. If this is 'off' and the
	redirector queue grows too large, the action is prescribed by the
	on-persistent-overload option. You should only enable this if the
	redirectors are not critical to your caching system. If you use
	redirectors for access control, and you enable this option,
	users may have access to pages they should not
	be allowed to request.

	Enabling this option sets the default url_rewrite_children queue-size
	option value to 0.
DOC_END

NAME: url_rewrite_extras
TYPE: TokenOrQuotedString
LOC: Config.redirector_extras
DEFAULT: "%>a/%>A %un %>rm myip=%la myport=%lp"
DOC_START
	Specifies a string to be append to request line format for the
	rewriter helper. "Quoted" format values may contain spaces and
	logformat %macros. In theory, any logformat %macro can be used.
	In practice, a %macro expands as a dash (-) if the helper request is
	sent before the required macro information is available to Squid.
DOC_END

NAME: url_rewrite_timeout
TYPE: UrlHelperTimeout
LOC: Config.onUrlRewriteTimeout
DEFAULT: none
DEFAULT_DOC: Squid waits for the helper response forever
DOC_START
	Squid times active requests to redirector. The timeout value and Squid
	reaction to a timed out request are configurable using the following
	format:

	url_rewrite_timeout timeout time-units on_timeout=<action> [response=<quoted-response>]

	supported timeout actions:
		fail	Squid return a ERR_GATEWAY_FAILURE error page

		bypass	Do not re-write the URL

		retry	Send the lookup to the helper again

		use_configured_response
			Use the <quoted-response> as helper response
DOC_END

COMMENT_START
 OPTIONS FOR STORE ID
 -----------------------------------------------------------------------------
COMMENT_END

NAME: store_id_program storeurl_rewrite_program
TYPE: wordlist
LOC: Config.Program.store_id
DEFAULT: none
DOC_START
	Specify the location of the executable StoreID helper to use.
	Since they can perform almost any function there isn't one included.

	For each requested URL, the helper will receive one line with the format

	  [channel-ID <SP>] URL [<SP> extras]<NL>


	After processing the request the helper must reply using the following format:

	  [channel-ID <SP>] result [<SP> kv-pairs]

	The result code can be:

	  OK store-id="..."
		Use the StoreID supplied in 'store-id='.

	  ERR
		The default is to use HTTP request URL as the store ID.

	  BH
		An internal error occurred in the helper, preventing
		a result being identified.

	In addition to the above kv-pairs Squid also understands the following
	optional kv-pairs received from URL rewriters:
	  clt_conn_tag=TAG
		Associates a TAG with the client TCP connection.
		Please see url_rewrite_program related documentation for this
		kv-pair

	Helper programs should be prepared to receive and possibly ignore
	additional whitespace-separated tokens on each input line.

	When using the concurrency= option the protocol is changed by
	introducing a query channel tag in front of the request/response.
	The query channel tag is a number between 0 and concurrency-1.
	This value must be echoed back unchanged to Squid as the first part
	of the response relating to its request.

	NOTE: when using StoreID refresh_pattern will apply to the StoreID
	      returned from the helper and not the URL.

	WARNING: Wrong StoreID value returned by a careless helper may result
	         in the wrong cached response returned to the user.

	By default, a StoreID helper is not used.
DOC_END

NAME: store_id_extras
TYPE: TokenOrQuotedString
LOC: Config.storeId_extras
DEFAULT: "%>a/%>A %un %>rm myip=%la myport=%lp"
DOC_START
        Specifies a string to be append to request line format for the
        StoreId helper. "Quoted" format values may contain spaces and
        logformat %macros. In theory, any logformat %macro can be used.
        In practice, a %macro expands as a dash (-) if the helper request is
        sent before the required macro information is available to Squid.
DOC_END

NAME: store_id_children storeurl_rewrite_children
TYPE: HelperChildConfig
DEFAULT: 20 startup=0 idle=1 concurrency=0
LOC: Config.storeIdChildren
DOC_START
	Specifies the maximum number of StoreID helper processes that Squid
	may spawn (numberofchildren) and several related options. Using
	too few of these helper processes (a.k.a. "helpers") creates request
	queues. Using too many helpers wastes your system resources.

	Usage: numberofchildren [option]...
	
	The startup= and idle= options allow some measure of skew in your
	tuning.
	
		startup=
	
	Sets a minimum of how many processes are to be spawned when Squid
	starts or reconfigures. When set to zero the first request will
	cause spawning of the first child process to handle it.
	
	Starting too few will cause an initial slowdown in traffic as Squid
	attempts to simultaneously spawn enough processes to cope.
	
		idle=
	
	Sets a minimum of how many processes Squid is to try and keep available
	at all times. When traffic begins to rise above what the existing
	processes can handle this many more will be spawned up to the maximum
	configured. A minimum setting of 1 is required.

		concurrency=

	The number of requests each storeID helper can handle in
	parallel. Defaults to 0 which indicates the helper
	is a old-style single threaded program.

	When this directive is set to a value >= 1 then the protocol
	used to communicate with the helper is modified to include
	an ID in front of the request/response. The ID from the request
	must be echoed back with the response to that request.

		queue-size=N

	Sets the maximum number of queued requests to N. A request is queued
	when no existing child can accept it due to concurrency limit and no
	new child can be started due to numberofchildren limit. The default
	maximum is 2*numberofchildren. If the queued requests exceed queue
	size and redirector_bypass configuration option is set, then
	redirector is bypassed. Otherwise, Squid is allowed to temporarily
	exceed the configured maximum, marking the affected helper as
	"overloaded". If the helper overload lasts more than 3 minutes, the
	action prescribed by the on-persistent-overload option applies.

		on-persistent-overload=action

	Specifies Squid reaction to a new helper request arriving when the helper
	has been overloaded for more that 3 minutes already. The number of queued
	requests determines whether the helper is overloaded (see the queue-size
	option).

	Two actions are supported:

	  die	Squid worker quits. This is the default behavior.

	  ERR	Squid treats the helper request as if it was
		immediately submitted, and the helper immediately
		replied with an ERR response. This action has no effect
		on the already queued and in-progress helper requests.
DOC_END

NAME: store_id_access storeurl_rewrite_access
TYPE: acl_access
DEFAULT: none
DEFAULT_DOC: Allow, unless rules exist in squid.conf.
LOC: Config.accessList.store_id
DOC_START
	If defined, this access list specifies which requests are
	sent to the StoreID processes.  By default all requests
	are sent.

	This clause supports both fast and slow acl types.
	See http://wiki.squid-cache.org/SquidFaq/SquidAcl for details.
DOC_END

NAME: store_id_bypass storeurl_rewrite_bypass
TYPE: onoff
LOC: Config.onoff.store_id_bypass
DEFAULT: on
DOC_START
	When this is 'on', a request will not go through the
	helper if all helpers are busy. If this is 'off' and the helper
	queue grows too large, the action is prescribed by the
	on-persistent-overload option. You should only enable this if the
	helpers are not critical to your caching system. If you use
	helpers for critical caching components, and you enable this 
	option,	users may not get objects from cache.
	This options sets default queue-size option of the store_id_children
	to 0.
DOC_END

COMMENT_START
 OPTIONS FOR TUNING THE CACHE
 -----------------------------------------------------------------------------
COMMENT_END

NAME: cache no_cache
TYPE: acl_access
DEFAULT: none
DEFAULT_DOC: By default, this directive is unused and has no effect.
LOC: Config.accessList.noCache
DOC_START
	Requests denied by this directive will not be served from the cache
	and their responses will not be stored in the cache. This directive
	has no effect on other transactions and on already cached responses.

	This clause supports both fast and slow acl types.
	See http://wiki.squid-cache.org/SquidFaq/SquidAcl for details.

	This and the two other similar caching directives listed below are
	checked at different transaction processing stages, have different
	access to response information, affect different cache operations,
	and differ in slow ACLs support:

	* cache: Checked before Squid makes a hit/miss determination.
		No access to reply information!
		Denies both serving a hit and storing a miss.
		Supports both fast and slow ACLs.
	* send_hit: Checked after a hit was detected.
		Has access to reply (hit) information.
		Denies serving a hit only.
		Supports fast ACLs only.
	* store_miss: Checked before storing a cachable miss.
		Has access to reply (miss) information.
		Denies storing a miss only.
		Supports fast ACLs only.

	If you are not sure which of the three directives to use, apply the
	following decision logic:

	* If your ACL(s) are of slow type _and_ need response info, redesign.
	  Squid does not support that particular combination at this time.
        Otherwise:
	* If your directive ACL(s) are of slow type, use "cache"; and/or
	* if your directive ACL(s) need no response info, use "cache".
        Otherwise:
	* If you do not want the response cached, use store_miss; and/or
	* if you do not want a hit on a cached response, use send_hit.
DOC_END

NAME: send_hit
TYPE: acl_access
DEFAULT: none
DEFAULT_DOC: By default, this directive is unused and has no effect.
LOC: Config.accessList.sendHit
DOC_START
	Responses denied by this directive will not be served from the cache
	(but may still be cached, see store_miss). This directive has no
	effect on the responses it allows and on the cached objects.

	Please see the "cache" directive for a summary of differences among
	store_miss, send_hit, and cache directives.

	Unlike the "cache" directive, send_hit only supports fast acl
	types.  See http://wiki.squid-cache.org/SquidFaq/SquidAcl for details.

	For example:

		# apply custom Store ID mapping to some URLs
		acl MapMe dstdomain .c.example.com
		store_id_program ...
		store_id_access allow MapMe

		# but prevent caching of special responses
		# such as 302 redirects that cause StoreID loops
		acl Ordinary http_status 200-299
		store_miss deny MapMe !Ordinary

		# and do not serve any previously stored special responses
		# from the cache (in case they were already cached before
		# the above store_miss rule was in effect).
		send_hit deny MapMe !Ordinary
DOC_END

NAME: store_miss
TYPE: acl_access
DEFAULT: none
DEFAULT_DOC: By default, this directive is unused and has no effect.
LOC: Config.accessList.storeMiss
DOC_START
	Responses denied by this directive will not be cached (but may still
	be served from the cache, see send_hit). This directive has no
	effect on the responses it allows and on the already cached responses.

	Please see the "cache" directive for a summary of differences among
	store_miss, send_hit, and cache directives. See the
	send_hit directive for a usage example.

	Unlike the "cache" directive, store_miss only supports fast acl
	types.  See http://wiki.squid-cache.org/SquidFaq/SquidAcl for details.
DOC_END

NAME: max_stale
COMMENT: time-units
TYPE: time_t
LOC: Config.maxStale
DEFAULT: 1 week
DOC_START
	This option puts an upper limit on how stale content Squid
	will serve from the cache if cache validation fails.
	Can be overriden by the refresh_pattern max-stale option.
DOC_END

NAME: refresh_pattern
TYPE: refreshpattern
LOC: Config.Refresh
DEFAULT: none
DOC_START
	usage: refresh_pattern [-i] regex min percent max [options]

	By default, regular expressions are CASE-SENSITIVE.  To make
	them case-insensitive, use the -i option.

	'Min' is the time (in minutes) an object without an explicit
	expiry time should be considered fresh. The recommended
	value is 0, any higher values may cause dynamic applications
	to be erroneously cached unless the application designer
	has taken the appropriate actions.

	'Percent' is a percentage of the objects age (time since last
	modification age) an object without explicit expiry time
	will be considered fresh.

	'Max' is an upper limit on how long objects without an explicit
	expiry time will be considered fresh. The value is also used
	to form Cache-Control: max-age header for a request sent from
	Squid to origin/parent.

	options: override-expire
		 override-lastmod
		 reload-into-ims
		 ignore-reload
		 ignore-no-store
		 ignore-private
		 max-stale=NN
		 refresh-ims
		 store-stale

		override-expire enforces min age even if the server
		sent an explicit expiry time (e.g., with the
		Expires: header or Cache-Control: max-age). Doing this
		VIOLATES the HTTP standard.  Enabling this feature
		could make you liable for problems which it causes.

		Note: override-expire does not enforce staleness - it only extends
		freshness / min. If the server returns a Expires time which
		is longer than your max time, Squid will still consider
		the object fresh for that period of time.

		override-lastmod enforces min age even on objects
		that were modified recently.

		reload-into-ims changes a client no-cache or ``reload''
		request for a cached entry into a conditional request using
		If-Modified-Since and/or If-None-Match headers, provided the
		cached entry has a Last-Modified and/or a strong ETag header.
		Doing this VIOLATES the HTTP standard. Enabling this feature
		could make you liable for problems which it causes.

		ignore-reload ignores a client no-cache or ``reload''
		header. Doing this VIOLATES the HTTP standard. Enabling
		this feature could make you liable for problems which
		it causes.

		ignore-no-store ignores any ``Cache-control: no-store''
		headers received from a server. Doing this VIOLATES
		the HTTP standard. Enabling this feature could make you
		liable for problems which it causes.

		ignore-private ignores any ``Cache-control: private''
		headers received from a server. Doing this VIOLATES
		the HTTP standard. Enabling this feature could make you
		liable for problems which it causes.

		refresh-ims causes squid to contact the origin server
		when a client issues an If-Modified-Since request. This
		ensures that the client will receive an updated version
		if one is available.

		store-stale stores responses even if they don't have explicit 
		freshness or a validator (i.e., Last-Modified or an ETag) 
		present, or if they're already stale. By default, Squid will 
		not cache such responses because they usually can't be
		reused. Note that such responses will be stale by default.

		max-stale=NN provide a maximum staleness factor. Squid won't
		serve objects more stale than this even if it failed to
		validate the object. Default: use the max_stale global limit.

	Basically a cached object is:

		FRESH if expire > now, else STALE
		STALE if age > max
		FRESH if lm-factor < percent, else STALE
		FRESH if age < min
		else STALE

	The refresh_pattern lines are checked in the order listed here.
	The first entry which matches is used.  If none of the entries
	match the default will be used.

	Note, you must uncomment all the default lines if you want
	to change one. The default setting is only active if none is
	used.

NOCOMMENT_START

#
# Add any of your own refresh_pattern entries above these.
#
refresh_pattern ^ftp:		1440	20%	10080
refresh_pattern ^gopher:	1440	0%	1440
refresh_pattern -i (/cgi-bin/|\?) 0	0%	0
refresh_pattern .		0	20%	4320
NOCOMMENT_END
DOC_END

NAME: quick_abort_min
COMMENT: (KB)
TYPE: kb_int64_t
DEFAULT: 16 KB
LOC: Config.quickAbort.min
DOC_NONE

NAME: quick_abort_max
COMMENT: (KB)
TYPE: kb_int64_t
DEFAULT: 16 KB
LOC: Config.quickAbort.max
DOC_NONE

NAME: quick_abort_pct
COMMENT: (percent)
TYPE: int
DEFAULT: 95
LOC: Config.quickAbort.pct
DOC_START
	The cache by default continues downloading aborted requests
	which are almost completed (less than 16 KB remaining). This
	may be undesirable on slow (e.g. SLIP) links and/or very busy
	caches.  Impatient users may tie up file descriptors and
	bandwidth by repeatedly requesting and immediately aborting
	downloads.

	When the user aborts a request, Squid will check the
	quick_abort values to the amount of data transferred until
	then.

	If the transfer has less than 'quick_abort_min' KB remaining,
	it will finish the retrieval.

	If the transfer has more than 'quick_abort_max' KB remaining,
	it will abort the retrieval.

	If more than 'quick_abort_pct' of the transfer has completed,
	it will finish the retrieval.

	If you do not want any retrieval to continue after the client
	has aborted, set both 'quick_abort_min' and 'quick_abort_max'
	to '0 KB'.

	If you want retrievals to always continue if they are being
	cached set 'quick_abort_min' to '-1 KB'.
DOC_END

NAME: read_ahead_gap
COMMENT: buffer-size
TYPE: b_int64_t
LOC: Config.readAheadGap
DEFAULT: 16 KB
DOC_START
	The amount of data the cache will buffer ahead of what has been
	sent to the client when retrieving an object from another server.
DOC_END

NAME: negative_ttl
IFDEF: USE_HTTP_VIOLATIONS
COMMENT: time-units
TYPE: time_t
LOC: Config.negativeTtl
DEFAULT: 0 seconds
DOC_START
	Set the Default Time-to-Live (TTL) for failed requests.
	Certain types of failures (such as "connection refused" and
	"404 Not Found") are able to be negatively-cached for a short time.
	Modern web servers should provide Expires: header, however if they
	do not this can provide a minimum TTL.
	The default is not to cache errors with unknown expiry details.

	Note that this is different from negative caching of DNS lookups.

	WARNING: Doing this VIOLATES the HTTP standard.  Enabling
	this feature could make you liable for problems which it
	causes.
DOC_END

NAME: positive_dns_ttl
COMMENT: time-units
TYPE: time_t
LOC: Config.positiveDnsTtl
DEFAULT: 6 hours
DOC_START
	Upper limit on how long Squid will cache positive DNS responses.
	Default is 6 hours (360 minutes). This directive must be set
	larger than negative_dns_ttl.
DOC_END

NAME: negative_dns_ttl
COMMENT: time-units
TYPE: time_t
LOC: Config.negativeDnsTtl
DEFAULT: 1 minutes
DOC_START
	Time-to-Live (TTL) for negative caching of failed DNS lookups.
	This also sets the lower cache limit on positive lookups.
	Minimum value is 1 second, and it is not recommendable to go
	much below 10 seconds.
DOC_END

NAME: range_offset_limit
COMMENT: size [acl acl...]
TYPE: acl_b_size_t
LOC: Config.rangeOffsetLimit
DEFAULT: none
DOC_START
	usage: (size) [units] [[!]aclname]
	
	Sets an upper limit on how far (number of bytes) into the file 
	a Range request	may be to cause Squid to prefetch the whole file. 
	If beyond this limit, Squid forwards the Range request as it is and 
	the result is NOT cached.
	
	This is to stop a far ahead range request (lets say start at 17MB)
	from making Squid fetch the whole object up to that point before
	sending anything to the client.
	
	Multiple range_offset_limit lines may be specified, and they will 
	be searched from top to bottom on each request until a match is found. 
	The first match found will be used.  If no line matches a request, the 
	default limit of 0 bytes will be used.
	
	'size' is the limit specified as a number of units.
	
	'units' specifies whether to use bytes, KB, MB, etc.
	If no units are specified bytes are assumed.
	
	A size of 0 causes Squid to never fetch more than the
	client requested. (default)
	
	A size of 'none' causes Squid to always fetch the object from the
	beginning so it may cache the result. (2.0 style)
	
	'aclname' is the name of a defined ACL.
	
	NP: Using 'none' as the byte value here will override any quick_abort settings 
	    that may otherwise apply to the range request. The range request will
	    be fully fetched from start to finish regardless of the client
	    actions. This affects bandwidth usage.
DOC_END

NAME: minimum_expiry_time
COMMENT: (seconds)
TYPE: time_t
LOC: Config.minimum_expiry_time
DEFAULT: 60 seconds
DOC_START
	The minimum caching time according to (Expires - Date)
	headers Squid honors if the object can't be revalidated.
	The default is 60 seconds.

	In reverse proxy environments it might be desirable to honor
	shorter object lifetimes. It is most likely better to make
	your server return a meaningful Last-Modified header however.

	In ESI environments where page fragments often have short
	lifetimes, this will often be best set to 0.
DOC_END

NAME: store_avg_object_size
COMMENT: (bytes)
TYPE: b_int64_t
DEFAULT: 13 KB
LOC: Config.Store.avgObjectSize
DOC_START
	Average object size, used to estimate number of objects your
	cache can hold.  The default is 13 KB.

	This is used to pre-seed the cache index memory allocation to
	reduce expensive reallocate operations while handling clients
	traffic. Too-large values may result in memory allocation during
	peak traffic, too-small values will result in wasted memory.

	Check the cache manager 'info' report metrics for the real
	object sizes seen by your Squid before tuning this.
DOC_END

NAME: store_objects_per_bucket
TYPE: int
DEFAULT: 20
LOC: Config.Store.objectsPerBucket
DOC_START
	Target number of objects per bucket in the store hash table.
	Lowering this value increases the total number of buckets and
	also the storage maintenance rate.  The default is 20.
DOC_END

COMMENT_START
 HTTP OPTIONS
 -----------------------------------------------------------------------------
COMMENT_END

NAME: request_header_max_size
COMMENT: (KB)
TYPE: b_size_t
DEFAULT: 64 KB
LOC: Config.maxRequestHeaderSize
DOC_START
	This specifies the maximum size for HTTP headers in a request.
	Request headers are usually relatively small (about 512 bytes).
	Placing a limit on the request header size will catch certain
	bugs (for example with persistent connections) and possibly
	buffer-overflow or denial-of-service attacks.
DOC_END

NAME: reply_header_max_size
COMMENT: (KB)
TYPE: b_size_t
DEFAULT: 64 KB
LOC: Config.maxReplyHeaderSize
DOC_START
	This specifies the maximum size for HTTP headers in a reply.
	Reply headers are usually relatively small (about 512 bytes).
	Placing a limit on the reply header size will catch certain
	bugs (for example with persistent connections) and possibly
	buffer-overflow or denial-of-service attacks.
DOC_END

NAME: request_body_max_size
COMMENT: (bytes)
TYPE: b_int64_t
DEFAULT: 0 KB
DEFAULT_DOC: No limit.
LOC: Config.maxRequestBodySize
DOC_START
	This specifies the maximum size for an HTTP request body.
	In other words, the maximum size of a PUT/POST request.
	A user who attempts to send a request with a body larger
	than this limit receives an "Invalid Request" error message.
	If you set this parameter to a zero (the default), there will
	be no limit imposed.

	See also client_request_buffer_max_size for an alternative
	limitation on client uploads which can be configured.
DOC_END

NAME: client_request_buffer_max_size
COMMENT: (bytes)
TYPE: b_size_t
DEFAULT: 512 KB
LOC: Config.maxRequestBufferSize
DOC_START
	This specifies the maximum buffer size of a client request.
	It prevents squid eating too much memory when somebody uploads
	a large file.
DOC_END

NAME: broken_posts
IFDEF: USE_HTTP_VIOLATIONS
TYPE: acl_access
DEFAULT: none
DEFAULT_DOC: Obey RFC 2616.
LOC: Config.accessList.brokenPosts
DOC_START
	A list of ACL elements which, if matched, causes Squid to send
	an extra CRLF pair after the body of a PUT/POST request.

	Some HTTP servers has broken implementations of PUT/POST,
	and rely on an extra CRLF pair sent by some WWW clients.

	Quote from RFC2616 section 4.1 on this matter:

	  Note: certain buggy HTTP/1.0 client implementations generate an
	  extra CRLF's after a POST request. To restate what is explicitly
	  forbidden by the BNF, an HTTP/1.1 client must not preface or follow
	  a request with an extra CRLF.

	This clause only supports fast acl types.
	See http://wiki.squid-cache.org/SquidFaq/SquidAcl for details.

Example:
 acl buggy_server url_regex ^http://....
 broken_posts allow buggy_server
DOC_END

NAME: adaptation_uses_indirect_client icap_uses_indirect_client
COMMENT: on|off
TYPE: onoff
IFDEF: FOLLOW_X_FORWARDED_FOR&&USE_ADAPTATION
DEFAULT: on
LOC: Adaptation::Config::use_indirect_client
DOC_START
	Controls whether the indirect client IP address (instead of the direct
	client IP address) is passed to adaptation services.

	See also: follow_x_forwarded_for adaptation_send_client_ip
DOC_END

NAME: via
IFDEF: USE_HTTP_VIOLATIONS
COMMENT: on|off
TYPE: onoff
DEFAULT: on
LOC: Config.onoff.via
DOC_START
	If set (default), Squid will include a Via header in requests and
	replies as required by RFC2616.
DOC_END

NAME: vary_ignore_expire
COMMENT: on|off
TYPE: onoff
LOC: Config.onoff.vary_ignore_expire
DEFAULT: off
DOC_START
	Many HTTP servers supporting Vary gives such objects
	immediate expiry time with no cache-control header
	when requested by a HTTP/1.0 client. This option
	enables Squid to ignore such expiry times until
	HTTP/1.1 is fully implemented.

	WARNING: If turned on this may eventually cause some
	varying objects not intended for caching to get cached.
DOC_END

NAME: request_entities
TYPE: onoff
LOC: Config.onoff.request_entities
DEFAULT: off
DOC_START
	Squid defaults to deny GET and HEAD requests with request entities,
	as the meaning of such requests are undefined in the HTTP standard
	even if not explicitly forbidden.

	Set this directive to on if you have clients which insists
	on sending request entities in GET or HEAD requests. But be warned
	that there is server software (both proxies and web servers) which
	can fail to properly process this kind of request which may make you
	vulnerable to cache pollution attacks if enabled.
DOC_END

NAME: request_header_access
IFDEF: USE_HTTP_VIOLATIONS
TYPE: http_header_access
LOC: Config.request_header_access
DEFAULT: none
DEFAULT_DOC: No limits.
DOC_START
	Usage: request_header_access header_name allow|deny [!]aclname ...

	WARNING: Doing this VIOLATES the HTTP standard.  Enabling
	this feature could make you liable for problems which it
	causes.

	This option replaces the old 'anonymize_headers' and the
	older 'http_anonymizer' option with something that is much
	more configurable. A list of ACLs for each header name allows
	removal of specific header fields under specific conditions.

	This option only applies to outgoing HTTP request headers (i.e.,
	headers sent by Squid to the next HTTP hop such as a cache peer
	or an origin server). The option has no effect during cache hit
	detection. The equivalent adaptation vectoring point in ICAP
	terminology is post-cache REQMOD.

	The option is applied to individual outgoing request header
	fields. For each request header field F, Squid uses the first
	qualifying sets of request_header_access rules:

	    1. Rules with header_name equal to F's name.
	    2. Rules with header_name 'Other', provided F's name is not
	       on the hard-coded list of commonly used HTTP header names.
	    3. Rules with header_name 'All'.

	Within that qualifying rule set, rule ACLs are checked as usual.
	If ACLs of an "allow" rule match, the header field is allowed to
	go through as is. If ACLs of a "deny" rule match, the header is
	removed and request_header_replace is then checked to identify
	if the removed header has a replacement. If no rules within the
	set have matching ACLs, the header field is left as is.

	For example, to achieve the same behavior as the old
	'http_anonymizer standard' option, you should use:

		request_header_access From deny all
		request_header_access Referer deny all
		request_header_access User-Agent deny all

	Or, to reproduce the old 'http_anonymizer paranoid' feature
	you should use:

		request_header_access Authorization allow all
		request_header_access Proxy-Authorization allow all
		request_header_access Cache-Control allow all
		request_header_access Content-Length allow all
		request_header_access Content-Type allow all
		request_header_access Date allow all
		request_header_access Host allow all
		request_header_access If-Modified-Since allow all
		request_header_access Pragma allow all
		request_header_access Accept allow all
		request_header_access Accept-Charset allow all
		request_header_access Accept-Encoding allow all
		request_header_access Accept-Language allow all
		request_header_access Connection allow all
		request_header_access All deny all

	HTTP reply headers are controlled with the reply_header_access directive.

	By default, all headers are allowed (no anonymizing is performed).
DOC_END

NAME: reply_header_access
IFDEF: USE_HTTP_VIOLATIONS
TYPE: http_header_access
LOC: Config.reply_header_access
DEFAULT: none
DEFAULT_DOC: No limits.
DOC_START
	Usage: reply_header_access header_name allow|deny [!]aclname ...

	WARNING: Doing this VIOLATES the HTTP standard.  Enabling
	this feature could make you liable for problems which it
	causes.

	This option only applies to reply headers, i.e., from the
	server to the client.

	This is the same as request_header_access, but in the other
	direction. Please see request_header_access for detailed
	documentation.

	For example, to achieve the same behavior as the old
	'http_anonymizer standard' option, you should use:

		reply_header_access Server deny all
		reply_header_access WWW-Authenticate deny all
		reply_header_access Link deny all

	Or, to reproduce the old 'http_anonymizer paranoid' feature
	you should use:

		reply_header_access Allow allow all
		reply_header_access WWW-Authenticate allow all
		reply_header_access Proxy-Authenticate allow all
		reply_header_access Cache-Control allow all
		reply_header_access Content-Encoding allow all
		reply_header_access Content-Length allow all
		reply_header_access Content-Type allow all
		reply_header_access Date allow all
		reply_header_access Expires allow all
		reply_header_access Last-Modified allow all
		reply_header_access Location allow all
		reply_header_access Pragma allow all
		reply_header_access Content-Language allow all
		reply_header_access Retry-After allow all
		reply_header_access Title allow all
		reply_header_access Content-Disposition allow all
		reply_header_access Connection allow all
		reply_header_access All deny all

	HTTP request headers are controlled with the request_header_access directive.

	By default, all headers are allowed (no anonymizing is
	performed).
DOC_END

NAME: request_header_replace header_replace
IFDEF: USE_HTTP_VIOLATIONS
TYPE: http_header_replace
LOC: Config.request_header_access
DEFAULT: none
DOC_START
	Usage:   request_header_replace header_name message
	Example: request_header_replace User-Agent Nutscrape/1.0 (CP/M; 8-bit)

	This option allows you to change the contents of headers
	denied with request_header_access above, by replacing them
	with some fixed string.

	This only applies to request headers, not reply headers.

	By default, headers are removed if denied.
DOC_END

NAME: reply_header_replace
IFDEF: USE_HTTP_VIOLATIONS
TYPE: http_header_replace
LOC: Config.reply_header_access
DEFAULT: none
DOC_START
        Usage:   reply_header_replace header_name message
        Example: reply_header_replace Server Foo/1.0

        This option allows you to change the contents of headers
        denied with reply_header_access above, by replacing them
        with some fixed string.

        This only applies to reply headers, not request headers.

        By default, headers are removed if denied.
DOC_END

NAME: request_header_add
TYPE: HeaderWithAclList
LOC: Config.request_header_add
DEFAULT: none
DOC_START
	Usage:   request_header_add field-name field-value [ acl ... ]
	Example: request_header_add X-Client-CA "CA=%ssl::>cert_issuer" all

	This option adds header fields to outgoing HTTP requests (i.e.,
	request headers sent by Squid to the next HTTP hop such as a
	cache peer or an origin server). The option has no effect during
	cache hit detection. The equivalent adaptation vectoring point
	in ICAP terminology is post-cache REQMOD.

	Field-name is a token specifying an HTTP header name. If a
	standard HTTP header name is used, Squid does not check whether
	the new header conflicts with any existing headers or violates
	HTTP rules. If the request to be modified already contains a
	field with the same name, the old field is preserved but the
	header field values are not merged.

	Field-value is either a token or a quoted string. If quoted
	string format is used, then the surrounding quotes are removed
	while escape sequences and %macros are processed.

	One or more Squid ACLs may be specified to restrict header
	injection to matching requests. As always in squid.conf, all
	ACLs in the ACL list must be satisfied for the insertion to
	happen. The request_header_add supports fast ACLs only.

	See also: reply_header_add.
DOC_END

NAME: reply_header_add
TYPE: HeaderWithAclList
LOC: Config.reply_header_add
DEFAULT: none
DOC_START
	Usage:   reply_header_add field-name field-value [ acl ... ]
	Example: reply_header_add X-Client-CA "CA=%ssl::>cert_issuer" all

	This option adds header fields to outgoing HTTP responses (i.e., response
	headers delivered by Squid to the client). This option has no effect on
	cache hit detection. The equivalent adaptation vectoring point in
	ICAP terminology is post-cache RESPMOD. This option does not apply to
	successful CONNECT replies.

	Field-name is a token specifying an HTTP header name. If a
	standard HTTP header name is used, Squid does not check whether
	the new header conflicts with any existing headers or violates
	HTTP rules. If the response to be modified already contains a
	field with the same name, the old field is preserved but the
	header field values are not merged.

	Field-value is either a token or a quoted string. If quoted
	string format is used, then the surrounding quotes are removed
	while escape sequences and %macros are processed.

	One or more Squid ACLs may be specified to restrict header
	injection to matching responses. As always in squid.conf, all
	ACLs in the ACL list must be satisfied for the insertion to
	happen. The reply_header_add option supports fast ACLs only.

	See also: request_header_add.
DOC_END

NAME: note
TYPE: note
LOC: Config.notes
DEFAULT: none
DOC_START
	This option used to log custom information about the master
	transaction. For example, an admin may configure Squid to log
	which "user group" the transaction belongs to, where "user group"
	will be determined based on a set of ACLs and not [just]
	authentication information.
	Values of key/value pairs can be logged using %{key}note macros:

	    note key value acl ...
	    logformat myFormat ... %{key}note ...

	This clause only supports fast acl types.
	See http://wiki.squid-cache.org/SquidFaq/SquidAcl for details.
DOC_END

NAME: relaxed_header_parser
COMMENT: on|off|warn
TYPE: tristate
LOC: Config.onoff.relaxed_header_parser
DEFAULT: on
DOC_START
	In the default "on" setting Squid accepts certain forms
	of non-compliant HTTP messages where it is unambiguous
	what the sending application intended even if the message
	is not correctly formatted. The messages is then normalized
	to the correct form when forwarded by Squid.

	If set to "warn" then a warning will be emitted in cache.log
	each time such HTTP error is encountered.

	If set to "off" then such HTTP errors will cause the request
	or response to be rejected.
DOC_END

NAME: collapsed_forwarding
COMMENT: (on|off)
TYPE: onoff
LOC: Config.onoff.collapsed_forwarding
DEFAULT: off
DOC_START
       This option controls whether Squid is allowed to merge multiple
       potentially cachable requests for the same URI before Squid knows
       whether the response is going to be cachable.

       When enabled, instead of forwarding each concurrent request for
       the same URL, Squid just sends the first of them. The other, so
       called "collapsed" requests, wait for the response to the first
       request and, if it happens to be cachable, use that response.
       Here, "concurrent requests" means "received after the first
       request headers were parsed and before the corresponding response
       headers were parsed".

       This feature is disabled by default: enabling collapsed
       forwarding needlessly delays forwarding requests that look
       cachable (when they are collapsed) but then need to be forwarded
       individually anyway because they end up being for uncachable
       content. However, in some cases, such as acceleration of highly
       cachable content with periodic or grouped expiration times, the
       gains from collapsing [large volumes of simultaneous refresh
       requests] outweigh losses from such delays.

       Squid collapses two kinds of requests: regular client requests
       received on one of the listening ports and internal "cache
       revalidation" requests which are triggered by those regular
       requests hitting a stale cached object. Revalidation collapsing
       is currently disabled for Squid instances containing SMP-aware
       disk or memory caches and for Vary-controlled cached objects.
DOC_END

NAME: collapsed_forwarding_access
TYPE: acl_access
DEFAULT: none
DEFAULT_DOC: Requests may be collapsed if collapsed_forwarding is on.
LOC: Config.accessList.collapsedForwardingAccess
DOC_START
	Use this directive to restrict collapsed forwarding to a subset of
	eligible requests. The directive is checked for regular HTTP
	requests, internal revalidation requests, and HTCP/ICP requests.

		collapsed_forwarding_access allow|deny [!]aclname ...

	This directive cannot force collapsing. It has no effect on
	collapsing unless collapsed_forwarding is 'on', and all other
	collapsing preconditions are satisfied.

	* A denied request will not collapse, and future transactions will
	  not collapse on it (even if they are allowed to collapse).

	* An allowed request may collapse, or future transactions may
	  collapse on it (provided they are allowed to collapse).

	This directive is evaluated before receiving HTTP response headers
	and without access to Squid-to-peer connection (if any).

	Only fast ACLs are supported.

	See also: collapsed_forwarding.
DOC_END

NAME: shared_transient_entries_limit collapsed_forwarding_shared_entries_limit
COMMENT: (number of entries)
TYPE: int64_t
LOC: Config.shared_transient_entries_limit
DEFAULT: 16384
DOC_START
	This directive limits the size of a table used for sharing current
	transaction information among SMP workers. A table entry stores meta
	information about a single cache entry being delivered to Squid
	client(s) by one or more SMP workers. A single table entry consumes
	less than 128 shared memory bytes.

	The limit should be significantly larger than the number of
	concurrent non-collapsed cachable responses leaving Squid. For a
	cache that handles less than 5000 concurrent requests, the default
	setting of 16384 should be plenty.

	Using excessively large values wastes shared memory. Limiting the
	table size too much results in hash collisions, leading to lower hit
	ratio and missed SMP request collapsing opportunities: Transactions
	left without a table entry cannot cache their responses and are
	invisible to other concurrent requests for the same resource.

	A zero limit is allowed but unsupported. A positive small limit
	lowers hit ratio, but zero limit disables a lot of essential
	synchronization among SMP workers, leading to HTTP violations (e.g.,
	stale hit responses). It also disables shared collapsed forwarding:
	A worker becomes unable to collapse its requests on transactions in
	other workers, resulting in more trips to the origin server and more
	cache thrashing.
DOC_END

COMMENT_START
 TIMEOUTS
 -----------------------------------------------------------------------------
COMMENT_END

NAME: forward_timeout
COMMENT: time-units
TYPE: time_t
LOC: Config.Timeout.forward
DEFAULT: 4 minutes
DOC_START
	This parameter specifies how long Squid should at most attempt in
	finding a forwarding path for the request before giving up.
DOC_END

NAME: connect_timeout
COMMENT: time-units
TYPE: time_t
LOC: Config.Timeout.connect
DEFAULT: 1 minute
DOC_START
	This parameter specifies how long to wait for the TCP connect to
	the requested server or peer to complete before Squid should
	attempt to find another path where to forward the request.
DOC_END

NAME: peer_connect_timeout
COMMENT: time-units
TYPE: time_t
LOC: Config.Timeout.peer_connect
DEFAULT: 30 seconds
DOC_START
	This parameter specifies how long to wait for a pending TCP
	connection to a peer cache.  The default is 30 seconds.   You
	may also set different timeout values for individual neighbors
	with the 'connect-timeout' option on a 'cache_peer' line.
DOC_END

NAME: read_timeout
COMMENT: time-units
TYPE: time_t
LOC: Config.Timeout.read
DEFAULT: 15 minutes
DOC_START
	Applied on peer server connections.

	After each successful read(), the timeout will be extended by this
	amount.  If no data is read again after this amount of time,
	the request is aborted and logged with ERR_READ_TIMEOUT.

	The default is 15 minutes.
DOC_END

NAME: write_timeout
COMMENT: time-units
TYPE: time_t
LOC: Config.Timeout.write
DEFAULT: 15 minutes
DOC_START
	This timeout is tracked for all connections that have data
	available for writing and are waiting for the socket to become
	ready. After each successful write, the timeout is extended by
	the configured amount. If Squid has data to write but the
	connection is not ready for the configured duration, the
	transaction associated with the connection is terminated. The
	default is 15 minutes.
DOC_END

NAME: request_timeout
TYPE: time_t
LOC: Config.Timeout.request
DEFAULT: 5 minutes
DOC_START
	How long to wait for complete HTTP request headers after initial
	connection establishment.
DOC_END

NAME: request_start_timeout
TYPE: time_t
LOC: Config.Timeout.request_start_timeout
DEFAULT: 5 minutes
DOC_START
	How long to wait for the first request byte after initial
	connection establishment.
DOC_END

NAME: client_idle_pconn_timeout persistent_request_timeout
TYPE: time_t
LOC: Config.Timeout.clientIdlePconn
DEFAULT: 2 minutes
DOC_START
	How long to wait for the next HTTP request on a persistent
	client connection after the previous request completes.
DOC_END

NAME: ftp_client_idle_timeout
TYPE: time_t
LOC: Config.Timeout.ftpClientIdle
DEFAULT: 30 minutes
DOC_START
	How long to wait for an FTP request on a connection to Squid ftp_port.
	Many FTP clients do not deal with idle connection closures well,
	necessitating a longer default timeout than client_idle_pconn_timeout
	used for incoming HTTP requests.
DOC_END

NAME: client_lifetime
COMMENT: time-units
TYPE: time_t
LOC: Config.Timeout.lifetime
DEFAULT: 1 day
DOC_START
	The maximum amount of time a client (browser) is allowed to
	remain connected to the cache process.  This protects the Cache
	from having a lot of sockets (and hence file descriptors) tied up
	in a CLOSE_WAIT state from remote clients that go away without
	properly shutting down (either because of a network failure or
	because of a poor client implementation).  The default is one
	day, 1440 minutes.

	NOTE:  The default value is intended to be much larger than any
	client would ever need to be connected to your cache.  You
	should probably change client_lifetime only as a last resort.
	If you seem to have many client connections tying up
	filedescriptors, we recommend first tuning the read_timeout,
	request_timeout, persistent_request_timeout and quick_abort values.
DOC_END

NAME: pconn_lifetime
COMMENT: time-units
TYPE: time_t
LOC: Config.Timeout.pconnLifetime
DEFAULT: 0 seconds
DOC_START
	Desired maximum lifetime of a persistent connection.
	When set, Squid will close a now-idle persistent connection that
	exceeded configured lifetime instead of moving the connection into
	the idle connection pool (or equivalent). No effect on ongoing/active
	transactions. Connection lifetime is the time period from the
	connection acceptance or opening time until "now".
	
	This limit is useful in environments with long-lived connections
	where Squid configuration or environmental factors change during a
	single connection lifetime. If unrestricted, some connections may
	last for hours and even days, ignoring those changes that should
	have affected their behavior or their existence.
	
	Currently, a new lifetime value supplied via Squid reconfiguration
	has no effect on already idle connections unless they become busy.
	
	When set to '0' this limit is not used.
DOC_END

NAME: half_closed_clients
TYPE: onoff
LOC: Config.onoff.half_closed_clients
DEFAULT: off
DOC_START
	Some clients may shutdown the sending side of their TCP
	connections, while leaving their receiving sides open.	Sometimes,
	Squid can not tell the difference between a half-closed and a
	fully-closed TCP connection.

	By default, Squid will immediately close client connections when
	read(2) returns "no more data to read."

	Change this option to 'on' and Squid will keep open connections
	until a read(2) or write(2) on the socket returns an error.
	This may show some benefits for reverse proxies. But if not
	it is recommended to leave OFF.
DOC_END

NAME: server_idle_pconn_timeout pconn_timeout
TYPE: time_t
LOC: Config.Timeout.serverIdlePconn
DEFAULT: 1 minute
DOC_START
	Timeout for idle persistent connections to servers and other
	proxies.
DOC_END

NAME: ident_timeout
TYPE: time_t
IFDEF: USE_IDENT
LOC: Ident::TheConfig.timeout
DEFAULT: 10 seconds
DOC_START
	Maximum time to wait for IDENT lookups to complete.

	If this is too high, and you enabled IDENT lookups from untrusted
	users, you might be susceptible to denial-of-service by having
	many ident requests going at once.
DOC_END

NAME: shutdown_lifetime
COMMENT: time-units
TYPE: time_t
LOC: Config.shutdownLifetime
DEFAULT: 30 seconds
DOC_START
	When SIGTERM or SIGHUP is received, the cache is put into
	"shutdown pending" mode until all active sockets are closed.
	This value is the lifetime to set for all open descriptors
	during shutdown mode.  Any active clients after this many
	seconds will receive a 'timeout' message.
DOC_END

COMMENT_START
 ADMINISTRATIVE PARAMETERS
 -----------------------------------------------------------------------------
COMMENT_END

NAME: cache_mgr
TYPE: string
DEFAULT: webmaster
LOC: Config.adminEmail
DOC_START
	Email-address of local cache manager who will receive
	mail if the cache dies.  The default is "webmaster".
DOC_END

NAME: mail_from
TYPE: string
DEFAULT: none
LOC: Config.EmailFrom
DOC_START
	From: email-address for mail sent when the cache dies.
	The default is to use 'squid@unique_hostname'.

	See also: unique_hostname directive.
DOC_END

NAME: mail_program
TYPE: eol
DEFAULT: mail
LOC: Config.EmailProgram
DOC_START
	Email program used to send mail if the cache dies.
	The default is "mail". The specified program must comply
	with the standard Unix mail syntax:
	  mail-program recipient < mailfile

	Optional command line options can be specified.
DOC_END

NAME: cache_effective_user
TYPE: string
DEFAULT: @DEFAULT_CACHE_EFFECTIVE_USER@
LOC: Config.effectiveUser
DOC_START
	If you start Squid as root, it will change its effective/real
	UID/GID to the user specified below.  The default is to change
	to UID of @DEFAULT_CACHE_EFFECTIVE_USER@.
	see also; cache_effective_group
DOC_END

NAME: cache_effective_group
TYPE: string
DEFAULT: none
DEFAULT_DOC: Use system group memberships of the cache_effective_user account
LOC: Config.effectiveGroup
DOC_START
	Squid sets the GID to the effective user's default group ID
	(taken from the password file) and supplementary group list
	from the groups membership.

	If you want Squid to run with a specific GID regardless of
	the group memberships of the effective user then set this
	to the group (or GID) you want Squid to run as. When set
	all other group privileges of the effective user are ignored
	and only this GID is effective. If Squid is not started as
	root the user starting Squid MUST be member of the specified
	group.

	This option is not recommended by the Squid Team.
	Our preference is for administrators to configure a secure
	user account for squid with UID/GID matching system policies.
DOC_END

NAME: httpd_suppress_version_string
COMMENT: on|off
TYPE: onoff
DEFAULT: off
LOC: Config.onoff.httpd_suppress_version_string
DOC_START
	Suppress Squid version string info in HTTP headers and HTML error pages.
DOC_END

NAME: visible_hostname
TYPE: string
LOC: Config.visibleHostname
DEFAULT: none
DEFAULT_DOC: Automatically detect the system host name
DOC_START
	If you want to present a special hostname in error messages, etc,
	define this.  Otherwise, the return value of gethostname()
	will be used. If you have multiple caches in a cluster and
	get errors about IP-forwarding you must set them to have individual
	names with this setting.
DOC_END

NAME: unique_hostname
TYPE: string
LOC: Config.uniqueHostname
DEFAULT: none
DEFAULT_DOC: Copy the value from visible_hostname
DOC_START
	If you want to have multiple machines with the same
	'visible_hostname' you must give each machine a different
	'unique_hostname' so forwarding loops can be detected.
DOC_END

NAME: hostname_aliases
TYPE: wordlist
LOC: Config.hostnameAliases
DEFAULT: none
DOC_START
	A list of other DNS names your cache has.
DOC_END

NAME: umask
TYPE: int
LOC: Config.umask
DEFAULT: 027
DOC_START
	Minimum umask which should be enforced while the proxy
	is running, in addition to the umask set at startup.

	For a traditional octal representation of umasks, start
        your value with 0.
DOC_END

COMMENT_START
 OPTIONS FOR THE CACHE REGISTRATION SERVICE
 -----------------------------------------------------------------------------

	This section contains parameters for the (optional) cache
	announcement service.  This service is provided to help
	cache administrators locate one another in order to join or
	create cache hierarchies.

	An 'announcement' message is sent (via UDP) to the registration
	service by Squid.  By default, the announcement message is NOT
	SENT unless you enable it with 'announce_period' below.

	The announcement message includes your hostname, plus the
	following information from this configuration file:

		http_port
		icp_port
		cache_mgr

	All current information is processed regularly and made
	available on the Web at http://www.ircache.net/Cache/Tracker/.
COMMENT_END

NAME: announce_period
TYPE: time_t
LOC: Config.Announce.period
DEFAULT: 0
DEFAULT_DOC: Announcement messages disabled.
DOC_START
	This is how frequently to send cache announcements.

	To enable announcing your cache, just set an announce period.

	Example:
		announce_period 1 day
DOC_END

NAME: announce_host
TYPE: string
DEFAULT: tracker.ircache.net
LOC: Config.Announce.host
DOC_START
	Set the hostname where announce registration messages will be sent.

	See also announce_port and announce_file
DOC_END

NAME: announce_file
TYPE: string
DEFAULT: none
LOC: Config.Announce.file
DOC_START
	The contents of this file will be included in the announce
	registration messages.
DOC_END

NAME: announce_port
TYPE: u_short
DEFAULT: 3131
LOC: Config.Announce.port
DOC_START
	Set the port where announce registration messages will be sent.

	See also announce_host and announce_file
DOC_END

COMMENT_START
 HTTPD-ACCELERATOR OPTIONS
 -----------------------------------------------------------------------------
COMMENT_END

NAME: httpd_accel_surrogate_id
TYPE:  string
DEFAULT: none
DEFAULT_DOC: visible_hostname is used if no specific ID is set.
LOC: Config.Accel.surrogate_id
DOC_START
	Surrogates (http://www.esi.org/architecture_spec_1.0.html)
	need an identification token to allow control targeting. Because
	a farm of surrogates may all perform the same tasks, they may share
	an identification token.

	When the surrogate is a reverse-proxy, this ID is also
	used as cdn-id for CDN-Loop detection (RFC 8586).
DOC_END

NAME: http_accel_surrogate_remote
COMMENT: on|off
TYPE: onoff
DEFAULT: off
LOC: Config.onoff.surrogate_is_remote
DOC_START
	Remote surrogates (such as those in a CDN) honour the header
	"Surrogate-Control: no-store-remote".

	Set this to on to have squid behave as a remote surrogate.
DOC_END

NAME: esi_parser
IFDEF: USE_SQUID_ESI
COMMENT: libxml2|expat
TYPE: string
LOC: ESIParser::Type
DEFAULT: auto
DEFAULT_DOC: Selects libxml2 if available at ./configure time or libexpat otherwise.
DOC_START
	Selects the XML parsing library to use when interpreting responses with
	Edge Side Includes.

	To disable ESI handling completely, ./configure Squid with --disable-esi.
DOC_END

COMMENT_START
 DELAY POOL PARAMETERS
 -----------------------------------------------------------------------------
COMMENT_END

NAME: delay_pools
TYPE: delay_pool_count
DEFAULT: 0
IFDEF: USE_DELAY_POOLS
LOC: Config.Delay
DOC_START
	This represents the number of delay pools to be used.  For example,
	if you have one class 2 delay pool and one class 3 delays pool, you
	have a total of 2 delay pools.

	See also delay_parameters, delay_class, delay_access for pool
	configuration details.
DOC_END

NAME: delay_class
TYPE: delay_pool_class
DEFAULT: none
IFDEF: USE_DELAY_POOLS
LOC: Config.Delay
DOC_START
	This defines the class of each delay pool.  There must be exactly one
	delay_class line for each delay pool.  For example, to define two
	delay pools, one of class 2 and one of class 3, the settings above
	and here would be:

	Example:
	    delay_pools 4      # 4 delay pools
	    delay_class 1 2    # pool 1 is a class 2 pool
	    delay_class 2 3    # pool 2 is a class 3 pool
	    delay_class 3 4    # pool 3 is a class 4 pool
	    delay_class 4 5    # pool 4 is a class 5 pool

	The delay pool classes are:

		class 1		Everything is limited by a single aggregate
				bucket.

		class 2 	Everything is limited by a single aggregate
				bucket as well as an "individual" bucket chosen
				from bits 25 through 32 of the IPv4 address.

		class 3		Everything is limited by a single aggregate
				bucket as well as a "network" bucket chosen
				from bits 17 through 24 of the IP address and a
				"individual" bucket chosen from bits 17 through
				32 of the IPv4 address.

		class 4		Everything in a class 3 delay pool, with an
				additional limit on a per user basis. This
				only takes effect if the username is established
				in advance - by forcing authentication in your
				http_access rules.

		class 5		Requests are grouped according their tag (see
				external_acl's tag= reply).


	Each pool also requires a delay_parameters directive to configure the pool size
	and speed limits used whenever the pool is applied to a request. Along with
	a set of delay_access directives to determine when it is used.

	NOTE: If an IP address is a.b.c.d
		-> bits 25 through 32 are "d"
		-> bits 17 through 24 are "c"
		-> bits 17 through 32 are "c * 256 + d"

	NOTE-2: Due to the use of bitmasks in class 2,3,4 pools they only apply to
		IPv4 traffic. Class 1 and 5 pools may be used with IPv6 traffic.

	This clause only supports fast acl types.
	See http://wiki.squid-cache.org/SquidFaq/SquidAcl for details.

	See also delay_parameters and delay_access.
DOC_END

NAME: delay_access
TYPE: delay_pool_access
DEFAULT: none
DEFAULT_DOC: Deny using the pool, unless allow rules exist in squid.conf for the pool.
IFDEF: USE_DELAY_POOLS
LOC: Config.Delay
DOC_START
	This is used to determine which delay pool a request falls into.

	delay_access is sorted per pool and the matching starts with pool 1,
	then pool 2, ..., and finally pool N. The first delay pool where the
	request is allowed is selected for the request. If it does not allow
	the request to any pool then the request is not delayed (default).

	For example, if you want some_big_clients in delay
	pool 1 and lotsa_little_clients in delay pool 2:

		delay_access 1 allow some_big_clients
		delay_access 1 deny all
		delay_access 2 allow lotsa_little_clients
		delay_access 2 deny all
		delay_access 3 allow authenticated_clients

	See also delay_parameters and delay_class.

DOC_END

NAME: delay_parameters
TYPE: delay_pool_rates
DEFAULT: none
IFDEF: USE_DELAY_POOLS
LOC: Config.Delay
DOC_START
	This defines the parameters for a delay pool.  Each delay pool has
	a number of "buckets" associated with it, as explained in the
	description of delay_class.

	For a class 1 delay pool, the syntax is:
		delay_class pool 1
		delay_parameters pool aggregate

	For a class 2 delay pool:
		delay_class pool 2
		delay_parameters pool aggregate individual

	For a class 3 delay pool:
		delay_class pool 3
		delay_parameters pool aggregate network individual

	For a class 4 delay pool:
		delay_class pool 4
		delay_parameters pool aggregate network individual user

	For a class 5 delay pool:
		delay_class pool 5
		delay_parameters pool tagrate

	The option variables are:

		pool		a pool number - ie, a number between 1 and the
				number specified in delay_pools as used in
				delay_class lines.

		aggregate	the speed limit parameters for the aggregate bucket
				(class 1, 2, 3).

		individual	the speed limit parameters for the individual
				buckets (class 2, 3).

		network		the speed limit parameters for the network buckets
				(class 3).

		user		the speed limit parameters for the user buckets
				(class 4).

		tagrate		the speed limit parameters for the tag buckets
				(class 5).

	A pair of delay parameters is written restore/maximum, where restore is
	the number of bytes (not bits - modem and network speeds are usually
	quoted in bits) per second placed into the bucket, and maximum is the
	maximum number of bytes which can be in the bucket at any time.

	There must be one delay_parameters line for each delay pool.


	For example, if delay pool number 1 is a class 2 delay pool as in the
	above example, and is being used to strictly limit each host to 64Kbit/sec
	(plus overheads), with no overall limit, the line is:

		delay_parameters 1 none 8000/8000

	Note that 8 x 8K Byte/sec -> 64K bit/sec.

	Note that the word 'none' is used to represent no limit.


	And, if delay pool number 2 is a class 3 delay pool as in the above
	example, and you want to limit it to a total of 256Kbit/sec (strict limit)
	with each 8-bit network permitted 64Kbit/sec (strict limit) and each
	individual host permitted 4800bit/sec with a bucket maximum size of 64Kbits
	to permit a decent web page to be downloaded at a decent speed
	(if the network is not being limited due to overuse) but slow down
	large downloads more significantly:

		delay_parameters 2 32000/32000 8000/8000 600/8000

	Note that 8 x  32K Byte/sec ->  256K bit/sec.
		  8 x   8K Byte/sec ->   64K bit/sec.
		  8 x 600  Byte/sec -> 4800  bit/sec.


	Finally, for a class 4 delay pool as in the example - each user will
	be limited to 128Kbits/sec no matter how many workstations they are logged into.:

		delay_parameters 4 32000/32000 8000/8000 600/64000 16000/16000


	See also delay_class and delay_access.

DOC_END

NAME: delay_initial_bucket_level
COMMENT: (percent, 0-100)
TYPE: u_short
DEFAULT: 50
IFDEF: USE_DELAY_POOLS
LOC: Config.Delay.initial
DOC_START
	The initial bucket percentage is used to determine how much is put
	in each bucket when squid starts, is reconfigured, or first notices
	a host accessing it (in class 2 and class 3, individual hosts and
	networks only have buckets associated with them once they have been
	"seen" by squid).
DOC_END

COMMENT_START
 CLIENT DELAY POOL PARAMETERS
 -----------------------------------------------------------------------------
COMMENT_END

NAME: client_delay_pools
TYPE: client_delay_pool_count
DEFAULT: 0
IFDEF: USE_DELAY_POOLS
LOC: Config.ClientDelay
DOC_START
	This option specifies the number of client delay pools used. It must
	preceed other client_delay_* options.

	Example:
		client_delay_pools 2

	See also client_delay_parameters and client_delay_access.
DOC_END

NAME: client_delay_initial_bucket_level
COMMENT: (percent, 0-no_limit)
TYPE: u_short
DEFAULT: 50
IFDEF: USE_DELAY_POOLS
LOC: Config.ClientDelay.initial
DOC_START
	This option determines the initial bucket size as a percentage of
	max_bucket_size from client_delay_parameters. Buckets are created
	at the time of the "first" connection from the matching IP. Idle
	buckets are periodically deleted up.

	You can specify more than 100 percent but note that such "oversized"
	buckets are not refilled until their size goes down to max_bucket_size
	from client_delay_parameters.

	Example:
		client_delay_initial_bucket_level 50
DOC_END

NAME: client_delay_parameters
TYPE: client_delay_pool_rates
DEFAULT: none
IFDEF: USE_DELAY_POOLS
LOC: Config.ClientDelay
DOC_START

	This option configures client-side bandwidth limits using the
	following format:

	    client_delay_parameters pool speed_limit max_bucket_size

	pool is an integer ID used for client_delay_access matching.

	speed_limit is bytes added to the bucket per second.

	max_bucket_size is the maximum size of a bucket, enforced after any
	speed_limit additions.

	Please see the delay_parameters option for more information and
	examples.

	Example:
		client_delay_parameters 1 1024 2048
		client_delay_parameters 2 51200 16384

	See also client_delay_access.

DOC_END

NAME: client_delay_access
TYPE: client_delay_pool_access
DEFAULT: none
DEFAULT_DOC: Deny use of the pool, unless allow rules exist in squid.conf for the pool.
IFDEF: USE_DELAY_POOLS
LOC: Config.ClientDelay
DOC_START
	This option determines the client-side delay pool for the
	request:

	    client_delay_access pool_ID allow|deny acl_name

	All client_delay_access options are checked in their pool ID
	order, starting with pool 1. The first checked pool with allowed
	request is selected for the request. If no ACL matches or there
	are no client_delay_access options, the request bandwidth is not
	limited.

	The ACL-selected pool is then used to find the
	client_delay_parameters for the request. Client-side pools are
	not used to aggregate clients. Clients are always aggregated
	based on their source IP addresses (one bucket per source IP).

	This clause only supports fast acl types.
	See http://wiki.squid-cache.org/SquidFaq/SquidAcl for details.
	Additionally, only the client TCP connection details are available.
	ACLs testing HTTP properties will not work.

	Please see delay_access for more examples.

	Example:
		client_delay_access 1 allow low_rate_network
		client_delay_access 2 allow vips_network


	See also client_delay_parameters and client_delay_pools.
DOC_END

NAME: response_delay_pool
TYPE: response_delay_pool_parameters
DEFAULT: none
IFDEF: USE_DELAY_POOLS
LOC: Config.MessageDelay
DOC_START
	This option configures client response bandwidth limits using the
	following format:

	response_delay_pool name [option=value] ...

	name	the response delay pool name

	available options:

		individual-restore	The speed limit of an individual
					bucket(bytes/s). To be used in conjunction
					with 'individual-maximum'.

		individual-maximum	The maximum number of bytes which can
					be placed into the individual bucket. To be used
					in conjunction with 'individual-restore'.

		aggregate-restore	The speed limit for the aggregate
					bucket(bytes/s). To be used in conjunction with
					'aggregate-maximum'.

		aggregate-maximum	The maximum number of bytes which can
	   				be placed into the aggregate bucket. To be used
					in conjunction with 'aggregate-restore'.

		initial-bucket-level	The initial bucket size as a percentage
					of individual-maximum.

	Individual and(or) aggregate bucket options may not be specified,
   	meaning no individual and(or) aggregate speed limitation.
	See also response_delay_pool_access and delay_parameters for
	terminology details.
DOC_END

NAME: response_delay_pool_access
TYPE: response_delay_pool_access
DEFAULT: none
DEFAULT_DOC: Deny use of the pool, unless allow rules exist in squid.conf for the pool.
IFDEF: USE_DELAY_POOLS
LOC: Config.MessageDelay
DOC_START
	Determines whether a specific named response delay pool is used
	for the transaction. The syntax for this directive is:

	response_delay_pool_access pool_name allow|deny acl_name

	All response_delay_pool_access options are checked in the order
	they appear in this configuration file. The first rule with a
	matching ACL wins. If (and only if) an "allow" rule won, Squid
	assigns the response to the corresponding named delay pool.
DOC_END

COMMENT_START
 WCCPv1 AND WCCPv2 CONFIGURATION OPTIONS
 -----------------------------------------------------------------------------
COMMENT_END

NAME: wccp_router
TYPE: address
LOC: Config.Wccp.router
DEFAULT: any_addr
DEFAULT_DOC: WCCP disabled.
IFDEF: USE_WCCP
DOC_START
	Use this option to define your WCCP ``home'' router for
	Squid.

	wccp_router supports a single WCCP(v1) router

	wccp2_router supports multiple WCCPv2 routers

	only one of the two may be used at the same time and defines
	which version of WCCP to use.
DOC_END

NAME: wccp2_router
TYPE: IpAddress_list
LOC: Config.Wccp2.router
DEFAULT: none
DEFAULT_DOC: WCCPv2 disabled.
IFDEF: USE_WCCPv2
DOC_START
	Use this option to define your WCCP ``home'' router for
	Squid.

	wccp_router supports a single WCCP(v1) router

	wccp2_router supports multiple WCCPv2 routers

	only one of the two may be used at the same time and defines
	which version of WCCP to use.
DOC_END

NAME: wccp_version
TYPE: int
LOC: Config.Wccp.version
DEFAULT: 4
IFDEF: USE_WCCP
DOC_START
	This directive is only relevant if you need to set up WCCP(v1)
	to some very old and end-of-life Cisco routers. In all other
	setups it must be left unset or at the default setting.
	It defines an internal version in the WCCP(v1) protocol,
	with version 4 being the officially documented protocol.

	According to some users, Cisco IOS 11.2 and earlier only
	support WCCP version 3.  If you're using that or an earlier
	version of IOS, you may need to change this value to 3, otherwise
	do not specify this parameter.
DOC_END

NAME: wccp2_rebuild_wait
TYPE: onoff
LOC: Config.Wccp2.rebuildwait
DEFAULT: on
IFDEF: USE_WCCPv2
DOC_START
	If this is enabled Squid will wait for the cache dir rebuild to finish
	before sending the first wccp2 HereIAm packet
DOC_END

NAME: wccp2_forwarding_method
TYPE: wccp2_method
LOC: Config.Wccp2.forwarding_method
DEFAULT: gre
IFDEF: USE_WCCPv2
DOC_START
	WCCP2 allows the setting of forwarding methods between the
	router/switch and the cache.  Valid values are as follows:

	gre - GRE encapsulation (forward the packet in a GRE/WCCP tunnel)
	l2  - L2 redirect (forward the packet using Layer 2/MAC rewriting)

	Currently (as of IOS 12.4) cisco routers only support GRE.
	Cisco switches only support the L2 redirect assignment method.
DOC_END

NAME: wccp2_return_method
TYPE: wccp2_method
LOC: Config.Wccp2.return_method
DEFAULT: gre
IFDEF: USE_WCCPv2
DOC_START
	WCCP2 allows the setting of return methods between the
	router/switch and the cache for packets that the cache
	decides not to handle.  Valid values are as follows:

	gre - GRE encapsulation (forward the packet in a GRE/WCCP tunnel)
	l2  - L2 redirect (forward the packet using Layer 2/MAC rewriting)

	Currently (as of IOS 12.4) cisco routers only support GRE.
	Cisco switches only support the L2 redirect assignment.

	If the "ip wccp redirect exclude in" command has been
	enabled on the cache interface, then it is still safe for
	the proxy server to use a l2 redirect method even if this
	option is set to GRE.
DOC_END

NAME: wccp2_assignment_method
TYPE: wccp2_amethod
LOC: Config.Wccp2.assignment_method
DEFAULT: hash
IFDEF: USE_WCCPv2
DOC_START
	WCCP2 allows the setting of methods to assign the WCCP hash
	Valid values are as follows:

	hash - Hash assignment
	mask - Mask assignment

	As a general rule, cisco routers support the hash assignment method
	and cisco switches support the mask assignment method.
DOC_END

NAME: wccp2_service
TYPE: wccp2_service
LOC: Config.Wccp2.info
DEFAULT_IF_NONE: standard 0
DEFAULT_DOC: Use the 'web-cache' standard service.
IFDEF: USE_WCCPv2
DOC_START
	WCCP2 allows for multiple traffic services. There are two
	types: "standard" and "dynamic". The standard type defines
	one service id - http (id 0). The dynamic service ids can be from
	51 to 255 inclusive.  In order to use a dynamic service id
	one must define the type of traffic to be redirected; this is done
	using the wccp2_service_info option.

	The "standard" type does not require a wccp2_service_info option,
	just specifying the service id will suffice.

	MD5 service authentication can be enabled by adding
	"password=<password>" to the end of this service declaration.

	Examples:

	wccp2_service standard 0	# for the 'web-cache' standard service
	wccp2_service dynamic 80	# a dynamic service type which will be
					# fleshed out with subsequent options.
	wccp2_service standard 0 password=foo
DOC_END

NAME: wccp2_service_info
TYPE: wccp2_service_info
LOC: Config.Wccp2.info
DEFAULT: none
IFDEF: USE_WCCPv2
DOC_START
	Dynamic WCCPv2 services require further information to define the
	traffic you wish to have diverted.

	The format is:

	wccp2_service_info <id> protocol=<protocol> flags=<flag>,<flag>..
	    priority=<priority> ports=<port>,<port>..

	The relevant WCCPv2 flags:
	+ src_ip_hash, dst_ip_hash
	+ source_port_hash, dst_port_hash
	+ src_ip_alt_hash, dst_ip_alt_hash
	+ src_port_alt_hash, dst_port_alt_hash
	+ ports_source

	The port list can be one to eight entries.

	Example:

	wccp2_service_info 80 protocol=tcp flags=src_ip_hash,ports_source
	    priority=240 ports=80

	Note: the service id must have been defined by a previous
	'wccp2_service dynamic <id>' entry.
DOC_END

NAME: wccp2_weight
TYPE: int
LOC: Config.Wccp2.weight
DEFAULT: 10000
IFDEF: USE_WCCPv2
DOC_START
	Each cache server gets assigned a set of the destination
	hash proportional to their weight.
DOC_END

NAME: wccp_address
TYPE: address
LOC: Config.Wccp.address
DEFAULT: 0.0.0.0
DEFAULT_DOC: Address selected by the operating system.
IFDEF: USE_WCCP
DOC_START
	Use this option if you require WCCPv2 to use a specific
	interface address.

	The default behavior is to not bind to any specific address.
DOC_END

NAME: wccp2_address
TYPE: address
LOC: Config.Wccp2.address
DEFAULT: 0.0.0.0
DEFAULT_DOC: Address selected by the operating system.
IFDEF: USE_WCCPv2
DOC_START
	Use this option if you require WCCP to use a specific
	interface address.

	The default behavior is to not bind to any specific address.
DOC_END

COMMENT_START
 PERSISTENT CONNECTION HANDLING
 -----------------------------------------------------------------------------

 Also see "pconn_timeout" in the TIMEOUTS section
COMMENT_END

NAME: client_persistent_connections
TYPE: onoff
LOC: Config.onoff.client_pconns
DEFAULT: on
DOC_START
	Persistent connection support for clients.
	Squid uses persistent connections (when allowed). You can use
	this option to disable persistent connections with clients.
DOC_END

NAME: server_persistent_connections
TYPE: onoff
LOC: Config.onoff.server_pconns
DEFAULT: on
DOC_START
	Persistent connection support for servers.
	Squid uses persistent connections (when allowed). You can use
	this option to disable persistent connections with servers.
DOC_END

NAME: persistent_connection_after_error
TYPE: onoff
LOC: Config.onoff.error_pconns
DEFAULT: on
DOC_START
	With this directive the use of persistent connections after
	HTTP errors can be disabled. Useful if you have clients
	who fail to handle errors on persistent connections proper.
DOC_END

NAME: detect_broken_pconn
TYPE: onoff
LOC: Config.onoff.detect_broken_server_pconns
DEFAULT: off
DOC_START
	Some servers have been found to incorrectly signal the use
	of HTTP/1.0 persistent connections even on replies not
	compatible, causing significant delays. This server problem
	has mostly been seen on redirects.

	By enabling this directive Squid attempts to detect such
	broken replies and automatically assume the reply is finished
	after 10 seconds timeout.
DOC_END

COMMENT_START
 CACHE DIGEST OPTIONS
 -----------------------------------------------------------------------------
COMMENT_END

NAME: digest_generation
IFDEF: USE_CACHE_DIGESTS
TYPE: onoff
LOC: Config.onoff.digest_generation
DEFAULT: on
DOC_START
	This controls whether the server will generate a Cache Digest
	of its contents.  By default, Cache Digest generation is
	enabled if Squid is compiled with --enable-cache-digests defined.
DOC_END

NAME: digest_bits_per_entry
IFDEF: USE_CACHE_DIGESTS
TYPE: int
LOC: Config.digest.bits_per_entry
DEFAULT: 5
DOC_START
	This is the number of bits of the server's Cache Digest which
	will be associated with the Digest entry for a given HTTP
	Method and URL (public key) combination.  The default is 5.
DOC_END

NAME: digest_rebuild_period
IFDEF: USE_CACHE_DIGESTS
COMMENT: (seconds)
TYPE: time_t
LOC: Config.digest.rebuild_period
DEFAULT: 1 hour
DOC_START
	This is the wait time between Cache Digest rebuilds.
DOC_END

NAME: digest_rewrite_period
COMMENT: (seconds)
IFDEF: USE_CACHE_DIGESTS
TYPE: time_t
LOC: Config.digest.rewrite_period
DEFAULT: 1 hour
DOC_START
	This is the wait time between Cache Digest writes to
	disk.
DOC_END

NAME: digest_swapout_chunk_size
COMMENT: (bytes)
TYPE: b_size_t
IFDEF: USE_CACHE_DIGESTS
LOC: Config.digest.swapout_chunk_size
DEFAULT: 4096 bytes
DOC_START
	This is the number of bytes of the Cache Digest to write to
	disk at a time.  It defaults to 4096 bytes (4KB), the Squid
	default swap page.
DOC_END

NAME: digest_rebuild_chunk_percentage
COMMENT: (percent, 0-100)
IFDEF: USE_CACHE_DIGESTS
TYPE: int
LOC: Config.digest.rebuild_chunk_percentage
DEFAULT: 10
DOC_START
	This is the percentage of the Cache Digest to be scanned at a
	time.  By default it is set to 10% of the Cache Digest.
DOC_END

COMMENT_START
 SNMP OPTIONS
 -----------------------------------------------------------------------------
COMMENT_END

NAME: snmp_port
TYPE: u_short
LOC: Config.Port.snmp
DEFAULT: 0
DEFAULT_DOC: SNMP disabled.
IFDEF: SQUID_SNMP
DOC_START
	The port number where Squid listens for SNMP requests. To enable
	SNMP support set this to a suitable port number. Port number
	3401 is often used for the Squid SNMP agent. By default it's
	set to "0" (disabled)

	Example:
		snmp_port 3401
DOC_END

NAME: snmp_access
TYPE: acl_access
LOC: Config.accessList.snmp
DEFAULT: none
DEFAULT_DOC: Deny, unless rules exist in squid.conf.
IFDEF: SQUID_SNMP
DOC_START
	Allowing or denying access to the SNMP port.

	All access to the agent is denied by default.
	usage:

	snmp_access allow|deny [!]aclname ...

	This clause only supports fast acl types.
	See http://wiki.squid-cache.org/SquidFaq/SquidAcl for details.

Example:
 snmp_access allow snmppublic localhost
 snmp_access deny all
DOC_END

NAME: snmp_incoming_address
TYPE: address
LOC: Config.Addrs.snmp_incoming
DEFAULT: any_addr
DEFAULT_DOC: Accept SNMP packets from all machine interfaces.
IFDEF: SQUID_SNMP
DOC_START
	Just like 'udp_incoming_address', but for the SNMP port.

	snmp_incoming_address	is used for the SNMP socket receiving
				messages from SNMP agents.

	The default snmp_incoming_address is to listen on all
	available network interfaces.
DOC_END

NAME: snmp_outgoing_address
TYPE: address
LOC: Config.Addrs.snmp_outgoing
DEFAULT: no_addr
DEFAULT_DOC: Use snmp_incoming_address or an address selected by the operating system.
IFDEF: SQUID_SNMP
DOC_START
	Just like 'udp_outgoing_address', but for the SNMP port.

	snmp_outgoing_address	is used for SNMP packets returned to SNMP
				agents.

	If snmp_outgoing_address is not set it will use the same socket
	as snmp_incoming_address. Only change this if you want to have
	SNMP replies sent using another address than where this Squid
	listens for SNMP queries.

	NOTE, snmp_incoming_address and snmp_outgoing_address can not have
	the same value since they both use the same port.
DOC_END

COMMENT_START
 ICP OPTIONS
 -----------------------------------------------------------------------------
COMMENT_END

NAME: icp_port udp_port
TYPE: u_short
DEFAULT: 0
DEFAULT_DOC: ICP disabled.
LOC: Config.Port.icp
DOC_START
	The port number where Squid sends and receives ICP queries to
	and from neighbor caches.  The standard UDP port for ICP is 3130.

	Example:
		icp_port @DEFAULT_ICP_PORT@
DOC_END

NAME: htcp_port
IFDEF: USE_HTCP
TYPE: u_short
DEFAULT: 0
DEFAULT_DOC: HTCP disabled.
LOC: Config.Port.htcp
DOC_START
	The port number where Squid sends and receives HTCP queries to
	and from neighbor caches.  To turn it on you want to set it to
	4827.

	Example:
		htcp_port 4827
DOC_END

NAME: log_icp_queries
COMMENT: on|off
TYPE: onoff
DEFAULT: on
LOC: Config.onoff.log_udp
DOC_START
	If set, ICP queries are logged to access.log. You may wish
	do disable this if your ICP load is VERY high to speed things
	up or to simplify log analysis.
DOC_END

NAME: udp_incoming_address
TYPE: address
LOC:Config.Addrs.udp_incoming
DEFAULT: any_addr
DEFAULT_DOC: Accept packets from all machine interfaces.
DOC_START
	udp_incoming_address	is used for UDP packets received from other
				caches.

	The default behavior is to not bind to any specific address.

	Only change this if you want to have all UDP queries received on
	a specific interface/address.

	NOTE: udp_incoming_address is used by the ICP, HTCP, and DNS
	modules. Altering it will affect all of them in the same manner.

	see also; udp_outgoing_address

	NOTE, udp_incoming_address and udp_outgoing_address can not
	have the same value since they both use the same port.
DOC_END

NAME: udp_outgoing_address
TYPE: address
LOC: Config.Addrs.udp_outgoing
DEFAULT: no_addr
DEFAULT_DOC: Use udp_incoming_address or an address selected by the operating system.
DOC_START
	udp_outgoing_address	is used for UDP packets sent out to other
				caches.

	The default behavior is to not bind to any specific address.

	Instead it will use the same socket as udp_incoming_address.
	Only change this if you want to have UDP queries sent using another
	address than where this Squid listens for UDP queries from other
	caches.

	NOTE: udp_outgoing_address is used by the ICP, HTCP, and DNS
	modules. Altering it will affect all of them in the same manner.

	see also; udp_incoming_address

	NOTE, udp_incoming_address and udp_outgoing_address can not
	have the same value since they both use the same port.
DOC_END

NAME: icp_hit_stale
COMMENT: on|off
TYPE: onoff
DEFAULT: off
LOC: Config.onoff.icp_hit_stale
DOC_START
	If you want to return ICP_HIT for stale cache objects, set this
	option to 'on'.  If you have sibling relationships with caches
	in other administrative domains, this should be 'off'.  If you only
	have sibling relationships with caches under your control,
	it is probably okay to set this to 'on'.
	If set to 'on', your siblings should use the option "allow-miss"
	on their cache_peer lines for connecting to you.
DOC_END

NAME: minimum_direct_hops
TYPE: int
DEFAULT: 4
LOC: Config.minDirectHops
DOC_START
	If using the ICMP pinging stuff, do direct fetches for sites
	which are no more than this many hops away.
DOC_END

NAME: minimum_direct_rtt
COMMENT: (msec)
TYPE: int
DEFAULT: 400
LOC: Config.minDirectRtt
DOC_START
	If using the ICMP pinging stuff, do direct fetches for sites
	which are no more than this many rtt milliseconds away.
DOC_END

NAME: netdb_low
TYPE: int
DEFAULT: 900
LOC: Config.Netdb.low
DOC_START
	The low water mark for the ICMP measurement database.

	Note: high watermark controlled by netdb_high directive.

	These watermarks are counts, not percents.  The defaults are
	(low) 900 and (high) 1000.  When the high water mark is
	reached, database entries will be deleted until the low
	mark is reached.
DOC_END

NAME: netdb_high
TYPE: int
DEFAULT: 1000
LOC: Config.Netdb.high
DOC_START
	The high water mark for the ICMP measurement database.

	Note: low watermark controlled by netdb_low directive.

	These watermarks are counts, not percents.  The defaults are
	(low) 900 and (high) 1000.  When the high water mark is
	reached, database entries will be deleted until the low
	mark is reached.
DOC_END

NAME: netdb_ping_period
TYPE: time_t
LOC: Config.Netdb.period
DEFAULT: 5 minutes
DOC_START
	The minimum period for measuring a site.  There will be at
	least this much delay between successive pings to the same
	network.  The default is five minutes.
DOC_END

NAME: query_icmp
COMMENT: on|off
TYPE: onoff
DEFAULT: off
LOC: Config.onoff.query_icmp
DOC_START
	If you want to ask your peers to include ICMP data in their ICP
	replies, enable this option.

	If your peer has configured Squid (during compilation) with
	'--enable-icmp' that peer will send ICMP pings to origin server
	sites of the URLs it receives.  If you enable this option the
	ICP replies from that peer will include the ICMP data (if available).
	Then, when choosing a parent cache, Squid will choose the parent with
	the minimal RTT to the origin server.  When this happens, the
	hierarchy field of the access.log will be
	"CLOSEST_PARENT_MISS".  This option is off by default.
DOC_END

NAME: test_reachability
COMMENT: on|off
TYPE: onoff
DEFAULT: off
LOC: Config.onoff.test_reachability
DOC_START
	When this is 'on', ICP MISS replies will be ICP_MISS_NOFETCH
	instead of ICP_MISS if the target host is NOT in the ICMP
	database, or has a zero RTT.
DOC_END

NAME: icp_query_timeout
COMMENT: (msec)
DEFAULT: 0
DEFAULT_DOC: Dynamic detection.
TYPE: int
LOC: Config.Timeout.icp_query
DOC_START
	Normally Squid will automatically determine an optimal ICP
	query timeout value based on the round-trip-time of recent ICP
	queries.  If you want to override the value determined by
	Squid, set this 'icp_query_timeout' to a non-zero value.  This
	value is specified in MILLISECONDS, so, to use a 2-second
	timeout (the old default), you would write:

		icp_query_timeout 2000
DOC_END

NAME: maximum_icp_query_timeout
COMMENT: (msec)
DEFAULT: 2000
TYPE: int
LOC: Config.Timeout.icp_query_max
DOC_START
	Normally the ICP query timeout is determined dynamically.  But
	sometimes it can lead to very large values (say 5 seconds).
	Use this option to put an upper limit on the dynamic timeout
	value.  Do NOT use this option to always use a fixed (instead
	of a dynamic) timeout value. To set a fixed timeout see the
	'icp_query_timeout' directive.
DOC_END

NAME: minimum_icp_query_timeout
COMMENT: (msec)
DEFAULT: 5
TYPE: int
LOC: Config.Timeout.icp_query_min
DOC_START
	Normally the ICP query timeout is determined dynamically.  But
	sometimes it can lead to very small timeouts, even lower than
	the normal latency variance on your link due to traffic.
	Use this option to put an lower limit on the dynamic timeout
	value.  Do NOT use this option to always use a fixed (instead
	of a dynamic) timeout value. To set a fixed timeout see the
	'icp_query_timeout' directive.
DOC_END

NAME: background_ping_rate
COMMENT: time-units
TYPE: time_t
DEFAULT: 10 seconds
LOC: Config.backgroundPingRate
DOC_START
	Controls how often the ICP pings are sent to siblings that
	have background-ping set.
DOC_END

COMMENT_START
 MULTICAST ICP OPTIONS
 -----------------------------------------------------------------------------
COMMENT_END

NAME: mcast_groups
TYPE: wordlist
LOC: Config.mcast_group_list
DEFAULT: none
DOC_START
	This tag specifies a list of multicast groups which your server
	should join to receive multicasted ICP queries.

	NOTE!  Be very careful what you put here!  Be sure you
	understand the difference between an ICP _query_ and an ICP
	_reply_.  This option is to be set only if you want to RECEIVE
	multicast queries.  Do NOT set this option to SEND multicast
	ICP (use cache_peer for that).  ICP replies are always sent via
	unicast, so this option does not affect whether or not you will
	receive replies from multicast group members.

	You must be very careful to NOT use a multicast address which
	is already in use by another group of caches.

	If you are unsure about multicast, please read the Multicast
	chapter in the Squid FAQ (http://www.squid-cache.org/FAQ/).

	Usage: mcast_groups 239.128.16.128 224.0.1.20

	By default, Squid doesn't listen on any multicast groups.
DOC_END

NAME: mcast_miss_addr
IFDEF: MULTICAST_MISS_STREAM
TYPE: address
LOC: Config.mcast_miss.addr
DEFAULT: no_addr
DEFAULT_DOC: disabled.
DOC_START
	If you enable this option, every "cache miss" URL will
	be sent out on the specified multicast address.

	Do not enable this option unless you are are absolutely
	certain you understand what you are doing.
DOC_END

NAME: mcast_miss_ttl
IFDEF: MULTICAST_MISS_STREAM
TYPE: u_short
LOC: Config.mcast_miss.ttl
DEFAULT: 16
DOC_START
	This is the time-to-live value for packets multicasted
	when multicasting off cache miss URLs is enabled.  By
	default this is set to 'site scope', i.e. 16.
DOC_END

NAME: mcast_miss_port
IFDEF: MULTICAST_MISS_STREAM
TYPE: u_short
LOC: Config.mcast_miss.port
DEFAULT: 3135
DOC_START
	This is the port number to be used in conjunction with
	'mcast_miss_addr'.
DOC_END

NAME: mcast_miss_encode_key
IFDEF: MULTICAST_MISS_STREAM
TYPE: string
LOC: Config.mcast_miss.encode_key
DEFAULT: XXXXXXXXXXXXXXXX
DOC_START
	The URLs that are sent in the multicast miss stream are
	encrypted.  This is the encryption key.
DOC_END

NAME: mcast_icp_query_timeout
COMMENT: (msec)
DEFAULT: 2000
TYPE: int
LOC: Config.Timeout.mcast_icp_query
DOC_START
	For multicast peers, Squid regularly sends out ICP "probes" to
	count how many other peers are listening on the given multicast
	address.  This value specifies how long Squid should wait to
	count all the replies.  The default is 2000 msec, or 2
	seconds.
DOC_END

COMMENT_START
 INTERNAL ICON OPTIONS
 -----------------------------------------------------------------------------
COMMENT_END

NAME: icon_directory
TYPE: string
LOC: Config.icons.directory
DEFAULT: @DEFAULT_ICON_DIR@
DOC_START
	Where the icons are stored. These are normally kept in
	@DEFAULT_ICON_DIR@
DOC_END

NAME: global_internal_static
TYPE: onoff
LOC: Config.onoff.global_internal_static
DEFAULT: on
DOC_START
	This directive controls is Squid should intercept all requests for
	/squid-internal-static/ no matter which host the URL is requesting
	(default on setting), or if nothing special should be done for
	such URLs (off setting). The purpose of this directive is to make
	icons etc work better in complex cache hierarchies where it may
	not always be possible for all corners in the cache mesh to reach
	the server generating a directory listing.
DOC_END

NAME: short_icon_urls
TYPE: onoff
LOC: Config.icons.use_short_names
DEFAULT: on
DOC_START
	If this is enabled Squid will use short URLs for icons.
	If disabled it will revert to the old behavior of including
	it's own name and port in the URL.

	If you run a complex cache hierarchy with a mix of Squid and
	other proxies you may need to disable this directive.
DOC_END

COMMENT_START
 ERROR PAGE OPTIONS
 -----------------------------------------------------------------------------
COMMENT_END

NAME: error_directory
TYPE: string
LOC: Config.errorDirectory
DEFAULT: none
DEFAULT_DOC: Send error pages in the clients preferred language
DOC_START
	If you wish to create your own versions of the default
	error files to customize them to suit your company copy
	the error/template files to another directory and point
	this tag at them.

	WARNING: This option will disable multi-language support
	         on error pages if used.

	The squid developers are interested in making squid available in
	a wide variety of languages. If you are making translations for a
	language that Squid does not currently provide please consider
	contributing your translation back to the project.
	http://wiki.squid-cache.org/Translations

	The squid developers working on translations are happy to supply drop-in
	translated error files in exchange for any new language contributions.
DOC_END

NAME: error_default_language
IFDEF: USE_ERR_LOCALES
TYPE: string
LOC: Config.errorDefaultLanguage
DEFAULT: none
DEFAULT_DOC: Generate English language pages.
DOC_START
	Set the default language which squid will send error pages in
	if no existing translation matches the clients language
	preferences.

	If unset (default) generic English will be used.

	The squid developers are interested in making squid available in
	a wide variety of languages. If you are interested in making
	translations for any language see the squid wiki for details.
	http://wiki.squid-cache.org/Translations
DOC_END

NAME: error_log_languages
IFDEF: USE_ERR_LOCALES
TYPE: onoff
LOC: Config.errorLogMissingLanguages
DEFAULT: on
DOC_START
	Log to cache.log what languages users are attempting to
	auto-negotiate for translations.

	Successful negotiations are not logged. Only failures
	have meaning to indicate that Squid may need an upgrade
	of its error page translations.
DOC_END

NAME: err_page_stylesheet
TYPE: string
LOC: Config.errorStylesheet
DEFAULT: @DEFAULT_CONFIG_DIR@/errorpage.css
DOC_START
	CSS Stylesheet to pattern the display of Squid default error pages.

	For information on CSS see http://www.w3.org/Style/CSS/
DOC_END

NAME: err_html_text
TYPE: eol
LOC: Config.errHtmlText
DEFAULT: none
DOC_START
	HTML text to include in error messages.  Make this a "mailto"
	URL to your admin address, or maybe just a link to your
	organizations Web page.

	To include this in your error messages, you must rewrite
	the error template files (found in the "errors" directory).
	Wherever you want the 'err_html_text' line to appear,
	insert a %L tag in the error template file.
DOC_END

NAME: email_err_data
COMMENT: on|off
TYPE: onoff
LOC: Config.onoff.emailErrData
DEFAULT: on
DOC_START
	If enabled, information about the occurred error will be
	included in the mailto links of the ERR pages (if %W is set)
	so that the email body contains the data.
	Syntax is <A HREF="mailto:%w%W">%w</A>
DOC_END

NAME: deny_info
TYPE: denyinfo
LOC: Config.denyInfoList
DEFAULT: none
DOC_START
	Usage:   deny_info err_page_name acl
	or       deny_info http://... acl
	or       deny_info TCP_RESET acl

	This can be used to return a ERR_ page for requests which
	do not pass the 'http_access' rules.  Squid remembers the last
	acl it evaluated in http_access, and if a 'deny_info' line exists
	for that ACL Squid returns a corresponding error page.

	The acl is typically the last acl on the http_access deny line which
	denied access. The exceptions to this rule are:
	- When Squid needs to request authentication credentials. It's then
	  the first authentication related acl encountered
	- When none of the http_access lines matches. It's then the last
	  acl processed on the last http_access line.
	- When the decision to deny access was made by an adaptation service,
	  the acl name is the corresponding eCAP or ICAP service_name.

	NP: If providing your own custom error pages with error_directory
	    you may also specify them by your custom file name:
	    Example: deny_info ERR_CUSTOM_ACCESS_DENIED bad_guys

	By defaut Squid will send "403 Forbidden". A different 4xx or 5xx
	may be specified by prefixing the file name with the code and a colon.
	e.g. 404:ERR_CUSTOM_ACCESS_DENIED

	Alternatively you can tell Squid to reset the TCP connection
	by specifying TCP_RESET.

	Or you can specify an error URL or URL pattern. The browsers will
	get redirected to the specified URL after formatting tags have
	been replaced. Redirect will be done with 302 or 307 according to
	HTTP/1.1 specs. A different 3xx code may be specified by prefixing
	the URL. e.g. 303:http://example.com/

	URL FORMAT TAGS:
		%a	- username (if available. Password NOT included)
		%A	- Local listening IP address the client connection was connected to
		%B	- FTP path URL
		%e	- Error number
		%E	- Error description
		%h	- Squid hostname
		%H	- Request domain name
		%i	- Client IP Address
		%M	- Request Method
		%O	- Unescaped message result from external ACL helper
		%o	- Message result from external ACL helper
		%p	- Request Port number
		%P	- Request Protocol name
		%R	- Request URL path
		%T	- Timestamp in RFC 1123 format
		%U	- Full canonical URL from client
			  (HTTPS URLs terminate with *)
		%u	- Full canonical URL from client
		%w	- Admin email from squid.conf
		%x	- Error name
		%%	- Literal percent (%) code

DOC_END

COMMENT_START
 OPTIONS INFLUENCING REQUEST FORWARDING 
 -----------------------------------------------------------------------------
COMMENT_END

NAME: nonhierarchical_direct
TYPE: onoff
LOC: Config.onoff.nonhierarchical_direct
DEFAULT: on
DOC_START
	By default, Squid will send any non-hierarchical requests
	(not cacheable request type) direct to origin servers.

	When this is set to "off", Squid will prefer to send these
	requests to parents.

	Note that in most configurations, by turning this off you will only
	add latency to these request without any improvement in global hit
	ratio.

	This option only sets a preference. If the parent is unavailable a
	direct connection to the origin server may still be attempted. To
	completely prevent direct connections use never_direct.
DOC_END

NAME: prefer_direct
TYPE: onoff
LOC: Config.onoff.prefer_direct
DEFAULT: off
DOC_START
	Normally Squid tries to use parents for most requests. If you for some
	reason like it to first try going direct and only use a parent if
	going direct fails set this to on.

	By combining nonhierarchical_direct off and prefer_direct on you
	can set up Squid to use a parent as a backup path if going direct
	fails.

	Note: If you want Squid to use parents for all requests see
	the never_direct directive. prefer_direct only modifies how Squid
	acts on cacheable requests.
DOC_END

NAME: cache_miss_revalidate
COMMENT: on|off
TYPE: onoff
DEFAULT: on
LOC: Config.onoff.cache_miss_revalidate
DOC_START
	RFC 7232 defines a conditional request mechanism to prevent
	response objects being unnecessarily transferred over the network.
	If that mechanism is used by the client and a cache MISS occurs
	it can prevent new cache entries being created.

	This option determines whether Squid on cache MISS will pass the
	client revalidation request to the server or tries to fetch new
	content for caching. It can be useful while the cache is mostly
	empty to more quickly have the cache populated by generating
	non-conditional GETs.

	When set to 'on' (default), Squid will pass all client If-* headers
	to the server. This permits server responses without a cacheable
	payload to be delivered and on MISS no new cache entry is created.

	When set to 'off' and if the request is cacheable, Squid will
	remove the clients If-Modified-Since and If-None-Match headers from
	the request sent to the server. This requests a 200 status response
	from the server to create a new cache entry with.
DOC_END

NAME: always_direct
TYPE: acl_access
LOC: Config.accessList.AlwaysDirect
DEFAULT: none
DEFAULT_DOC: Prevent any cache_peer being used for this request.
DOC_START
	Usage: always_direct allow|deny [!]aclname ...

	Here you can use ACL elements to specify requests which should
	ALWAYS be forwarded by Squid to the origin servers without using
	any peers.  For example, to always directly forward requests for
	local servers ignoring any parents or siblings you may have use
	something like:

		acl local-servers dstdomain my.domain.net
		always_direct allow local-servers

	To always forward FTP requests directly, use

		acl FTP proto FTP
		always_direct allow FTP

	NOTE: There is a similar, but opposite option named
	'never_direct'.  You need to be aware that "always_direct deny
	foo" is NOT the same thing as "never_direct allow foo".  You
	may need to use a deny rule to exclude a more-specific case of
	some other rule.  Example:

		acl local-external dstdomain external.foo.net
		acl local-servers dstdomain  .foo.net
		always_direct deny local-external
		always_direct allow local-servers

	NOTE: If your goal is to make the client forward the request
	directly to the origin server bypassing Squid then this needs
	to be done in the client configuration. Squid configuration
	can only tell Squid how Squid should fetch the object.

	NOTE: This directive is not related to caching. The replies
	is cached as usual even if you use always_direct. To not cache
	the replies see the 'cache' directive.

	This clause supports both fast and slow acl types.
	See http://wiki.squid-cache.org/SquidFaq/SquidAcl for details.
DOC_END

NAME: never_direct
TYPE: acl_access
LOC: Config.accessList.NeverDirect
DEFAULT: none
DEFAULT_DOC: Allow DNS results to be used for this request.
DOC_START
	Usage: never_direct allow|deny [!]aclname ...

	never_direct is the opposite of always_direct.  Please read
	the description for always_direct if you have not already.

	With 'never_direct' you can use ACL elements to specify
	requests which should NEVER be forwarded directly to origin
	servers.  For example, to force the use of a proxy for all
	requests, except those in your local domain use something like:

		acl local-servers dstdomain .foo.net
		never_direct deny local-servers
		never_direct allow all

	or if Squid is inside a firewall and there are local intranet
	servers inside the firewall use something like:

		acl local-intranet dstdomain .foo.net
		acl local-external dstdomain external.foo.net
		always_direct deny local-external
		always_direct allow local-intranet
		never_direct allow all

	This clause supports both fast and slow acl types.
	See http://wiki.squid-cache.org/SquidFaq/SquidAcl for details.
DOC_END

COMMENT_START
 ADVANCED NETWORKING OPTIONS
 -----------------------------------------------------------------------------
COMMENT_END

NAME: incoming_udp_average incoming_icp_average
TYPE: int
DEFAULT: 6
LOC: Config.comm_incoming.udp.average
DOC_START
	Heavy voodoo here.  I can't even believe you are reading this.
	Are you crazy?  Don't even think about adjusting these unless
	you understand the algorithms in comm_select.c first!
DOC_END

NAME: incoming_tcp_average  incoming_http_average
TYPE: int
DEFAULT: 4
LOC: Config.comm_incoming.tcp.average
DOC_START
	Heavy voodoo here.  I can't even believe you are reading this.
	Are you crazy?  Don't even think about adjusting these unless
	you understand the algorithms in comm_select.c first!
DOC_END

NAME: incoming_dns_average
TYPE: int
DEFAULT: 4
LOC: Config.comm_incoming.dns.average
DOC_START
	Heavy voodoo here.  I can't even believe you are reading this.
	Are you crazy?  Don't even think about adjusting these unless
	you understand the algorithms in comm_select.c first!
DOC_END

NAME: min_udp_poll_cnt min_icp_poll_cnt
TYPE: int
DEFAULT: 8
LOC: Config.comm_incoming.udp.min_poll
DOC_START
	Heavy voodoo here.  I can't even believe you are reading this.
	Are you crazy?  Don't even think about adjusting these unless
	you understand the algorithms in comm_select.c first!
DOC_END

NAME: min_dns_poll_cnt
TYPE: int
DEFAULT: 8
LOC: Config.comm_incoming.dns.min_poll
DOC_START
	Heavy voodoo here.  I can't even believe you are reading this.
	Are you crazy?  Don't even think about adjusting these unless
	you understand the algorithms in comm_select.c first!
DOC_END

NAME: min_tcp_poll_cnt min_http_poll_cnt
TYPE: int
DEFAULT: 8
LOC: Config.comm_incoming.tcp.min_poll
DOC_START
	Heavy voodoo here.  I can't even believe you are reading this.
	Are you crazy?  Don't even think about adjusting these unless
	you understand the algorithms in comm_select.c first!
DOC_END

NAME: accept_filter
TYPE: string
DEFAULT: none
LOC: Config.accept_filter
DOC_START
	FreeBSD:

	The name of an accept(2) filter to install on Squid's
	listen socket(s).  This feature is perhaps specific to
	FreeBSD and requires support in the kernel.

	The 'httpready' filter delays delivering new connections
	to Squid until a full HTTP request has been received.
	See the accf_http(9) man page for details.

	The 'dataready' filter delays delivering new connections
	to Squid until there is some data to process.
	See the accf_dataready(9) man page for details.

	Linux:
	
	The 'data' filter delays delivering of new connections
	to Squid until there is some data to process by TCP_ACCEPT_DEFER.
	You may optionally specify a number of seconds to wait by
	'data=N' where N is the number of seconds. Defaults to 30
	if not specified.  See the tcp(7) man page for details.
EXAMPLE:
# FreeBSD
accept_filter httpready
# Linux
accept_filter data
DOC_END

NAME: client_ip_max_connections
TYPE: int
LOC: Config.client_ip_max_connections
DEFAULT: -1
DEFAULT_DOC: No limit.
DOC_START
	Set an absolute limit on the number of connections a single
	client IP can use. Any more than this and Squid will begin to drop
	new connections from the client until it closes some links.

	Note that this is a global limit. It affects all HTTP, HTCP, Gopher and FTP
	connections from the client. For finer control use the ACL access controls.

	Requires client_db to be enabled (the default).

	WARNING: This may noticably slow down traffic received via external proxies
	or NAT devices and cause them to rebound error messages back to their clients.
DOC_END

NAME: tcp_recv_bufsize
COMMENT: (bytes)
TYPE: b_size_t
DEFAULT: 0 bytes
DEFAULT_DOC: Use operating system TCP defaults.
LOC: Config.tcpRcvBufsz
DOC_START
	Size of receive buffer to set for TCP sockets.  Probably just
	as easy to change your kernel's default.
	Omit from squid.conf to use the default buffer size.
DOC_END

COMMENT_START
 ICAP OPTIONS
 -----------------------------------------------------------------------------
COMMENT_END

NAME: icap_enable
TYPE: onoff
IFDEF: ICAP_CLIENT
COMMENT: on|off
LOC: Adaptation::Icap::TheConfig.onoff
DEFAULT: off
DOC_START
	If you want to enable the ICAP module support, set this to on.
DOC_END

NAME: icap_connect_timeout
TYPE: time_t
DEFAULT: none
LOC: Adaptation::Icap::TheConfig.connect_timeout_raw
IFDEF: ICAP_CLIENT
DOC_START
	This parameter specifies how long to wait for the TCP connect to
	the requested ICAP server to complete before giving up and either
	terminating the HTTP transaction or bypassing the failure.

	The default for optional services is peer_connect_timeout.
	The default for essential services is connect_timeout.
	If this option is explicitly set, its value applies to all services.
DOC_END

NAME: icap_io_timeout
COMMENT: time-units
TYPE: time_t
DEFAULT: none
DEFAULT_DOC: Use read_timeout.
LOC: Adaptation::Icap::TheConfig.io_timeout_raw
IFDEF: ICAP_CLIENT
DOC_START
	This parameter specifies how long to wait for an I/O activity on
	an established, active ICAP connection before giving up and
	either terminating the HTTP transaction or bypassing the
	failure.
DOC_END

NAME: icap_service_failure_limit
COMMENT: limit [in memory-depth time-units]
TYPE: icap_service_failure_limit
IFDEF: ICAP_CLIENT
LOC: Adaptation::Icap::TheConfig
DEFAULT: 10
DOC_START
	The limit specifies the number of failures that Squid tolerates
	when establishing a new TCP connection with an ICAP service. If
	the number of failures exceeds the limit, the ICAP service is
	not used for new ICAP requests until it is time to refresh its
	OPTIONS.

	A negative value disables the limit. Without the limit, an ICAP
	service will not be considered down due to connectivity failures
	between ICAP OPTIONS requests.

	Squid forgets ICAP service failures older than the specified
	value of memory-depth. The memory fading algorithm 
	is approximate because Squid does not remember individual 
	errors but groups them instead, splitting the option
	value into ten time slots of equal length.

	When memory-depth is 0 and by default this option has no 
	effect on service failure expiration.

	Squid always forgets failures when updating service settings
	using an ICAP OPTIONS transaction, regardless of this option
	setting.

	For example,
		# suspend service usage after 10 failures in 5 seconds:
		icap_service_failure_limit 10 in 5 seconds
DOC_END

NAME: icap_service_revival_delay
TYPE: int
IFDEF: ICAP_CLIENT
LOC: Adaptation::Icap::TheConfig.service_revival_delay
DEFAULT: 180
DOC_START
	The delay specifies the number of seconds to wait after an ICAP
	OPTIONS request failure before requesting the options again. The
	failed ICAP service is considered "down" until fresh OPTIONS are
	fetched.

	The actual delay cannot be smaller than the hardcoded minimum
	delay of 30 seconds.
DOC_END

NAME: icap_preview_enable
TYPE: onoff
IFDEF: ICAP_CLIENT
COMMENT: on|off
LOC: Adaptation::Icap::TheConfig.preview_enable
DEFAULT: on
DOC_START
	The ICAP Preview feature allows the ICAP server to handle the
	HTTP message by looking only at the beginning of the message body
	or even without receiving the body at all. In some environments, 
	previews greatly speedup ICAP processing.

	During an ICAP OPTIONS transaction, the server may tell	Squid what
	HTTP messages should be previewed and how big the preview should be.
	Squid will not use Preview if the server did not request one.

	To disable ICAP Preview for all ICAP services, regardless of
	individual ICAP server OPTIONS responses, set this option to "off".
Example:
icap_preview_enable off
DOC_END

NAME: icap_preview_size
TYPE: int
IFDEF: ICAP_CLIENT
LOC: Adaptation::Icap::TheConfig.preview_size
DEFAULT: -1
DEFAULT_DOC: No preview sent.
DOC_START
	The default size of preview data to be sent to the ICAP server.
	This value might be overwritten on a per server basis by OPTIONS requests.
DOC_END

NAME: icap_206_enable
TYPE: onoff
IFDEF: ICAP_CLIENT
COMMENT: on|off
LOC: Adaptation::Icap::TheConfig.allow206_enable
DEFAULT: on
DOC_START
	206 (Partial Content) responses is an ICAP extension that allows the
	ICAP agents to optionally combine adapted and original HTTP message
	content. The decision to combine is postponed until the end of the
	ICAP response. Squid supports Partial Content extension by default.

	Activation of the Partial Content extension is negotiated with each
	ICAP service during OPTIONS exchange. Most ICAP servers should handle
	negotation correctly even if they do not support the extension, but
	some might fail. To disable Partial Content support for all ICAP
	services and to avoid any negotiation, set this option to "off".

	Example:
	    icap_206_enable off
DOC_END

NAME: icap_default_options_ttl
TYPE: int
IFDEF: ICAP_CLIENT
LOC: Adaptation::Icap::TheConfig.default_options_ttl
DEFAULT: 60
DOC_START
	The default TTL value for ICAP OPTIONS responses that don't have
	an Options-TTL header.
DOC_END

NAME: icap_persistent_connections
TYPE: onoff
IFDEF: ICAP_CLIENT
COMMENT: on|off
LOC: Adaptation::Icap::TheConfig.reuse_connections
DEFAULT: on
DOC_START
	Whether or not Squid should use persistent connections to
	an ICAP server.
DOC_END

NAME: adaptation_send_client_ip icap_send_client_ip
TYPE: onoff
IFDEF: USE_ADAPTATION
COMMENT: on|off
LOC: Adaptation::Config::send_client_ip
DEFAULT: off
DOC_START
	If enabled, Squid shares HTTP client IP information with adaptation
	services. For ICAP, Squid adds the X-Client-IP header to ICAP requests.
	For eCAP, Squid sets the libecap::metaClientIp transaction option.

	See also: adaptation_uses_indirect_client
DOC_END

NAME: adaptation_send_username icap_send_client_username
TYPE: onoff
IFDEF: USE_ADAPTATION
COMMENT: on|off
LOC: Adaptation::Config::send_username
DEFAULT: off
DOC_START
	This sends authenticated HTTP client username (if available) to
	the adaptation service.

	For ICAP, the username value is encoded based on the
	icap_client_username_encode option and is sent using the header
	specified by the icap_client_username_header option.
DOC_END

NAME: icap_client_username_header
TYPE: string
IFDEF: ICAP_CLIENT
LOC: Adaptation::Icap::TheConfig.client_username_header
DEFAULT: X-Client-Username
DOC_START
	ICAP request header name to use for adaptation_send_username.
DOC_END

NAME: icap_client_username_encode
TYPE: onoff
IFDEF: ICAP_CLIENT
COMMENT: on|off
LOC: Adaptation::Icap::TheConfig.client_username_encode
DEFAULT: off
DOC_START
	Whether to base64 encode the authenticated client username.
DOC_END

NAME: icap_service
TYPE: icap_service_type
IFDEF: ICAP_CLIENT
LOC: Adaptation::Icap::TheConfig
DEFAULT: none
DOC_START
	Defines a single ICAP service using the following format:

	icap_service id vectoring_point uri [option ...]

	id: ID
		an opaque identifier or name which is used to direct traffic to
		this specific service. Must be unique among all adaptation
		services in squid.conf.

	vectoring_point: reqmod_precache|reqmod_postcache|respmod_precache|respmod_postcache
		This specifies at which point of transaction processing the
		ICAP service should be activated. *_postcache vectoring points
		are not yet supported.

	uri: icap://servername:port/servicepath
		ICAP server and service location.
	     icaps://servername:port/servicepath
		The "icap:" URI scheme is used for traditional ICAP server and
		service location (default port is 1344, connections are not
		encrypted). The "icaps:" URI scheme is for Secure ICAP
		services that use SSL/TLS-encrypted ICAP connections (by
		default, on port 11344).

	ICAP does not allow a single service to handle both REQMOD and RESPMOD
	transactions. Squid does not enforce that requirement. You can specify
	services with the same service_url and different vectoring_points. You
	can even specify multiple identical services as long as their
	service_names differ.

	To activate a service, use the adaptation_access directive. To group
	services, use adaptation_service_chain and adaptation_service_set.

	Service options are separated by white space. ICAP services support
	the following name=value options:

	bypass=on|off|1|0
		If set to 'on' or '1', the ICAP service is treated as
		optional. If the service cannot be reached or malfunctions,
		Squid will try to ignore any errors and process the message as
		if the service was not enabled. No all ICAP errors can be
		bypassed.  If set to 0, the ICAP service is treated as
		essential and all ICAP errors will result in an error page
		returned to the HTTP client.

		Bypass is off by default: services are treated as essential.

	routing=on|off|1|0
		If set to 'on' or '1', the ICAP service is allowed to
		dynamically change the current message adaptation plan by
		returning a chain of services to be used next. The services
		are specified using the X-Next-Services ICAP response header
		value, formatted as a comma-separated list of service names.
		Each named service should be configured in squid.conf. Other
		services are ignored. An empty X-Next-Services value results
		in an empty plan which ends the current adaptation.

		Dynamic adaptation plan may cross or cover multiple supported
		vectoring points in their natural processing order.

		Routing is not allowed by default: the ICAP X-Next-Services
		response header is ignored.

	ipv6=on|off
		Only has effect on split-stack systems. The default on those systems
		is to use IPv4-only connections. When set to 'on' this option will
		make Squid use IPv6-only connections to contact this ICAP service.

	on-overload=block|bypass|wait|force
		If the service Max-Connections limit has been reached, do
		one of the following for each new ICAP transaction:
		  * block:  send an HTTP error response to the client
		  * bypass: ignore the "over-connected" ICAP service
		  * wait:   wait (in a FIFO queue) for an ICAP connection slot
		  * force:  proceed, ignoring the Max-Connections limit 

		In SMP mode with N workers, each worker assumes the service
		connection limit is Max-Connections/N, even though not all
		workers may use a given service.

		The default value is "bypass" if service is bypassable,
		otherwise it is set to "wait".
		

	max-conn=number
		Use the given number as the Max-Connections limit, regardless
		of the Max-Connections value given by the service, if any.

	connection-encryption=on|off
		Determines the ICAP service effect on the connections_encrypted
		ACL.

		The default is "on" for Secure ICAP services (i.e., those
		with the icaps:// service URIs scheme) and "off" for plain ICAP
		services.

		Does not affect ICAP connections (e.g., does not turn Secure
		ICAP on or off).

	==== ICAPS / TLS OPTIONS ====

	These options are used for Secure ICAP (icaps://....) services only.

	tls-cert=/path/to/ssl/certificate
			A client X.509 certificate to use when connecting to
			this ICAP server.

	tls-key=/path/to/ssl/key
			The private key corresponding to the previous
			tls-cert= option.

			If tls-key= is not specified tls-cert= is assumed to
			reference a PEM file containing both the certificate
			and private key.

	tls-cipher=...	The list of valid TLS/SSL ciphers to use when connecting
			to this icap server.

	tls-min-version=1.N
			The minimum TLS protocol version to permit. To control
			SSLv3 use the tls-options= parameter.
			Supported Values: 1.0 (default), 1.1, 1.2

	tls-options=...	Specify various OpenSSL library options:

			    NO_SSLv3    Disallow the use of SSLv3

			    SINGLE_DH_USE
				      Always create a new key when using
				      temporary/ephemeral DH key exchanges

			    ALL       Enable various bug workarounds
				      suggested as "harmless" by OpenSSL
				      Be warned that this reduces SSL/TLS
				      strength to some attacks.

			See the OpenSSL SSL_CTX_set_options documentation for a
			more complete list. Options relevant only to SSLv2 are
			not supported.

	tls-cafile=	PEM file containing CA certificates to use when verifying
			the icap server certificate.
			Use to specify intermediate CA certificate(s) if not sent
			by the server. Or the full CA chain for the server when
			using the tls-default-ca=off flag.
			May be repeated to load multiple files.

	tls-capath=...	A directory containing additional CA certificates to
			use when verifying the icap server certificate.
			Requires OpenSSL or LibreSSL.

	tls-crlfile=...	A certificate revocation list file to use when
			verifying the icap server certificate.

	tls-flags=...	Specify various flags modifying the Squid TLS implementation:

			DONT_VERIFY_PEER
				Accept certificates even if they fail to
				verify.
			DONT_VERIFY_DOMAIN
				Don't verify the icap server certificate
				matches the server name

	tls-default-ca[=off]
			Whether to use the system Trusted CAs. Default is ON.

	tls-domain=	The icap server name as advertised in it's certificate.
			Used for verifying the correctness of the received icap
			server certificate. If not specified the icap server
			hostname extracted from ICAP URI will be used.

	Older icap_service format without optional named parameters is
	deprecated but supported for backward compatibility.

Example:
icap_service svcBlocker reqmod_precache icap://icap1.mydomain.net:1344/reqmod bypass=0
icap_service svcLogger reqmod_precache icaps://icap2.mydomain.net:11344/reqmod routing=on
DOC_END

NAME: icap_class
TYPE: icap_class_type
IFDEF: ICAP_CLIENT
LOC: none
DEFAULT: none
DOC_START
	This deprecated option was documented to define an ICAP service
	chain, even though it actually defined a set of similar, redundant
	services, and the chains were not supported. 

	To define a set of redundant services, please use the
	adaptation_service_set directive. For service chains, use
	adaptation_service_chain.
DOC_END

NAME: icap_access
TYPE: icap_access_type
IFDEF: ICAP_CLIENT
LOC: none
DEFAULT: none
DOC_START
	This option is deprecated. Please use adaptation_access, which
	has the same ICAP functionality, but comes with better
	documentation, and eCAP support.
DOC_END

COMMENT_START
 eCAP OPTIONS
 -----------------------------------------------------------------------------
COMMENT_END

NAME: ecap_enable
TYPE: onoff
IFDEF: USE_ECAP
COMMENT: on|off
LOC: Adaptation::Ecap::TheConfig.onoff
DEFAULT: off
DOC_START
	Controls whether eCAP support is enabled.
DOC_END

NAME: ecap_service
TYPE: ecap_service_type
IFDEF: USE_ECAP
LOC: Adaptation::Ecap::TheConfig
DEFAULT: none
DOC_START
	Defines a single eCAP service

	ecap_service id vectoring_point uri [option ...]

        id: ID
		an opaque identifier or name which is used to direct traffic to
		this specific service. Must be unique among all adaptation
		services in squid.conf.

	vectoring_point: reqmod_precache|reqmod_postcache|respmod_precache|respmod_postcache
		This specifies at which point of transaction processing the
		eCAP service should be activated. *_postcache vectoring points
		are not yet supported.

	uri: ecap://vendor/service_name?custom&cgi=style&parameters=optional
		Squid uses the eCAP service URI to match this configuration
		line with one of the dynamically loaded services. Each loaded
		eCAP service must have a unique URI. Obtain the right URI from
		the service provider.

	To activate a service, use the adaptation_access directive. To group
	services, use adaptation_service_chain and adaptation_service_set.

	Service options are separated by white space. eCAP services support
	the following name=value options:

	bypass=on|off|1|0
		If set to 'on' or '1', the eCAP service is treated as optional.
		If the service cannot be reached or malfunctions, Squid will try
		to ignore any errors and process the message as if the service
		was not enabled. No all eCAP errors can be bypassed.
		If set to 'off' or '0', the eCAP service is treated as essential
		and all eCAP errors will result in an error page returned to the
		HTTP client.

                Bypass is off by default: services are treated as essential.

	routing=on|off|1|0
		If set to 'on' or '1', the eCAP service is allowed to
		dynamically change the current message adaptation plan by
		returning a chain of services to be used next.

		Dynamic adaptation plan may cross or cover multiple supported
		vectoring points in their natural processing order.

		Routing is not allowed by default.

	connection-encryption=on|off
		Determines the eCAP service effect on the connections_encrypted
		ACL. 

		Defaults to "on", which does not taint the master transaction
		w.r.t. that ACL.

		Does not affect eCAP API calls.

	Older ecap_service format without optional named parameters is
	deprecated but supported for backward compatibility.


Example:
ecap_service s1 reqmod_precache ecap://filters.R.us/leakDetector?on_error=block bypass=off
ecap_service s2 respmod_precache ecap://filters.R.us/virusFilter config=/etc/vf.cfg bypass=on
DOC_END

NAME: loadable_modules
TYPE: wordlist
IFDEF: USE_LOADABLE_MODULES
LOC: Config.loadable_module_names
DEFAULT: none
DOC_START
	Instructs Squid to load the specified dynamic module(s) or activate
	preloaded module(s).
Example:
loadable_modules @DEFAULT_PREFIX@/lib/MinimalAdapter.so
DOC_END

COMMENT_START
 MESSAGE ADAPTATION OPTIONS
 -----------------------------------------------------------------------------
COMMENT_END

NAME: adaptation_service_set
TYPE: adaptation_service_set_type
IFDEF: USE_ADAPTATION
LOC: none
DEFAULT: none
DOC_START

	Configures an ordered set of similar, redundant services. This is
	useful when hot standby or backup adaptation servers are available.

	    adaptation_service_set set_name service_name1 service_name2 ...

 	The named services are used in the set declaration order. The first
	applicable adaptation service from the set is used first. The next
	applicable service is tried if and only if the transaction with the
	previous service fails and the message waiting to be adapted is still
	intact.

	When adaptation starts, broken services are ignored as if they were
	not a part of the set. A broken service is a down optional service.

	The services in a set must be attached to the same vectoring point
	(e.g., pre-cache) and use the same adaptation method (e.g., REQMOD).

	If all services in a set are optional then adaptation failures are
	bypassable. If all services in the set are essential, then a
	transaction failure with one service may still be retried using
	another service from the set, but when all services fail, the master
	transaction fails as well.

	A set may contain a mix of optional and essential services, but that
	is likely to lead to surprising results because broken services become
	ignored (see above), making previously bypassable failures fatal.
	Technically, it is the bypassability of the last failed service that
	matters.

	See also: adaptation_access adaptation_service_chain

Example:
adaptation_service_set svcBlocker urlFilterPrimary urlFilterBackup
adaptation service_set svcLogger loggerLocal loggerRemote
DOC_END

NAME: adaptation_service_chain
TYPE: adaptation_service_chain_type
IFDEF: USE_ADAPTATION
LOC: none
DEFAULT: none
DOC_START

	Configures a list of complementary services that will be applied
	one-by-one, forming an adaptation chain or pipeline. This is useful
	when Squid must perform different adaptations on the same message.

	    adaptation_service_chain chain_name service_name1 svc_name2 ...

 	The named services are used in the chain declaration order. The first
	applicable adaptation service from the chain is used first. The next
	applicable service is applied to the successful adaptation results of
	the previous service in the chain.

	When adaptation starts, broken services are ignored as if they were
	not a part of the chain. A broken service is a down optional service.

	Request satisfaction terminates the adaptation chain because Squid
	does not currently allow declaration of RESPMOD services at the
	"reqmod_precache" vectoring point (see icap_service or ecap_service).

	The services in a chain must be attached to the same vectoring point
	(e.g., pre-cache) and use the same adaptation method (e.g., REQMOD).

	A chain may contain a mix of optional and essential services. If an
	essential adaptation fails (or the failure cannot be bypassed for
	other reasons), the master transaction fails. Otherwise, the failure
	is bypassed as if the failed adaptation service was not in the chain.

	See also: adaptation_access adaptation_service_set

Example:
adaptation_service_chain svcRequest requestLogger urlFilter leakDetector
DOC_END

NAME: adaptation_access
TYPE: adaptation_access_type
IFDEF: USE_ADAPTATION
LOC: none
DEFAULT: none
DEFAULT_DOC: Allow, unless rules exist in squid.conf.
DOC_START
	Sends an HTTP transaction to an ICAP or eCAP adaptation	service.

	adaptation_access service_name allow|deny [!]aclname...
	adaptation_access set_name     allow|deny [!]aclname...

	At each supported vectoring point, the adaptation_access
	statements are processed in the order they appear in this
	configuration file. Statements pointing to the following services
	are ignored (i.e., skipped without checking their ACL):

	    - services serving different vectoring points
	    - "broken-but-bypassable" services
	    - "up" services configured to ignore such transactions
              (e.g., based on the ICAP Transfer-Ignore header).

        When a set_name is used, all services in the set are checked
	using the same rules, to find the first applicable one. See
	adaptation_service_set for details.

	If an access list is checked and there is a match, the
	processing stops: For an "allow" rule, the corresponding
	adaptation service is used for the transaction. For a "deny"
	rule, no adaptation service is activated.

	It is currently not possible to apply more than one adaptation
	service at the same vectoring point to the same HTTP transaction.

        See also: icap_service and ecap_service

Example:
adaptation_access service_1 allow all
DOC_END

NAME: adaptation_service_iteration_limit
TYPE: int
IFDEF: USE_ADAPTATION
LOC: Adaptation::Config::service_iteration_limit
DEFAULT: 16
DOC_START
	Limits the number of iterations allowed when applying adaptation
	services to a message. If your longest adaptation set or chain
	may have more than 16 services, increase the limit beyond its
	default value of 16. If detecting infinite iteration loops sooner
	is critical, make the iteration limit match the actual number
	of services in your longest adaptation set or chain.

	Infinite adaptation loops are most likely with routing services.

	See also: icap_service routing=1
DOC_END

NAME: adaptation_masterx_shared_names
TYPE: string
IFDEF: USE_ADAPTATION
LOC: Adaptation::Config::masterx_shared_name
DEFAULT: none
DOC_START
	For each master transaction (i.e., the HTTP request and response
	sequence, including all related ICAP and eCAP exchanges), Squid
	maintains a table of metadata. The table entries are (name, value)
	pairs shared among eCAP and ICAP exchanges. The table is destroyed
	with the master transaction.

	This option specifies the table entry names that Squid must accept
	from and forward to the adaptation transactions.

	An ICAP REQMOD or RESPMOD transaction may set an entry in the 
	shared table by returning an ICAP header field with a name 
	specified in adaptation_masterx_shared_names.

	An eCAP REQMOD or RESPMOD transaction may set an entry in the
	shared table by implementing the libecap::visitEachOption() API
	to provide an option with a name specified in
	adaptation_masterx_shared_names.

	Squid will store and forward the set entry to subsequent adaptation
	transactions within the same master transaction scope.

	Only one shared entry name is supported at this time.

Example:
# share authentication information among ICAP services
adaptation_masterx_shared_names X-Subscriber-ID
DOC_END

NAME: adaptation_meta
TYPE: note
IFDEF: USE_ADAPTATION
LOC: Adaptation::Config::metaHeaders
DEFAULT: none
DOC_START
	This option allows Squid administrator to add custom ICAP request
	headers or eCAP options to Squid ICAP requests or eCAP transactions.
	Use it to pass custom authentication tokens and other
	transaction-state related meta information to an ICAP/eCAP service.
	
	The addition of a meta header is ACL-driven:
		adaptation_meta name value [!]aclname ...
	
	Processing for a given header name stops after the first ACL list match.
	Thus, it is impossible to add two headers with the same name. If no ACL
	lists match for a given header name, no such header is added. For 
	example:
	
		# do not debug transactions except for those that need debugging
		adaptation_meta X-Debug 1 needs_debugging
	
		# log all transactions except for those that must remain secret
		adaptation_meta X-Log 1 !keep_secret
	
		# mark transactions from users in the "G 1" group
		adaptation_meta X-Authenticated-Groups "G 1" authed_as_G1
	
	The "value" parameter may be a regular squid.conf token or a "double
	quoted string". Within the quoted string, use backslash (\) to escape
	any character, which is currently only useful for escaping backslashes
	and double quotes. For example,
	    "this string has one backslash (\\) and two \"quotes\""

	Used adaptation_meta header values may be logged via %note
	logformat code. If multiple adaptation_meta headers with the same name
	are used during master transaction lifetime, the header values are
	logged in the order they were used and duplicate values are ignored
	(only the first repeated value will be logged).
DOC_END

NAME: icap_retry
TYPE: acl_access
IFDEF: ICAP_CLIENT
LOC: Adaptation::Icap::TheConfig.repeat
DEFAULT_IF_NONE: deny all
DOC_START
	This ACL determines which retriable ICAP transactions are
	retried. Transactions that received a complete ICAP response
	and did not have to consume or produce HTTP bodies to receive
	that response are usually retriable.

	icap_retry allow|deny [!]aclname ...

	Squid automatically retries some ICAP I/O timeouts and errors
	due to persistent connection race conditions.

	See also: icap_retry_limit
DOC_END

NAME: icap_retry_limit
TYPE: int
IFDEF: ICAP_CLIENT
LOC: Adaptation::Icap::TheConfig.repeat_limit
DEFAULT: 0
DEFAULT_DOC: No retries are allowed.
DOC_START
	Limits the number of retries allowed.

	Communication errors due to persistent connection race
	conditions are unavoidable, automatically retried, and do not
	count against this limit.

	See also: icap_retry
DOC_END


COMMENT_START
 DNS OPTIONS
 -----------------------------------------------------------------------------
COMMENT_END

NAME: check_hostnames
TYPE: onoff
DEFAULT: off
LOC: Config.onoff.check_hostnames
DOC_START
	For security and stability reasons Squid can check
	hostnames for Internet standard RFC compliance. If you want
	Squid to perform these checks turn this directive on.
DOC_END

NAME: allow_underscore
TYPE: onoff
DEFAULT: on
LOC: Config.onoff.allow_underscore
DOC_START
	Underscore characters is not strictly allowed in Internet hostnames
	but nevertheless used by many sites. Set this to off if you want
	Squid to be strict about the standard.
	This check is performed only when check_hostnames is set to on.
DOC_END

NAME: dns_retransmit_interval
TYPE: time_msec
DEFAULT: 5 seconds
LOC: Config.Timeout.idns_retransmit
DOC_START
	Initial retransmit interval for DNS queries. The interval is
	doubled each time all configured DNS servers have been tried.
DOC_END

NAME: dns_timeout
TYPE: time_msec
DEFAULT: 30 seconds
LOC: Config.Timeout.idns_query
DOC_START
	DNS Query timeout. If no response is received to a DNS query
	within this time all DNS servers for the queried domain
	are assumed to be unavailable.
DOC_END

NAME: dns_packet_max
TYPE: b_ssize_t
DEFAULT_DOC: EDNS disabled
DEFAULT: none
LOC: Config.dns.packet_max
DOC_START
	Maximum number of bytes packet size to advertise via EDNS.
	Set to "none" to disable EDNS large packet support.
	
	For legacy reasons DNS UDP replies will default to 512 bytes which
	is too small for many responses. EDNS provides a means for Squid to
	negotiate receiving larger responses back immediately without having
	to failover with repeat requests. Responses larger than this limit
	will retain the old behaviour of failover to TCP DNS.
	
	Squid has no real fixed limit internally, but allowing packet sizes
	over 1500 bytes requires network jumbogram support and is usually not
	necessary.
	
	WARNING: The RFC also indicates that some older resolvers will reply
	with failure of the whole request if the extension is added. Some
	resolvers have already been identified which will reply with mangled
	EDNS response on occasion. Usually in response to many-KB jumbogram
	sizes being advertised by Squid.
	Squid will currently treat these both as an unable-to-resolve domain
	even if it would be resolvable without EDNS.
DOC_END

NAME: dns_defnames
COMMENT: on|off
TYPE: onoff
DEFAULT: off
DEFAULT_DOC: Search for single-label domain names is disabled.
LOC: Config.onoff.res_defnames
DOC_START
	Normally the RES_DEFNAMES resolver option is disabled
	(see res_init(3)).  This prevents caches in a hierarchy
	from interpreting single-component hostnames locally.  To allow
	Squid to handle single-component names, enable this option.
DOC_END

NAME: dns_multicast_local
COMMENT: on|off
TYPE: onoff
DEFAULT: off
DEFAULT_DOC: Search for .local and .arpa names is disabled.
LOC: Config.onoff.dns_mdns
DOC_START
	When set to on, Squid sends multicast DNS lookups on the local
	network for domains ending in .local and .arpa.
	This enables local servers and devices to be contacted in an
	ad-hoc or zero-configuration network environment.
DOC_END

NAME: dns_nameservers
TYPE: SBufList
DEFAULT: none
DEFAULT_DOC: Use operating system definitions
LOC: Config.dns.nameservers
DOC_START
	Use this if you want to specify a list of DNS name servers
	(IP addresses) to use instead of those given in your
	/etc/resolv.conf file.

	On Windows platforms, if no value is specified here or in
	the /etc/resolv.conf file, the list of DNS name servers are
	taken from the Windows registry, both static and dynamic DHCP
	configurations are supported.

	Example: dns_nameservers 10.0.0.1 192.172.0.4
DOC_END

NAME: hosts_file
TYPE: string
DEFAULT: @DEFAULT_HOSTS@
LOC: Config.etcHostsPath
DOC_START
	Location of the host-local IP name-address associations
	database. Most Operating Systems have such a file on different
	default locations:
	- Un*X & Linux:    /etc/hosts
	- Windows NT/2000: %SystemRoot%\system32\drivers\etc\hosts
			   (%SystemRoot% value install default is c:\winnt)
	- Windows XP/2003: %SystemRoot%\system32\drivers\etc\hosts
			   (%SystemRoot% value install default is c:\windows)
	- Windows 9x/Me:   %windir%\hosts
			   (%windir% value is usually c:\windows)
	- Cygwin:	   /etc/hosts

	The file contains newline-separated definitions, in the
	form ip_address_in_dotted_form name [name ...] names are
	whitespace-separated. Lines beginning with an hash (#)
	character are comments.

	The file is checked at startup and upon configuration.
	If set to 'none', it won't be checked.
	If append_domain is used, that domain will be added to
	domain-local (i.e. not containing any dot character) host
	definitions.
DOC_END

NAME: append_domain
TYPE: string
LOC:  Config.appendDomain
DEFAULT: none
DEFAULT_DOC: Use operating system definitions
DOC_START
	Appends local domain name to hostnames without any dots in
	them.  append_domain must begin with a period.

	Be warned there are now Internet names with no dots in
	them using only top-domain names, so setting this may
	cause some Internet sites to become unavailable.

Example:
 append_domain .yourdomain.com
DOC_END

NAME: ignore_unknown_nameservers
TYPE: onoff
LOC: Config.onoff.ignore_unknown_nameservers
DEFAULT: on
DOC_START
	By default Squid checks that DNS responses are received
	from the same IP addresses they are sent to.  If they
	don't match, Squid ignores the response and writes a warning
	message to cache.log.  You can allow responses from unknown
	nameservers by setting this option to 'off'.
DOC_END

NAME: dns_v4_first
TYPE: onoff
DEFAULT: off
LOC: Config.dns.v4_first
DOC_START
	With the IPv6 Internet being as fast or faster than IPv4 Internet
	for most networks Squid prefers to contact websites over IPv6.

	This option reverses the order of preference to make Squid contact
	dual-stack websites over IPv4 first. Squid will still perform both
	IPv6 and IPv4 DNS lookups before connecting.

	WARNING:
	  This option will restrict the situations under which IPv6
	  connectivity is used (and tested). Hiding network problems
	  which would otherwise be detected and warned about.
DOC_END

NAME: ipcache_size
COMMENT: (number of entries)
TYPE: int
DEFAULT: 1024
LOC: Config.ipcache.size
DOC_START
	Maximum number of DNS IP cache entries.
DOC_END

NAME: ipcache_low
COMMENT: (percent)
TYPE: int
DEFAULT: 90
LOC: Config.ipcache.low
DOC_NONE

NAME: ipcache_high
COMMENT: (percent)
TYPE: int
DEFAULT: 95
LOC: Config.ipcache.high
DOC_START
	The size, low-, and high-water marks for the IP cache.
DOC_END

NAME: fqdncache_size
COMMENT: (number of entries)
TYPE: int
DEFAULT: 1024
LOC: Config.fqdncache.size
DOC_START
	Maximum number of FQDN cache entries.
DOC_END

COMMENT_START
 MISCELLANEOUS
 -----------------------------------------------------------------------------
COMMENT_END

NAME: configuration_includes_quoted_values
COMMENT: on|off
TYPE: configuration_includes_quoted_values
DEFAULT: off
LOC: ConfigParser::RecognizeQuotedValues
DOC_START
	If set, Squid will recognize each "quoted string" after a configuration
	directive as a single parameter. The quotes are stripped before the
	parameter value is interpreted or used.
	See "Values with spaces, quotes, and other special characters"
	section for more details.
DOC_END

NAME: memory_pools
COMMENT: on|off
TYPE: onoff
DEFAULT: on
LOC: Config.onoff.mem_pools
DOC_START
	If set, Squid will keep pools of allocated (but unused) memory
	available for future use.  If memory is a premium on your
	system and you believe your malloc library outperforms Squid
	routines, disable this.
DOC_END

NAME: memory_pools_limit
COMMENT: (bytes)
TYPE: b_int64_t
DEFAULT: 5 MB
LOC: Config.MemPools.limit
DOC_START
	Used only with memory_pools on:
	memory_pools_limit 50 MB

	If set to a non-zero value, Squid will keep at most the specified
	limit of allocated (but unused) memory in memory pools. All free()
	requests that exceed this limit will be handled by your malloc
	library. Squid does not pre-allocate any memory, just safe-keeps
	objects that otherwise would be free()d. Thus, it is safe to set
	memory_pools_limit to a reasonably high value even if your
	configuration will use less memory.

	If set to none, Squid will keep all memory it can. That is, there
	will be no limit on the total amount of memory used for safe-keeping.

	To disable memory allocation optimization, do not set
	memory_pools_limit to 0 or none. Set memory_pools to "off" instead.

	An overhead for maintaining memory pools is not taken into account
	when the limit is checked. This overhead is close to four bytes per
	object kept. However, pools may actually _save_ memory because of
	reduced memory thrashing in your malloc library.
DOC_END

NAME: forwarded_for
COMMENT: on|off|transparent|truncate|delete
TYPE: string
DEFAULT: on
LOC: opt_forwarded_for
DOC_START
	If set to "on", Squid will append your client's IP address
	in the HTTP requests it forwards. By default it looks like:

		X-Forwarded-For: 192.1.2.3

	If set to "off", it will appear as

		X-Forwarded-For: unknown

	If set to "transparent", Squid will not alter the
	X-Forwarded-For header in any way.

	If set to "delete", Squid will delete the entire
	X-Forwarded-For header.

	If set to "truncate", Squid will remove all existing
	X-Forwarded-For entries, and place the client IP as the sole entry.
DOC_END

NAME: cachemgr_passwd
TYPE: cachemgrpasswd
DEFAULT: none
DEFAULT_DOC: No password. Actions which require password are denied.
LOC: Config.passwd_list
DOC_START
	Specify passwords for cachemgr operations.

	Usage: cachemgr_passwd password action action ...

	Some valid actions are (see cache manager menu for a full list):
		5min
		60min
		asndb
		authenticator
		cbdata
		client_list
		comm_incoming
		config *
		counters
		delay
		digest_stats
		dns
		events
		filedescriptors
		fqdncache
		histograms
		http_headers
		info
		io
		ipcache
		mem
		menu
		netdb
		non_peers
		objects
		offline_toggle *
		pconn
		peer_select
		reconfigure *
		redirector
		refresh
		server_list
		shutdown *
		store_digest
		storedir
		utilization
		via_headers
		vm_objects

	* Indicates actions which will not be performed without a
	  valid password, others can be performed if not listed here.

	To disable an action, set the password to "disable".
	To allow performing an action without a password, set the
	password to "none".

	Use the keyword "all" to set the same password for all actions.

Example:
 cachemgr_passwd secret shutdown
 cachemgr_passwd lesssssssecret info stats/objects
 cachemgr_passwd disable all
DOC_END

NAME: client_db
COMMENT: on|off
TYPE: onoff
DEFAULT: on
LOC: Config.onoff.client_db
DOC_START
	If you want to disable collecting per-client statistics,
	turn off client_db here.
DOC_END

NAME: refresh_all_ims
COMMENT: on|off
TYPE: onoff
DEFAULT: off
LOC: Config.onoff.refresh_all_ims
DOC_START
	When you enable this option, squid will always check
	the origin server for an update when a client sends an
	If-Modified-Since request.  Many browsers use IMS
	requests when the user requests a reload, and this
	ensures those clients receive the latest version.

	By default (off), squid may return a Not Modified response
	based on the age of the cached version.
DOC_END

NAME: reload_into_ims
IFDEF: USE_HTTP_VIOLATIONS
COMMENT: on|off
TYPE: onoff
DEFAULT: off
LOC: Config.onoff.reload_into_ims
DOC_START
	When you enable this option, client no-cache or ``reload''
	requests will be changed to If-Modified-Since requests.
	Doing this VIOLATES the HTTP standard.  Enabling this
	feature could make you liable for problems which it
	causes.

	see also refresh_pattern for a more selective approach.
DOC_END

NAME: connect_retries
TYPE: int
LOC: Config.connect_retries
DEFAULT: 0
DEFAULT_DOC: Do not retry failed connections.
DOC_START
	Limits the number of reopening attempts when establishing a single
	TCP connection. All these attempts must still complete before the
	applicable connection opening timeout expires.

	By default and when connect_retries is set to zero, Squid does not
	retry failed connection opening attempts.

	The (not recommended) maximum is 10 tries. An attempt to configure a
	higher value results in the value of 10 being used (with a warning).

	Squid may open connections to retry various high-level forwarding
	failures. For an outside observer, that activity may look like a
	low-level connection reopening attempt, but those high-level retries
	are governed by forward_max_tries instead.

	See also: connect_timeout, forward_timeout, icap_connect_timeout,
	ident_timeout, and forward_max_tries.
DOC_END

NAME: retry_on_error
TYPE: onoff
LOC: Config.retry.onerror
DEFAULT: off
DOC_START
	If set to ON Squid will automatically retry requests when
	receiving an error response with status 403 (Forbidden),
	500 (Internal Error), 501 or 503 (Service not available).
	Status 502 and 504 (Gateway errors) are always retried.
	
	This is mainly useful if you are in a complex cache hierarchy to
	work around access control errors.
	
	NOTE: This retry will attempt to find another working destination.
	Which is different from the server which just failed.
DOC_END

NAME: as_whois_server
TYPE: string
LOC: Config.as_whois_server
DEFAULT: whois.ra.net
DOC_START
	WHOIS server to query for AS numbers.  NOTE: AS numbers are
	queried only when Squid starts up, not for every request.
DOC_END

NAME: offline_mode
TYPE: onoff
LOC: Config.onoff.offline
DEFAULT: off
DOC_START
	Enable this option and Squid will never try to validate cached
	objects.
DOC_END

NAME: uri_whitespace
TYPE: uri_whitespace
LOC: Config.uri_whitespace
DEFAULT: strip
DOC_START
	What to do with requests that have whitespace characters in the
	URI.  Options:

	strip:  The whitespace characters are stripped out of the URL.
		This is the behavior recommended by RFC2396 and RFC3986
		for tolerant handling of generic URI.
		NOTE: This is one difference between generic URI and HTTP URLs.

	deny:   The request is denied.  The user receives an "Invalid
		Request" message.
		This is the behaviour recommended by RFC2616 for safe
		handling of HTTP request URL.

	allow:  The request is allowed and the URI is not changed.  The
		whitespace characters remain in the URI.  Note the
		whitespace is passed to redirector processes if they
		are in use.
		Note this may be considered a violation of RFC2616
		request parsing where whitespace is prohibited in the
		URL field.

	encode:	The request is allowed and the whitespace characters are
		encoded according to RFC1738.

	chop:	The request is allowed and the URI is chopped at the
		first whitespace.


	NOTE the current Squid implementation of encode and chop violates
	RFC2616 by not using a 301 redirect after altering the URL.
DOC_END

NAME: chroot
TYPE: string
LOC: Config.chroot_dir
DEFAULT: none
DOC_START
	Specifies a directory where Squid should do a chroot() while
	initializing.  This also causes Squid to fully drop root
	privileges after initializing.  This means, for example, if you
	use a HTTP port less than 1024 and try to reconfigure, you may
	get an error saying that Squid can not open the port.
DOC_END

NAME: pipeline_prefetch
TYPE: pipelinePrefetch
LOC: Config.pipeline_max_prefetch
DEFAULT: 0
DEFAULT_DOC: Do not pre-parse pipelined requests.
DOC_START
	HTTP clients may send a pipeline of 1+N requests to Squid using a
	single connection, without waiting for Squid to respond to the first
	of those requests. This option limits the number of concurrent
	requests Squid will try to handle in parallel. If set to N, Squid
	will try to receive and process up to 1+N requests on the same
	connection concurrently.

	Defaults to 0 (off) for bandwidth management and access logging
	reasons.

	NOTE: pipelining requires persistent connections to clients.

	WARNING: pipelining breaks NTLM and Negotiate/Kerberos authentication.
DOC_END

NAME: high_response_time_warning
TYPE: int
COMMENT: (msec)
LOC: Config.warnings.high_rptm
DEFAULT: 0
DEFAULT_DOC: disabled.
DOC_START
	If the one-minute median response time exceeds this value,
	Squid prints a WARNING with debug level 0 to get the
	administrators attention.  The value is in milliseconds.
DOC_END

NAME: high_page_fault_warning
TYPE: int
LOC: Config.warnings.high_pf
DEFAULT: 0
DEFAULT_DOC: disabled.
DOC_START
	If the one-minute average page fault rate exceeds this
	value, Squid prints a WARNING with debug level 0 to get
	the administrators attention.  The value is in page faults
	per second.
DOC_END

NAME: high_memory_warning
TYPE: b_size_t
LOC: Config.warnings.high_memory
IFDEF: HAVE_MSTATS&&HAVE_GNUMALLOC_H
DEFAULT: 0 KB
DEFAULT_DOC: disabled.
DOC_START
	If the memory usage (as determined by gnumalloc, if available and used)
	exceeds	this amount, Squid prints a WARNING with debug level 0 to get
	the administrators attention.
DOC_END
# TODO: link high_memory_warning to mempools?

NAME: sleep_after_fork
COMMENT: (microseconds)
TYPE: int
LOC: Config.sleep_after_fork
DEFAULT: 0
DOC_START
	When this is set to a non-zero value, the main Squid process
	sleeps the specified number of microseconds after a fork()
	system call. This sleep may help the situation where your
	system reports fork() failures due to lack of (virtual)
	memory. Note, however, if you have a lot of child
	processes, these sleep delays will add up and your
	Squid will not service requests for some amount of time
	until all the child processes have been started.
	On Windows value less then 1000 (1 milliseconds) are
	rounded to 1000.
DOC_END

NAME: windows_ipaddrchangemonitor
IFDEF: _SQUID_WINDOWS_
COMMENT: on|off
TYPE: onoff
DEFAULT: on
LOC: Config.onoff.WIN32_IpAddrChangeMonitor
DOC_START
	On Windows Squid by default will monitor IP address changes and will 
	reconfigure itself after any detected event. This is very useful for
	proxies connected to internet with dial-up interfaces.
	In some cases (a Proxy server acting as VPN gateway is one) it could be
	desiderable to disable this behaviour setting this to 'off'.
	Note: after changing this, Squid service must be restarted.
DOC_END

NAME: eui_lookup
TYPE: onoff
IFDEF: USE_SQUID_EUI
DEFAULT: on
LOC: Eui::TheConfig.euiLookup
DOC_START
	Whether to lookup the EUI or MAC address of a connected client.
DOC_END

NAME: max_filedescriptors max_filedesc
TYPE: int
DEFAULT: 0
DEFAULT_DOC: Use operating system soft limit set by ulimit.
LOC: Config.max_filedescriptors
DOC_START
	Set the maximum number of filedescriptors, either below the
	operating system default or up to the hard limit.

	Remove from squid.conf to inherit the current ulimit soft
	limit setting.

	Note: Changing this requires a restart of Squid. Also
	not all I/O types supports large values (eg on Windows).
DOC_END

NAME: force_request_body_continuation
TYPE: acl_access
LOC: Config.accessList.forceRequestBodyContinuation
DEFAULT: none
DEFAULT_DOC: Deny, unless rules exist in squid.conf.
DOC_START
	This option controls how Squid handles data upload requests from HTTP
	and FTP agents that require a "Please Continue" control message response
	to actually send the request body to Squid. It is mostly useful in
	adaptation environments.
	
	When Squid receives an HTTP request with an "Expect: 100-continue"
	header or an FTP upload command (e.g., STOR), Squid normally sends the
	request headers or FTP command information to an adaptation service (or
	peer) and waits for a response. Most adaptation services (and some
	broken peers) may not respond to Squid at that stage because they may
	decide to wait for the HTTP request body or FTP data transfer. However,
	that request body or data transfer may never come because Squid has not
	responded with the HTTP 100 or FTP 150 (Please Continue) control message
	to the request sender yet!
	
	An allow match tells Squid to respond with the HTTP 100 or FTP 150
	(Please Continue) control message on its own, before forwarding the
	request to an adaptation service or peer. Such a response usually forces
	the request sender to proceed with sending the body. A deny match tells
	Squid to delay that control response until the origin server confirms
	that the request body is needed. Delaying is the default behavior.
DOC_END

NAME: server_pconn_for_nonretriable
TYPE: acl_access
DEFAULT: none
DEFAULT_DOC: Open new connections for forwarding requests Squid cannot retry safely.
LOC: Config.accessList.serverPconnForNonretriable
DOC_START
	This option provides fine-grained control over persistent connection
	reuse when forwarding HTTP requests that Squid cannot retry. It is useful
	in environments where opening new connections is very expensive
	(e.g., all connections are secured with TLS with complex client and server
	certificate validation) and race conditions associated with persistent
	connections are very rare and/or only cause minor problems.

	HTTP prohibits retrying unsafe and non-idempotent requests (e.g., POST).
	Squid limitations also prohibit retrying all requests with bodies (e.g., PUT).
	By default, when forwarding such "risky" requests, Squid opens a new
	connection to the server or cache_peer, even if there is an idle persistent
	connection available. When Squid is configured to risk sending a non-retriable
	request on a previously used persistent connection, and the server closes
	the connection before seeing that risky request, the user gets an error response
	from Squid. In most cases, that error response will be HTTP 502 (Bad Gateway)
	with ERR_ZERO_SIZE_OBJECT or ERR_WRITE_ERROR (peer connection reset) error detail.

	If an allow rule matches, Squid reuses an available idle persistent connection
	(if any) for the request that Squid cannot retry. If a deny rule matches, then
	Squid opens a new connection for the request that Squid cannot retry.

	This option does not affect requests that Squid can retry. They will reuse idle
	persistent connections (if any).

	This clause only supports fast acl types.
	See http://wiki.squid-cache.org/SquidFaq/SquidAcl for details.

	Example:
		acl SpeedIsWorthTheRisk method POST
		server_pconn_for_nonretriable allow SpeedIsWorthTheRisk
DOC_END

NAME: happy_eyeballs_connect_timeout
COMMENT: (msec)
TYPE: int
DEFAULT: 250
LOC: Config.happyEyeballs.connect_timeout
DOC_START
	This Happy Eyeballs (RFC 8305) tuning directive specifies the minimum
	delay between opening a primary to-server connection and opening a
	spare to-server connection for the same master transaction. This delay
	is similar to the Connection Attempt Delay in RFC 8305, but it is only
	applied to the first spare connection attempt. Subsequent spare
	connection attempts use happy_eyeballs_connect_gap, and primary
	connection attempts are not artificially delayed at all.

	Terminology: The "primary" and "spare" designations are determined by
	the order of DNS answers received by Squid: If Squid DNS AAAA query
	was answered first, then primary connections are connections to IPv6
	peer addresses (while spare connections use IPv4 addresses).
	Similarly, if Squid DNS A query was answered first, then primary
	connections are connections to IPv4 peer addresses (while spare
	connections use IPv6 addresses).

	Shorter happy_eyeballs_connect_timeout values reduce master
	transaction response time, potentially improving user-perceived
	response times (i.e., making user eyeballs happier). Longer delays
	reduce both concurrent connection level and server bombardment with
	connection requests, potentially improving overall Squid performance
	and reducing the chance of being blocked by servers for opening too
	many unused connections.

	RFC 8305 prohibits happy_eyeballs_connect_timeout values smaller than
	10 (milliseconds) to "avoid congestion collapse in the presence of
	high packet-loss rates".

	The following Happy Eyeballs directives place additional connection
	opening restrictions: happy_eyeballs_connect_gap and
	happy_eyeballs_connect_limit.
DOC_END

NAME: happy_eyeballs_connect_gap
COMMENT: (msec)
TYPE: int
DEFAULT: -1
DEFAULT_DOC: no artificial delays between spare attempts
LOC: Config.happyEyeballs.connect_gap
DOC_START
	This Happy Eyeballs (RFC 8305) tuning directive specifies the
	minimum delay between opening spare to-server connections (to any
	server; i.e. across all concurrent master transactions in a Squid
	instance). Each SMP worker currently multiplies the configured gap
	by the total number of workers so that the combined spare connection
	opening rate of a Squid instance obeys the configured limit. The
	workers do not coordinate connection openings yet; a micro burst
	of spare connection openings may violate the configured gap.

	This directive has similar trade-offs as
	happy_eyeballs_connect_timeout, but its focus is on limiting traffic
	amplification effects for Squid as a whole, while
	happy_eyeballs_connect_timeout works on an individual master
	transaction level.

	The following Happy Eyeballs directives place additional connection
	opening restrictions: happy_eyeballs_connect_timeout and
	happy_eyeballs_connect_limit. See the former for related terminology.
DOC_END

NAME: happy_eyeballs_connect_limit
TYPE: int
DEFAULT: -1
DEFAULT_DOC: no artificial limit on the number of concurrent spare attempts
LOC: Config.happyEyeballs.connect_limit
DOC_START
	This Happy Eyeballs (RFC 8305) tuning directive specifies the
	maximum number of spare to-server connections (to any server; i.e.
	across all concurrent master transactions in a Squid instance).
	Each SMP worker gets an equal share of the total limit. However,
	the workers do not share the actual connection counts yet, so one
	(busier) worker cannot "borrow" spare connection slots from another
	(less loaded) worker.

	Setting this limit to zero disables concurrent use of primary and
	spare TCP connections: Spare connection attempts are made only after
	all primary attempts fail. However, Squid would still use the
	DNS-related optimizations of the Happy Eyeballs approach.

	This directive has similar trade-offs as happy_eyeballs_connect_gap,
	but its focus is on limiting Squid overheads, while
	happy_eyeballs_connect_gap focuses on the origin server and peer
	overheads.

	The following Happy Eyeballs directives place additional connection
	opening restrictions: happy_eyeballs_connect_timeout and
	happy_eyeballs_connect_gap. See the former for related terminology.
DOC_END

EOF<|MERGE_RESOLUTION|>--- conflicted
+++ resolved
@@ -60,20 +60,6 @@
 	Time-related directives marked with either "time-units" or
 	"time-units-small" accept a time unit. The supported time units are:
 
-<<<<<<< HEAD
-		nanosecond - one billionth (10^-9) of a second (time-units-small only)
-		microsecond - one millionth (10^-6) of a second (time-units-small only)
-		millisecond - one thousandth (10^-3) of a second
-		second
-		minute - 60 seconds
-		hour - 60 minutes
-		day - 24 hours
-		week - 7 days
-		fortnight - 2 weeks
-		month - 30 days
-		year - 31557790080 milliseconds (just over 365 days)
-		decade - 10 years
-=======
 		nanosecond (time-units-small only)
 		microsecond (time-units-small only)
 		millisecond
@@ -86,7 +72,6 @@
 		month - 30 days
 		year - 31557790080 milliseconds (just over 365 days)
 		decade
->>>>>>> f319174d
 
   Values with spaces, quotes, and other special characters
 
