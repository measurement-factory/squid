## Copyright (C) 1996-2025 The Squid Software Foundation and contributors
##
## Squid software is distributed under GPLv2+ license and includes
## contributions from numerous individuals and organizations.
## Please see the COPYING and CONTRIBUTORS files for details.
##

COMMENT_START
	WELCOME TO @SQUID@
	----------------------------

	This is the documentation for the Squid configuration file.
	This documentation can also be found online at:
		http://www.squid-cache.org/Doc/config/

	You may wish to look at the Squid home page and wiki for the
	FAQ and other documentation:
		http://www.squid-cache.org/
		https://wiki.squid-cache.org/SquidFaq
		https://wiki.squid-cache.org/ConfigExamples

	This documentation shows what the defaults for various directives
	happen to be.  If you don't need to change the default, you should
	leave the line out of your squid.conf in most cases.

	In some cases "none" refers to no default setting at all,
	while in other cases it refers to the value of the option
	- the comments for that keyword indicate if this is the case.

COMMENT_END

COMMENT_START
  Configuration options can be included using the "include" directive.
  Include takes a list of files to include. Quoting and wildcards are
  supported.

  For example,

  include /path/to/included/file/squid.acl.config

  Includes can be nested up to a hard-coded depth of 16 levels.
  This arbitrary restriction is to prevent recursive include references
  from causing Squid entering an infinite loop whilst trying to load
  configuration files.

  Values with byte units

	Squid accepts size units on some size related directives. All
	such directives are documented with a default value displaying
	a unit.

	Units accepted by Squid are:
		bytes - byte
		KB - Kilobyte (2^10, 1'024 bytes)
		MB - Megabyte (2^20, 1'048'576 bytes)
		GB - Gigabyte (2^30, 1'073'741'824 bytes)
	Squid does not yet support KiB, MiB, and GiB unit names.

  Values with time units

	Time-related directives marked with either "time-units" or
	"time-units-small" accept a time unit. The supported time units are:

		nanosecond (time-units-small only)
		microsecond (time-units-small only)
		millisecond
		second
		minute
		hour
		day
		week
		fortnight
		month - 30 days
		year - 31557790080 milliseconds (just over 365 days)
		decade

  Values with spaces, quotes, and other special characters

	Squid supports directive parameters with spaces, quotes, and other
	special characters. Surround such parameters with "double quotes". Use
	the configuration_includes_quoted_values directive to enable or
	disable that support.

	Squid supports reading configuration option parameters from external
	files using the syntax:
		parameters("/path/filename")
	For example:
		acl allowlist dstdomain parameters("/etc/squid/allowlist.txt")

  Conditional configuration

	If-statements can be used to make configuration directives
	depend on conditions:

	    if <CONDITION>
	        ... regular configuration directives ...
	    [else
	        ... regular configuration directives ...]
	    endif

	The else part is optional. The keywords "if", "else", and "endif"
	must be typed on their own lines, as if they were regular
	configuration directives.

	NOTE: An else-if condition is not supported.

	These individual conditions types are supported:

	    true
		Always evaluates to true.
	    false
		Always evaluates to false.
	    <integer> = <integer>
	        Equality comparison of two integer numbers.


  SMP-Related Macros

	The following SMP-related preprocessor macros can be used.

	${process_name} expands to the current Squid process "name"
	(e.g., squid1, squid2, or cache1).

	${process_number} expands to the current Squid process
	identifier, which is an integer number (e.g., 1, 2, 3) unique
	across all Squid processes of the current service instance.

	${service_name} expands into the current Squid service instance
	name identifier which is provided by -n on the command line.

  Logformat Macros

	Logformat macros can be used in many places outside of the logformat
	directive. In theory, all of the logformat codes can be used as %macros,
	where they are supported. In practice, a %macro expands as a dash (-) when
	the transaction does not yet have enough information and a value is needed.

	There is no definitive list of what tokens are available at the various
	stages of the transaction.

	And some information may already be available to Squid but not yet
	committed where the macro expansion code can access it (report
	such instances!). The macro will be expanded into a single dash
	('-') in such cases. Not all macros have been tested.

COMMENT_END

# options still not yet ported from 2.7 to 3.x
NAME: broken_vary_encoding
TYPE: obsolete
DOC_START
	This option is not yet supported by Squid-3.
DOC_END

NAME: cache_vary
TYPE: obsolete
DOC_START
	This option is not yet supported by Squid-3.
DOC_END

NAME: error_map
TYPE: obsolete
DOC_START
	This option is not yet supported by Squid-3.
DOC_END

NAME: external_refresh_check
TYPE: obsolete
DOC_START
	This option is not yet supported by Squid-3.
DOC_END

NAME: location_rewrite_program location_rewrite_access location_rewrite_children location_rewrite_concurrency
TYPE: obsolete
DOC_START
	This option is not yet supported by Squid-3.
DOC_END

NAME: refresh_stale_hit
TYPE: obsolete
DOC_START
	This option is not yet supported by Squid-3.
DOC_END

# Options removed in 7.x
NAME: esi_parser
TYPE: obsolete
DOC_START
	Remove this line. Squid no longer supports this feature.
DOC_END


# Options removed in 6.x
NAME: announce_file
TYPE: obsolete
DOC_START
	Remove this line. Squid no longer supports this feature.
DOC_END

NAME: announce_host
TYPE: obsolete
DOC_START
	Remove this line. Squid no longer supports this feature.
DOC_END

NAME: announce_period
TYPE: obsolete
DOC_START
	Remove this line. Squid no longer supports this feature.
DOC_END

NAME: announce_port
TYPE: obsolete
DOC_START
	Remove this line. Squid no longer supports this feature.
DOC_END

NAME: request_entities
TYPE: obsolete
DOC_START
	Remove this line. Squid now accepts HTTP/1.1 requests with bodies.
	To simplify UI and code, Squid rejects certain HTTP/1.0 requests with bodies.
DOC_END

# Options removed in 5.x
NAME: dns_v4_first
TYPE: obsolete
DOC_START
	Remove this line. Squid no longer supports preferential treatment of DNS A records.
DOC_END

# Options removed in 4.x
NAME: cache_peer_domain cache_host_domain
TYPE: obsolete
DOC_START
	Replace with dstdomain ACLs and cache_peer_access.
DOC_END

NAME: ie_refresh
TYPE: obsolete
DOC_START
	Remove this line. The behaviour enabled by this is no longer needed.
DOC_END

NAME: sslproxy_cafile
TYPE: obsolete
DOC_START
	Remove this line. Use tls_outgoing_options cafile= instead.
DOC_END

NAME: sslproxy_capath
TYPE: obsolete
DOC_START
	Remove this line. Use tls_outgoing_options capath= instead.
DOC_END

NAME: sslproxy_cipher
TYPE: obsolete
DOC_START
	Remove this line. Use tls_outgoing_options cipher= instead.
DOC_END

NAME: sslproxy_client_certificate
TYPE: obsolete
DOC_START
	Remove this line. Use tls_outgoing_options cert= instead.
DOC_END

NAME: sslproxy_client_key
TYPE: obsolete
DOC_START
	Remove this line. Use tls_outgoing_options key= instead.
DOC_END

NAME: sslproxy_flags
TYPE: obsolete
DOC_START
	Remove this line. Use tls_outgoing_options flags= instead.
DOC_END

NAME: sslproxy_options
TYPE: obsolete
DOC_START
	Remove this line. Use tls_outgoing_options options= instead.
DOC_END

NAME: sslproxy_version
TYPE: obsolete
DOC_START
	Remove this line. Use tls_outgoing_options options= instead.
DOC_END

# Options removed in 3.5
NAME: hierarchy_stoplist
TYPE: obsolete
DOC_START
	Remove this line. Use always_direct or cache_peer_access ACLs instead if you need to prevent cache_peer use.
DOC_END

# Options removed in 3.4
NAME: log_access
TYPE: obsolete
DOC_START
	Remove this line. Use acls with access_log directives to control access logging
DOC_END

NAME: log_icap
TYPE: obsolete
DOC_START
	Remove this line. Use acls with icap_log directives to control icap logging
DOC_END

# Options Removed in 3.3
NAME: ignore_ims_on_miss
TYPE: obsolete
DOC_START
	Remove this line. The HTTP/1.1 feature is now configured by 'cache_miss_revalidate'.
DOC_END

# Options Removed in 3.2
NAME: balance_on_multiple_ip
TYPE: obsolete
DOC_START
	Remove this line. Squid performs a 'Happy Eyeballs' algorithm, this multiple-IP algorithm is not longer relevant.
DOC_END

NAME: chunked_request_body_max_size
TYPE: obsolete
DOC_START
	Remove this line. Squid is now HTTP/1.1 compliant.
DOC_END

NAME: dns_v4_fallback
TYPE: obsolete
DOC_START
	Remove this line. Squid performs a 'Happy Eyeballs' algorithm, the 'fallback' algorithm is no longer relevant.
DOC_END

NAME: emulate_httpd_log
TYPE: obsolete
DOC_START
	Replace this with an access_log directive using the format 'common' or 'combined'.
DOC_END

NAME: forward_log
TYPE: obsolete
DOC_START
	Use a regular access.log with ACL limiting it to MISS events.
DOC_END

NAME: ftp_list_width
TYPE: obsolete
DOC_START
	Remove this line. Configure FTP page display using the CSS controls in errorpages.css instead.
DOC_END

NAME: ignore_expect_100
TYPE: obsolete
DOC_START
	Remove this line. The HTTP/1.1 feature is now fully supported by default.
DOC_END

NAME: log_fqdn
TYPE: obsolete
DOC_START
	Remove this option from your config. To log FQDN use %>A in the log format.
DOC_END

NAME: log_ip_on_direct
TYPE: obsolete
DOC_START
	Remove this option from your config. To log server or peer names use %<A in the log format.
DOC_END

NAME: maximum_single_addr_tries
TYPE: obsolete
DOC_START
	Replaced by connect_retries. The behaviour has changed, please read the documentation before altering.
DOC_END

NAME: referer_log referrer_log
TYPE: obsolete
DOC_START
	Replace this with an access_log directive using the format 'referrer'.
DOC_END

NAME: update_headers
TYPE: obsolete
DOC_START
	Remove this line. The feature is supported by default in storage types where update is implemented.
DOC_END

NAME: url_rewrite_concurrency
TYPE: obsolete
DOC_START
	Remove this line. Set the 'concurrency=' option of url_rewrite_children instead.
DOC_END

NAME: useragent_log
TYPE: obsolete
DOC_START
	Replace this with an access_log directive using the format 'useragent'.
DOC_END

# Options Removed in 3.1
NAME: dns_testnames
TYPE: obsolete
DOC_START
	Remove this line. DNS is no longer tested on startup.
DOC_END

NAME: extension_methods
TYPE: obsolete
DOC_START
	Remove this line. All valid methods for HTTP are accepted by default.
DOC_END

# 2.7 Options Removed/Replaced in 3.2
NAME: zero_buffers
TYPE: obsolete
DOC_NONE

# 2.7 Options Removed/Replaced in 3.1
NAME: incoming_rate
TYPE: obsolete
DOC_NONE

NAME: server_http11
TYPE: obsolete
DOC_START
	Remove this line. HTTP/1.1 is supported by default.
DOC_END

NAME: upgrade_http0.9
TYPE: obsolete
DOC_START
	Remove this line. ICY/1.0 streaming protocol is supported by default.
DOC_END

NAME: zph_local zph_mode zph_option zph_parent zph_sibling
TYPE: obsolete
DOC_START
	Alter these entries. Use the qos_flows directive instead.
DOC_END

# Options Removed in 3.0
NAME: header_access
TYPE: obsolete
DOC_START
	Since squid-3.0 replace with request_header_access or reply_header_access
	depending on whether you wish to match client requests or server replies.
DOC_END

NAME: httpd_accel_no_pmtu_disc
TYPE: obsolete
DOC_START
	Since squid-3.0 use the 'disable-pmtu-discovery' flag on http_port instead.
DOC_END

NAME: wais_relay_host
TYPE: obsolete
DOC_START
	Replace this line with 'cache_peer' configuration.
DOC_END

NAME: wais_relay_port
TYPE: obsolete
DOC_START
	Replace this line with 'cache_peer' configuration.
DOC_END

COMMENT_START
 OPTIONS FOR SMP
 -----------------------------------------------------------------------------
COMMENT_END

NAME: workers
TYPE: int
LOC: Config.workers
DEFAULT: 1
DEFAULT_DOC: SMP support disabled.
DOC_START
	Number of main Squid processes or "workers" to fork and maintain.
	0: "no daemon" mode, like running "squid -N ..."
	1: "no SMP" mode, start one main Squid process daemon (default)
	N: start N main Squid process daemons (i.e., SMP mode)

	In SMP mode, each worker does nearly all what a single Squid daemon
	does (e.g., listen on http_port and forward HTTP requests).

	Changing the number of workers requires a restart: Squid warns about but
	otherwise ignores attempts to change this setting via reconfiguration.
DOC_END

NAME: cpu_affinity_map
TYPE: CpuAffinityMap
LOC: Config.cpuAffinityMap
DEFAULT: none
DEFAULT_DOC: Let operating system decide.
DOC_START
	Usage: cpu_affinity_map process_numbers=P1,P2,... cores=C1,C2,...

	Sets 1:1 mapping between Squid processes and CPU cores. For example,

	    cpu_affinity_map process_numbers=1,2,3,4 cores=1,3,5,7

	affects processes 1 through 4 only and places them on the first
	four even cores, starting with core #1.

	CPU cores are numbered starting from 1. Requires support for
	sched_getaffinity(2) and sched_setaffinity(2) system calls.

	Multiple cpu_affinity_map options are merged.

	See also: workers
DOC_END

NAME: shared_memory_locking
TYPE: YesNoNone
COMMENT: on|off
LOC: Config.shmLocking
DEFAULT: off
DOC_START
	Whether to ensure that all required shared memory is available by
	"locking" that shared memory into RAM when Squid starts. The
	alternative is faster startup time followed by slightly slower
	performance and, if not enough RAM is actually available during
	runtime, mysterious crashes.

	SMP Squid uses many shared memory segments. These segments are
	brought into Squid memory space using an mmap(2) system call. During
	Squid startup, the mmap() call often succeeds regardless of whether
	the system has enough RAM. In general, Squid cannot tell whether the
	kernel applies this "optimistic" memory allocation policy (but
	popular modern kernels usually use it).

	Later, if Squid attempts to actually access the mapped memory
	regions beyond what the kernel is willing to allocate, the
	"optimistic" kernel simply kills Squid kid with a SIGBUS signal.
	Some of the memory limits enforced by the kernel are currently
	poorly understood: We do not know how to detect and check them. This
	option ensures that the mapped memory will be available.

	This option may have a positive performance side-effect: Locking
	memory at start avoids runtime paging I/O. Paging slows Squid down.

	Locking memory may require a large enough RLIMIT_MEMLOCK OS limit,
	CAP_IPC_LOCK capability, or equivalent.
DOC_END

NAME: hopeless_kid_revival_delay
COMMENT: time-units
TYPE: time_t
LOC: Config.hopelessKidRevivalDelay
DEFAULT: 1 hour
DOC_START
	Normally, when a kid process dies, Squid immediately restarts the
	kid. A kid experiencing frequent deaths is marked as "hopeless" for
	the duration specified by this directive. Hopeless kids are not
	automatically restarted.

	Currently, zero values are not supported because they result in
	misconfigured SMP Squid instances running forever, endlessly
	restarting each dying kid. To effectively disable hopeless kids
	revival, set the delay to a huge value (e.g., 1 year).

	Reconfiguration also clears all hopeless kids designations, allowing
	for manual revival of hopeless kids.
DOC_END

COMMENT_START
 OPTIONS FOR AUTHENTICATION
 -----------------------------------------------------------------------------
COMMENT_END

NAME: auth_param
TYPE: authparam
IFDEF: USE_AUTH
LOC: Auth::TheConfig.schemes
DEFAULT: none
DOC_START
	This is used to define parameters for the various authentication
	schemes supported by Squid.

		format: auth_param scheme parameter [setting]

	The order in which authentication schemes are presented to the client is
	dependent on the order the scheme first appears in config file. IE
	has a bug (it's not RFC 2617 compliant) in that it will use the basic
	scheme if basic is the first entry presented, even if more secure
	schemes are presented. For now use the order in the recommended
	settings section below. If other browsers have difficulties (don't
	recognize the schemes offered even if you are using basic) either
	put basic first, or disable the other schemes (by commenting out their
	program entry).

	Once an authentication scheme is fully configured, it can only be
	shutdown by shutting squid down and restarting. Changes can be made on
	the fly and activated with a reconfigure. I.E. You can change to a
	different helper, but not unconfigure the helper completely.

	Please note that while this directive defines how Squid processes
	authentication it does not automatically activate authentication. For a
	given transaction, (re)authentication is requested in two primary cases
	detailed below: initial authentication and re-authentication.

	A client without credentials is requested to authenticate if one of the
	following ACLs is evaluated by an http_access or adapted_http_access rule:

		* proxy_auth ACL
		* proxy_auth_regex ACL
		* max_user_ip ACL
		* external ACL with %ul logformat %code used in FORMAT parameters
		* external ACL with %LOGIN macro used in FORMAT parameters;
		  this legacy macro currently behaves the same as %ul logformat %code

	A client with credentials is requested to re-authenticate if http_access
	or adapted_http_access denies its request _and_ the last evaluated ACL was
	either proxy_auth, proxy_auth_regex, or an external
	ACL with %ul or %LOGIN parameter (regardless of whether that last
	evaluated ACL matched the denied request). Note that a max_user_ip ACL
	does not have this effect: Requests denied after evaluating max_user_ip
	trigger an HTTP 403 (Forbidden) response rather than re-authentication.

	In both initial authentication and re-authentication cases, client access
	is denied, typically with an HTTP 407 (Proxy Authentication Required) or
	an HTTP 401 (Unauthorized) response.

	WARNING: authentication can't be used in a transparently intercepting
	proxy as the client then thinks it is talking to an origin server and
	not the proxy. This is a limitation of bending the TCP/IP protocol to
	transparently intercepting port 80, not a limitation in Squid.
	Ports flagged 'transparent', 'intercept', or 'tproxy' have
	authentication disabled.

	=== Parameters common to all schemes. ===

	"program" cmdline
		Specifies the command for the external authenticator.

		By default, each authentication scheme is not used unless a
		program is specified.

		See https://wiki.squid-cache.org/Features/AddonHelpers for
		more details on helper operations and creating your own.

	"key_extras" format
		Specifies a string to be append to request line format for
		the authentication helper. "Quoted" format values may contain
		spaces and logformat %macros. In theory, any logformat %macro
		can be used. In practice, a %macro expands as a dash (-) if
		the helper request is sent before the required macro
		information is available to Squid.

		By default, Squid uses request formats provided in
		scheme-specific examples below (search for %credentials).

		The expanded key_extras value is added to the Squid credentials
		cache and, hence, will affect authentication. It can be used to
		authenticate different users with identical user names (e.g.,
		when user authentication depends on http_port).

		Avoid adding frequently changing information to key_extras. For
		example, if you add user source IP, and it changes frequently
		in your environment, then max_user_ip ACL is going to treat
		every user+IP combination as a unique "user", breaking the ACL
		and wasting a lot of memory on those user records. It will also
		force users to authenticate from scratch whenever their IP
		changes.

	"realm" string
		Specifies the protection scope (aka realm name) which is to be
		reported to the client for the authentication scheme. It is
		commonly part of the text the user will see when prompted for
		their username and password.

		For Basic the default is "Squid proxy-caching web server".
		For Digest there is no default, this parameter is mandatory.
		For NTLM and Negotiate this parameter is ignored.

	"children" numberofchildren [startup=N] [idle=N] [concurrency=N]
		[queue-size=N] [on-persistent-overload=action]
		[reservation-timeout=seconds]

		The maximum number of authenticator processes to spawn. If
		you start too few Squid will have to wait for them to process
		a backlog of credential verifications, slowing it down. When
		password verifications are done via a (slow) network you are
		likely to need lots of authenticator processes.

		The startup= and idle= options permit some skew in the exact
		amount run. A minimum of startup=N will begin during startup
		and reconfigure. Squid will start more in groups of up to
		idle=N in an attempt to meet traffic needs and to keep idle=N
		free above those traffic needs up to the maximum.

		The concurrency= option sets the number of concurrent requests
		the helper can process.  The default of 0 is used for helpers
		who only supports one request at a time. Setting this to a
		number greater than 0 changes the protocol used to include a
		channel ID field first on the request/response line, allowing
		multiple requests to be sent to the same helper in parallel
		without waiting for the response.

		Concurrency must not be set unless it's known the helper
		supports the input format with channel-ID fields.

		The queue-size option sets the maximum number of queued
		requests. A request is queued when no existing child can
		accept it due to concurrency limit and no new child can be
		started due to numberofchildren limit. The default maximum is
		2*numberofchildren. Squid is allowed to temporarily exceed the
		configured maximum, marking the affected helper as
		"overloaded". If the helper overload lasts more than 3
		minutes, the action prescribed by the on-persistent-overload
		option applies.

		The on-persistent-overload=action option specifies Squid
		reaction to a new helper request arriving when the helper
		has been overloaded for more that 3 minutes already. The number
		of queued requests determines whether the helper is overloaded
		(see the queue-size option).

		Two actions are supported:

		  die	Squid worker quits. This is the default behavior.

		  ERR	Squid treats the helper request as if it was
			immediately submitted, and the helper immediately
			replied with an ERR response. This action has no effect
			on the already queued and in-progress helper requests.

		NOTE: NTLM and Negotiate schemes do not support concurrency
			in the Squid code module even though some helpers can.

		The reservation-timeout=seconds option allows NTLM and Negotiate
		helpers to forget about clients that abandon their in-progress
		connection authentication without closing the connection. The
		timeout is measured since the last helper response received by
		Squid for the client. Fractional seconds are not supported.

		After the timeout, the helper will be used for other clients if
		there are no unreserved helpers available. In the latter case,
		the old client attempt to resume authentication will not be
		forwarded to the helper (and the client should open a new HTTP
		connection and retry authentication from scratch).

		By default, reservations do not expire and clients that keep
		their connections open without completing authentication may
		exhaust all NTLM and Negotiate helpers.

	"keep_alive" on|off
		If you experience problems with PUT/POST requests when using
		the NTLM or Negotiate schemes then you can try setting this
		to off. This will cause Squid to forcibly close the connection
		on the initial request where the browser asks which schemes
		are supported by the proxy.

		For Basic and Digest this parameter is ignored.

	"utf8" on|off
		Useful for sending credentials to authentication backends that
		expect UTF-8 encoding (e.g., LDAP).

		When this option is enabled, Squid uses HTTP Accept-Language
		request header to guess the received credentials encoding
		(ISO-Latin-1, CP1251, or UTF-8) and then converts the first
		two encodings into UTF-8.

		When this option is disabled and by default, Squid sends
		credentials in their original (i.e. received) encoding.

		This parameter is only honored for Basic and Digest schemes.
		For Basic, the entire username:password credentials are
		checked and, if necessary, re-encoded. For Digest -- just the
		username component. For NTLM and Negotiate schemes, this
		parameter is ignored.

IF HAVE_AUTH_MODULE_BASIC
	=== Basic authentication parameters ===

	"credentialsttl" timetolive
		Specifies how long squid assumes an externally validated
		username:password pair is valid for - in other words how
		often the helper program is called for that user. Set this
		low to force revalidation with short lived passwords.

		NOTE: setting this high does not impact your susceptibility
		to replay attacks unless you are using an one-time password
		system (such as SecureID). If you are using such a system,
		you will be vulnerable to replay attacks unless you also
		use the max_user_ip ACL in an http_access rule.

	"casesensitive" on|off
		Specifies whether upper case letters in client-sent usernames are
		preserved. By default and when explicitly set to "off", a username
		extracted from Proxy-Authorization or Authorization request header is
		forced to lower case before user credentials are checked or stored.

		Most user databases are case insensitive, allowing the same username to be
		spelled using both lower and upper case letters. For such databases, any
		casesenstive setting should work, but forcing usernames to lower case may
		still make a big difference for Squid internal caches like those used by
		an external ACL with %un logformat code in FORMAT and a user_max_ip ACL.

		When working with a case sensitive database, set casesensitive to "on".

		Squid ACLs like proxy_auth are case-sensitive by default. An ACL using
		upper case letters in user names (e.g., `acl badGuys proxy_auth Bob`)
		will not match any user with Basic Authentication credentials unless
		casesensitive is explicitly turned "on" (to preserve "Bob" username
		instead of converting it to "bob" before the ACL is checked).

ENDIF
IF HAVE_AUTH_MODULE_DIGEST
	=== Digest authentication parameters ===

	"nonce_garbage_interval" timeinterval
		Specifies the interval that nonces that have been issued
		to client_agent's are checked for validity.

	"nonce_max_duration" timeinterval
		Specifies the maximum length of time a given nonce will be
		valid for.

	"nonce_max_count" number
		Specifies the maximum number of times a given nonce can be
		used.

	"nonce_strictness" on|off
		Determines if squid requires strict increment-by-1 behavior
		for nonce counts, or just incrementing (off - for use when
		user agents generate nonce counts that occasionally miss 1
		(ie, 1,2,4,6)). Default off.

	"check_nonce_count" on|off
		This directive if set to off can disable the nonce count check
		completely to work around buggy digest qop implementations in
		certain mainstream browser versions. Default on to check the
		nonce count to protect from authentication replay attacks.

	"post_workaround" on|off
		This is a workaround to certain buggy browsers who send an
		incorrect request digest in POST requests when reusing the
		same nonce as acquired earlier on a GET request.

ENDIF

	=== Example Configuration ===

	This configuration displays the recommended authentication scheme
	order from most to least secure with recommended minimum configuration
	settings for each scheme:

#auth_param negotiate program <uncomment and complete this line to activate>
#auth_param negotiate children 20 startup=0 idle=1
#
#auth_param digest program <uncomment and complete this line to activate>
#auth_param digest children 20 startup=0 idle=1
#auth_param digest realm Squid proxy-caching web server
#auth_param digest nonce_garbage_interval 5 minutes
#auth_param digest nonce_max_duration 30 minutes
#auth_param digest nonce_max_count 50
#
#auth_param ntlm program <uncomment and complete this line to activate>
#auth_param ntlm children 20 startup=0 idle=1
#
#auth_param basic program <uncomment and complete this line>
#auth_param basic children 5 startup=5 idle=1
#auth_param basic credentialsttl 2 hours
DOC_END

NAME: authenticate_cache_garbage_interval
IFDEF: USE_AUTH
TYPE: time_t
DEFAULT: 1 hour
LOC: Auth::TheConfig.garbageCollectInterval
DOC_START
	The time period between garbage collection across the username cache.
	This is a trade-off between memory utilization (long intervals - say
	2 days) and CPU (short intervals - say 1 minute). Only change if you
	have good reason to.
DOC_END

NAME: authenticate_ttl
IFDEF: USE_AUTH
TYPE: time_t
DEFAULT: 1 hour
LOC: Auth::TheConfig.credentialsTtl
DOC_START
	The time a user & their credentials stay in the logged in
	user cache since their last request. When the garbage
	interval passes, all user credentials that have passed their
	TTL are removed from memory.
DOC_END

NAME: authenticate_ip_ttl
IFDEF: USE_AUTH
TYPE: time_t
LOC: Auth::TheConfig.ipTtl
DEFAULT: 1 second
DOC_START
	If you use proxy authentication and the 'max_user_ip' ACL,
	this directive controls how long Squid remembers the IP
	addresses associated with each user.  Use a small value
	(e.g., 60 seconds) if your users might change addresses
	quickly, as is the case with dialup.   You might be safe
	using a larger value (e.g., 2 hours) in a corporate LAN
	environment with relatively static address assignments.
DOC_END

COMMENT_START
 ACCESS CONTROLS
 -----------------------------------------------------------------------------
COMMENT_END

NAME: external_acl_type
TYPE: externalAclHelper
LOC: Config.externalAclHelperList
DEFAULT: none
DOC_START
	This option defines external acl classes using a helper program
	to look up the status

	  external_acl_type name [options] FORMAT /path/to/helper [helper arguments]

	Options:

	  ttl=n		TTL in seconds for cached results (defaults to 3600
			for 1 hour)

	  negative_ttl=n
			TTL for cached negative lookups (default same
			as ttl)

	  grace=n	Percentage remaining of TTL where a refresh of a
			cached entry should be initiated without needing to
			wait for a new reply. (default is for no grace period)

	  cache=n	The maximum number of entries in the result cache. The
			default limit is 262144 entries.  Each cache entry usually
			consumes at least 256 bytes. Squid currently does not remove
			expired cache entries until the limit is reached, so a proxy
			will sooner or later reach the limit. The expanded FORMAT
			value is used as the cache key, so if the details in FORMAT
			are highly variable, a larger cache may be needed to produce
			reduction in helper load.

	  children-max=n
			Maximum number of acl helper processes spawned to service
			external acl lookups of this type. (default 5)

	  children-startup=n
			Minimum number of acl helper processes to spawn during
			startup and reconfigure to service external acl lookups
			of this type. (default 0)

	  children-idle=n
			Number of acl helper processes to keep ahead of traffic
			loads. Squid will spawn this many at once whenever load
			rises above the capabilities of existing processes.
			Up to the value of children-max. (default 1)

	  concurrency=n	concurrency level per process. Only used with helpers
			capable of processing more than one query at a time.

	  queue-size=N  The queue-size option sets the maximum number of
			queued requests. A request is queued when no existing
			helper can accept it due to concurrency limit and no
			new helper can be started due to children-max limit.
			If the queued requests exceed queue size, the acl is
			ignored. The default value is set to 2*children-max.

	  protocol=2.5	Compatibility mode for Squid-2.5 external acl helpers.

	  ipv4 / ipv6	IP protocol used to communicate with this helper.
			The default is to auto-detect IPv6 and use it when available.


	FORMAT is a series of %macro codes. See logformat directive for a full list
	of the accepted codes. Although note that at the time of any external ACL
	being tested data may not be available and thus some %macro expand to '-'.

	In addition to the logformat codes; when processing external ACLs these
	additional macros are made available:

	  %ACL		The name of the ACL being tested.

	  %DATA		The ACL arguments specified in the referencing config
			'acl ... external' line, separated by spaces (an
			"argument string"). see acl external.

			If there are no ACL arguments %DATA expands to '-'.

			If you do not specify a DATA macro inside FORMAT,
			Squid automatically appends %DATA to your FORMAT.
			Note that Squid-3.x may expand %DATA to whitespace
			or nothing in this case.

			By default, Squid applies URL-encoding to each ACL
			argument inside the argument string. If an explicit
			encoding modifier is used (e.g., %#DATA), then Squid
			encodes the whole argument string as a single token
			(e.g., with %#DATA, spaces between arguments become
			%20).

	If SSL is enabled, the following formatting codes become available:

	  %USER_CERT		SSL User certificate in PEM format
	  %USER_CERTCHAIN	SSL User certificate chain in PEM format
	  %USER_CERT_xx		SSL User certificate subject attribute xx
	  %USER_CA_CERT_xx	SSL User certificate issuer attribute xx


	NOTE: all other format codes accepted by older Squid versions
		are deprecated.


	General request syntax:

	  [channel-ID] FORMAT-values


	FORMAT-values consists of transaction details expanded with
	whitespace separation per the config file FORMAT specification
	using the FORMAT macros listed above.

	Request values sent to the helper are URL escaped to protect
	each value in requests against whitespaces.

	If using protocol=2.5 then the request sent to the helper is not
	URL escaped to protect against whitespace.

	NOTE: protocol=3.0 is deprecated as no longer necessary.

	When using the concurrency= option the protocol is changed by
	introducing a query channel tag in front of the request/response.
	The query channel tag is a number between 0 and concurrency-1.
	This value must be echoed back unchanged to Squid as the first part
	of the response relating to its request.


	The helper receives lines expanded per the above format specification
	and for each input line returns 1 line starting with OK/ERR/BH result
	code and optionally followed by additional keywords with more details.


	General result syntax:

	  [channel-ID] result keyword=value ...

	Result consists of one of the codes:

	  OK
		the ACL test produced a match.

	  ERR
		the ACL test does not produce a match.

	  BH
		An internal error occurred in the helper, preventing
		a result being identified.

	The meaning of 'a match' is determined by your squid.conf
	access control configuration. See the Squid wiki for details.

	Defined keywords:

	  user=		The users name (login)

	  password=	The users password (for login= cache_peer option)

	  message=	Message describing the reason for this response.
			Available as %o in error pages.
			Useful on (ERR and BH results).

	  tag=		Apply a tag to a request. Only sets a tag once,
			does not alter existing tags.

	  log=		String to be logged in access.log. Available as
			%ea in logformat specifications.

	  clt_conn_tag= Associates a TAG with the client TCP connection.
			Please see url_rewrite_program related documentation
			for this kv-pair.

	Any keywords may be sent on any response whether OK, ERR or BH.

	All response keyword values need to be a single token with URL
	escaping, or enclosed in double quotes (") and escaped using \ on
	any double quotes or \ characters within the value. The wrapping
	double quotes are removed before the value is interpreted by Squid.
	\r and \n are also replace by CR and LF.

	Some example key values:

		user=John%20Smith
		user="John Smith"
		user="J. \"Bob\" Smith"
DOC_END

NAME: acl
TYPE: acl
LOC: Config.namedAcls
IF USE_OPENSSL
DEFAULT: ssl::certHasExpired ssl_error X509_V_ERR_CERT_HAS_EXPIRED
DEFAULT: ssl::certNotYetValid ssl_error X509_V_ERR_CERT_NOT_YET_VALID
DEFAULT: ssl::certDomainMismatch ssl_error SQUID_X509_V_ERR_DOMAIN_MISMATCH
DEFAULT: ssl::certUntrusted ssl_error X509_V_ERR_INVALID_CA X509_V_ERR_SELF_SIGNED_CERT_IN_CHAIN X509_V_ERR_UNABLE_TO_VERIFY_LEAF_SIGNATURE X509_V_ERR_UNABLE_TO_GET_ISSUER_CERT X509_V_ERR_UNABLE_TO_GET_ISSUER_CERT_LOCALLY X509_V_ERR_CERT_UNTRUSTED
DEFAULT: ssl::certSelfSigned ssl_error X509_V_ERR_DEPTH_ZERO_SELF_SIGNED_CERT
ENDIF
DEFAULT: all src all
DEFAULT: manager url_regex +i ^[^:]+://[^/]+/squid-internal-mgr/
DEFAULT: localhost src 127.0.0.1/32 ::1
DEFAULT: to_localhost dst 127.0.0.0/8 0.0.0.0/32 ::1/128 ::/128
DEFAULT: to_linklocal dst 169.254.0.0/16 fe80::/10
DEFAULT: CONNECT method CONNECT
DEFAULT_DOC: ACLs all, manager, localhost, to_localhost, to_linklocal, and CONNECT are predefined.
DOC_START
	Defining an Access List

	Every access list definition must begin with an aclname and acltype,
	followed by either type-specific arguments or a quoted filename that
	they are read from.

	   acl aclname acltype argument ...
	   acl aclname acltype "file" ...

	When using "file", the file should contain one item per line.


	ACL Options

	Some acl types supports options which changes their default behaviour:

	-i,+i	By default, regular expressions are CASE-SENSITIVE. To make them
		case-insensitive, use the -i option. To return case-sensitive
		use the +i option between patterns, or make a new ACL line
		without -i.

	-n	Disable lookups and address type conversions.  If lookup or
		conversion is required because the parameter type (IP or
		domain name) does not match the message address type (domain
		name or IP), then the ACL would immediately declare a mismatch
		without any warnings or lookups.

	-m[=delimiters]
		Perform a list membership test, interpreting values as
		comma-separated token lists and matching against individual
		tokens instead of whole values.
		The optional "delimiters" parameter specifies one or more
		alternative non-alphanumeric delimiter characters.
		non-alphanumeric delimiter characters.

	--	Used to stop processing all options, in the case the first acl
		value has '-' character as first character (for example the '-'
		is a valid domain name)

	Some acl types require suspending the current request in order
	to access some external data source.
	Those which do are marked with the tag [slow], those which
	don't are marked as [fast].
	See https://wiki.squid-cache.org/SquidFaq/SquidAcl
	for further information

	***** ACL TYPES AVAILABLE *****

	acl aclname src ip-address/mask ...	# clients IP address [fast]
	acl aclname src addr1-addr2/mask ...	# range of addresses [fast]
	acl aclname dst [-n] ip-address/mask ...	# URL host's IP address [slow]
	acl aclname localip ip-address/mask ... # IP address the client connected to [fast]

IF USE_SQUID_EUI
	acl aclname arp      mac-address ...
	acl aclname eui64    eui64-address ...
	  # [fast]
	  # MAC (EUI-48) and EUI-64 addresses use xx:xx:xx:xx:xx:xx notation.
	  #
	  # The 'arp' ACL code is not portable to all operating systems.
	  # It works on Linux, Solaris, Windows, FreeBSD, and some other
	  # BSD variants.
	  #
	  # The eui_lookup directive is required to be 'on' (the default)
	  # and Squid built with --enable-eui for MAC/EUI addresses to be
	  # available for this ACL.
	  #
	  # Squid can only determine the MAC/EUI address for IPv4
	  # clients that are on the same subnet. If the client is on a
	  # different subnet, then Squid cannot find out its address.
	  #
	  # IPv6 protocol does not contain ARP. MAC/EUI is either
	  # encoded directly in the IPv6 address or not available.
ENDIF
	acl aclname clientside_mark mark[/mask] ...
	  # matches CONNMARK of an accepted connection [fast]
	  # DEPRECATED. Use the 'client_connection_mark' instead.

	acl aclname client_connection_mark mark[/mask] ...
	  # matches CONNMARK of an accepted connection [fast]
	  #
	  # mark and mask are unsigned integers (hex, octal, or decimal).
	  # If multiple marks are given, then the ACL matches if at least
	  # one mark matches.
	  #
	  # Uses netfilter-conntrack library.
	  # Requires building Squid with --enable-linux-netfilter.
	  #
	  # The client, various intermediaries, and Squid itself may set
	  # CONNMARK at various times. The last CONNMARK set wins. This ACL
	  # checks the mark present on an accepted connection or set by
	  # Squid afterwards, depending on the ACL check timing. This ACL
	  # effectively ignores any mark set by other agents after Squid has
	  # accepted the connection.

	acl aclname srcdomain   .foo.com ...
	  # reverse lookup, from client IP [slow]
	acl aclname dstdomain [-n] .foo.com ...
	  # Destination server from URL [fast]
	acl aclname srcdom_regex [-i] \.foo\.com ...
	  # regex matching client name [slow]
	acl aclname dstdom_regex [-n] [-i] \.foo\.com ...
	  # regex matching server [fast]
	  #
	  # For dstdomain and dstdom_regex a reverse lookup is tried if a IP
	  # based URL is used and no match is found. The name "none" is used
	  # if the reverse lookup fails.

	acl aclname src_as number ...
	acl aclname dst_as number ...
	  # [fast]
	  # Except for access control, AS numbers can be used for
	  # routing of requests to specific caches. Here's an
	  # example for routing all requests for AS#1241 and only
	  # those to mycache.mydomain.net:
	  # acl asexample dst_as 1241
	  # cache_peer_access mycache.mydomain.net allow asexample
	  # cache_peer_access mycache_mydomain.net deny all

	acl aclname peername myPeer ...
	acl aclname peername_regex [-i] regex-pattern ...
	  # [fast]
	  # match against a named cache_peer entry
	  # set unique name= on cache_peer lines for reliable use.

	acl aclname time [day-abbrevs] [h1:m1-h2:m2]
	  # [fast]
	  #  day-abbrevs:
	  #	S - Sunday
	  #	M - Monday
	  #	T - Tuesday
	  #	W - Wednesday
	  #	H - Thursday
	  #	F - Friday
	  #	A - Saturday
	  #  h1:m1 must be less than h2:m2

	acl aclname url_regex [-i] ^http:// ...
	  # regex matching on whole URL [fast]
	acl aclname urllogin [-i] [^a-zA-Z0-9] ...
	  # regex matching on URL login field
	acl aclname urlpath_regex [-i] \.gif$ ...
	  # regex matching on URL path [fast]

	acl aclname port 80 70 21 0-1024 ...
	  # destination TCP port (or port range) of the request [fast]
	  #
	  # Port 0 matches requests that have no explicit and no default destination
	  # ports (e.g., HTTP requests with URN targets)

	acl aclname localport 3128 ...	      # TCP port the client connected to [fast]
	                                      # NP: for interception mode this is usually '80'

	acl aclname myportname 3128 ...       # *_port name [fast]

	acl aclname proto HTTP FTP ...        # request protocol [fast]

	acl aclname method GET POST ...       # HTTP request method [fast]

	acl aclname http_status 200 301 500- 400-403 ...
	  # status code in reply [fast]

	acl aclname browser [-i] regexp ...
	  # pattern match on User-Agent header (see also req_header below) [fast]

	acl aclname referer_regex [-i] regexp ...
	  # pattern match on Referer header [fast]
	  # Referer is highly unreliable, so use with care

	acl aclname proxy_auth [-i] username ...
	  # perform http authentication challenge to the client and match against
	  # supplied credentials [slow]
	  #
	  # takes a list of allowed usernames.
	  # use REQUIRED to accept any valid username.
	  #
	  # See proxy_auth_regex for more information. The two ACLs differ only in
	  # their parameter syntax and username matching algorithm.

	acl aclname proxy_auth_regex [-i] username_pattern ...
	  # perform http authentication challenge to the client and regex match
	  # supplied username [slow]
	  #
	  # Will use proxy authentication in forward-proxy scenarios, and plain
	  # http authentication in reverse-proxy scenarios
	  #
	  # NOTE: when a Proxy-Authentication header is sent but it is not
	  # needed during ACL checking the username is NOT logged
	  # in access.log.
	  #
	  # NOTE: proxy_auth requires a EXTERNAL authentication program
	  # to check username/password combinations (see
	  # auth_param directive).
	  #
	  # NOTE: proxy_auth can't be used in a transparent/intercepting proxy
	  # as the browser needs to be configured for using a proxy in order
	  # to respond to proxy authentication.

	acl aclname snmp_community string ...
	  # A community string to limit access to your SNMP Agent [fast]
	  # Example:
	  #
	  #	acl snmppublic snmp_community public

	acl aclname maxconn number
	  # This will be matched when the client's IP address has
	  # more than <number> TCP connections established. [fast]
	  # NOTE: This only measures direct TCP links so X-Forwarded-For
	  # indirect clients are not counted.

	acl aclname max_user_ip [-s] number
	  # This will be matched when the user attempts to log in from more
	  # than <number> different ip addresses. The authenticate_ip_ttl
	  # parameter controls the timeout on the ip entries. [fast]
	  # If -s is specified the limit is strict, denying browsing
	  # from any further IP addresses until the ttl has expired. Without
	  # -s Squid will just annoy the user by "randomly" denying requests.
	  # (the counter is reset each time the limit is reached and a
	  # request is denied)
	  # NOTE: in acceleration mode or where there is mesh of child proxies,
	  # clients may appear to come from multiple addresses if they are
	  # going through proxy farms, so a limit of 1 may cause user problems.

	acl aclname random probability
	  # Pseudo-randomly match requests. Based on the probability given.
	  # Probability may be written as a decimal (0.333), fraction (1/3)
	  # or ratio of matches:non-matches (3:5).

	acl aclname req_mime_type [-i] mime-type ...
	  # regex match against the mime type of the request generated
	  # by the client. Can be used to detect file upload or some
	  # types HTTP tunneling requests [fast]
	  # NOTE: This does NOT match the reply. You cannot use this
	  # to match the returned file type.

	acl aclname req_header header-name [-i] any\.regex\.here
	  # regex match against any of the known request headers.  May be
	  # thought of as a superset of "browser", "referer" and "mime-type"
	  # ACL [fast]

	acl aclname rep_mime_type [-i] mime-type ...
	  # regex match against the mime type of the reply received by
	  # squid. Can be used to detect file download or some
	  # types HTTP tunneling requests. [fast]
	  # NOTE: This has no effect in http_access rules. It only has
	  # effect in rules that affect the reply data stream such as
	  # http_reply_access.

	acl aclname rep_header header-name [-i] any\.regex\.here
	  # regex match against any of the known reply headers. May be
	  # thought of as a superset of "browser", "referer" and "mime-type"
	  # ACLs [fast]

	acl aclname external class_name [arguments...]
	  # external ACL lookup via a helper class defined by the
	  # external_acl_type directive [slow]

	acl aclname user_cert attribute values...
	  # match against attributes in a user SSL certificate
	  # attribute is one of DN/C/O/CN/L/ST or a numerical OID [fast]

	acl aclname ca_cert attribute values...
	  # match against attributes a users issuing CA SSL certificate
	  # attribute is one of DN/C/O/CN/L/ST or a numerical OID  [fast]

	acl aclname ext_user [-i] username ...
	  # string match on username returned by external acl helper [slow]
	  # use REQUIRED to accept any non-null user name.
	  #
	  # See also: ext_user_regex. The two ACLs differ only in their parameter
	  # syntax and username matching algorithm.

	acl aclname ext_user_regex [-i] username_pattern ...
	  # regex match on username returned by external acl helper [slow]

	acl aclname tag tagvalue ...
	  # string match on tag returned by external acl helper [fast]
	  # DEPRECATED. Only the first tag will match with this ACL.
	  # Use the 'note' ACL instead for handling multiple tag values.

	acl aclname hier_code codename ...
	  # string match against squid hierarchy code(s); [fast]
	  #  e.g., DIRECT, PARENT_HIT, NONE, etc.
	  #
	  # NOTE: This has no effect in http_access rules. It only has
	  # effect in rules that affect the reply data stream such as
	  # http_reply_access.

	acl aclname note [-m[=delimiters]] name [value ...]
	  # match transaction annotation [fast]
	  # Without values, matches any annotation with a given name.
	  # With value(s), matches any annotation with a given name that
	  # also has one of the given values.
	  # If the -m flag is used, then the value of the named
	  # annotation is interpreted as a list of tokens, and the ACL
	  # matches individual name=token pairs rather than whole
	  # name=value pairs. See "ACL Options" above for more info.
	  # Annotation sources include note and adaptation_meta directives
	  # as well as helper and eCAP responses.

	acl aclname annotate_transaction [-m[=delimiters]] key=value ...
	acl aclname annotate_transaction [-m[=delimiters]] key+=value ...
	  # Always matches. [fast]
	  # Used for its side effect: This ACL immediately adds a
	  # key=value annotation to the current master transaction.
	  # The added annotation can then be tested using note ACL and
	  # logged (or sent to helpers) using %note format code.
	  #
	  # Annotations can be specified using replacement and addition
	  # formats. The key=value form replaces old same-key annotation
	  # value(s). The key+=value form appends a new value to the old
	  # same-key annotation. Both forms create a new key=value
	  # annotation if no same-key annotation exists already. If
	  # -m flag is used, then the value is interpreted as a list
	  # and the annotation will contain key=token pair(s) instead of the
	  # whole key=value pair.
	  #
	  # This ACL is especially useful for recording complex multi-step
	  # ACL-driven decisions. For example, the following configuration
	  # avoids logging transactions accepted after aclX matched:
	  #
	  #  # First, mark transactions accepted after aclX matched
	  #  acl markSpecial annotate_transaction special=true
	  #  http_access allow acl001
	  #  ...
	  #  http_access deny acl100
	  #  http_access allow aclX markSpecial
	  #
	  #  # Second, do not log marked transactions:
	  #  acl markedSpecial note special true
	  #  access_log ... deny markedSpecial
	  #
	  #  # Note that the following would not have worked because aclX
	  #  # alone does not determine whether the transaction was allowed:
	  #  access_log ... deny aclX # Wrong!
	  #
	  # Warning: This ACL annotates the transaction even when negated
	  # and even if subsequent ACLs fail to match. For example, the
	  # following three rules will have exactly the same effect as far
	  # as annotations set by the "mark" ACL are concerned:
	  #
	  #  some_directive acl1 ... mark # rule matches if mark is reached
	  #  some_directive acl1 ... !mark     # rule never matches
	  #  some_directive acl1 ... mark !all # rule never matches

	acl aclname annotate_client [-m[=delimiters]] key=value ...
	acl aclname annotate_client [-m[=delimiters]] key+=value ...
	  #
	  # Always matches. [fast]
	  # Used for its side effect: This ACL immediately adds a
	  # key=value annotation to the current client-to-Squid
	  # connection. Connection annotations are propagated to the current
	  # and all future master transactions on the annotated connection.
	  # See the annotate_transaction ACL for details.
	  #
	  # For example, the following configuration avoids rewriting URLs
	  # of transactions bumped by SslBump:
	  #
	  #  # First, mark bumped connections:
	  #  acl markBumped annotate_client bumped=true
	  #  ssl_bump peek acl1
	  #  ssl_bump stare acl2
	  #  ssl_bump bump acl3 markBumped
	  #  ssl_bump splice all
	  #
	  #  # Second, do not send marked transactions to the redirector:
	  #  acl markedBumped note bumped true
	  #  url_rewrite_access deny markedBumped
	  #
	  #  # Note that the following would not have worked because acl3 alone
	  #  # does not determine whether the connection is going to be bumped:
	  #  url_rewrite_access deny acl3 # Wrong!

	acl aclname adaptation_service service ...
	  # Matches the name of any icap_service, ecap_service,
	  # adaptation_service_set, or adaptation_service_chain that Squid
	  # has used (or attempted to use) for the master transaction.
	  # This ACL must be defined after the corresponding adaptation
	  # service is named in squid.conf. This ACL is usable with
	  # adaptation_meta because it starts matching immediately after
	  # the service has been selected for adaptation.

	acl aclname transaction_initiator initiator ...
	  # Matches transaction's initiator [fast]
	  #
	  # Supported initiators are:
	  #  certificate-fetching: matches transactions fetching
	  #     a missing intermediate TLS certificate
	  #  cache-digest: matches transactions fetching Cache Digests
	  #     from a cache_peer
	  #  htcp: matches HTCP requests from peers
	  #  icp: matches ICP requests to peers
	  #  icmp: matches ICMP RTT database (NetDB) requests to peers
	  #  asn: matches asns db requests
	  #  internal: matches any of the above
	  #  client: matches transactions containing an HTTP or FTP
	  #     client request received at a Squid *_port
	  #  all: matches any transaction, including internal transactions
	  #     without a configurable initiator and hopefully rare
	  #     transactions without a known-to-Squid initiator
	  #
	  # Multiple initiators are ORed.

	acl aclname has component
	  # matches a transaction "component" [fast]
	  #
	  # Supported transaction components are:
	  #  request: transaction has a request header (at least)
	  #  response: transaction has a response header (at least)
	  #  ALE: transaction has an internally-generated Access Log Entry
	  #       structure; bugs notwithstanding, all transaction have it
	  #
	  # For example, the following configuration helps when dealing with HTTP
	  # clients that close connections without sending a request header:
	  #
	  #  acl hasRequest has request
	  #  acl logMe note important_transaction
	  #  # avoid "logMe ACL is used in context without an HTTP request" warnings
	  #  access_log ... logformat=detailed hasRequest logMe
	  #  # log request-less transactions, instead of ignoring them
	  #  access_log ... logformat=brief !hasRequest
	  #
	  # Multiple components are not supported for one "acl" rule, but
	  # can be specified (and are ORed) using multiple same-name rules:
	  #
	  #  # OK, this strange logging daemon needs request or response,
	  #  # but can work without either a request or a response:
	  #  acl hasWhatMyLoggingDaemonNeeds has request
	  #  acl hasWhatMyLoggingDaemonNeeds has response

	acl aclname at_step step
	  # match against the current request processing step [fast]
	  # Valid steps are:
	  #   GeneratingCONNECT: Generating HTTP CONNECT request headers
IF USE_OPENSSL
	  # The following ssl_bump processing steps are recognized:
	  #   SslBump1: After getting TCP-level and HTTP CONNECT info.
	  #   SslBump2: After getting SSL Client Hello info.
	  #   SslBump3: After getting SSL Server Hello info.
ENDIF

IF USE_OPENSSL
	acl aclname ssl_error errorname
	  # match against SSL certificate validation error [fast]
	  #
	  # When used with sslproxy_cert_error, this ACL tests a single
	  # certificate validation error currently being evaluated by that
	  # directive. When used with slproxy_cert_sign or sslproxy_cert_adapt,
	  # the ACL tests all past certificate validation errors associated with
	  # the current Squid-to-server connection (attempt). This ACL is not yet
	  # supported for use with other directives.
	  #
	  # For valid error names see in @DEFAULT_ERROR_DIR@/templates/error-details.txt
	  # template file.
	  #
	  # The following can be used as shortcuts for certificate properties:
	  #  [ssl::]certHasExpired: the "not after" field is in the past
	  #  [ssl::]certNotYetValid: the "not before" field is in the future
	  #  [ssl::]certUntrusted: The certificate issuer is not to be trusted.
	  #  [ssl::]certSelfSigned: The certificate is self signed.
	  #  [ssl::]certDomainMismatch: The certificate CN domain does not
	  #         match the name the name of the host we are connecting to.
	  #
	  # The ssl::certHasExpired, ssl::certNotYetValid, ssl::certDomainMismatch,
	  # ssl::certUntrusted, and ssl::certSelfSigned can also be used as
	  # predefined ACLs, just like the 'all' ACL.

	acl aclname server_cert_fingerprint fingerprint
	  # match against server SSL certificate fingerprint [fast]
	  #
	  # The fingerprint is the digest of the DER encoded version
	  # of the whole certificate. The user should use the form: XX:XX:...
	  # The SHA1 digest algorithm is the default and is currently
	  # the only algorithm supported.

	acl aclname ssl::server_name [option] .foo.com ...
	  # matches server name obtained from various sources [fast]
	  #
	  # The ACL computes server name(s) using such information sources as
	  # CONNECT request URI, TLS client SNI, and TLS server certificate
	  # subject (CN and SubjectAltName). The computed server name(s) usually
	  # change with each SslBump step, as more info becomes available:
	  # * SNI is used as the server name instead of the request URI,
	  # * subject name(s) from the server certificate (CN and
	  #   SubjectAltName) are used as the server names instead of SNI.
	  #
	  # When the ACL computes multiple server names, matching any single
	  # computed name is sufficient for the ACL to match.
	  #
	  # The "none" name can be used to match transactions where the ACL
	  # could not compute the server name using any information source
	  # that was both available and allowed to be used by the ACL options at
	  # the ACL evaluation time.
	  #
	  # Unlike dstdomain, this ACL does not perform DNS lookups.
	  #
	  # A server name may be an IP address. For example, subject alternative
	  # names (a.k.a. SANs) in some real server certificates include IPv4 and
	  # IPv6 entries. Internally, Squid uses inet_ntop(3) to prep IP names for
	  # matching. When using IPv6 names, use "::" notation (if applicable).
	  # Do not use brackets. For example: 1080::8:800:200c:417a.
	  #
	  # An ACL option below may be used to restrict what information
	  # sources are used to extract the server names from:
	  #
	  # --client-requested
	  #   The server name is SNI regardless of what the server says.
	  # --server-provided
	  #   The server name(s) are the certificate subject name(s), regardless
	  #   of what the client has requested. If the server certificate is
	  #   unavailable, then the name is "none".
	  # --consensus
	  #   The server name is either SNI (if SNI matches at least one of the
	  #   certificate subject names) or "none" (otherwise). When the server
	  #   certificate is unavailable, the consensus server name is SNI.
	  #
	  # Combining multiple options in one ACL is a fatal configuration
	  # error.
	  #
	  # For all options: If no SNI is available, then the CONNECT request
	  # target (a.k.a. URI) is used instead of SNI (for an intercepted
	  # connection, this target is the destination IP address).

	acl aclname ssl::server_name_regex [-i] \.foo\.com ...
	  # regex matches server name obtained from various sources [fast]
	  #
	  # See ssl::server_name for details, including IPv6 address formatting
	  # caveats. Use case-insensitive matching (i.e. -i option) to reduce
	  # dependency on how Squid formats or sanitizes server names.

	acl aclname connections_encrypted
	  # matches transactions with all HTTP messages received over TLS
	  # transport connections. [fast]
	  #
	  # The master transaction deals with HTTP messages received from
	  # various sources. All sources used by the master transaction in the
	  # past are considered by the ACL. The following rules define whether
	  # a given message source taints the entire master transaction,
	  # resulting in ACL mismatches:
	  #
	  #  * The HTTP client transport connection is not TLS.
	  #  * An adaptation service connection-encryption flag is off.
	  #  * The peer or origin server transport connection is not TLS.
	  #
	  # Caching currently does not affect these rules. This cache ignorance
	  # implies that only the current HTTP client transport and REQMOD
	  # services status determine whether this ACL matches a from-cache
	  # transaction. The source of the cached response does not have any
	  # effect on future transaction that use the cached response without
	  # revalidation. This may change.
	  #
	  # DNS, ICP, and HTCP exchanges during the master transaction do not
	  # affect these rules.
ENDIF
	acl aclname any-of acl1 acl2 ...
	  # match any one of the acls [fast or slow]
	  # The first matching ACL stops further ACL evaluation.
	  #
	  # ACLs from multiple any-of lines with the same name are ORed.
	  # For example, A = (a1 or a2) or (a3 or a4) can be written as
	  #   acl A any-of a1 a2
	  #   acl A any-of a3 a4
	  #
	  # This group ACL is fast if all evaluated ACLs in the group are fast
	  # and slow otherwise.

	acl aclname all-of acl1 acl2 ...
	  # match all of the acls [fast or slow]
	  # The first mismatching ACL stops further ACL evaluation.
	  #
	  # ACLs from multiple all-of lines with the same name are ORed.
	  # For example, B = (b1 and b2) or (b3 and b4) can be written as
	  #   acl B all-of b1 b2
	  #   acl B all-of b3 b4
	  #
	  # This group ACL is fast if all evaluated ACLs in the group are fast
	  # and slow otherwise.

	Examples:
		acl macaddress arp 09:00:2b:23:45:67
		acl myexample dst_as 1241
		acl password proxy_auth REQUIRED
		acl fileupload req_mime_type -i ^multipart/form-data$
		acl javascript rep_mime_type -i ^application/x-javascript$

CONFIG_START
#
# Recommended minimum configuration:
#

# Example rule allowing access from your local networks.
# Adapt to list your (internal) IP networks from where browsing
# should be allowed
acl localnet src 0.0.0.1-0.255.255.255	# RFC 1122 "this" network (LAN)
acl localnet src 10.0.0.0/8		# RFC 1918 local private network (LAN)
acl localnet src 100.64.0.0/10		# RFC 6598 shared address space (CGN)
acl localnet src 169.254.0.0/16 	# RFC 3927 link-local (directly plugged) machines
acl localnet src 172.16.0.0/12		# RFC 1918 local private network (LAN)
acl localnet src 192.168.0.0/16		# RFC 1918 local private network (LAN)
acl localnet src fc00::/7       	# RFC 4193 local private network range
acl localnet src fe80::/10      	# RFC 4291 link-local (directly plugged) machines

acl SSL_ports port 443
acl Safe_ports port 80		# http
acl Safe_ports port 21		# ftp
acl Safe_ports port 443		# https
acl Safe_ports port 70		# gopher
acl Safe_ports port 210		# wais
acl Safe_ports port 1025-65535	# unregistered ports
acl Safe_ports port 280		# http-mgmt
acl Safe_ports port 488		# gss-http
acl Safe_ports port 591		# filemaker
acl Safe_ports port 777		# multiling http
CONFIG_END
DOC_END

NAME: proxy_protocol_access
TYPE: acl_access
LOC: Config.accessList.proxyProtocol
DEFAULT: none
DEFAULT_DOC: all TCP connections to ports with require-proxy-header will be denied
DOC_START
	Determine which client proxies can be trusted to provide correct
	information regarding real client IP address using PROXY protocol.

	Requests may pass through a chain of several other proxies
	before reaching us. The original source details may by sent in:
		* HTTP message Forwarded header, or
		* HTTP message X-Forwarded-For header, or
		* PROXY protocol connection header.

	This directive is solely for validating new PROXY protocol
	connections received from a port flagged with require-proxy-header.
	It is checked only once after TCP connection setup.

	A deny match results in TCP connection closure.

	An allow match is required for Squid to permit the corresponding
	TCP connection, before Squid even looks for HTTP request headers.
	If there is an allow match, Squid starts using PROXY header information
	to determine the source address of the connection for all future ACL
	checks, logging, etc.

	SECURITY CONSIDERATIONS:

		Any host from which we accept client IP details can place
		incorrect information in the relevant header, and Squid
		will use the incorrect information as if it were the
		source address of the request.  This may enable remote
		hosts to bypass any access control restrictions that are
		based on the client's source addresses.

	This clause only supports fast acl types.
	See https://wiki.squid-cache.org/SquidFaq/SquidAcl for details.
DOC_END

NAME: follow_x_forwarded_for
TYPE: acl_access
IFDEF: FOLLOW_X_FORWARDED_FOR
LOC: Config.accessList.followXFF
DEFAULT_IF_NONE: deny all
DEFAULT_DOC: X-Forwarded-For header will be ignored.
DOC_START
	Determine which client proxies can be trusted to provide correct
	information regarding real client IP address.

	Requests may pass through a chain of several other proxies
	before reaching us. The original source details may by sent in:
		* HTTP message Forwarded header, or
		* HTTP message X-Forwarded-For header, or
		* PROXY protocol connection header.

	PROXY protocol connections are controlled by the proxy_protocol_access
	directive which is checked before this.

	If a request reaches us from a source that is allowed by this
	directive, then we trust the information it provides regarding
	the IP of the client it received from (if any).

	For the purpose of ACLs used in this directive the src ACL type always
	matches the address we are testing and srcdomain matches its rDNS.

	On each HTTP request Squid checks for X-Forwarded-For header fields.
	If found the header values are iterated in reverse order and an allow
	match is required for Squid to continue on to the next value.
	The verification ends when a value receives a deny match, cannot be
	tested, or there are no more values to test.
	NOTE: Squid does not yet follow the Forwarded HTTP header.

	The end result of this process is an IP address that we will
	refer to as the indirect client address.  This address may
	be treated as the client address for access control, ICAP, delay
	pools and logging, depending on the acl_uses_indirect_client,
	icap_uses_indirect_client, delay_pool_uses_indirect_client,
	log_uses_indirect_client and tproxy_uses_indirect_client options.

	This clause only supports fast acl types.
	See https://wiki.squid-cache.org/SquidFaq/SquidAcl for details.

	SECURITY CONSIDERATIONS:

		Any host from which we accept client IP details can place
		incorrect information in the relevant header, and Squid
		will use the incorrect information as if it were the
		source address of the request.  This may enable remote
		hosts to bypass any access control restrictions that are
		based on the client's source addresses.

	For example:

		acl localhost src 127.0.0.1
		acl my_other_proxy srcdomain .proxy.example.com
		follow_x_forwarded_for allow localhost
		follow_x_forwarded_for allow my_other_proxy
DOC_END

NAME: acl_uses_indirect_client
COMMENT: on|off
TYPE: onoff
IFDEF: FOLLOW_X_FORWARDED_FOR
DEFAULT: on
LOC: Config.onoff.acl_uses_indirect_client
DOC_START
	Controls whether the indirect client address
	(see follow_x_forwarded_for) is used instead of the
	direct client address in acl matching.

	NOTE: maxconn ACL considers direct TCP links and indirect
	      clients will always have zero. So no match.
DOC_END

NAME: delay_pool_uses_indirect_client
COMMENT: on|off
TYPE: onoff
IFDEF: FOLLOW_X_FORWARDED_FOR&&USE_DELAY_POOLS
DEFAULT: on
LOC: Config.onoff.delay_pool_uses_indirect_client
DOC_START
	Controls whether the indirect client address
	(see follow_x_forwarded_for) is used instead of the
	direct client address in delay pools.
DOC_END

NAME: log_uses_indirect_client
COMMENT: on|off
TYPE: onoff
IFDEF: FOLLOW_X_FORWARDED_FOR
DEFAULT: on
LOC: Config.onoff.log_uses_indirect_client
DOC_START
	Controls whether the indirect client address
	(see follow_x_forwarded_for) is used instead of the
	direct client address in the access log.
DOC_END

NAME: tproxy_uses_indirect_client
COMMENT: on|off
TYPE: onoff
IFDEF: FOLLOW_X_FORWARDED_FOR&&LINUX_NETFILTER
DEFAULT: off
LOC: Config.onoff.tproxy_uses_indirect_client
DOC_START
	Controls whether the indirect client address
	(see follow_x_forwarded_for) is used instead of the
	direct client address when spoofing the outgoing client.

	This has no effect on requests arriving in non-tproxy
	mode ports.

	SECURITY WARNING: Usage of this option is dangerous
	and should not be used trivially. Correct configuration
	of follow_x_forwarded_for with a limited set of trusted
	sources is required to prevent abuse of your proxy.
DOC_END

NAME: spoof_client_ip
TYPE: acl_access
LOC: Config.accessList.spoof_client_ip
DEFAULT: none
DEFAULT_DOC: Allow spoofing on all TPROXY traffic.
DOC_START
	Control client IP address spoofing of TPROXY traffic based on
	defined access lists.

	spoof_client_ip allow|deny [!]aclname ...

	If there are no "spoof_client_ip" lines present, the default
	is to "allow" spoofing of any suitable request.

	Note that the cache_peer "no-tproxy" option overrides this ACL.

	This clause supports fast acl types.
	See https://wiki.squid-cache.org/SquidFaq/SquidAcl for details.
DOC_END

NAME: http_access
TYPE: acl_access
LOC: Config.accessList.http
DEFAULT_IF_NONE: deny all
DEFAULT_DOC: Deny, unless rules exist in squid.conf.
DOC_START
	Allowing or Denying access based on defined access lists

	To allow or deny a message received on an HTTP, HTTPS, or FTP port:
	http_access allow|deny [!]aclname ...

	NOTE on default values:

	If there are no "access" lines present, the default is to deny
	the request.

	If none of the "access" lines cause a match, the default is the
	opposite of the last line in the list.  If the last line was
	deny, the default is allow.  Conversely, if the last line
	is allow, the default will be deny.  For these reasons, it is a
	good idea to have an "deny all" entry at the end of your access
	lists to avoid potential confusion.

	This clause supports both fast and slow acl types.
	See https://wiki.squid-cache.org/SquidFaq/SquidAcl for details.

CONFIG_START

#
# Recommended minimum Access Permission configuration:
#
# Deny requests to certain unsafe ports
http_access deny !Safe_ports

# Deny CONNECT to other than secure SSL ports
http_access deny CONNECT !SSL_ports

# Only allow cachemgr access from localhost
http_access allow localhost manager
http_access deny manager

# This default configuration only allows localhost requests because a more
# permissive Squid installation could introduce new attack vectors into the
# network by proxying external TCP connections to unprotected services.
http_access allow localhost

# The two deny rules below are unnecessary in this default configuration
# because they are followed by a "deny all" rule. However, they may become
# critically important when you start allowing external requests below them.

# Protect web applications running on the same server as Squid. They often
# assume that only local users can access them at "localhost" ports.
http_access deny to_localhost

# Protect cloud servers that provide local users with sensitive info about
# their server via certain well-known link-local (a.k.a. APIPA) addresses.
http_access deny to_linklocal

#
# INSERT YOUR OWN RULE(S) HERE TO ALLOW ACCESS FROM YOUR CLIENTS
#

# For example, to allow access from your local networks, you may uncomment the
# following rule (and/or add rules that match your definition of "local"):
# http_access allow localnet

# And finally deny all other access to this proxy
http_access deny all
CONFIG_END
DOC_END

NAME: adapted_http_access http_access2
TYPE: acl_access
LOC: Config.accessList.adapted_http
DEFAULT: none
DEFAULT_DOC: Allow, unless rules exist in squid.conf.
DOC_START
	Allowing or Denying access based on defined access lists

	Essentially identical to http_access, but runs after redirectors
	and ICAP/eCAP adaptation. Allowing access control based on their
	output.

	If not set then only http_access is used.
DOC_END

NAME: http_reply_access
TYPE: acl_access
LOC: Config.accessList.reply
DEFAULT: none
DEFAULT_DOC: Allow, unless rules exist in squid.conf.
DOC_START
	Allow replies to client requests. This is complementary to http_access.

	http_reply_access allow|deny [!] aclname ...

	NOTE: if there are no access lines present, the default is to allow
	all replies.

	If none of the access lines cause a match the opposite of the
	last line will apply. Thus it is good practice to end the rules
	with an "allow all" or "deny all" entry.

	This clause supports both fast and slow acl types.
	See https://wiki.squid-cache.org/SquidFaq/SquidAcl for details.
DOC_END

NAME: icp_access
TYPE: acl_access
LOC: Config.accessList.icp
DEFAULT: none
DEFAULT_DOC: Deny, unless rules exist in squid.conf.
DOC_START
	Allowing or Denying access to the ICP port based on defined
	access lists

	icp_access  allow|deny [!]aclname ...

	NOTE: The default if no icp_access lines are present is to
	deny all traffic. This default may cause problems with peers
	using ICP.

	This clause only supports fast acl types.
	See https://wiki.squid-cache.org/SquidFaq/SquidAcl for details.

# Allow ICP queries from local networks only
#icp_access allow localnet
#icp_access deny all
DOC_END

NAME: htcp_access
IFDEF: USE_HTCP
TYPE: acl_access
LOC: Config.accessList.htcp
DEFAULT: none
DEFAULT_DOC: Deny, unless rules exist in squid.conf.
DOC_START
	Allowing or Denying access to the HTCP port based on defined
	access lists

	htcp_access  allow|deny [!]aclname ...

	See also htcp_clr_access for details on access control for
	cache purge (CLR) HTCP messages.

	NOTE: The default if no htcp_access lines are present is to
	deny all traffic. This default may cause problems with peers
	using the htcp option.

	This clause only supports fast acl types.
	See https://wiki.squid-cache.org/SquidFaq/SquidAcl for details.

# Allow HTCP queries from local networks only
#htcp_access allow localnet
#htcp_access deny all
DOC_END

NAME: htcp_clr_access
IFDEF: USE_HTCP
TYPE: acl_access
LOC: Config.accessList.htcp_clr
DEFAULT: none
DEFAULT_DOC: Deny, unless rules exist in squid.conf.
DOC_START
	Allowing or Denying access to purge content using HTCP based
	on defined access lists.
	See htcp_access for details on general HTCP access control.

	htcp_clr_access  allow|deny [!]aclname ...

	This clause only supports fast acl types.
	See https://wiki.squid-cache.org/SquidFaq/SquidAcl for details.

# Allow HTCP CLR requests from trusted peers
acl htcp_clr_peer src 192.0.2.2 2001:DB8::2
htcp_clr_access allow htcp_clr_peer
htcp_clr_access deny all
DOC_END

NAME: miss_access
TYPE: acl_access
LOC: Config.accessList.miss
DEFAULT: none
DEFAULT_DOC: Allow, unless rules exist in squid.conf.
DOC_START
	Determines whether network access is permitted when satisfying a request.

	For example;
	    to force your neighbors to use you as a sibling instead of
	    a parent.

		acl localclients src 192.0.2.0/24 2001:DB8::a:0/64
		miss_access deny  !localclients
		miss_access allow all

	This means only your local clients are allowed to fetch relayed/MISS
	replies from the network and all other clients can only fetch cached
	objects (HITs).

	The default for this setting allows all clients who passed the
	http_access rules to relay via this proxy.

	This clause only supports fast acl types.
	See https://wiki.squid-cache.org/SquidFaq/SquidAcl for details.
DOC_END

NAME: reply_body_max_size
COMMENT: size [acl acl...]
TYPE: acl_b_size_t
DEFAULT: none
DEFAULT_DOC: No limit is applied.
LOC: Config.ReplyBodySize
DOC_START
	This option specifies the maximum size of a reply body. It can be
	used to prevent users from downloading very large files, such as
	MP3's and movies. When the reply headers are received, the
	reply_body_max_size lines are processed, and the first line where
	all (if any) listed ACLs are true is used as the maximum body size
	for this reply.

	This size is checked twice. First when we get the reply headers,
	we check the content-length value.  If the content length value exists
	and is larger than the allowed size, the request is denied and the
	user receives an error message that says "the request or reply
	is too large." If there is no content-length, and the reply
	size exceeds this limit, the client's connection is just closed
	and they will receive a partial reply.

	WARNING: downstream caches probably can not detect a partial reply
	if there is no content-length header, so they will cache
	partial responses and give them out as hits.  You should NOT
	use this option if you have downstream caches.

	WARNING: A maximum size smaller than the size of squid's error messages
	will cause an infinite loop and crash squid. Ensure that the smallest
	non-zero value you use is greater that the maximum header size plus
	the size of your largest error page.

	If you set this parameter none (the default), there will be
	no limit imposed.

	Configuration Format is:
		reply_body_max_size SIZE UNITS [acl ...]
	ie.
		reply_body_max_size 10 MB

DOC_END

NAME: on_unsupported_protocol
TYPE: on_unsupported_protocol
LOC: Config.accessList.on_unsupported_protocol
DEFAULT: none
DEFAULT_DOC: Respond with an error message to unidentifiable traffic
DOC_START
	Determines Squid behavior when encountering strange requests at the
	beginning of an accepted TCP connection or the beginning of a bumped
	CONNECT tunnel. Controlling Squid reaction to unexpected traffic is
	especially useful in interception environments where Squid is likely
	to see connections for unsupported protocols that Squid should either
	terminate or tunnel at TCP level.

		on_unsupported_protocol <action> [!]acl ...

	The first matching action wins. Only fast ACLs are supported.

	Supported actions are:

	tunnel: Establish a TCP connection with the intended server and
		blindly shovel TCP packets between the client and server.

	respond: Respond with an error message, using the transfer protocol
		for the Squid port that received the request (e.g., HTTP
		for connections intercepted at the http_port). This is the
		default.

	Squid expects the following traffic patterns:

	  http_port: a plain HTTP request
	  https_port: SSL/TLS handshake followed by an [encrypted] HTTP request
	  ftp_port: a plain FTP command (no on_unsupported_protocol support yet!)
	  CONNECT tunnel on http_port: same as https_port
	  CONNECT tunnel on https_port: same as https_port

	Currently, this directive has effect on intercepted connections and
	bumped tunnels only. Other cases are not supported because Squid
	cannot know the intended destination of other traffic.

	For example:
	  # define what Squid errors indicate receiving non-HTTP traffic:
	  acl foreignProtocol squid_error ERR_PROTOCOL_UNKNOWN ERR_TOO_BIG
	  # define what Squid errors indicate receiving nothing:
	  acl serverTalksFirstProtocol squid_error ERR_REQUEST_START_TIMEOUT
	  # tunnel everything that does not look like HTTP:
          on_unsupported_protocol tunnel foreignProtocol
	  # tunnel if we think the client waits for the server to talk first:
	  on_unsupported_protocol tunnel serverTalksFirstProtocol
	  # in all other error cases, just send an HTTP "error page" response:
	  on_unsupported_protocol respond all

	See also: squid_error ACL
DOC_END

NAME: auth_schemes
TYPE: AuthSchemes
IFDEF: USE_AUTH
LOC: Auth::TheConfig.schemeAccess
DEFAULT: none
DEFAULT_DOC: use all auth_param schemes in their configuration order
DOC_START
	Use this directive to customize authentication schemes presence and
	order in Squid's Unauthorized and Authentication Required responses.

		auth_schemes scheme1,scheme2,... [!]aclname ...

	where schemeN is the name of one of the authentication schemes
	configured using auth_param directives. At least one scheme name is
	required. Multiple scheme names are separated by commas. Either
	avoid whitespace or quote the entire schemes list.

	A special "ALL" scheme name expands to all auth_param-configured
	schemes in their configuration order. This directive cannot be used
	to configure Squid to offer no authentication schemes at all.

	The first matching auth_schemes rule determines the schemes order
	for the current Authentication Required transaction. Note that the
	future response is not yet available during auth_schemes evaluation.

	If this directive is not used or none of its rules match, then Squid
	responds with all configured authentication schemes in the order of
	auth_param directives in the configuration file.

	This directive does not determine when authentication is used or
	how each authentication scheme authenticates clients.

	The following example sends basic and negotiate authentication
	schemes, in that order, when requesting authentication of HTTP
	requests matching the isIE ACL (not shown) while sending all
	auth_param schemes in their configuration order to other clients:

		auth_schemes basic,negotiate isIE
		auth_schemes ALL all # explicit default

	This directive supports fast ACLs only.

	See also: auth_param.
DOC_END

COMMENT_START
 NETWORK OPTIONS
 -----------------------------------------------------------------------------
COMMENT_END

NAME: http_port ascii_port
TYPE: PortCfg
DEFAULT: none
LOC: HttpPortList
DOC_START
	Usage:	port [mode] [options]
		hostname:port [mode] [options]
		1.2.3.4:port [mode] [options]

	The socket addresses where Squid will listen for HTTP client
	requests.  You may specify multiple socket addresses.
	There are three forms: port alone, hostname with port, and
	IP address with port.  If you specify a hostname or IP
	address, Squid binds the socket to that specific
	address. Most likely, you do not need to bind to a specific
	address, so you can use the port number alone.

	If you are running Squid in accelerator mode, you
	probably want to listen on port 80 also, or instead.

	The -a command line option may be used to specify additional
	port(s) where Squid listens for proxy request. Such ports will
	be plain proxy ports with no options.

	You may specify multiple socket addresses on multiple lines.

	Modes:

	   intercept	Support for IP-Layer NAT interception delivering
			traffic to this Squid port.
			NP: disables authentication on the port.

	   tproxy	Support Linux TPROXY (or BSD divert-to) with spoofing
			of outgoing connections using the client IP address.
			NP: disables authentication on the port.

	   accel	Accelerator / reverse proxy mode

	   ssl-bump	For each CONNECT request allowed by ssl_bump ACLs,
			establish secure connection with the client and with
			the server, decrypt HTTPS messages as they pass through
			Squid, and treat them as unencrypted HTTP messages,
			becoming the man-in-the-middle.

			The ssl_bump option is required to fully enable
			bumping of CONNECT requests.

	Omitting the mode flag causes default forward proxy mode to be used.


	Accelerator Mode Options:

	   defaultsite=domainname
			What to use for the Host: header if it is not present
			in a request. Determines what site (not origin server)
			accelerators should consider the default.

	   no-vhost	Disable using HTTP/1.1 Host header for virtual domain support.

	   protocol=	Protocol to reconstruct accelerated and intercepted
			requests with. Defaults to HTTP/1.1 for http_port and
			HTTPS/1.1 for https_port.
			When an unsupported value is configured Squid will
			produce a FATAL error.
			Values: HTTP or HTTP/1.1, HTTPS or HTTPS/1.1

	   vport	Virtual host port support. Using the http_port number
			instead of the port passed on Host: headers.

	   vport=NN	Virtual host port support. Using the specified port
			number instead of the port passed on Host: headers.

	   act-as-origin
			Act as if this Squid is the origin server.
			This currently means generate new Date: and Expires:
			headers on HIT instead of adding Age:.

	   ignore-cc	Ignore request Cache-Control headers.

			WARNING: This option violates HTTP specifications if
			used in non-accelerator setups.

	   allow-direct	Allow direct forwarding in accelerator mode. Normally
			accelerated requests are denied direct forwarding as if
			never_direct was used.

			WARNING: this option opens accelerator mode to security
			vulnerabilities usually only affecting in interception
			mode. Make sure to protect forwarding with suitable
			http_access rules when using this.


	SSL Bump Mode Options:
	    In addition to these options ssl-bump requires TLS/SSL options.

	   generate-host-certificates[=<on|off>]
			Dynamically create SSL server certificates for the
			destination hosts of bumped CONNECT requests.When
			enabled, the cert and key options are used to sign
			generated certificates. Otherwise generated
			certificate will be selfsigned.
			If there is a CA certificate lifetime of the generated
			certificate equals lifetime of the CA certificate. If
			generated certificate is selfsigned lifetime is three
			years.
			This option is enabled by default when ssl-bump is used.
			See the ssl-bump option above for more information.

	   dynamic_cert_mem_cache_size=SIZE
			Approximate total RAM size spent on cached generated
			certificates. If set to zero, caching is disabled. The
			default value is 4MB.

	TLS / SSL Options:

	   tls-cert=	Path to file containing an X.509 certificate (PEM format)
			to be used in the TLS handshake ServerHello.

			If this certificate is constrained by KeyUsage TLS
			feature it must allow HTTP server usage, along with
			any additional restrictions imposed by your choice
			of options= settings.

			When OpenSSL is used this file may also contain a
			chain of intermediate CA certificates to send in the
			TLS handshake.

			When GnuTLS is used this option (and any paired
			tls-key= option) may be repeated to load multiple
			certificates for different domains.

			Also, when generate-host-certificates=on is configured
			the first tls-cert= option must be a CA certificate
			capable of signing the automatically generated
			certificates.

	   tls-key=	Path to a file containing private key file (PEM format)
			for the previous tls-cert= option.

			If tls-key= is not specified tls-cert= is assumed to
			reference a PEM file containing both the certificate
			and private key.

	   cipher=	Colon separated list of supported ciphers.
			NOTE: some ciphers such as EDH ciphers depend on
			      additional settings. If those settings are
			      omitted the ciphers may be silently ignored
			      by the OpenSSL library.

	   options=	Various SSL implementation options. The most important
			being:

			    NO_SSLv3    Disallow the use of SSLv3

			    NO_TLSv1    Disallow the use of TLSv1.0

			    NO_TLSv1_1  Disallow the use of TLSv1.1

			    NO_TLSv1_2  Disallow the use of TLSv1.2

			    SINGLE_DH_USE
				      Always create a new key when using
				      temporary/ephemeral DH key exchanges

			    SINGLE_ECDH_USE
				      Enable ephemeral ECDH key exchange.
				      The adopted curve should be specified
				      using the tls-dh option.

			    NO_TICKET
				      Disable use of RFC5077 session tickets.
				      Some servers may have problems
				      understanding the TLS extension due
				      to ambiguous specification in RFC4507.

			    ALL       Enable various bug workarounds
				      suggested as "harmless" by OpenSSL
				      Be warned that this reduces SSL/TLS
				      strength to some attacks.

			See the OpenSSL SSL_CTX_set_options documentation for a
			more complete list.

	   clientca=	File containing the list of CAs to use when
			requesting a client certificate.

	   tls-cafile=	PEM file containing CA certificates to use when verifying
			client certificates. If not configured clientca will be
			used. May be repeated to load multiple files.

	   capath=	Directory containing additional CA certificates
			and CRL lists to use when verifying client certificates.
			Requires OpenSSL or LibreSSL.

	   crlfile=	File of additional CRL lists to use when verifying
			the client certificate, in addition to CRLs stored in
			the capath. Implies VERIFY_CRL flag below.

	   tls-dh=[curve:]file
			File containing DH parameters for temporary/ephemeral DH key
			exchanges, optionally prefixed by a curve for ephemeral ECDH
			key exchanges.
			See OpenSSL documentation for details on how to create the
			DH parameter file. Supported curves for ECDH can be listed
			using the "openssl ecparam -list_curves" command.
			WARNING: EDH and EECDH ciphers will be silently disabled if
				 this option is not set.

	   sslflags=	Various flags modifying the use of SSL:
			    DELAYED_AUTH
				Don't request client certificates
				immediately, but wait until acl processing
				requires a certificate (not yet implemented).
			    CONDITIONAL_AUTH
				Request a client certificate during the TLS
				handshake, but ignore certificate absence in
				the TLS client Hello. If the client does
				supply a certificate, it is validated.
			    NO_SESSION_REUSE
				Don't allow for session reuse. Each connection
				will result in a new SSL session.
			    VERIFY_CRL
				Verify CRL lists when accepting client
				certificates.
			    VERIFY_CRL_ALL
				Verify CRL lists for all certificates in the
				client certificate chain.

	   tls-default-ca[=off]
			Whether to use the system Trusted CAs. Default is OFF.

	   tls-no-npn	Do not use the TLS NPN extension to advertise HTTP/1.1.

	   sslcontext=	SSL session ID context identifier.

	Other Options:

	   connection-auth[=on|off]
	                use connection-auth=off to tell Squid to prevent
	                forwarding Microsoft connection oriented authentication
			(NTLM, Negotiate and Kerberos)

	   disable-pmtu-discovery=
			Control Path-MTU discovery usage:
			    off		lets OS decide on what to do (default).
			    transparent	disable PMTU discovery when transparent
					support is enabled.
			    always	disable always PMTU discovery.

			In many setups of transparently intercepting proxies
			Path-MTU discovery can not work on traffic towards the
			clients. This is the case when the intercepting device
			does not fully track connections and fails to forward
			ICMP must fragment messages to the cache server. If you
			have such setup and experience that certain clients
			sporadically hang or never complete requests set
			disable-pmtu-discovery option to 'transparent'.

	   name=	Specifies a internal name for the port. Defaults to
			the port specification (port or addr:port)

	   tcpkeepalive[=idle,interval,timeout]
			Enable TCP keepalive probes of idle connections.
			In seconds; idle is the initial time before TCP starts
			probing the connection, interval how often to probe, and
			timeout the time before giving up.

	   require-proxy-header
			Require PROXY protocol version 1 or 2 connections.
			The proxy_protocol_access is required to permit
			downstream proxies which can be trusted.

	   worker-queues
			Ask TCP stack to maintain a dedicated listening queue
			for each worker accepting requests at this port.
			Requires TCP stack that supports the SO_REUSEPORT socket
			option.

			SECURITY WARNING: Enabling worker-specific queues
			allows any process running as Squid's effective user to
			easily accept requests destined to this port.

	If you run Squid on a dual-homed machine with an internal
	and an external interface we recommend you to specify the
	internal address:port in http_port. This way Squid will only be
	visible on the internal address.

CONFIG_START

# Squid normally listens to port 3128
http_port @DEFAULT_HTTP_PORT@
CONFIG_END
DOC_END

NAME: https_port
IFDEF: HAVE_LIBGNUTLS||USE_OPENSSL
TYPE: AnyP::PortCfgPointer
DEFAULT: none
LOC: HttpPortList
REPETITIONS: update
COMPONENT_RECONFIGURATION_TYPE: AnyP::PortCfgPointer
DOC_START
	Usage:  [ip:]port [mode] tls-cert=certificate.pem [options]

	The socket address where Squid will listen for client requests made
	over TLS or SSL connections. Commonly referred to as HTTPS.

	This is most useful for situations where you are running squid in
	accelerator mode and you want to do the TLS work at the accelerator
	level.

	You may specify multiple socket addresses on multiple lines,
	each with their own certificate and/or options.

	The tls-cert= option is mandatory on HTTPS ports.

	See http_port for a list of modes and options.
<<<<<<< HEAD

	This directive supports smooth reconfiguration, with caveats:

	* Adding new https_port directives is not supported. If a new directive
	  appears, Squid reports an ERROR, and smooth reconfiguration fails.
	  Removing old https_port directives is supported; Squid logs a WARNING
	  and stops listening for new connections on the corresponding ports.

	* Changing configured listening address is not supported: Squid pairs old
	  and new port configurations using listening addresses, so updated
	  configurations must continue to use the old address specification. If
	  Squid has to resolve configured port address to compute listening IP
	  address, and that resolution changes, smooth reconfiguration will fail.

	For general details about smooth reconfiguration, see documentation for
	the "reconfiguration" directive.
=======
	Not all http_port options are available for https_port.
	Among the unavalable options:
	- require-proxy-header
>>>>>>> 1723d15c
DOC_END

NAME: ftp_port
TYPE: PortCfg
DEFAULT: none
LOC: FtpPortList
DOC_START
	Enables Native FTP proxy by specifying the socket address where Squid
	listens for FTP client requests. See http_port directive for various
	ways to specify the listening address and mode.

	Usage: ftp_port address [mode] [options]

	WARNING: This is a new, experimental, complex feature that has seen
	limited production exposure. Some Squid modules (e.g., caching) do not
	currently work with native FTP proxying, and many features have not
	even been tested for compatibility. Test well before deploying!

	Native FTP proxying differs substantially from proxying HTTP requests
	with ftp:// URIs because Squid works as an FTP server and receives
	actual FTP commands (rather than HTTP requests with FTP URLs).

	Native FTP commands accepted at ftp_port are internally converted or
	wrapped into HTTP-like messages. The same happens to Native FTP
	responses received from FTP origin servers. Those HTTP-like messages
	are shoveled through regular access control and adaptation layers
	between the FTP client and the FTP origin server. This allows Squid to
	examine, adapt, block, and log FTP exchanges. Squid reuses most HTTP
	mechanisms when shoveling wrapped FTP messages. For example,
	http_access and adaptation_access directives are used.

	Modes:

	   intercept	Same as http_port intercept. The FTP origin address is
			determined based on the intended destination of the
			intercepted connection.

	   tproxy	Support Linux TPROXY for spoofing outgoing
			connections using the client IP address.
			NP: disables authentication and maybe IPv6 on the port.

	By default (i.e., without an explicit mode option), Squid extracts the
	FTP origin address from the login@origin parameter of the FTP USER
	command. Many popular FTP clients support such native FTP proxying.

	Options:

	   name=token	Specifies an internal name for the port. Defaults to
			the port address. Usable with myportname ACL.

	   ftp-track-dirs
			Enables tracking of FTP directories by injecting extra
			PWD commands and adjusting Request-URI (in wrapping
			HTTP requests) to reflect the current FTP server
			directory. Tracking is disabled by default.

	   protocol=FTP	Protocol to reconstruct accelerated and intercepted
			requests with. Defaults to FTP. No other accepted
			values have been tested with. An unsupported value
			results in a FATAL error. Accepted values are FTP,
			HTTP (or HTTP/1.1), and HTTPS (or HTTPS/1.1).

	Other http_port modes and options that are not specific to HTTP and
	HTTPS may also work.
	Among the options that are not available for ftp_port:
	- require-proxy-header
	- ssl-bump
DOC_END

NAME: tcp_outgoing_tos tcp_outgoing_ds tcp_outgoing_dscp
TYPE: acl_tos
DEFAULT: none
LOC: Ip::Qos::TheConfig.tosToServer
DOC_START
	Allows you to select a TOS/Diffserv value for packets outgoing
	on the server side, based on an ACL.

	tcp_outgoing_tos ds-field [!]aclname ...

	Example where normal_service_net uses the TOS value 0x00
	and good_service_net uses 0x20

	acl normal_service_net src 10.0.0.0/24
	acl good_service_net src 10.0.1.0/24
	tcp_outgoing_tos 0x00 normal_service_net
	tcp_outgoing_tos 0x20 good_service_net

	TOS/DSCP values really only have local significance - so you should
	know what you're specifying. For more information, see RFC2474,
	RFC2475, and RFC3260.

	The TOS/DSCP byte must be exactly that - a octet value  0 - 255, or
	"default" to use whatever default your host has.
	Note that only multiples of 4 are usable as the two rightmost bits have
	been redefined for use by ECN (RFC 3168 section 23.1).
	The squid parser will enforce this by masking away the ECN bits.

	Processing proceeds in the order specified, and stops at first fully
	matching line.

	Only fast ACLs are supported.
DOC_END

NAME: clientside_tos
TYPE: acl_tos
DEFAULT: none
LOC: Ip::Qos::TheConfig.tosToClient
DOC_START
	Allows you to select a TOS/DSCP value for packets being transmitted
	on the client-side, based on an ACL.

	clientside_tos ds-field [!]aclname ...

	Example where normal_service_net uses the TOS value 0x00
	and good_service_net uses 0x20

	acl normal_service_net src 10.0.0.0/24
	acl good_service_net src 10.0.1.0/24
	clientside_tos 0x00 normal_service_net
	clientside_tos 0x20 good_service_net

	Note: This feature is incompatible with qos_flows. Any TOS values set here
	will be overwritten by TOS values in qos_flows.

	The TOS/DSCP byte must be exactly that - a octet value  0 - 255, or
	"default" to use whatever default your host has.
	Note that only multiples of 4 are usable as the two rightmost bits have
	been redefined for use by ECN (RFC 3168 section 23.1).
	The squid parser will enforce this by masking away the ECN bits.

	This clause only supports fast acl types.
	See https://wiki.squid-cache.org/SquidFaq/SquidAcl for details.
DOC_END

NAME: tcp_outgoing_mark
TYPE: acl_nfmark
IFDEF: HAVE_LIBCAP&&SO_MARK
DEFAULT: none
LOC: Ip::Qos::TheConfig.nfmarkToServer
DOC_START
	Allows you to apply a Netfilter mark value to outgoing packets
	on the server side, based on an ACL.

	tcp_outgoing_mark mark-value [!]aclname ...

	Example where normal_service_net uses the mark value 0x00
	and good_service_net uses 0x20

	acl normal_service_net src 10.0.0.0/24
	acl good_service_net src 10.0.1.0/24
	tcp_outgoing_mark 0x00 normal_service_net
	tcp_outgoing_mark 0x20 good_service_net

	Only fast ACLs are supported.
DOC_END

NAME: mark_client_packet clientside_mark
TYPE: acl_nfmark
IFDEF: HAVE_LIBCAP&&SO_MARK
DEFAULT: none
LOC: Ip::Qos::TheConfig.nfmarkToClient
DOC_START
	Allows you to apply a Netfilter MARK value to packets being transmitted
	on the client-side, based on an ACL.

	mark_client_packet mark-value [!]aclname ...

	Example where normal_service_net uses the MARK value 0x00
	and good_service_net uses 0x20

	acl normal_service_net src 10.0.0.0/24
	acl good_service_net src 10.0.1.0/24
	mark_client_packet 0x00 normal_service_net
	mark_client_packet 0x20 good_service_net

	Note: This feature is incompatible with qos_flows. Any mark values set here
	will be overwritten by mark values in qos_flows.

	This clause only supports fast acl types.
	See https://wiki.squid-cache.org/SquidFaq/SquidAcl for details.
DOC_END

NAME: mark_client_connection
TYPE: acl_nfmark
IFDEF: HAVE_LIBCAP&&SO_MARK
DEFAULT: none
LOC: Ip::Qos::TheConfig.nfConnmarkToClient
DOC_START
	Allows you to apply a Netfilter CONNMARK value to a connection
	on the client-side, based on an ACL.

	mark_client_connection mark-value[/mask] [!]aclname ...

	The mark-value and mask are unsigned integers (hex, octal, or decimal).
	The mask may be used to preserve marking previously set by other agents
	(e.g., iptables).

	A matching rule replaces the CONNMARK value. If a mask is also
	specified, then the masked bits of the original value are zeroed, and
	the configured mark-value is ORed with that adjusted value.
	For example, applying a mark-value 0xAB/0xF to 0x5F CONNMARK, results
	in a 0xFB marking (rather than a 0xAB or 0x5B).

	This directive semantics is similar to iptables --set-mark rather than
	--set-xmark functionality.

	The directive does not interfere with qos_flows (which uses packet MARKs,
	not CONNMARKs).

	Example where squid marks intercepted FTP connections:

	acl proto_ftp proto FTP
	mark_client_connection 0x200/0xff00 proto_ftp

	This clause only supports fast acl types.
	See https://wiki.squid-cache.org/SquidFaq/SquidAcl for details.
DOC_END

NAME: qos_flows
TYPE: QosConfig
IFDEF: USE_QOS_TOS
DEFAULT: none
LOC: Ip::Qos::TheConfig
DOC_START
	Allows you to select a TOS/DSCP value to mark outgoing
	connections to the client, based on where the reply was sourced.
	For platforms using netfilter, allows you to set a netfilter mark
	value instead of, or in addition to, a TOS value.

	By default this functionality is disabled. To enable it with the default
	settings simply use "qos_flows mark" or "qos_flows tos". Default
	settings will result in the netfilter mark or TOS value being copied
	from the upstream connection to the client. Note that it is the connection
	CONNMARK value not the packet MARK value that is copied.

	It is not currently possible to copy the mark or TOS value from the
	client to the upstream connection request.

	TOS values really only have local significance - so you should
	know what you're specifying. For more information, see RFC2474,
	RFC2475, and RFC3260.

	The TOS/DSCP byte must be exactly that - a octet value  0 - 255.
	Note that only multiples of 4 are usable as the two rightmost bits have
	been redefined for use by ECN (RFC 3168 section 23.1).
	The squid parser will enforce this by masking away the ECN bits.

	Mark values can be any unsigned 32-bit integer value.

	This setting is configured by setting the following values:

	tos|mark                Whether to set TOS or netfilter mark values

	local-hit=0xFF		Value to mark local cache hits.

	sibling-hit=0xFF	Value to mark hits from sibling peers.

	parent-hit=0xFF		Value to mark hits from parent peers.

	miss=0xFF[/mask]	Value to mark cache misses. Takes precedence
				over the preserve-miss feature (see below), unless
				mask is specified, in which case only the bits
				specified in the mask are written.

	The TOS variant of the following features are only possible on Linux
	and require your kernel to be patched with the TOS preserving ZPH
	patch, available from http://zph.bratcheda.org
	No patch is needed to preserve the netfilter mark, which will work
	with all variants of netfilter.

	disable-preserve-miss
		This option disables the preservation of the TOS or netfilter
		mark. By default, the existing TOS or netfilter mark value of
		the response coming from the remote server will be retained
		and masked with miss-mark.
		NOTE: in the case of a netfilter mark, the mark must be set on
		the connection (using the CONNMARK target) not on the packet
		(MARK target).

	miss-mask=0xFF
		Allows you to mask certain bits in the TOS or mark value
		received from the remote server, before copying the value to
		the TOS sent towards clients.
		Default for tos: 0xFF (TOS from server is not changed).
		Default for mark: 0xFFFFFFFF (mark from server is not changed).

	All of these features require the --enable-zph-qos compilation flag
	(enabled by default). Netfilter marking also requires the
	libnetfilter_conntrack libraries (--with-netfilter-conntrack) and
	libcap 2.09+ (--with-libcap).

DOC_END

NAME: tcp_outgoing_address
TYPE: acl_address
DEFAULT: none
DEFAULT_DOC: Address selection is performed by the operating system.
LOC: Config.accessList.outgoing_address
DOC_START
	Allows you to map requests to different outgoing IP addresses
	based on the username or source address of the user making
	the request.

	tcp_outgoing_address ipaddr [[!]aclname] ...

	For example;
		Forwarding clients with dedicated IPs for certain subnets.

	  acl normal_service_net src 10.0.0.0/24
	  acl good_service_net src 10.0.2.0/24

	  tcp_outgoing_address 2001:db8::c001 good_service_net
	  tcp_outgoing_address 10.1.0.2 good_service_net

	  tcp_outgoing_address 2001:db8::beef normal_service_net
	  tcp_outgoing_address 10.1.0.1 normal_service_net

	  tcp_outgoing_address 2001:db8::1
	  tcp_outgoing_address 10.1.0.3

	Processing proceeds in the order specified, and stops at first fully
	matching line.

	Squid will add an implicit IP version test to each line.
	Requests going to IPv4 websites will use the outgoing 10.1.0.* addresses.
	Requests going to IPv6 websites will use the outgoing 2001:db8:* addresses.


	NOTE: The use of this directive using client dependent ACLs is
	incompatible with the use of server side persistent connections. To
	ensure correct results it is best to set server_persistent_connections
	to off when using this directive in such configurations.

	NOTE: The use of this directive to set a local IP on outgoing TCP links
	is incompatible with using TPROXY to set client IP out outbound TCP links.
	When needing to contact peers use the no-tproxy cache_peer option and the
	client_dst_passthru directive re-enable normal forwarding such as this.

	This clause only supports fast acl types.
	See https://wiki.squid-cache.org/SquidFaq/SquidAcl for details.
DOC_END

NAME: host_verify_strict
TYPE: onoff
DEFAULT: off
LOC: Config.onoff.hostStrictVerify
DOC_START
	Regardless of this option setting, when dealing with intercepted
	traffic, Squid always verifies that the destination IP address matches
	the Host header domain or IP (called 'authority form URL').

	This enforcement is performed to satisfy a MUST-level requirement in
	RFC 2616 section 14.23: "The Host field value MUST represent the naming
	authority of the origin server or gateway given by the original URL".

	When set to ON:
		Squid always responds with an HTTP 409 (Conflict) error
		page and logs a security warning if there is no match.

		Squid verifies that the destination IP address matches
		the Host header for forward-proxy and reverse-proxy traffic
		as well. For those traffic types, Squid also enables the
		following checks, comparing the corresponding Host header
		and Request-URI components:

		 * The host names (domain or IP) must be identical,
		   but valueless or missing Host header disables all checks.
		   For the two host names to match, both must be either IP
		   or FQDN.

		 * Port numbers must be identical, but if a port is missing
		   the scheme-default port is assumed.


	When set to OFF (the default):
		Squid allows suspicious requests to continue but logs a
		security warning and blocks caching of the response.

		 * Forward-proxy traffic is not checked at all.

		 * Reverse-proxy traffic is not checked at all.

		 * Intercepted traffic which passes verification is handled
		   according to client_dst_passthru.

		 * Intercepted requests which fail verification are sent
		   to the client original destination instead of DIRECT.
		   This overrides 'client_dst_passthru off'.

		For now suspicious intercepted CONNECT requests are always
		responded to with an HTTP 409 (Conflict) error page.


	SECURITY NOTE:

	As described in CVE-2009-0801 when the Host: header alone is used
	to determine the destination of a request it becomes trivial for
	malicious scripts on remote websites to bypass browser same-origin
	security policy and sandboxing protections.

	The cause of this is that such applets are allowed to perform their
	own HTTP stack, in which case the same-origin policy of the browser
	sandbox only verifies that the applet tries to contact the same IP
	as from where it was loaded at the IP level. The Host: header may
	be different from the connected IP and approved origin.

DOC_END

NAME: client_dst_passthru
TYPE: onoff
DEFAULT: on
LOC: Config.onoff.client_dst_passthru
DOC_START
	With NAT or TPROXY intercepted traffic Squid may pass the request
	directly to the original client destination IP or seek a faster
	source using the HTTP Host header.

	Using Host to locate alternative servers can provide faster
	connectivity with a range of failure recovery options.
	But can also lead to connectivity trouble when the client and
	server are attempting stateful interactions unaware of the proxy.

	This option (on by default) prevents alternative DNS entries being
	located to send intercepted traffic DIRECT to an origin server.
	The clients original destination IP and port will be used instead.

	Regardless of this option setting, when dealing with intercepted
	traffic Squid will verify the Host: header and any traffic which
	fails Host verification will be treated as if this option were ON.

	see host_verify_strict for details on the verification process.
DOC_END

COMMENT_START
 TLS OPTIONS
 -----------------------------------------------------------------------------
COMMENT_END

NAME: tls_outgoing_options
IFDEF: HAVE_LIBGNUTLS||USE_OPENSSL
TYPE: securePeerOptions
DEFAULT: min-version=1.0
LOC: Security::ProxyOutgoingConfig()
DOC_START
	disable		Do not support https:// URLs.

	cert=/path/to/client/certificate
			A client X.509 certificate to use when connecting.

	key=/path/to/client/private_key
			The private key corresponding to the cert= above.

			If key= is not specified cert= is assumed to
			reference a PEM file containing both the certificate
			and private key.

	cipher=...	The list of valid TLS ciphers to use.

	min-version=1.N
			The minimum TLS protocol version to permit.
			To control SSLv3 use the options= parameter.
			Supported Values: 1.0 (default), 1.1, 1.2, 1.3

	options=...	Specify various TLS/SSL implementation options.

			OpenSSL options most important are:

			    NO_SSLv3    Disallow the use of SSLv3

			    SINGLE_DH_USE
				      Always create a new key when using
				      temporary/ephemeral DH key exchanges

			    NO_TICKET
				      Disable use of RFC5077 session tickets.
				      Some servers may have problems
				      understanding the TLS extension due
				      to ambiguous specification in RFC4507.

			    ALL       Enable various bug workarounds
				      suggested as "harmless" by OpenSSL
				      Be warned that this reduces SSL/TLS
				      strength to some attacks.

				See the OpenSSL SSL_CTX_set_options documentation
				for a more complete list.

			GnuTLS options most important are:

			    %NO_TICKETS
				      Disable use of RFC5077 session tickets.
				      Some servers may have problems
				      understanding the TLS extension due
				      to ambiguous specification in RFC4507.

				See the GnuTLS Priority Strings documentation
				for a more complete list.
				http://www.gnutls.org/manual/gnutls.html#Priority-Strings


	cafile=		PEM file containing CA certificates to use when verifying
			the peer certificate. May be repeated to load multiple files.

	capath=		A directory containing additional CA certificates to
			use when verifying the peer certificate.
			Requires OpenSSL or LibreSSL.

	crlfile=... 	A certificate revocation list file to use when
			verifying the peer certificate.

	flags=...	Specify various flags modifying the TLS implementation:

			DONT_VERIFY_PEER
				Accept certificates even if they fail to
				verify.
			DONT_VERIFY_DOMAIN
				Don't verify the peer certificate
				matches the server name

	default-ca[=off]
			Whether to use the system Trusted CAs. Default is ON.

	domain= 	The peer name as advertised in its certificate.
			Used for verifying the correctness of the received peer
			certificate. If not specified the peer hostname will be
			used.
DOC_END

COMMENT_START
 SSL OPTIONS
 -----------------------------------------------------------------------------
COMMENT_END

NAME: ssl_unclean_shutdown
IFDEF: USE_OPENSSL
TYPE: onoff
DEFAULT: off
LOC: Config.SSL.unclean_shutdown
DOC_START
	Some browsers (especially MSIE) bugs out on SSL shutdown
	messages.
DOC_END

NAME: ssl_engine
IFDEF: USE_OPENSSL
TYPE: string
LOC: Config.SSL.ssl_engine
DEFAULT: none
DOC_START
	The OpenSSL engine to use. You will need to set this if you
	would like to use hardware SSL acceleration for example.

	Not supported in builds with OpenSSL 3.0 or newer.
DOC_END

NAME: sslproxy_session_ttl
IFDEF: USE_OPENSSL
DEFAULT: 300
LOC: Config.SSL.session_ttl
TYPE: int
DOC_START
	Sets the timeout value for SSL sessions
DOC_END

NAME: sslproxy_session_cache_size
IFDEF: USE_OPENSSL
DEFAULT: 2 MB
LOC: Config.SSL.sessionCacheSize
TYPE: b_size_t
DOC_START
        Sets the cache size to use for ssl session
DOC_END

NAME: sslproxy_foreign_intermediate_certs
IFDEF: USE_OPENSSL
DEFAULT: none
LOC: Config.ssl_client.foreignIntermediateCertsPath
TYPE: string
DOC_START
	Many origin servers fail to send their full server certificate
	chain for verification, assuming the client already has or can
	easily locate any missing intermediate certificates.

	Squid uses the certificates from the specified file to fill in
	these missing chains when trying to validate origin server
	certificate chains.

	The file is expected to contain zero or more PEM-encoded
	intermediate certificates. These certificates are not treated
	as trusted root certificates, and any self-signed certificate in
	this file will be ignored.
DOC_END

NAME: sslproxy_cert_sign_hash
IFDEF: USE_OPENSSL
DEFAULT: none
LOC: Config.SSL.certSignHash
TYPE: string
DOC_START
	Sets the hashing algorithm to use when signing generated certificates.
	Valid algorithm names depend on the OpenSSL library used. The following
	names are usually available: sha1, sha256, sha512, and md5. Please see
	your OpenSSL library manual for the available hashes. By default, Squids
	that support this option use sha256 hashes.

	Squid does not forcefully purge cached certificates that were generated
	with an algorithm other than the currently configured one. They remain
	in the cache, subject to the regular cache eviction policy, and become
	useful if the algorithm changes again.
DOC_END

NAME: ssl_bump
IFDEF: USE_OPENSSL
TYPE: sslproxy_ssl_bump
LOC: Config.accessList.ssl_bump
DEFAULT_DOC: Become a TCP tunnel without decrypting proxied traffic.
DEFAULT: none
DOC_START
	This option is consulted when a CONNECT request is received on
	an http_port (or a new connection is intercepted at an
	https_port), provided that port was configured with an ssl-bump
	flag. The subsequent data on the connection is either treated as
	HTTPS and decrypted OR tunneled at TCP level without decryption,
	depending on the first matching bumping "action".

	ssl_bump <action> [!]acl ...

	The following bumping actions are currently supported:

	    splice
		Become a TCP tunnel without decrypting proxied traffic.
		This is the default action.

	    bump
		When used on step SslBump1, establishes a secure connection
		with the client first, then connect to the server.
		When used on step SslBump2 or SslBump3, establishes a secure
		connection with the server and, using a mimicked server
		certificate, with the client.

	    peek
		Receive client (step SslBump1) or server (step SslBump2)
		certificate while preserving the possibility of splicing the
		connection. Peeking at the server certificate (during step 2)
		usually precludes bumping of the connection at step 3.

	    stare
		Receive client (step SslBump1) or server (step SslBump2)
		certificate while preserving the possibility of bumping the
		connection. Staring at the server certificate (during step 2)
		usually precludes splicing of the connection at step 3.

	    terminate
		Close client and server connections.

	Backward compatibility actions available at step SslBump1:

	    client-first
		Bump the connection. Establish a secure connection with the
		client first, then connect to the server. This old mode does
		not allow Squid to mimic server SSL certificate and does not
		work with intercepted SSL connections.

	    server-first
		Bump the connection. Establish a secure connection with the
		server first, then establish a secure connection with the
		client, using a mimicked server certificate. Works with both
		CONNECT requests and intercepted SSL connections, but does
		not allow to make decisions based on SSL handshake info.

	    peek-and-splice
		Decide whether to bump or splice the connection based on
		client-to-squid and server-to-squid SSL hello messages.
		XXX: Remove.

	    none
		Same as the "splice" action.

	All ssl_bump rules are evaluated at each of the supported bumping
	steps.  Rules with actions that are impossible at the current step are
	ignored. The first matching ssl_bump action wins and is applied at the
	end of the current step. If no rules match, the splice action is used.
	See the at_step ACL for a list of the supported SslBump steps.

	This clause supports both fast and slow acl types.
	See https://wiki.squid-cache.org/SquidFaq/SquidAcl for details.

	See also: http_port ssl-bump, https_port ssl-bump, and acl at_step.


	# Example: Bump all TLS connections except those originating from
	# localhost or those going to example.com.

	acl broken_sites ssl::server_name .example.com
	ssl_bump splice localhost
	ssl_bump splice broken_sites
	ssl_bump bump all
DOC_END

NAME: sslproxy_cert_error
IFDEF: USE_OPENSSL
DEFAULT: none
DEFAULT_DOC: Server certificate errors terminate the transaction.
LOC: Config.ssl_client.cert_error
TYPE: acl_access
DOC_START
	Use this ACL to bypass server certificate validation errors.

	For example, the following lines will bypass all validation errors
	when talking to servers for example.com. All other
	validation errors will result in ERR_SECURE_CONNECT_FAIL error.

		acl BrokenButTrustedServers dstdomain example.com
		sslproxy_cert_error allow BrokenButTrustedServers
		sslproxy_cert_error deny all

	This clause only supports fast acl types.
	See https://wiki.squid-cache.org/SquidFaq/SquidAcl for details.
	Using slow acl types may result in server crashes

	Without this option, all server certificate validation errors
	terminate the transaction to protect Squid and the client.

	SQUID_X509_V_ERR_INFINITE_VALIDATION error cannot be bypassed
	but should not happen unless your OpenSSL library is buggy.

	SECURITY WARNING:
		Bypassing validation errors is dangerous because an
		error usually implies that the server cannot be trusted
		and the connection may be insecure.

	See also: sslproxy_flags and DONT_VERIFY_PEER.
DOC_END

NAME: sslproxy_cert_sign
IFDEF: USE_OPENSSL
DEFAULT: none
POSTSCRIPTUM: signUntrusted ssl::certUntrusted
POSTSCRIPTUM: signSelf ssl::certSelfSigned
POSTSCRIPTUM: signTrusted all
TYPE: sslproxy_cert_sign
LOC: Config.ssl_client.cert_sign
DOC_START

        sslproxy_cert_sign <signing algorithm> acl ...

        The following certificate signing algorithms are supported:

	   signTrusted
		Sign using the configured CA certificate which is usually
		placed in and trusted by end-user browsers. This is the
		default for trusted origin server certificates.

	   signUntrusted
		Sign to guarantee an X509_V_ERR_CERT_UNTRUSTED browser error.
		This is the default for untrusted origin server certificates
		that are not self-signed (see ssl::certUntrusted).

	   signSelf
		Sign using a self-signed certificate with the right CN to
		generate a X509_V_ERR_DEPTH_ZERO_SELF_SIGNED_CERT error in the
		browser. This is the default for self-signed origin server
		certificates (see ssl::certSelfSigned).

	This clause only supports fast acl types.

	When sslproxy_cert_sign acl(s) match, Squid uses the corresponding
	signing algorithm to generate the certificate and ignores all
	subsequent sslproxy_cert_sign options (the first match wins). If no
	acl(s) match, the default signing algorithm is determined by errors
	detected when obtaining and validating the origin server certificate.

	WARNING: SQUID_X509_V_ERR_DOMAIN_MISMATCH and ssl:certDomainMismatch can
	be used with sslproxy_cert_adapt, but if and only if Squid is bumping a
	CONNECT request that carries a domain name. In all other cases (CONNECT
	to an IP address or an intercepted SSL connection), Squid cannot detect
	the domain mismatch at certificate generation time when
	bump-server-first is used.
DOC_END

NAME: sslproxy_cert_adapt
IFDEF: USE_OPENSSL
DEFAULT: none
TYPE: sslproxy_cert_adapt
LOC: Config.ssl_client.cert_adapt
DOC_START

	sslproxy_cert_adapt <adaptation algorithm> acl ...

	The following certificate adaptation algorithms are supported:

	   setValidAfter
		Sets the "Not After" property to the "Not After" property of
		the CA certificate used to sign generated certificates.

	   setValidBefore
		Sets the "Not Before" property to the "Not Before" property of
		the CA certificate used to sign generated certificates.

	   setCommonName or setCommonName{CN}
		Sets Subject.CN property to the host name specified as a
		CN parameter or, if no explicit CN parameter was specified,
		extracted from the CONNECT request. It is a misconfiguration
		to use setCommonName without an explicit parameter for
		intercepted or tproxied SSL connections.

	This clause only supports fast acl types.

	Squid first groups sslproxy_cert_adapt options by adaptation algorithm.
	Within a group, when sslproxy_cert_adapt acl(s) match, Squid uses the
	corresponding adaptation algorithm to generate the certificate and
	ignores all subsequent sslproxy_cert_adapt options in that algorithm's
	group (i.e., the first match wins within each algorithm group). If no
	acl(s) match, the default mimicking action takes place.

	WARNING: SQUID_X509_V_ERR_DOMAIN_MISMATCH and ssl:certDomainMismatch can
	be used with sslproxy_cert_adapt, but if and only if Squid is bumping a
	CONNECT request that carries a domain name. In all other cases (CONNECT
	to an IP address or an intercepted SSL connection), Squid cannot detect
	the domain mismatch at certificate generation time when
	bump-server-first is used.
DOC_END

NAME: sslpassword_program
IFDEF: USE_OPENSSL
DEFAULT: none
LOC: Config.Program.ssl_password
TYPE: string
DOC_START
	Specify a program used for entering SSL key passphrases
	when using encrypted SSL certificate keys. If not specified
	keys must either be unencrypted, or Squid started with the -N
	option to allow it to query interactively for the passphrase.

	The key file name is given as argument to the program allowing
	selection of the right password if you have multiple encrypted
	keys.
DOC_END

COMMENT_START
 OPTIONS RELATING TO EXTERNAL SSL_CRTD
 -----------------------------------------------------------------------------
COMMENT_END

NAME: sslcrtd_program
TYPE: eol
IFDEF: USE_SSL_CRTD
DEFAULT: @DEFAULT_SSL_CRTD@ -s @DEFAULT_SSL_DB_DIR@ -M 4MB
LOC: Ssl::TheConfig.ssl_crtd
DOC_START
	Specify the location and options of the executable for certificate
	generator.

	@DEFAULT_SSL_CRTD@ program can use a disk cache to improve response
	times on repeated requests. To enable caching, specify -s and -M
	parameters. If those parameters are not given, the program generates
	a new certificate on every request.

	For more information use:
		@DEFAULT_SSL_CRTD@ -h
DOC_END

NAME: sslcrtd_children
TYPE: HelperChildConfig
IFDEF: USE_SSL_CRTD
DEFAULT: 32 startup=5 idle=1
LOC: Ssl::TheConfig.ssl_crtdChildren
DOC_START
	Specifies the maximum number of certificate generation processes that
	Squid may spawn (numberofchildren) and several related options. Using
	too few of these helper processes (a.k.a. "helpers") creates request
	queues. Using too many helpers wastes your system resources. Squid
	does not support spawning more than 32 helpers.

	Usage: numberofchildren [option]...

	The startup= and idle= options allow some measure of skew in your
	tuning.

		startup=N

	Sets the minimum number of processes to spawn when Squid
	starts or reconfigures. When set to zero the first request will
	cause spawning of the first child process to handle it.

	Starting too few children temporary slows Squid under load while it
	tries to spawn enough additional processes to cope with traffic.

		idle=N

	Sets a minimum of how many processes Squid is to try and keep available
	at all times. When traffic begins to rise above what the existing
	processes can handle this many more will be spawned up to the maximum
	configured. A minimum setting of 1 is required.

		queue-size=N

	Sets the maximum number of queued requests. A request is queued when
	no existing child is idle and no new child can be started due to
	numberofchildren limit. If the queued requests exceed queue size for
	more than 3 minutes squid aborts its operation. The default value is
	set to 2*numberofchildren.

	You must have at least one ssl_crtd process.
DOC_END

NAME: sslcrtvalidator_program
TYPE: eol
IFDEF: USE_OPENSSL
DEFAULT: none
LOC: Ssl::TheConfig.ssl_crt_validator
DOC_START
	Specify the location and options of the executable for ssl_crt_validator
	process.

	Usage:  sslcrtvalidator_program [ttl=...] [cache=n] path ...

	Options:

	cache=bytes
		Limits how much memory Squid can use for caching validator
		responses. The default is 67108864 (i.e. 64 MB).
		Reconfiguration purges any excess entries. To disable caching,
		use cache=0. Currently, cache entry sizes are seriously
		underestimated. Even with that bug, a typical estimate for a
		single cache entry size would be at least a few kilobytes (the
		size of the PEM certificates sent to the validator).

	ttl=<seconds|"infinity">
		Approximately how long Squid may reuse the validator results
		for. The default is 3600 (i.e. 1 hour). Using ttl=infinity
		disables TTL checks. Reconfiguration does not affect TTLs of
		the already cached entries. To disable caching, use zero cache
		size, not zero TTL -- zero TTL allows reuse for the remainder
		of the second when the result was cached.
DOC_END

NAME: sslcrtvalidator_children
TYPE: HelperChildConfig
IFDEF: USE_OPENSSL
DEFAULT: 32 startup=5 idle=1 concurrency=1
LOC: Ssl::TheConfig.ssl_crt_validator_Children
DOC_START
	Specifies the maximum number of certificate validation processes that
	Squid may spawn (numberofchildren) and several related options. Using
	too few of these helper processes (a.k.a. "helpers") creates request
	queues. Using too many helpers wastes your system resources. Squid
	does not support spawning more than 32 helpers.

	Usage: numberofchildren [option]...

	The startup= and idle= options allow some measure of skew in your
	tuning.

		startup=N

	Sets the minimum number of processes to spawn when Squid
	starts or reconfigures. When set to zero the first request will
	cause spawning of the first child process to handle it.

	Starting too few children temporary slows Squid under load while it
	tries to spawn enough additional processes to cope with traffic.

		idle=N

	Sets a minimum of how many processes Squid is to try and keep available
	at all times. When traffic begins to rise above what the existing
	processes can handle this many more will be spawned up to the maximum
	configured. A minimum setting of 1 is required.

		concurrency=

	The number of requests each certificate validator helper can handle in
	parallel. A value of 0 indicates the certificate validator does not
	support concurrency. Defaults to 1.

	When this directive is set to a value >= 1 then the protocol
	used to communicate with the helper is modified to include
	a request ID in front of the request/response. The request
	ID from the request must be echoed back with the response
	to that request.

		queue-size=N

	Sets the maximum number of queued requests. A request is queued when
	no existing child can accept it due to concurrency limit and no new
	child can be started due to numberofchildren limit. If the queued
	requests exceed queue size for more than 3 minutes squid aborts its
	operation. The default value is set to 2*numberofchildren.

	You must have at least one ssl_crt_validator process.
DOC_END

COMMENT_START
 OPTIONS WHICH AFFECT THE NEIGHBOR SELECTION ALGORITHM
 -----------------------------------------------------------------------------
COMMENT_END

NAME: cache_peer
TYPE: peer
DEFAULT: none
LOC: Config.peers
COMPONENT_RECONFIGURATION_TYPE: CachePeers*
DOC_START
	To specify other caches in a hierarchy, use the format:

		cache_peer hostname type http-port icp-port [options]

	For example,

	#                                        proxy  icp
	#          hostname             type     port   port  options
	#          -------------------- -------- ----- -----  -----------
	cache_peer parent.foo.net       parent    3128  3130  default
	cache_peer sib1.foo.net         sibling   3128  3130  proxy-only
	cache_peer sib2.foo.net         sibling   3128  3130  proxy-only
	cache_peer example.com          parent    80       0  default
	cache_peer cdn.example.com      sibling   3128     0

	      type:	either 'parent', 'sibling', or 'multicast'.

	proxy-port:	The port number where the peer accept HTTP requests.
			For other Squid proxies this is usually 3128
			For web servers this is usually 80

	  icp-port:	Used for querying neighbor caches about objects.
			Set to 0 if the peer does not support ICP or HTCP.
			See ICP and HTCP options below for additional details.


	==== ICP OPTIONS ====

	You MUST also set icp_port and icp_access explicitly when using these options.
	The defaults will prevent peer traffic using ICP.


	no-query	Disable ICP queries to this neighbor.

	multicast-responder
			Indicates the named peer is a member of a multicast group.
			ICP queries will not be sent directly to the peer, but ICP
			replies will be accepted from it.

	closest-only	Indicates that, for ICP_OP_MISS replies, we'll only forward
			CLOSEST_PARENT_MISSes and never FIRST_PARENT_MISSes.

	background-ping
			To only send ICP queries to this neighbor infrequently.
			This is used to keep the neighbor round trip time updated
			and is usually used in conjunction with weighted-round-robin.


	==== HTCP OPTIONS ====

	You MUST also set htcp_port and htcp_access explicitly when using these options.
	The defaults will prevent peer traffic using HTCP.


	htcp		Send HTCP, instead of ICP, queries to the neighbor.
			You probably also want to set the "icp-port" to 4827
			instead of 3130. This directive accepts a comma separated
			list of options described below.

	htcp=oldsquid	Send HTCP to old Squid versions (2.5 or earlier).

	htcp=no-clr	Send HTCP to the neighbor but without
			sending any CLR requests.  This cannot be used with
			only-clr.

	htcp=only-clr	Send HTCP to the neighbor but ONLY CLR requests.
			This cannot be used with no-clr.

	htcp=no-purge-clr
			Send HTCP to the neighbor including CLRs but only when
			they do not result from PURGE requests.

	htcp=forward-clr
			Forward any HTCP CLR requests this proxy receives to the peer.


	==== PEER SELECTION METHODS ====

	The default peer selection method is ICP, with the first responding peer
	being used as source. These options can be used for better load balancing.


	default		This is a parent cache which can be used as a "last-resort"
			if a peer cannot be located by any of the peer-selection methods.
			If specified more than once, only the first is used.

	round-robin	Load-Balance parents which should be used in a round-robin
			fashion in the absence of any ICP queries.
			weight=N can be used to add bias.

	weighted-round-robin
			Load-Balance parents which should be used in a round-robin
			fashion with the frequency of each parent being based on the
			round trip time. Closer parents are used more often.
			Usually used for background-ping parents.
			weight=N can be used to add bias.

	carp		Load-Balance parents which should be used as a CARP array.
			The requests will be distributed among the parents based on the
			CARP load balancing hash function based on their weight.

	userhash	Load-balance parents based on the client proxy_auth username.

	sourcehash	Load-balance parents based on the client source IP.

	multicast-siblings
			To be used only for cache peers of type "multicast".
			ALL members of this multicast group have "sibling"
			relationship with it, not "parent".  This is to a multicast
			group when the requested object would be fetched only from
			a "parent" cache, anyway.  It's useful, e.g., when
			configuring a pool of redundant Squid proxies, being
			members of the same multicast group.


	==== PEER SELECTION OPTIONS ====

	weight=N	use to affect the selection of a peer during any weighted
			peer-selection mechanisms.
			The weight must be an integer; default is 1,
			larger weights are favored more.
			This option does not affect parent selection if a peering
			protocol is not in use.

	basetime=N	Specify a base amount to be subtracted from round trip
			times of parents.
			It is subtracted before division by weight in calculating
			which parent to fectch from. If the rtt is less than the
			base time the rtt is set to a minimal value.

	ttl=N		Specify a TTL to use when sending multicast ICP queries
			to this address.
			Only useful when sending to a multicast group.
			Because we don't accept ICP replies from random
			hosts, you must configure other group members as
			peers with the 'multicast-responder' option.

	no-delay	To prevent access to this neighbor from influencing the
			delay pools.

	digest-url=URL	Tell Squid to fetch the cache digest (if digests are
			enabled) for this host from the specified URL rather
			than the Squid default location.


	==== CARP OPTIONS ====

	carp-key=key-specification
			use a different key than the full URL to hash against the peer.
			the key-specification is a comma-separated list of the keywords
			scheme, host, port, path, params
			Order is not important.

	==== ACCELERATOR / REVERSE-PROXY OPTIONS ====

	originserver	Causes this parent to be contacted as an origin server.
			Meant to be used in accelerator setups when the peer
			is a web server.

	forceddomain=name
			Set the Host header of requests forwarded to this peer.
			Useful in accelerator setups where the server (peer)
			expects a certain domain name but clients may request
			others. ie example.com or www.example.com

	no-digest	Disable request of cache digests.

	no-netdb-exchange
			Disables requesting ICMP RTT database (NetDB).


	==== AUTHENTICATION OPTIONS ====

	login=user:password
			If this is a personal/workgroup proxy and your parent
			requires proxy authentication.

			Note: The string can include URL escapes (i.e. %20 for
			spaces). This also means % must be written as %%.

	login=PASSTHRU
			Send login details received from client to this peer.
			Both Proxy- and WWW-Authorization headers are passed
			without alteration to the peer.
			Authentication is not required by Squid for this to work.

			Note: This will pass any form of authentication but
			only Basic auth will work through a proxy unless the
			connection-auth options are also used.

	login=PASS	Send login details received from client to this peer.
			Authentication is not required by this option.

			If there are no client-provided authentication headers
			to pass on, but username and password are available
			from an external ACL user= and password= result tags
			they may be sent instead.

			Note: To combine this with proxy_auth both proxies must
			share the same user database as HTTP only allows for
			a single login (one for proxy, one for origin server).
			Also be warned this will expose your users proxy
			password to the peer. USE WITH CAUTION

	login=*:password
			Send the username to the upstream cache, but with a
			fixed password. This is meant to be used when the peer
			is in another administrative domain, but it is still
			needed to identify each user.
			The star can optionally be followed by some extra
			information which is added to the username. This can
			be used to identify this proxy to the peer, similar to
			the login=username:password option above.

	login=NEGOTIATE
			If this is a personal/workgroup proxy and your parent
			requires a secure proxy authentication.
			The first principal from the default keytab or defined by
			the environment variable KRB5_KTNAME will be used.

			WARNING: The connection may transmit requests from multiple
			clients. Negotiate often assumes end-to-end authentication
			and a single-client. Which is not strictly true here.

	login=NEGOTIATE:principal_name
			If this is a personal/workgroup proxy and your parent
			requires a secure proxy authentication.
			The principal principal_name from the default keytab or
			defined by the environment variable KRB5_KTNAME will be
			used.

			WARNING: The connection may transmit requests from multiple
			clients. Negotiate often assumes end-to-end authentication
			and a single-client. Which is not strictly true here.

	connection-auth=on|off
			Tell Squid that this peer does or not support Microsoft
			connection oriented authentication, and any such
			challenges received from there should be ignored.
			Default is auto to automatically determine the status
			of the peer.

	auth-no-keytab
			Do not use a keytab to authenticate to a peer when
			login=NEGOTIATE is specified. Let the GSSAPI
			implementation determine which already existing
			credentials cache to use instead.


	==== SSL / HTTPS / TLS OPTIONS ====

	tls		Encrypt connections to this peer with TLS.

	sslcert=/path/to/ssl/certificate
			A client X.509 certificate to use when connecting to
			this peer.

	sslkey=/path/to/ssl/key
			The private key corresponding to sslcert above.

			If sslkey= is not specified sslcert= is assumed to
			reference a PEM file containing both the certificate
			and private key.

	sslcipher=...	The list of valid SSL ciphers to use when connecting
			to this peer.

	tls-min-version=1.N
			The minimum TLS protocol version to permit. To control
			SSLv3 use the tls-options= parameter.
			Supported Values: 1.0 (default), 1.1, 1.2

	tls-options=...	Specify various TLS implementation options.

			OpenSSL options most important are:

			    NO_SSLv3    Disallow the use of SSLv3

			    SINGLE_DH_USE
				      Always create a new key when using
				      temporary/ephemeral DH key exchanges

			    NO_TICKET
				      Disable use of RFC5077 session tickets.
				      Some servers may have problems
				      understanding the TLS extension due
				      to ambiguous specification in RFC4507.

			    ALL       Enable various bug workarounds
				      suggested as "harmless" by OpenSSL
				      Be warned that this reduces SSL/TLS
				      strength to some attacks.

			See the OpenSSL SSL_CTX_set_options documentation for a
			more complete list.

			GnuTLS options most important are:

			    %NO_TICKETS
				      Disable use of RFC5077 session tickets.
				      Some servers may have problems
				      understanding the TLS extension due
				      to ambiguous specification in RFC4507.

				See the GnuTLS Priority Strings documentation
				for a more complete list.
				http://www.gnutls.org/manual/gnutls.html#Priority-Strings

	tls-cafile=	PEM file containing CA certificates to use when verifying
			the peer certificate. May be repeated to load multiple files.

	sslcapath=...	A directory containing additional CA certificates to
			use when verifying the peer certificate.
			Requires OpenSSL or LibreSSL.

	sslcrlfile=... 	A certificate revocation list file to use when
			verifying the peer certificate.

	sslflags=...	Specify various flags modifying the SSL implementation:

			DONT_VERIFY_PEER
				Accept certificates even if they fail to
				verify.

			DONT_VERIFY_DOMAIN
				Don't verify the peer certificate
				matches the server name

	ssldomain= 	The peer name as advertised in it's certificate.
			Used for verifying the correctness of the received peer
			certificate. If not specified the peer hostname will be
			used.

	front-end-https[=off|on|auto]
			Enable the "Front-End-Https: On" header needed when
			using Squid as a SSL frontend in front of Microsoft OWA.
			See MS KB document Q307347 for details on this header.
			If set to auto the header will only be added if the
			request is forwarded as a https:// URL.

	tls-default-ca[=off]
			Whether to use the system Trusted CAs. Default is ON.

	tls-no-npn	Do not use the TLS NPN extension to advertise HTTP/1.1.

	==== GENERAL OPTIONS ====

	connect-timeout=N
			A peer-specific connect timeout.
			Also see the peer_connect_timeout directive.

	connect-fail-limit=N
			How many times connecting to a peer must fail before
			it is marked as down. Standby connection failures
			count towards this limit. Default is 10.

	allow-miss	Disable Squid's use of only-if-cached when forwarding
			requests to siblings. This is primarily useful when
			icp_hit_stale is used by the sibling. Excessive use
			of this option may result in forwarding loops. One way
			to prevent peering loops when using this option, is to
			deny cache peer usage on requests from a peer:
			acl fromPeer ...
			cache_peer_access peerName deny fromPeer

	max-conn=N 	Limit the number of concurrent connections the Squid
			may open to this peer, including already opened idle
			and standby connections. There is no peer-specific
			connection limit by default.

			A peer exceeding the limit is not used for new
			requests unless a standby connection is available.

			max-conn currently works poorly with idle persistent
			connections: When a peer reaches its max-conn limit,
			and there are idle persistent connections to the peer,
			the peer may not be selected because the limiting code
			does not know whether Squid can reuse those idle
			connections.

	standby=N	Maintain a pool of N "hot standby" connections to an
			UP peer, available for requests when no idle
			persistent connection is available (or safe) to use.
			By default and with zero N, no such pool is maintained.
			N must not exceed the max-conn limit (if any).

			At start or after reconfiguration, Squid opens new TCP
			standby connections until there are N connections
			available and then replenishes the standby pool as
			opened connections are used up for requests. A used
			connection never goes back to the standby pool, but
			may go to the regular idle persistent connection pool
			shared by all peers and origin servers.

			Squid never opens multiple new standby connections
			concurrently.  This one-at-a-time approach minimizes
			flooding-like effect on peers. Furthermore, just a few
			standby connections should be sufficient in most cases
			to supply most new requests with a ready-to-use
			connection.

			Standby connections obey server_idle_pconn_timeout.
			For the feature to work as intended, the peer must be
			configured to accept and keep them open longer than
			the idle timeout at the connecting Squid, to minimize
			race conditions typical to idle used persistent
			connections. Default request_timeout and
			server_idle_pconn_timeout values ensure such a
			configuration.

	name=xxx	Unique name for the peer.
			Required if you have multiple cache_peers with the same hostname.
			Defaults to cache_peer hostname when not explicitly specified.

			Other directives (e.g., cache_peer_access), cache manager reports,
			and cache.log messages use this name to refer to this cache_peer.

			The cache_peer name value affects hashing-based peer selection
			methods (e.g., carp and sourcehash).

			Can be used by outgoing access controls through the
			peername ACL type.

			The name value preserves configured spelling, but name uniqueness
			checks and name-based search are case-insensitive.

	no-tproxy	Do not use the client-spoof TPROXY support when forwarding
			requests to this peer. Use normal address selection instead.
			This overrides the spoof_client_ip ACL.

	proxy-only	objects fetched from the peer will not be stored locally.

	This directive supports smooth reconfiguration, with caveats:

	* Changing cache_peer name from A to B means removing old cache_peer named
	  A and adding a brand new cache_peer named B: Squid pairs old and new
	  cache_peer directives using cache_peer name (which defaults to
	  cache_peer hostname). To update an existing cache_peer, use its old name
	  and, if there was no explicit name, the old hostname specs.

	* Changing cache_peer hostname is not yet supported.

	* Changing many of the cache_peer options (e.g., `originserver` and
	  `carp-key`) is not yet supported, but not diagnostic is given for some
	  of the ignored changes. Changing TLS-related options is supported.

	* Changing cache_peer options does not close any idle persistent
	  connections to that peer (yet?).

For general details about smooth reconfiguration, see documentation for
the "reconfiguration" directive.
DOC_END

NAME: cache_peer_access
TYPE: peer_access
DEFAULT: none
DEFAULT_DOC: No peer usage restrictions.
LOC: none
COMPONENT_RECONFIGURATION_TYPE: CachePeerAccesses
DOC_START
	Restricts usage of cache_peer proxies.

	Usage:
		cache_peer_access peer-name allow|deny [!]aclname ...

	For the required peer-name parameter, use either the value of the
	cache_peer name=value parameter or, if name=value is missing, the
	cache_peer hostname parameter.

	This directive narrows down the selection of peering candidates, but
	does not determine the order in which the selected candidates are
	contacted. That order is determined by the peer selection algorithms
	(see PEER SELECTION sections in the cache_peer documentation).

	If a deny rule matches, the corresponding peer will not be contacted
	for the current transaction -- Squid will not send ICP queries and
	will not forward HTTP requests to that peer. An allow match leaves
	the corresponding peer in the selection. The first match for a given
	peer wins for that peer.

	The relative order of cache_peer_access directives for the same peer
	matters. The relative order of any two cache_peer_access directives
	for different peers does not matter. To ease interpretation, it is a
	good idea to group cache_peer_access directives for the same peer
	together.

	A single cache_peer_access directive may be evaluated multiple times
	for a given transaction because individual peer selection algorithms
	may check it independently from each other. These redundant checks
	may be optimized away in future Squid versions.

	This clause only supports fast acl types.
	See https://wiki.squid-cache.org/SquidFaq/SquidAcl for details.

DOC_END

NAME: neighbor_type_domain
TYPE: hostdomaintype
DEFAULT: none
DEFAULT_DOC: The peer type from cache_peer directive is used for all requests to that peer.
LOC: none
DOC_START
	Modify the cache_peer neighbor type when passing requests
	about specific domains to the peer.

	Usage:
		neighbor_type_domain peer-name parent|sibling domain...

	For the required peer-name parameter, use either the value of the
	cache_peer name=value parameter or, if name=value is missing, the
	cache_peer hostname parameter.

	For example:
		cache_peer foo.example.com parent 3128 3130
		neighbor_type_domain foo.example.com sibling .au .de

	The above configuration treats all requests to foo.example.com as a
	parent proxy unless the request is for a .au or .de ccTLD domain name.
DOC_END

NAME: dead_peer_timeout
COMMENT: (seconds)
DEFAULT: 10 seconds
TYPE: time_t
LOC: Config.Timeout.deadPeer
DOC_START
	This controls how long Squid waits to declare a peer cache
	as "dead."  If there are no ICP replies received in this
	amount of time, Squid will declare the peer dead and not
	expect to receive any further ICP replies.  However, it
	continues to send ICP queries, and will mark the peer as
	alive upon receipt of the first subsequent ICP reply.

	This timeout also affects when Squid expects to receive ICP
	replies from peers.  If more than 'dead_peer' seconds have
	passed since the last ICP reply was received, Squid will not
	expect to receive an ICP reply on the next query.  Thus, if
	your time between requests is greater than this timeout, you
	will see a lot of requests sent DIRECT to origin servers
	instead of to your parents.
DOC_END

NAME: forward_max_tries
DEFAULT: 25
TYPE: int
LOC: Config.forward_max_tries
DOC_START
	Limits the number of attempts to forward the request.

	For the purpose of this limit, Squid counts all high-level request
	forwarding attempts, including any same-destination retries after
	certain persistent connection failures and any attempts to use a
	different peer. However, these low-level attempts are not counted:
	* connection reopening attempts (enabled using connect_retries)
	* unfinished Happy Eyeballs connection attempts (prevented by setting
	  happy_eyeballs_connect_limit to 0)

	See also: forward_timeout, connect_retries, and %request_attempts.
DOC_END

COMMENT_START
 MEMORY CACHE OPTIONS
 -----------------------------------------------------------------------------
COMMENT_END

NAME: cache_mem
COMMENT: (bytes)
TYPE: b_size_t
DEFAULT: 256 MB
LOC: Config.memMaxSize
DOC_START
	NOTE: THIS PARAMETER DOES NOT SPECIFY THE MAXIMUM PROCESS SIZE.
	IT ONLY PLACES A LIMIT ON HOW MUCH ADDITIONAL MEMORY SQUID WILL
	USE AS A MEMORY CACHE OF OBJECTS. SQUID USES MEMORY FOR OTHER
	THINGS AS WELL. SEE THE SQUID FAQ SECTION 8 FOR DETAILS.

	'cache_mem' specifies the ideal amount of memory to be used
	for:
		* In-Transit objects
		* Hot Objects
		* Negative-Cached objects

	Data for these objects are stored in 4 KB blocks.  This
	parameter specifies the ideal upper limit on the total size of
	4 KB blocks allocated.  In-Transit objects take the highest
	priority.

	In-transit objects have priority over the others.  When
	additional space is needed for incoming data, negative-cached
	and hot objects will be released.  In other words, the
	negative-cached and hot objects will fill up any unused space
	not needed for in-transit objects.

	If circumstances require, this limit will be exceeded.
	Specifically, if your incoming request rate requires more than
	'cache_mem' of memory to hold in-transit objects, Squid will
	exceed this limit to satisfy the new requests.  When the load
	decreases, blocks will be freed until the high-water mark is
	reached.  Thereafter, blocks will be used to store hot
	objects.

	If shared memory caching is enabled, Squid does not use the shared
	cache space for in-transit objects, but they still consume as much
	local memory as they need. For more details about the shared memory
	cache, see memory_cache_shared.
DOC_END

NAME: maximum_object_size_in_memory
COMMENT: (bytes)
TYPE: b_size_t
DEFAULT: 512 KB
LOC: Config.Store.maxInMemObjSize
DOC_START
	Objects greater than this size will not be attempted to kept in
	the memory cache. This should be set high enough to keep objects
	accessed frequently in memory to improve performance whilst low
	enough to keep larger objects from hoarding cache_mem.
DOC_END

NAME: memory_cache_shared
COMMENT: on|off
TYPE: YesNoNone
LOC: Config.memShared
DEFAULT: none
DEFAULT_DOC: "on" where supported if doing memory caching with multiple SMP workers.
DOC_START
	Controls whether the memory cache is shared among SMP workers.

	The shared memory cache is meant to occupy cache_mem bytes and replace
	the non-shared memory cache, although some entities may still be
	cached locally by workers for now (e.g., internal and in-transit
	objects may be served from a local memory cache even if shared memory
	caching is enabled).

	By default, the memory cache is shared if and only if all of the
	following conditions are satisfied: Squid runs in SMP mode with
	multiple workers, cache_mem is positive, and Squid environment
	supports required IPC primitives (e.g., POSIX shared memory segments
	and GCC-style atomic operations).

	To avoid blocking locks, shared memory uses opportunistic algorithms
	that do not guarantee that every cachable entity that could have been
	shared among SMP workers will actually be shared.
DOC_END

NAME: memory_cache_mode
TYPE: memcachemode
LOC: Config
DEFAULT: always
DEFAULT_DOC: Keep the most recently fetched objects in memory
DOC_START
	Controls which objects to keep in the memory cache (cache_mem)

	always	Keep most recently fetched objects in memory (default)

	disk	Only disk cache hits are kept in memory, which means
		an object must first be cached on disk and then hit
		a second time before cached in memory.

	network	Only objects fetched from network is kept in memory
DOC_END

NAME: memory_replacement_policy
TYPE: removalpolicy
LOC: Config.memPolicy
DEFAULT: lru
DOC_START
	The memory replacement policy parameter determines which
	objects are purged from memory when memory space is needed.

	See cache_replacement_policy for details on algorithms.
DOC_END

COMMENT_START
 DISK CACHE OPTIONS
 -----------------------------------------------------------------------------
COMMENT_END

NAME: cache_replacement_policy
TYPE: removalpolicy
LOC: Config.replPolicy
DEFAULT: lru
DOC_START
	The cache replacement policy parameter determines which
	objects are evicted (replaced) when disk space is needed.

	    lru       : Squid's original list based LRU policy
	    heap GDSF : Greedy-Dual Size Frequency
	    heap LFUDA: Least Frequently Used with Dynamic Aging
	    heap LRU  : LRU policy implemented using a heap

	Applies to any cache_dir lines listed below this directive.

	The LRU policies keeps recently referenced objects.

	The heap GDSF policy optimizes object hit rate by keeping smaller
	popular objects in cache so it has a better chance of getting a
	hit.  It achieves a lower byte hit rate than LFUDA though since
	it evicts larger (possibly popular) objects.

	The heap LFUDA policy keeps popular objects in cache regardless of
	their size and thus optimizes byte hit rate at the expense of
	hit rate since one large, popular object will prevent many
	smaller, slightly less popular objects from being cached.

	Both policies utilize a dynamic aging mechanism that prevents
	cache pollution that can otherwise occur with frequency-based
	replacement policies.

	NOTE: if using the LFUDA replacement policy you should increase
	the value of maximum_object_size above its default of 4 MB to
	to maximize the potential byte hit rate improvement of LFUDA.

	For more information about the GDSF and LFUDA cache replacement
	policies see http://www.hpl.hp.com/techreports/1999/HPL-1999-69.html
	and http://fog.hpl.external.hp.com/techreports/98/HPL-98-173.html.
DOC_END

NAME: minimum_object_size
COMMENT: (bytes)
TYPE: b_int64_t
DEFAULT: 0 KB
DEFAULT_DOC: no limit
LOC: Config.Store.minObjectSize
DOC_START
	Objects smaller than this size will NOT be saved on disk.  The
	value is specified in bytes, and the default is 0 KB, which
	means all responses can be stored.
DOC_END

NAME: maximum_object_size
COMMENT: (bytes)
TYPE: b_int64_t
DEFAULT: 4 MB
LOC: Config.Store.maxObjectSize
DOC_START
	Set the default value for max-size parameter on any cache_dir.
	The value is specified in bytes, and the default is 4 MB.

	If you wish to get a high BYTES hit ratio, you should probably
	increase this (one 32 MB object hit counts for 3200 10KB
	hits).

	If you wish to increase hit ratio more than you want to
	save bandwidth you should leave this low.

	NOTE: if using the LFUDA replacement policy you should increase
	this value to maximize the byte hit rate improvement of LFUDA!
	See cache_replacement_policy for a discussion of this policy.
DOC_END

NAME: cache_dir
TYPE: cachedir
DEFAULT: none
DEFAULT_DOC: No disk cache. Store cache objects only in memory.
LOC: Config.cacheSwap
DOC_START
	Format:
		cache_dir Type Directory-Name Fs-specific-data [options]

	You can specify multiple cache_dir lines to spread the
	cache among different disk partitions.

	Type specifies the kind of storage system to use. Only "ufs"
	is built by default. To enable any of the other storage systems
	see the --enable-storeio configure option.

	'Directory' is a top-level directory where cache swap
	files will be stored.  If you want to use an entire disk
	for caching, this can be the mount-point directory.
	The directory must exist and be writable by the Squid
	process.  Squid will NOT create this directory for you.

	Rock is currently the only SMP-aware cache_dir type. Using other
	store types in configurations with multiple workers is not
	supported and may lead to HTTP violations or undefined behavior,
	even when each such cache_dir is given a dedicated worker using
	configuration conditionals.


	====  The ufs store type  ====

	"ufs" is the old well-known Squid storage format that has always
	been there.

	Usage:
		cache_dir ufs Directory-Name Mbytes L1 L2 [options]

	'Mbytes' is the amount of disk space (MB) to use under this
	directory.  The default is 100 MB.  Change this to suit your
	configuration.  Do NOT put the size of your disk drive here.
	Instead, if you want Squid to use the entire disk drive,
	subtract 20% and use that value.

	'L1' is the number of first-level subdirectories which
	will be created under the 'Directory'.  The default is 16.

	'L2' is the number of second-level subdirectories which
	will be created under each first-level directory.  The default
	is 256.


	====  The aufs store type  ====

	"aufs" uses the same storage format as "ufs", utilizing
	POSIX-threads to avoid blocking the main Squid process on
	disk-I/O. This was formerly known in Squid as async-io.

	Usage:
		cache_dir aufs Directory-Name Mbytes L1 L2 [options]

	see argument descriptions under ufs above


	====  The diskd store type  ====

	"diskd" uses the same storage format as "ufs", utilizing a
	separate process to avoid blocking the main Squid process on
	disk-I/O.

	Usage:
		cache_dir diskd Directory-Name Mbytes L1 L2 [options] [Q1=n] [Q2=n]

	see argument descriptions under ufs above

	Q1 specifies the number of unacknowledged I/O requests when Squid
	stops opening new files. If this many messages are in the queues,
	Squid won't open new files. Default is 64

	Q2 specifies the number of unacknowledged messages when Squid
	starts blocking.  If this many messages are in the queues,
	Squid blocks until it receives some replies. Default is 72

	When Q1 < Q2 (the default), the cache directory is optimized
	for lower response time at the expense of a decrease in hit
	ratio.  If Q1 > Q2, the cache directory is optimized for
	higher hit ratio at the expense of an increase in response
	time.


	====  The rock store type  ====

	Usage:
	    cache_dir rock Directory-Name Mbytes [options]

	The Rock Store type is a database-style storage. All cached
	entries are stored in a "database" file, using fixed-size slots.
	A single entry occupies one or more slots.

	If possible, Squid using Rock Store creates a dedicated kid
	process called "disker" to avoid blocking Squid worker(s) on disk
	I/O. One disker kid is created for each rock cache_dir.  Diskers
	are created only when Squid, running in daemon mode, has support
	for the IpcIo disk I/O module.

	swap-timeout=msec: Squid will not start writing a miss to or
	reading a hit from disk if it estimates that the swap operation
	will take more than the specified number of milliseconds. By
	default and when set to zero, disables the disk I/O time limit
	enforcement. Ignored when using blocking I/O module because
	blocking synchronous I/O does not allow Squid to estimate the
	expected swap wait time.

	max-swap-rate=swaps/sec: Artificially limits disk access using
	the specified I/O rate limit. Swap out requests that
	would cause the average I/O rate to exceed the limit are
	delayed. Individual swap in requests (i.e., hits or reads) are
	not delayed, but they do contribute to measured swap rate and
	since they are placed in the same FIFO queue as swap out
	requests, they may wait longer if max-swap-rate is smaller.
	This is necessary on file systems that buffer "too
	many" writes and then start blocking Squid and other processes
	while committing those writes to disk.  Usually used together
	with swap-timeout to avoid excessive delays and queue overflows
	when disk demand exceeds available disk "bandwidth". By default
	and when set to zero, disables the disk I/O rate limit
	enforcement. Currently supported by IpcIo module only.

	slot-size=bytes: The size of a database "record" used for
	storing cached responses. A cached response occupies at least
	one slot and all database I/O is done using individual slots so
	increasing this parameter leads to more disk space waste while
	decreasing it leads to more disk I/O overheads. Should be a
	multiple of your operating system I/O page size. Defaults to
	16KBytes. A housekeeping header is stored with each slot and
	smaller slot-sizes will be rejected. The header is smaller than
	100 bytes.


	==== COMMON OPTIONS ====

	no-store	no new objects should be stored to this cache_dir.

	min-size=n	the minimum object size in bytes this cache_dir
			will accept.  It's used to restrict a cache_dir
			to only store large objects (e.g. AUFS) while
			other stores are optimized for smaller objects
			(e.g. Rock).
			Defaults to 0.

	max-size=n	the maximum object size in bytes this cache_dir
			supports.
			The value in maximum_object_size directive sets
			the default unless more specific details are
			available (ie a small store capacity).

	Note: To make optimal use of the max-size limits you should order
	the cache_dir lines with the smallest max-size value first.

CONFIG_START

# Uncomment and adjust the following to add a disk cache directory.
#cache_dir ufs @DEFAULT_SWAP_DIR@ 100 16 256
CONFIG_END
DOC_END

NAME: store_dir_select_algorithm
TYPE: string
LOC: Config.store_dir_select_algorithm
DEFAULT: least-load
DOC_START
	How Squid selects which cache_dir to use when the response
	object will fit into more than one.

	Regardless of which algorithm is used the cache_dir min-size
	and max-size parameters are obeyed. As such they can affect
	the selection algorithm by limiting the set of considered
	cache_dir.

	Algorithms:

		least-load

	This algorithm is suited to caches with similar cache_dir
	sizes and disk speeds.

	The disk with the least I/O pending is selected.
	When there are multiple disks with the same I/O load ranking
	the cache_dir with most available capacity is selected.

	When a mix of cache_dir sizes are configured the faster disks
	have a naturally lower I/O loading and larger disks have more
	capacity. So space used to store objects and data throughput
	may be very unbalanced towards larger disks.


		round-robin

	This algorithm is suited to caches with unequal cache_dir
	disk sizes.

	Each cache_dir is selected in a rotation. The next suitable
	cache_dir is used.

	Available cache_dir capacity is only considered in relation
	to whether the object will fit and meets the min-size and
	max-size parameters.

	Disk I/O loading is only considered to prevent overload on slow
	disks. This algorithm does not spread objects by size, so any
	I/O loading per-disk may appear very unbalanced and volatile.

	If several cache_dirs use similar min-size, max-size, or other
	limits to to reject certain responses, then do not group such
	cache_dir lines together, to avoid round-robin selection bias
	towards the first cache_dir after the group. Instead, interleave
	cache_dir lines from different groups. For example:

		store_dir_select_algorithm round-robin
		cache_dir rock /hdd1 ... min-size=100000
		cache_dir rock /ssd1 ... max-size=99999
		cache_dir rock /hdd2 ... min-size=100000
		cache_dir rock /ssd2 ... max-size=99999
		cache_dir rock /hdd3 ... min-size=100000
		cache_dir rock /ssd3 ... max-size=99999
DOC_END

NAME: paranoid_hit_validation
COMMENT: time-units-small
TYPE: time_nanoseconds
DEFAULT: 0
DEFAULT_DOC: validation disabled
LOC: Config.paranoid_hit_validation
DOC_START
	Controls whether Squid should perform paranoid validation of cache entry
	metadata integrity every time a cache entry is hit. This low-level
	validation should always succeed. Each failed validation results in a
	cache miss, a BUG line reported to cache.log, and the invalid entry
	marked as unusable (and eventually purged from the cache).

	Squid can only validate shared cache memory and rock cache_dir entries.

	* Zero (default) value means that the validation is disabled.

	* Positive values enable validation:
	  - values less than 1 day approximate the maximum time that Squid is allowed
	    to spend validating a single cache hit.
	  - values greater or equal to 1 day are considered as no limitation:
	    in this case all checks will be performed, regardless of how much time
	    they take.

	Hits are usually stored using 16KB slots (for rock, the size is
	configurable via cache_dir slot-size). Larger hits require scanning more
	slots and, hence, take more time. When validation is enabled, at least one
	slot is always validated, regardless of the configured time limit.

	A worker process validating an entry cannot do anything else (i.e. the
	validation is blocking). The validation overhead is environment dependent,
	but developers have observed Squid spending 3-10 microseconds to check each
	slot of a Rock or shared memory hit entry. If Squid cuts validation short
	because it runs out of configured time, it treats the entry as valid.

	When hit validation is enabled, its statistics is included in Cache
	Manager mgr:counters, mgr:5min, and mgr:60min reports.
DOC_END

NAME: max_open_disk_fds
TYPE: int
LOC: Config.max_open_disk_fds
DEFAULT: 0
DEFAULT_DOC: no limit
DOC_START
	To avoid having disk as the I/O bottleneck Squid can optionally
	bypass the on-disk cache if more than this amount of disk file
	descriptors are open.

	A value of 0 indicates no limit.
DOC_END

NAME: cache_swap_low
COMMENT: (percent, 0-100)
TYPE: int
DEFAULT: 90
LOC: Config.Swap.lowWaterMark
DOC_START
	The low-water mark for AUFS/UFS/diskd cache object eviction by
	the cache_replacement_policy algorithm.

	Removal begins when the swap (disk) usage of a cache_dir is
	above this low-water mark and attempts to maintain utilization
	near the low-water mark.

	As swap utilization increases towards the high-water mark set
	by cache_swap_high object eviction becomes more aggressive.

	The value difference in percentages between low- and high-water
	marks represent an eviction rate of 300 objects per second and
	the rate continues to scale in aggressiveness by multiples of
	this above the high-water mark.

	Defaults are 90% and 95%. If you have a large cache, 5% could be
	hundreds of MB. If this is the case you may wish to set these
	numbers closer together.

	See also cache_swap_high and cache_replacement_policy
DOC_END

NAME: cache_swap_high
COMMENT: (percent, 0-100)
TYPE: int
DEFAULT: 95
LOC: Config.Swap.highWaterMark
DOC_START
	The high-water mark for AUFS/UFS/diskd cache object eviction by
	the cache_replacement_policy algorithm.

	Removal begins when the swap (disk) usage of a cache_dir is
	above the low-water mark set by cache_swap_low and attempts to
	maintain utilization near the low-water mark.

	As swap utilization increases towards this high-water mark object
	eviction becomes more aggressive.

	The value difference in percentages between low- and high-water
	marks represent an eviction rate of 300 objects per second and
	the rate continues to scale in aggressiveness by multiples of
	this above the high-water mark.

	Defaults are 90% and 95%. If you have a large cache, 5% could be
	hundreds of MB. If this is the case you may wish to set these
	numbers closer together.

	See also cache_swap_low and cache_replacement_policy
DOC_END

COMMENT_START
 LOGFILE OPTIONS
 -----------------------------------------------------------------------------
COMMENT_END

NAME: logformat
TYPE: logformat
LOC: Log::TheConfig
DEFAULT: none
DEFAULT_DOC: The format definitions squid, common, combined, referrer, useragent are built in.
DOC_START
	Usage:

	logformat <name> <format specification>

	Defines an access log format.

	The <format specification> is a string with embedded % format codes

	% format codes all follow the same basic structure where all
	components but the formatcode are optional and usually unnecessary,
	especially when dealing with common codes.

		% [encoding] [-] [[0]width] [{arg}] formatcode [{arg}]

		encoding escapes or otherwise protects "special" characters:

			"	Quoted string encoding where quote(") and
				backslash(\) characters are \-escaped while
				CR, LF, and TAB characters are encoded as \r,
				\n, and \t two-character sequences.

			[	Custom Squid encoding where percent(%), square
				brackets([]), backslash(\) and characters with
				codes outside of [32,126] range are %-encoded.
				SP is not encoded. Used by log_mime_hdrs.

			#	URL encoding (a.k.a. percent-encoding) where
				all URL unsafe and control characters (per RFC
				1738) are %-encoded.

			/	Shell-like encoding where quote(") and
				backslash(\) characters are \-escaped while CR
				and LF characters are encoded as \r and \n
				two-character sequences. Values containing SP
				character(s) are surrounded by quotes(").

			'	Raw/as-is encoding with no escaping/quoting.

			Default encoding: When no explicit encoding is
			specified, each %code determines its own encoding.
			Most %codes use raw/as-is encoding, but some codes use
			a so called "pass-through URL encoding" where all URL
			unsafe and control characters (per RFC 1738) are
			%-encoded, but the percent character(%) is left as is.

		-	left aligned

		width	minimum and/or maximum field width:
			    [width_min][.width_max]
			When minimum starts with 0, the field is zero-padded.
			String values exceeding maximum width are truncated.

		{arg}	argument such as header name etc. This field may be
			placed before or after the token, but not both at once.

	Format codes:

		%	a literal % character

		byte{value}	Adds a single byte with the given value (e.g., %byte{10}
			adds an ASCII LF character a.k.a. "new line" or "\n"). The value
			parameter is required and must be a positive decimal integer not
			exceeding 255. Zero-valued bytes (i.e. ASCII NUL characters) are
			not yet supported.

		sn	Unique sequence number per log line entry
		err_code    The ID of an error response served by Squid or
				a similar internal error identifier.

		err_detail  Additional err_code-dependent error information. Multiple
			details are separated by the plus sign ('+'). Admins should not
			rely on a particular detail listing order, the uniqueness of the
			entries, or individual detail text stability. All those properties
			depend on many unstable factors, including external libraries.

		note	The annotation specified by the argument. Also
			logs the adaptation meta headers set by the
			adaptation_meta configuration parameter.
			If no argument given all annotations logged.
			The argument may include a separator to use with
			annotation values:
                            name[:separator]
			By default, multiple note values are separated with ","
			and multiple notes are separated with "\r\n".
			When logging named notes with %{name}note, the
			explicitly configured separator is used between note
			values. When logging all notes with %note, the
			explicitly configured separator is used between
			individual notes. There is currently no way to
			specify both value and notes separators when logging
			all notes with %note.
		master_xaction  The master transaction identifier is an unsigned
			integer. These IDs are guaranteed to monotonically
			increase within a single worker process lifetime, with
			higher values corresponding to transactions that were
			accepted or initiated later. Due to current implementation
			deficiencies, some IDs are skipped (i.e. never logged).
			Concurrent workers and restarted workers use similar,
			overlapping sequences of master transaction IDs.

	Connection related format codes:

		>a	Client source IP address
		>A	Client FQDN
		>p	Client source port
		>eui	Client source EUI (MAC address, EUI-48 or EUI-64 identifier)
		>la	Local IP address the client connected to
		>lp	Local port number the client connected to
		>qos    Client connection TOS/DSCP value set by Squid
		>nfmark Client connection netfilter packet MARK set by Squid

		transport::>connection_id Identifies a transport connection
			accepted by Squid (e.g., a connection carrying the
			logged HTTP request). Currently, Squid only supports
			TCP transport connections.

			The logged identifier is an unsigned integer. These
			IDs are guaranteed to monotonically increase within a
			single worker process lifetime, with higher values
			corresponding to connections that were accepted later.
			Many IDs are skipped (i.e. never logged). Concurrent
			workers and restarted workers use similar, partially
			overlapping sequences of IDs.

		la	Local listening IP address the client connection was connected to.
		lp	Local listening port number the client connection was connected to.

		<a	Server IP address of the last server or peer connection
		<A	Server FQDN or peer name
		<p	Server port number of the last server or peer connection
		<la	Local IP address of the last server or peer connection
		<lp     Local port number of the last server or peer connection
		<qos	Server connection TOS/DSCP value set by Squid
		<nfmark Server connection netfilter packet MARK set by Squid

		>handshake Raw client handshake
			Initial client bytes received by Squid on a newly
			accepted TCP connection or inside a just established
			CONNECT tunnel. Squid stops accumulating handshake
			bytes as soon as the handshake parser succeeds or
			fails (determining whether the client is using the
			expected protocol).

			For HTTP clients, the handshake is the request line.
			For TLS clients, the handshake consists of all TLS
			records up to and including the TLS record that
			contains the last byte of the first ClientHello
			message. For clients using an unsupported protocol,
			this field contains the bytes received by Squid at the
			time of the handshake parsing failure.

			See the on_unsupported_protocol directive for more
			information on Squid handshake traffic expectations.

			Current support is limited to these contexts:
			- http_port connections, but only when the
			  on_unsupported_protocol directive is in use.
			- https_port connections (and CONNECT tunnels) that
			  are subject to the ssl_bump peek or stare action.

			To protect binary handshake data, this field is always
			base64-encoded (RFC 4648 Section 4). If logformat
			field encoding is configured, that encoding is applied
			on top of base64. Otherwise, the computed base64 value
			is recorded as is.

	Time related format codes:

		ts	Seconds since epoch
		tu	subsecond time (milliseconds)
		tl	Local time. Optional strftime format argument
				default %d/%b/%Y:%H:%M:%S %z
		tg	GMT time. Optional strftime format argument
				default %d/%b/%Y:%H:%M:%S %z
		tr	Response time (milliseconds)
		dt	Total time spent making DNS lookups (milliseconds)
		tS	Approximate master transaction start time in
			<full seconds since epoch>.<fractional seconds> format.
			Currently, Squid considers the master transaction
			started when a complete HTTP request header initiating
			the transaction is received from the client. This is
			the same value that Squid uses to calculate transaction
			response time when logging %tr to access.log. Currently,
			Squid uses millisecond resolution for %tS values,
			similar to the default access.log "current time" field
			(%ts.%03tu).

		busy_time	Time spent in transaction-related code (nanoseconds)
			This cumulative measurement excludes periods of time when the
			transaction was waiting (e.g., for a server or helper response)
			while Squid worked on other transactions or was engaged in
			transaction-unrelated activities (e.g., generating a cache index).
			In other words, this measurement represents the total amount of
			physical time when Squid was busy working on this transaction.

			WARNING: This measurement relies on Squid transaction context
			tracking features that currently have known context leak bugs and
			coverage gaps. Until those features are fully implemented, logged
			values may significantly understate or exaggerate actual times.
			Do not use this measurement unless you know it works in your case.

	Access Control related format codes:

		et	Tag returned by external acl
		ea	Log string returned by external acl
		un	User name (any available)
		ul	User name from authentication
		ue	User name from external acl helper
		un	A user name. Expands to the first available name
			from the following list of information sources:
			- authenticated user name, like %ul
			- user name supplied by an external ACL, like %ue
			- SSL client name, like %us
		credentials Client credentials. The exact meaning depends on
			the authentication scheme: For Basic authentication,
			it is the password; for Digest, the realm sent by the
			client; for NTLM and Negotiate, the client challenge
			or client credentials prefixed with "YR " or "KK ".

	HTTP related format codes:

	    REQUEST

		[http::]rm	Request method (GET/POST etc)
		[http::]>rm	Request method from client
		[http::]<rm	Request method sent to server or peer

		[http::]ru	Request URL received (or computed) and sanitized

				Logs request URI received from the client, a
				request adaptation service, or a request
				redirector (whichever was applied last).

				Computed URLs are URIs of internally generated
				requests and various "error:..." URIs.

				Honors strip_query_terms and uri_whitespace.

				This field is not encoded by default. Encoding
				this field using variants of %-encoding will
				clash with uri_whitespace modifications that
				also use %-encoding.

		[http::]>ru	Request URL received from the client (or computed)

				Computed URLs are URIs of internally generated
				requests and various "error:..." URIs.

				Unlike %ru, this request URI is not affected
				by request adaptation, URL rewriting services,
				and strip_query_terms.

				Honors uri_whitespace.

				This field is using pass-through URL encoding
				by default. Encoding this field using other
				variants of %-encoding will clash with
				uri_whitespace modifications that also use
				%-encoding.

		[http::]<ru	Request URL sent to server or peer
		[http::]>rs	Request URL scheme from client
		[http::]<rs	Request URL scheme sent to server or peer
		[http::]>rd	Request URL domain from client
		[http::]<rd	Request URL domain sent to server or peer
		[http::]>rP	Request URL port from client
		[http::]<rP	Request URL port sent to server or peer
		[http::]rp	Request URL path excluding hostname
		[http::]>rp	Request URL path excluding hostname from client
		[http::]<rp	Request URL path excluding hostname sent to server or peer
		[http::]rv	Request protocol version
		[http::]>rv	Request protocol version from client
		[http::]<rv	Request protocol version sent to server or peer

		[http::]<rd_ips A list of IP addresses that correspond to %<rd value.

			On a DNS cache hit (and when %<rd is an IP address): One or more
			comma-separated IP addresses in their textual representation,
			surrounded by parenthesis, without any spaces. IPv6 addresses (if
			any) are listed without square brackets. Any "bad" IP addresses
			(i.e. IPs that Squid stops using for new connections after a
			connection establishment error) are also listed. The order of
			listed addresses is unspecified and may change.

			In all other cases, including negatively cached DNS resolution
			errors, DNS cache misses, and successful DNS lookups with answers
			containing zero IP addresses: A single dash character.

			No DNS lookups are performed or triggered when evaluating this
			logformat code: IP addresses are obtained from Squid internal DNS
			cache.

			Examples of logged values:

			* (127.0.0.1)
			* (::1,fe80::1)
			* (0.0.0.0,255.255.255.255,::1)
			* -

		[http::]>h	Original received request header.
				Usually differs from the request header sent by
				Squid, although most fields are often preserved.
				Accepts optional header field name/value filter
				argument using name[:[separator]element] format.
		[http::]>ha	Received request header after adaptation and
				redirection (pre-cache REQMOD vectoring point).
				Usually differs from the request header sent by
				Squid, although most fields are often preserved.
				Optional header name argument as for >h

	    RESPONSE

		[http::]<Hs	HTTP status code received from the next hop
		[http::]>Hs	HTTP status code sent to the client

		[http::]<h	Reply header. Optional header name argument
				as for >h

		[http::]mt	MIME content type


	    SIZE COUNTERS

		[http::]st	Total size of request + reply traffic with client
		[http::]>st	Total size of request received from client.
				Excluding chunked encoding bytes.
		[http::]<st	Total size of reply sent to client (after adaptation)

		[http::]>sh	Size of request headers received from client
		[http::]<sh	Size of reply headers sent to client (after adaptation)

		[http::]<sH	Reply high offset sent
		[http::]<sS	Upstream object size

		[http::]<bs	Number of HTTP-equivalent message body bytes
				received from the next hop, excluding chunked
				transfer encoding and control messages.
				Generated FTP listings are treated as
				received bodies.

	    TIMING

		[http::]<pt	Peer response time in milliseconds. The timer starts
				when the last request byte is sent to the next hop
				and stops when the last response byte is received.
		[http::]<tt	Total time spent forwarding to origin servers or
				cache_peers (milliseconds).

				The timer starts when Squid decides to forward the request (to
				an origin server or cache_peer) and peer selection begins. The
				timer stops when relevant forwarding activities (including any
				retries) end.

				Between those two timer events, Squid may perform DNS lookups,
				query external ACL helpers, adapt responses using pre-cache
				RESPMOD services, and participate in other concurrent
				secondary activities. Most secondary activities increase
				peering time. In some cases, a secondary activity may start
				before the timer starts or end after the timer stops, leading
				to misleading results of simple computations like %<tt - %dt.

				If this logformat %code is used before its timer starts, the
				corresponding measurement has no value (and the %code expands
				to a single dash ("-") character).

				If this code is used while its timer is running, the time
				spent so far is used as the measurement value.

				When Squid re-forwards the request (e.g., after certain cache
				revalidation failures), the timer may restart. In this case,
				the new measurement is added to the value accumulated from
				previous forwarding attempts. The time interval between
				forwarding attempts is not added to the final result.

	Squid handling related format codes:

		Ss	Squid request status (TCP_MISS etc)
		Sh	Squid hierarchy status (DEFAULT_PARENT etc)

		[http::]request_attempts	Number of request forwarding attempts

			See forward_max_tries documentation that details what Squid counts
			as a forwarding attempt. Pure cache hits log zero, but cache hits
			that triggered HTTP cache revalidation log the number of attempts
			made when sending an internal revalidation request. DNS, ICMP,
			ICP, HTCP, ICAP, eCAP, helper, and other secondary requests
			sent by Squid as a part of a master transaction do not increment
			the counter logged for the received request.

	SSL-related format codes:

		ssl::bump_mode	SslBump decision for the transaction:

				For CONNECT requests that initiated bumping of
				a connection and for any request received on
				an already bumped connection, Squid logs the
				corresponding SslBump mode ("splice", "bump",
				"peek", "stare", "terminate", "server-first"
				or "client-first"). See the ssl_bump option
				for more information about these modes.

				A "none" token is logged for requests that
				triggered "ssl_bump" ACL evaluation matching
				a "none" rule.

				In all other cases, a single dash ("-") is
				logged.

		ssl::>sni	SSL client SNI sent to Squid.

		ssl::>cert_subject
				The Subject field of the received client
				SSL certificate or a dash ('-') if Squid has
				received an invalid/malformed certificate or
				no certificate at all. Consider encoding the
				logged value because Subject often has spaces.

		ssl::>cert_issuer
				The Issuer field of the received client
				SSL certificate or a dash ('-') if Squid has
				received an invalid/malformed certificate or
				no certificate at all. Consider encoding the
				logged value because Issuer often has spaces.

		ssl::<cert_subject
				The Subject field of the received server
				TLS certificate or a dash ('-') if this is
				not available. Consider encoding the logged
				value because Subject often has spaces.

		ssl::<cert_issuer
				The Issuer field of the received server
				TLS certificate or a dash ('-') if this is
				not available. Consider encoding the logged
				value because Issuer often has spaces.

		ssl::<cert
				The received server x509 certificate in PEM
				format, including BEGIN and END lines (or a
				dash ('-') if the certificate is unavailable).

				WARNING: Large certificates will exceed the
				current 8KB access.log record limit, resulting
				in truncated records. Such truncation usually
				happens in the middle of a record field. The
				limit applies to all access logging modules.

				The logged certificate may have failed
				validation and may not be trusted by Squid.
				This field does not include any intermediate
				certificates that may have been received from
				the server or fetched during certificate
				validation process.

				Currently, Squid only collects server
				certificates during step3 of SslBump
				processing; connections that were not subject
				to ssl_bump rules or that did not match a peek
				or stare rule at step2 will not have the
				server certificate information.

				This field is using pass-through URL encoding
				by default.

		ssl::<cert_errors
				The list of certificate validation errors
				detected by Squid (including OpenSSL and
				certificate validation helper components). The
				errors are listed in the discovery order. By
				default, the error codes are separated by ':'.
				Accepts an optional separator argument.

		%ssl::>negotiated_version The negotiated TLS version of the
				client connection.

		%ssl::<negotiated_version The negotiated TLS version of the
				last server or peer connection.

		%ssl::>received_hello_version The TLS version of the Hello
				message received from TLS client.

		%ssl::<received_hello_version The TLS version of the Hello
				message received from TLS server.

		%ssl::>received_supported_version The maximum TLS version
				supported by the TLS client.

		%ssl::<received_supported_version The maximum TLS version
				supported by the TLS server.

		%ssl::>negotiated_cipher The negotiated cipher of the
				client connection.

		%ssl::<negotiated_cipher The negotiated cipher of the
				last server or peer connection.

	If ICAP is enabled, the following code becomes available (as
	well as ICAP log codes documented with the icap_log option):

		icap::tt Total ICAP "blocking" time for the HTTP transaction. The
				timer ticks while Squid checks adaptation_access and while
				ICAP transaction(s) expect ICAP response headers, including
				the embedded adapted HTTP message headers (where applicable).
				This measurement is meant to estimate ICAP impact on HTTP
				transaction response times, but it does not currently account
				for slow ICAP response body delivery blocking HTTP progress.

				Once Squid receives the final ICAP response headers (e.g.,
				ICAP 200 or 204) and the associated adapted HTTP message
				headers (if any) from the ICAP service, the corresponding ICAP
				transaction stops affecting this measurement, even though the
				transaction itself may continue for a long time (e.g., to
				finish sending the ICAP request and/or to finish receiving the
				ICAP response body).

				When "blocking" sections of multiple concurrent ICAP
				transactions overlap in time, the overlapping segment is
				counted only once.

				To see complete ICAP transaction response times (rather than
				the cumulative effect of their blocking sections) use the
				%adapt::all_trs logformat code or the icap_log directive.

	If adaptation is enabled the following codes become available:

		adapt::<last_h	The header of the last ICAP response or
				meta-information from the last eCAP
				transaction related to the HTTP transaction.
				Like <h, accepts an optional header name
				argument.

		adapt::sum_trs Summed adaptation transaction response
				times recorded as a comma-separated list in
				the order of transaction start time. Each time
				value is recorded as an integer number,
				representing response time of one or more
				adaptation (ICAP or eCAP) transaction in
				milliseconds.  When a failed transaction is
				being retried or repeated, its time is not
				logged individually but added to the
				replacement (next) transaction. Lifetimes of individually
				listed adaptation transactions may overlap.
				See also: %icap::tt and %adapt::all_trs.

		adapt::all_trs All adaptation transaction response times.
				Same as %adapt::sum_trs but response times of
				individual transactions are never added
				together. Instead, all transaction response
				times are recorded individually.

	You can prefix adapt::*_trs format codes with adaptation
	service name in curly braces to record response time(s) specific
	to that service. For example: %{my_service}adapt::sum_trs

	Format codes related to the PROXY protocol:

		proxy_protocol::>h PROXY protocol header, including optional TLVs.

				Supports the same field and element reporting/extraction logic
				as %http::>h. For configuration and reporting purposes, Squid
				maps each PROXY TLV to an HTTP header field: the TLV type
				(configured as a decimal integer) is the field name, and the
				TLV value is the field value. All TLVs of "LOCAL" connections
				(in PROXY protocol terminology) are currently skipped/ignored.

				Squid also maps the following standard PROXY protocol header
				blocks to pseudo HTTP headers (their names use PROXY
				terminology and start with a colon, following HTTP tradition
				for pseudo headers): :command, :version, :src_addr, :dst_addr,
				:src_port, and :dst_port.

				Without optional parameters, this logformat code logs
				pseudo headers and TLVs.

				This format code uses pass-through URL encoding by default.

				Example:
					# relay custom PROXY TLV #224 to adaptation services
					adaptation_meta Client-Foo "%proxy_protocol::>h{224}"

				See also: %http::>h

	The default formats available (which do not need re-defining) are:

logformat squid      %ts.%03tu %6tr %>a %Ss/%03>Hs %<st %rm %ru %[un %Sh/%<a %mt
logformat common     %>a - %[un [%tl] "%rm %ru HTTP/%rv" %>Hs %<st %Ss:%Sh
logformat combined   %>a - %[un [%tl] "%rm %ru HTTP/%rv" %>Hs %<st "%{Referer}>h" "%{User-Agent}>h" %Ss:%Sh
logformat referrer   %ts.%03tu %>a %{Referer}>h %ru
logformat useragent  %>a [%tl] "%{User-Agent}>h"

	NOTE: When the log_mime_hdrs directive is set to ON.
		The squid, common and combined formats have a safely encoded copy
		of the mime headers appended to each line within a pair of brackets.

	NOTE: The common and combined formats are not quite true to the Apache definition.
		The logs from Squid contain an extra status and hierarchy code appended.

DOC_END

NAME: access_log cache_access_log
TYPE: access_log
LOC: Config.Log.accesslogs
DEFAULT_IF_NONE: daemon:@DEFAULT_ACCESS_LOG@ squid
DOC_START
	Configures whether and how Squid logs HTTP and ICP transactions.
	If access logging is enabled, a single line is logged for every
	matching HTTP or ICP request. The recommended directive formats are:

	access_log <module>:<place> [option ...] [acl acl ...]
	access_log none [acl acl ...]

	The following directive format is accepted but may be deprecated:
	access_log <module>:<place> [<logformat name> [acl acl ...]]

        In most cases, the first ACL name must not contain the '=' character
	and should not be equal to an existing logformat name. You can always
	start with an 'all' ACL to work around those restrictions.

	Will log to the specified module:place using the specified format (which
	must be defined in a logformat directive) those entries which match
	ALL the acl's specified (which must be defined in acl clauses).
	If no acl is specified, all requests will be logged to this destination.

	===== Available options for the recommended directive format =====

	logformat=name		Names log line format (either built-in or
				defined by a logformat directive). Defaults
				to 'squid'.

	buffer-size=64KB	Defines approximate buffering limit for log
				records (see buffered_logs).  Squid should not
				keep more than the specified size and, hence,
				should flush records before the buffer becomes
				full to avoid overflows under normal
				conditions (the exact flushing algorithm is
				module-dependent though).  The on-error option
				controls overflow handling.

	on-error=die|drop	Defines action on unrecoverable errors. The
				'drop' action ignores (i.e., does not log)
				affected log records. The default 'die' action
				kills the affected worker. The drop action
				support has not been tested for modules other
				than tcp.

	rotate=N		Specifies the number of log file rotations to
				make when you run 'squid -k rotate'. The default
				is to obey the logfile_rotate directive. Setting
				rotate=0 will disable the file name rotation,
				but the log files are still closed and re-opened.
				This will enable you to rename the logfiles
				yourself just before sending the rotate signal.
				Only supported by the stdio module.

	===== Modules Currently available =====

	none	Do not log any requests matching these ACL.
		Do not specify Place or logformat name.

	stdio	Write each log line to disk immediately at the completion of
		each request.
		Place: the filename and path to be written.

	daemon	Very similar to stdio. But instead of writing to disk the log
		line is passed to a daemon helper for asychronous handling instead.
		Place: varies depending on the daemon.

		log_file_daemon Place: the file name and path to be written.

	syslog	To log each request via syslog facility.
		Place: The syslog facility and priority level for these entries.
		Place Format:  facility.priority

		where facility could be any of:
			authpriv, daemon, local0 ... local7 or user.

		And priority could be any of:
			err, warning, notice, info, debug.

	udp	To send each log line as text data to a UDP receiver.
		Place: The destination host name or IP and port.
		Place Format:   //host:port

	tcp	To send each log line as text data to a TCP receiver.
		Lines may be accumulated before sending (see buffered_logs).
		Place: The destination host name or IP and port.
		Place Format:   //host:port

	Default:
		access_log daemon:@DEFAULT_ACCESS_LOG@ squid
DOC_END

NAME: icap_log
TYPE: access_log
IFDEF: ICAP_CLIENT
LOC: Config.Log.icaplogs
DEFAULT: none
DOC_START
	ICAP log files record ICAP transaction summaries, one line per
	transaction.

	The icap_log option format is:
	icap_log <filepath> [<logformat name> [acl acl ...]]
	icap_log none [acl acl ...]]

	Please see access_log option documentation for details. The two
	kinds of logs share the overall configuration approach and many
	features.

	ICAP processing of a single HTTP message or transaction may
	require multiple ICAP transactions.  In such cases, multiple
	ICAP transaction log lines will correspond to a single access
	log line.

	ICAP log supports many access.log logformat %codes. In ICAP context,
	HTTP message-related %codes are applied to the HTTP message embedded
	in an ICAP message. Logformat "%http::>..." codes are used for HTTP
	messages embedded in ICAP requests while "%http::<..." codes are used
	for HTTP messages embedded in ICAP responses. For example:

		http::>h	To-be-adapted HTTP message headers sent by Squid to
				the ICAP service. For REQMOD transactions, these are
				HTTP request headers. For RESPMOD, these are HTTP
				response headers, but Squid currently cannot log them
				(i.e., %http::>h will expand to "-" for RESPMOD).

		http::<h	Adapted HTTP message headers sent by the ICAP
				service to Squid (i.e., HTTP request headers in regular
				REQMOD; HTTP response headers in RESPMOD and during
				request satisfaction in REQMOD).

	ICAP OPTIONS transactions do not embed HTTP messages.

	Several logformat codes below deal with ICAP message bodies. An ICAP
	message body, if any, typically includes a complete HTTP message
	(required HTTP headers plus optional HTTP message body). When
	computing HTTP message body size for these logformat codes, Squid
	either includes or excludes chunked encoding overheads; see
	code-specific documentation for details.

	For Secure ICAP services, all size-related information is currently
	computed before/after TLS encryption/decryption, as if TLS was not
	in use at all.

	The following format codes are also available for ICAP logs:

		icap::<A	ICAP server IP address. Similar to <A.

		icap::<service_name	ICAP service name from the icap_service
				option in Squid configuration file.

		icap::ru	ICAP Request-URI. Similar to ru.

		icap::rm	ICAP request method (REQMOD, RESPMOD, or
				OPTIONS). Similar to existing rm.

		icap::>st	The total size of the ICAP request sent to the ICAP
				server (ICAP headers + ICAP body), including chunking
				metadata (if any).

		icap::<st	The total size of the ICAP response received from the
				ICAP server (ICAP headers + ICAP body), including
				chunking metadata (if any).

		icap::<bs	The size of the ICAP response body received from the
				ICAP server, excluding chunking metadata (if any).

		icap::tr 	Transaction response time (in
				milliseconds).  The timer starts when
				the ICAP transaction is created and
				stops when the transaction is completed.
				Similar to tr.

		icap::tio	Transaction I/O time (in milliseconds). The
				timer starts when the first ICAP request
				byte is scheduled for sending. The timers
				stops when the last byte of the ICAP response
				is received.

		icap::to 	Transaction outcome: ICAP_ERR* for all
				transaction errors, ICAP_OPT for OPTION
				transactions, ICAP_ECHO for 204
				responses, ICAP_MOD for message
				modification, and ICAP_SAT for request
				satisfaction. Similar to Ss.

		icap::Hs	ICAP response status code. Similar to Hs.

		icap::>h	ICAP request header(s). Similar to >h.

		icap::<h	ICAP response header(s). Similar to <h.

	The default ICAP log format, which can be used without an explicit
	definition, is called icap_squid:

logformat icap_squid %ts.%03tu %6icap::tr %>A %icap::to/%03icap::Hs %icap::<st %icap::rm %icap::ru %un -/%icap::<A -

	See also: logformat and %adapt::<last_h
DOC_END

NAME: logfile_daemon
TYPE: string
DEFAULT: @DEFAULT_LOGFILED@
LOC: Log::TheConfig.logfile_daemon
DOC_START
	Specify the path to the logfile-writing daemon. This daemon is
	used to write the access and store logs, if configured.

	Squid sends a number of commands to the log daemon:
	  L<data>\n - logfile data
	  R\n - rotate file
	  T\n - truncate file
	  O\n - reopen file
	  F\n - flush file
	  r<n>\n - set rotate count to <n>
	  b<n>\n - 1 = buffer output, 0 = don't buffer output

	No responses is expected.
DOC_END

NAME: stats_collection
TYPE: acl_access
LOC: Config.accessList.stats_collection
DEFAULT: none
DEFAULT_DOC: Allow logging for all transactions.
COMMENT: allow|deny acl acl...
DOC_START
	This options allows you to control which requests gets accounted
	in performance counters.

	This clause only supports fast acl types.
	See https://wiki.squid-cache.org/SquidFaq/SquidAcl for details.
DOC_END

NAME: cache_store_log
TYPE: string
DEFAULT: none
LOC: Config.Log.store
DOC_START
	Logs the activities of the storage manager.  Shows which
	objects are ejected from the cache, and which objects are
	saved and for how long.
	There are not really utilities to analyze this data, so you can safely
	disable it (the default).

	Store log uses modular logging outputs. See access_log for the list
	of modules supported.

	Example:
		cache_store_log stdio:@DEFAULT_STORE_LOG@
		cache_store_log daemon:@DEFAULT_STORE_LOG@
DOC_END

NAME: cache_swap_state cache_swap_log
TYPE: string
LOC: Config.Log.swap
DEFAULT: none
DEFAULT_DOC: Store the journal inside its cache_dir
DOC_START
	Location for the cache "swap.state" file. This index file holds
	the metadata of objects saved on disk.  It is used to rebuild
	the cache during startup.  Normally this file resides in each
	'cache_dir' directory, but you may specify an alternate
	pathname here.  Note you must give a full filename, not just
	a directory. Since this is the index for the whole object
	list you CANNOT periodically rotate it!

	If %s can be used in the file name it will be replaced with a
	a representation of the cache_dir name where each / is replaced
	with '.'. This is needed to allow adding/removing cache_dir
	lines when cache_swap_log is being used.

	If have more than one 'cache_dir', and %s is not used in the name
	these swap logs will have names such as:

		cache_swap_log.00
		cache_swap_log.01
		cache_swap_log.02

	The numbered extension (which is added automatically)
	corresponds to the order of the 'cache_dir' lines in this
	configuration file.  If you change the order of the 'cache_dir'
	lines in this file, these index files will NOT correspond to
	the correct 'cache_dir' entry (unless you manually rename
	them).  We recommend you do NOT use this option.  It is
	better to keep these index files in each 'cache_dir' directory.
DOC_END

NAME: logfile_rotate
TYPE: int
DEFAULT: 10
LOC: Config.Log.rotateNumber
DOC_START
	Specifies the default number of logfile rotations to make when you
	type 'squid -k rotate'. The default is 10, which will rotate
	with extensions 0 through 9. Setting logfile_rotate to 0 will
	disable the file name rotation, but the logfiles are still closed
	and re-opened. This will enable you to rename the logfiles
	yourself just before sending the rotate signal.

	Note, from Squid-3.1 this option is only a default for cache.log,
	that log can be rotated separately by using debug_options.

	Note, from Squid-4 this option is only a default for access.log
	recorded by stdio: module. Those logs can be rotated separately by
	using the rotate=N option on their access_log directive.

	Note, the 'squid -k rotate' command normally sends a USR1
	signal to the running squid process.  In certain situations
	(e.g. on Linux with Async I/O), USR1 is used for other
	purposes, so -k rotate uses another signal.  It is best to get
	in the habit of using 'squid -k rotate' instead of 'kill -USR1
	<pid>'.

DOC_END

NAME: mime_table
TYPE: string
DEFAULT: @DEFAULT_MIME_TABLE@
LOC: Config.mimeTablePathname
DOC_START
	Path to Squid's icon configuration file.

	You shouldn't need to change this, but the default file contains
	examples and formatting information if you do.
DOC_END

NAME: log_mime_hdrs
COMMENT: on|off
TYPE: onoff
LOC: Config.onoff.log_mime_hdrs
DEFAULT: off
DOC_START
	The Cache can record both the request and the response MIME
	headers for each HTTP transaction.  The headers are encoded
	safely and will appear as two bracketed fields at the end of
	the access log (for either the native or httpd-emulated log
	formats).  To enable this logging set log_mime_hdrs to 'on'.
DOC_END

NAME: pid_filename
TYPE: string
DEFAULT: @DEFAULT_PID_FILE@
LOC: Config.pidFilename
DOC_START
	A filename to write the process-id to.  To disable, enter "none".
DOC_END

NAME: client_netmask
TYPE: address
LOC: Config.Addrs.client_netmask
DEFAULT: no_addr
DEFAULT_DOC: Log full client IP address
DOC_START
	A netmask for client addresses in logfiles and cachemgr output.
	Change this to protect the privacy of your cache clients.
	A netmask of 255.255.255.0 will log all IP's in that range with
	the last digit set to '0'.
DOC_END

NAME: strip_query_terms
TYPE: onoff
LOC: Config.onoff.strip_query_terms
DEFAULT: on
DOC_START
	By default, Squid strips query terms from requested URLs before
	logging.  This protects your user's privacy and reduces log size.

	When investigating HIT/MISS or other caching behaviour you
	will need to disable this to see the full URL used by Squid.
DOC_END

NAME: buffered_logs
COMMENT: on|off
TYPE: onoff
DEFAULT: off
LOC: Config.onoff.buffered_logs
DOC_START
	Whether to write/send access_log records ASAP or accumulate them and
	then write/send them in larger chunks. Buffering may improve
	performance because it decreases the number of I/Os. However,
	buffering increases the delay before log records become available to
	the final recipient (e.g., a disk file or logging daemon) and,
	hence, increases the risk of log records loss.

	Note that even when buffered_logs are off, Squid may have to buffer
	records if it cannot write/send them immediately due to pending I/Os
	(e.g., the I/O writing the previous log record) or connectivity loss.

	Currently honored by 'daemon', 'tcp' and 'udp' access_log modules only.
DOC_END

NAME: netdb_filename
TYPE: string
DEFAULT: stdio:@DEFAULT_NETDB_FILE@
LOC: Config.netdbFilename
IFDEF: USE_ICMP
DOC_START
	Where Squid stores it's netdb journal.
	When enabled this journal preserves netdb state between restarts.

	To disable, enter "none".
DOC_END

NAME: tls_key_log
TYPE: Security::KeyLog*
DEFAULT: none
LOC: Config.Log.tlsKeys
IFDEF: USE_OPENSSL
DOC_START
	Configures whether and where Squid records pre-master secret and
	related encryption details for TLS connections accepted or established
	by Squid. These connections include connections accepted at
	https_port, TLS connections opened to origin servers/cache_peers/ICAP
	services, and TLS tunnels bumped by Squid using the SslBump feature.
	This log (a.k.a. SSLKEYLOGFILE) is meant for triage with traffic
	inspection tools like Wireshark.

	    tls_key_log <destination> [options] [if [!]<acl>...]

	WARNING: This log allows anybody to decrypt the corresponding
	encrypted TLS connections, both in-flight and postmortem.

	At most one log file is supported at this time. Repeated tls_key_log
	directives are treated as fatal configuration errors. By default, no
	log is created or updated.

	If the log file does not exist, Squid creates it. Otherwise, Squid
	appends an existing log file.

	The directive is consulted whenever a TLS connection is accepted or
	established by Squid. TLS connections that fail the handshake may be
	logged if Squid got enough information to form a log record. A record
	is logged only if all of the configured ACLs match.

	While transport-related ACLs like src and dst should work, Squid may
	not have access to higher-level information. For example, when logging
	accepted https_port connections, Squid does not yet have access to the
	expected HTTPS request. Similarly, an HTTPS response is not available
	when logging most TLS connections established by Squid.

	The log record format is meant to be compatible with TLS deciphering
	features of Wireshark which relies on fields like CLIENT_RANDOM and
	RSA Master-Key. A single log record usually spans multiple lines.
	Technical documentation for that format is maintained inside the
	Wireshark code (e.g., see tls_keylog_process_lines() comments as of
	Wireshark commit e3d44136f0f0026c5e893fa249f458073f3b7328). TLS key
	log does not support custom record formats.

	This clause only supports fast acl types.
	See https://wiki.squid-cache.org/SquidFaq/SquidAcl for details.

	See access_log's <module>:<place> parameter for a list of supported
	logging destinations.

	TLS key log supports all access_log key=value options with the
	exception of logformat=name.

	Requires Squid built with OpenSSL support.
DOC_END


COMMENT_START
 OPTIONS FOR TROUBLESHOOTING
 -----------------------------------------------------------------------------
COMMENT_END

NAME: cache_log
TYPE: string
DEFAULT_IF_NONE: @DEFAULT_CACHE_LOG@
LOC: Debug::cache_log
DOC_START
	Squid administrative logging file.

	This is where general information about Squid behavior goes. You can
	increase the amount of data logged to this file and how often it is
	rotated with "debug_options"
DOC_END

NAME: cache_log_message
TYPE: cache_log_message
DEFAULT: none
DEFAULT_DOC: Use debug_options.
LOC: DebugMessagesConfig
DOC_START
	Configures logging of individual cache.log messages.

		cache_log_message id=<number> option...
		cache_log_message ids=<number>-<number> option...

	Most messages have _not_ been instrumented to support this directive
	yet. For the list of instrumented messages and their IDs, please see
	the doc/debug-messages.dox file.

	Message ID corresponds to the message semantics rather than message
	text or source code location. The ID is stable across Squid
	instances and versions. Substantial changes in message semantics
	result in a new ID assignment. To reduce the danger of suppressing
	an important log message, the old IDs of removed (or substantially
	changed) messages are never reused.

	If more than one cache_log_message directive refers to the same
	message ID, the last directive wins.

	Use ids=min-max syntax to apply the same message configuration to an
	inclusive range of message IDs. An ID range with N values has
	exactly the same effect as typing N cache_log_message lines.

	At least one option is required. Supported options are:

	  level=<number>: The logging level to use for the message. Squid
		command line options (-s and -d) as well as the debug_options
		directive control which levels go to syslog, stderr, and/or
		cache.log. In most environments, using level=2 or higher stops
		Squid from logging the message anywhere. By default, the
		hard-coded message-specific level is used.

	  limit=<number>: After logging the specified number of messages at
		the configured (or default) debugging level DL, start using
		level 3 (for DL 0 and 1) or 8 (for higher DL values). Usually,
		level-3+ messages are not logged anywhere so this option can
		often be used to effectively suppress the message. Each SMP
		Squid process gets the same limit.
DOC_END

NAME: debug_options
TYPE: eol
DEFAULT: ALL,1
DEFAULT_DOC: Log all critical and important messages.
LOC: Debug::debugOptions
DOC_START
	Logging options are set as section,level where each source file
	is assigned a unique section.  Lower levels result in less
	output,  Full debugging (level 9) can result in a very large
	log file, so be careful.

	The magic word "ALL" sets debugging levels for all sections.
	The default is to run with "ALL,1" to record important warnings.

	The rotate=N option can be used to keep more or less of these logs
	than would otherwise be kept by logfile_rotate.
	For most uses a single log should be enough to monitor current
	events affecting Squid.
DOC_END

NAME: coredump_dir
TYPE: string
LOC: Config.coredump_dir
DEFAULT_IF_NONE: none
DEFAULT_DOC: Use the directory from where Squid was started.
DOC_START
	By default Squid leaves core files in the directory from where
	it was started. If you set 'coredump_dir' to a directory
	that exists, Squid will chdir() to that directory at startup
	and coredump files will be left there.

	In addition to changing the directory, the process permissions are updated
	to enable process tracing and/or coredump file generation. The details are
	OS-specific, but look for prctl(2) PR_SET_DUMPABLE and procctl(2)
	PROC_TRACE_CTL documentation as guiding examples.

CONFIG_START

# Leave coredumps in the first cache dir
coredump_dir @DEFAULT_SWAP_DIR@
CONFIG_END
DOC_END


COMMENT_START
 OPTIONS FOR FTP GATEWAYING
 -----------------------------------------------------------------------------
COMMENT_END

NAME: ftp_user
TYPE: string
DEFAULT: Squid@
LOC: Config.Ftp.anon_user
DOC_START
	If you want the anonymous login password to be more informative
	(and enable the use of picky FTP servers), set this to something
	reasonable for your domain, like wwwuser@somewhere.net

	The reason why this is domainless by default is the
	request can be made on the behalf of a user in any domain,
	depending on how the cache is used.
	Some FTP server also validate the email address is valid
	(for example perl.com).
DOC_END

NAME: ftp_passive
TYPE: onoff
DEFAULT: on
LOC: Config.Ftp.passive
DOC_START
	If your firewall does not allow Squid to use passive
	connections, turn off this option.

	Use of ftp_epsv_all option requires this to be ON.
DOC_END

NAME: ftp_epsv_all
TYPE: onoff
DEFAULT: off
LOC: Config.Ftp.epsv_all
DOC_START
	FTP Protocol extensions permit the use of a special "EPSV ALL" command.

	NATs may be able to put the connection on a "fast path" through the
	translator, as the EPRT command will never be used and therefore,
	translation of the data portion of the segments will never be needed.

	When a client only expects to do two-way FTP transfers this may be
	useful.
	If squid finds that it must do a three-way FTP transfer after issuing
	an EPSV ALL command, the FTP session will fail.

	If you have any doubts about this option do not use it.
	Squid will nicely attempt all other connection methods.

	Requires ftp_passive to be ON (default) for any effect.
DOC_END

NAME: ftp_epsv
TYPE: ftp_epsv
DEFAULT: none
LOC: Config.accessList.ftp_epsv
DOC_START
	FTP Protocol extensions permit the use of a special "EPSV" command.

	NATs may be able to put the connection on a "fast path" through the
	translator using EPSV, as the EPRT command will never be used
	and therefore, translation of the data portion of the segments
	will never be needed.

	EPSV is often required to interoperate with FTP servers on IPv6
	networks. On the other hand, it may break some IPv4 servers.

	By default, EPSV may try EPSV with any FTP server. To fine tune
	that decision, you may restrict EPSV to certain clients or servers
	using ACLs:

		ftp_epsv allow|deny al1 acl2 ...

	WARNING: Disabling EPSV may cause problems with external NAT and IPv6.

	Only fast ACLs are supported.
	Requires ftp_passive to be ON (default) for any effect.
DOC_END

NAME: ftp_eprt
TYPE: onoff
DEFAULT: on
LOC: Config.Ftp.eprt
DOC_START
	FTP Protocol extensions permit the use of a special "EPRT" command.

	This extension provides a protocol neutral alternative to the
	IPv4-only PORT command. When supported it enables active FTP data
	channels over IPv6 and efficient NAT handling.

	Turning this OFF will prevent EPRT being attempted and will skip
	straight to using PORT for IPv4 servers.

	Some devices are known to not handle this extension correctly and
	may result in crashes. Devices which support EPRT enough to fail
	cleanly will result in Squid attempting PORT anyway. This directive
	should only be disabled when EPRT results in device failures.

	WARNING: Doing so will convert Squid back to the old behavior with all
	the related problems with external NAT devices/layers and IPv4-only FTP.
DOC_END

NAME: ftp_sanitycheck
TYPE: onoff
DEFAULT: on
LOC: Config.Ftp.sanitycheck
DOC_START
	For security and data integrity reasons Squid by default performs
	sanity checks of the addresses of FTP data connections ensure the
	data connection is to the requested server. If you need to allow
	FTP connections to servers using another IP address for the data
	connection turn this off.
DOC_END

NAME: ftp_telnet_protocol
TYPE: onoff
DEFAULT: on
LOC: Config.Ftp.telnet
DOC_START
	The FTP protocol is officially defined to use the telnet protocol
	as transport channel for the control connection. However, many
	implementations are broken and does not respect this aspect of
	the FTP protocol.

	If you have trouble accessing files with ASCII code 255 in the
	path or similar problems involving this ASCII code you can
	try setting this directive to off. If that helps, report to the
	operator of the FTP server in question that their FTP server
	is broken and does not follow the FTP standard.
DOC_END

COMMENT_START
 OPTIONS FOR EXTERNAL SUPPORT PROGRAMS
 -----------------------------------------------------------------------------
COMMENT_END

NAME: diskd_program
TYPE: string
DEFAULT: @DEFAULT_DISKD@
LOC: Config.Program.diskd
DOC_START
	Specify the location of the diskd executable.
	Note this is only useful if you have compiled in
	diskd as one of the store io modules.
DOC_END

NAME: unlinkd_program
IFDEF: USE_UNLINKD
TYPE: string
DEFAULT: @DEFAULT_UNLINKD@
LOC: Config.Program.unlinkd
DOC_START
	Specify the location of the executable for file deletion process.
DOC_END

NAME: pinger_program
IFDEF: USE_ICMP
TYPE: icmp
DEFAULT: @DEFAULT_PINGER@
LOC: IcmpCfg
DOC_START
	Specify the location of the executable for the pinger process.
DOC_END

NAME: pinger_enable
TYPE: onoff
DEFAULT: on
LOC: IcmpCfg.enable
IFDEF: USE_ICMP
DOC_START
	Control whether the pinger is active at run-time.
	Enables turning ICMP pinger on and off with a simple
	squid -k reconfigure.
DOC_END


COMMENT_START
 OPTIONS FOR URL REWRITING
 -----------------------------------------------------------------------------
COMMENT_END

NAME: url_rewrite_program redirect_program
TYPE: wordlist
LOC: Config.Program.redirect
DEFAULT: none
DOC_START
	The name and command line parameters of an admin-provided executable
	for redirecting clients or adjusting/replacing client request URLs.

	This helper is consulted after the received request is cleared by
	http_access and adapted using eICAP/ICAP services (if any). If the
	helper does not redirect the client, Squid checks adapted_http_access
	and may consult the cache or forward the request to the next hop.


	For each request, the helper gets one line in the following format:

	  [channel-ID <SP>] request-URL [<SP> extras] <NL>

	Use url_rewrite_extras to configure what Squid sends as 'extras'.


	The helper must reply to each query using a single line:

	  [channel-ID <SP>] result [<SP> kv-pairs] <NL>

	The result section must match exactly one of the following outcomes:

	  OK [status=30N] url="..."

		Redirect the client to a URL supplied in the 'url' parameter.
		Optional 'status' specifies the status code to send to the
		client in Squid's HTTP redirect response. It must be one of
		the standard HTTP redirect status codes: 301, 302, 303, 307,
		or 308. When no specific status is requested, Squid uses 302.

	  OK rewrite-url="..."

		Replace the current request URL with the one supplied in the
		'rewrite-url' parameter. Squid fetches the resource specified
		by the new URL and forwards the received response (or its
		cached copy) to the client.

		WARNING: Avoid rewriting URLs! When possible, redirect the
		client using an "OK url=..." helper response instead.
		Rewriting URLs may create inconsistent requests and/or break
		synchronization between internal client and origin server
		states, especially when URLs or other message parts contain
		snippets of that state. For example, Squid does not adjust
		Location headers and embedded URLs after the helper rewrites
		the request URL.

	  OK
		Keep the client request intact.

	  ERR
		Keep the client request intact.

	  BH [message="..."]
		A helper problem that should be reported to the Squid admin
		via a level-1 cache.log message. The 'message' parameter is
		reserved for specifying the log message.

	In addition to the kv-pairs mentioned above, Squid also understands
	the following optional kv-pairs in URL rewriter responses:

	  clt_conn_tag=TAG
		Associates a TAG with the client TCP connection.

		The clt_conn_tag=TAG pair is treated as a regular transaction
		annotation for the current request and also annotates future
		requests on the same client connection. A helper may update
		the TAG during subsequent requests by returning a new kv-pair.


	Helper messages contain the channel-ID part if and only if the
	url_rewrite_children directive specifies positive concurrency. As a
	channel-ID value, Squid sends a number between 0 and concurrency-1.
	The helper must echo back the received channel-ID in its response.

	By default, Squid does not use a URL rewriter.
DOC_END

NAME: url_rewrite_children redirect_children
TYPE: HelperChildConfig
DEFAULT: 20 startup=0 idle=1 concurrency=0
LOC: Config.redirectChildren
DOC_START
	Specifies the maximum number of redirector processes that Squid may
	spawn (numberofchildren) and several related options. Using too few of
	these helper processes (a.k.a. "helpers") creates request queues.
	Using too many helpers wastes your system resources.

	Usage: numberofchildren [option]...

	The startup= and idle= options allow some measure of skew in your
	tuning.

		startup=

	Sets a minimum of how many processes are to be spawned when Squid
	starts or reconfigures. When set to zero the first request will
	cause spawning of the first child process to handle it.

	Starting too few will cause an initial slowdown in traffic as Squid
	attempts to simultaneously spawn enough processes to cope.

		idle=

	Sets a minimum of how many processes Squid is to try and keep available
	at all times. When traffic begins to rise above what the existing
	processes can handle this many more will be spawned up to the maximum
	configured. A minimum setting of 1 is required.

		concurrency=

	The number of requests each redirector helper can handle in
	parallel. Defaults to 0 which indicates the redirector
	is a old-style single threaded redirector.

	When this directive is set to a value >= 1 then the protocol
	used to communicate with the helper is modified to include
	an ID in front of the request/response. The ID from the request
	must be echoed back with the response to that request.

		queue-size=N

	Sets the maximum number of queued requests. A request is queued when
	no existing child can accept it due to concurrency limit and no new
	child can be started due to numberofchildren limit. The default
	maximum is zero if url_rewrite_bypass is enabled and
	2*numberofchildren otherwise. If the queued requests exceed queue size
	and redirector_bypass configuration option is set, then redirector is
	bypassed. Otherwise, Squid is allowed to temporarily exceed the
	configured maximum, marking the affected helper as "overloaded". If
	the helper overload lasts more than 3 minutes, the action prescribed
	by the on-persistent-overload option applies.

		on-persistent-overload=action

	Specifies Squid reaction to a new helper request arriving when the helper
	has been overloaded for more that 3 minutes already. The number of queued
	requests determines whether the helper is overloaded (see the queue-size
	option).

	Two actions are supported:

	  die	Squid worker quits. This is the default behavior.

	  ERR	Squid treats the helper request as if it was
		immediately submitted, and the helper immediately
		replied with an ERR response. This action has no effect
		on the already queued and in-progress helper requests.
DOC_END

NAME: url_rewrite_host_header redirect_rewrites_host_header
TYPE: onoff
DEFAULT: on
LOC: Config.onoff.redir_rewrites_host
DOC_START
	To preserve same-origin security policies in browsers and
	prevent Host: header forgery by redirectors Squid rewrites
	any Host: header in redirected requests.

	If you are running an accelerator this may not be a wanted
	effect of a redirector. This directive enables you disable
	Host: alteration in reverse-proxy traffic.

	WARNING: Entries are cached on the result of the URL rewriting
	process, so be careful if you have domain-virtual hosts.

	WARNING: Squid and other software verifies the URL and Host
	are matching, so be careful not to relay through other proxies
	or inspecting firewalls with this disabled.
DOC_END

NAME: url_rewrite_access redirector_access
TYPE: acl_access
DEFAULT: none
DEFAULT_DOC: Allow, unless rules exist in squid.conf.
LOC: Config.accessList.redirector
DOC_START
	If defined, this access list specifies which requests are
	sent to the redirector processes.

	This clause supports both fast and slow acl types.
	See https://wiki.squid-cache.org/SquidFaq/SquidAcl for details.
DOC_END

NAME: url_rewrite_bypass redirector_bypass
TYPE: onoff
LOC: Config.onoff.redirector_bypass
DEFAULT: off
DOC_START
	When this is 'on', a request will not go through the
	redirector if all the helpers are busy. If this is 'off' and the
	redirector queue grows too large, the action is prescribed by the
	on-persistent-overload option. You should only enable this if the
	redirectors are not critical to your caching system. If you use
	redirectors for access control, and you enable this option,
	users may have access to pages they should not
	be allowed to request.

	Enabling this option sets the default url_rewrite_children queue-size
	option value to 0.
DOC_END

NAME: url_rewrite_extras
TYPE: TokenOrQuotedString
LOC: Config.redirector_extras
DEFAULT: "%>a/%>A %un %>rm myip=%la myport=%lp"
DOC_START
	Specifies a string to be append to request line format for the
	rewriter helper. "Quoted" format values may contain spaces and
	logformat %macros. In theory, any logformat %macro can be used.
	In practice, a %macro expands as a dash (-) if the helper request is
	sent before the required macro information is available to Squid.
DOC_END

NAME: url_rewrite_timeout
TYPE: UrlHelperTimeout
LOC: Config.onUrlRewriteTimeout
DEFAULT: none
DEFAULT_DOC: Squid waits for the helper response forever
DOC_START
	Squid times active requests to redirector. The timeout value and Squid
	reaction to a timed out request are configurable using the following
	format:

	url_rewrite_timeout timeout time-units on_timeout=<action> [response=<quoted-response>]

	supported timeout actions:
		fail	Squid return a ERR_GATEWAY_FAILURE error page

		bypass	Do not re-write the URL

		retry	Send the lookup to the helper again

		use_configured_response
			Use the <quoted-response> as helper response
DOC_END

COMMENT_START
 OPTIONS FOR STORE ID
 -----------------------------------------------------------------------------
COMMENT_END

NAME: store_id_program storeurl_rewrite_program
TYPE: wordlist
LOC: Config.Program.store_id
DEFAULT: none
DOC_START
	Specify the location of the executable StoreID helper to use.
	Since they can perform almost any function there isn't one included.

	For each requested URL, the helper will receive one line with the format

	  [channel-ID <SP>] URL [<SP> extras]<NL>


	After processing the request the helper must reply using the following format:

	  [channel-ID <SP>] result [<SP> kv-pairs]

	The result code can be:

	  OK store-id="..."
		Use the StoreID supplied in 'store-id='.

	  ERR
		The default is to use HTTP request URL as the store ID.

	  BH
		An internal error occurred in the helper, preventing
		a result being identified.

	In addition to the above kv-pairs Squid also understands the following
	optional kv-pairs received from URL rewriters:
	  clt_conn_tag=TAG
		Associates a TAG with the client TCP connection.
		Please see url_rewrite_program related documentation for this
		kv-pair

	Helper programs should be prepared to receive and possibly ignore
	additional whitespace-separated tokens on each input line.

	When using the concurrency= option the protocol is changed by
	introducing a query channel tag in front of the request/response.
	The query channel tag is a number between 0 and concurrency-1.
	This value must be echoed back unchanged to Squid as the first part
	of the response relating to its request.

	NOTE: when using StoreID refresh_pattern will apply to the StoreID
	      returned from the helper and not the URL.

	WARNING: Wrong StoreID value returned by a careless helper may result
	         in the wrong cached response returned to the user.

	By default, a StoreID helper is not used.
DOC_END

NAME: store_id_extras
TYPE: TokenOrQuotedString
LOC: Config.storeId_extras
DEFAULT: "%>a/%>A %un %>rm myip=%la myport=%lp"
DOC_START
        Specifies a string to be append to request line format for the
        StoreId helper. "Quoted" format values may contain spaces and
        logformat %macros. In theory, any logformat %macro can be used.
        In practice, a %macro expands as a dash (-) if the helper request is
        sent before the required macro information is available to Squid.
DOC_END

NAME: store_id_children storeurl_rewrite_children
TYPE: HelperChildConfig
DEFAULT: 20 startup=0 idle=1 concurrency=0
LOC: Config.storeIdChildren
DOC_START
	Specifies the maximum number of StoreID helper processes that Squid
	may spawn (numberofchildren) and several related options. Using
	too few of these helper processes (a.k.a. "helpers") creates request
	queues. Using too many helpers wastes your system resources.

	Usage: numberofchildren [option]...

	The startup= and idle= options allow some measure of skew in your
	tuning.

		startup=

	Sets a minimum of how many processes are to be spawned when Squid
	starts or reconfigures. When set to zero the first request will
	cause spawning of the first child process to handle it.

	Starting too few will cause an initial slowdown in traffic as Squid
	attempts to simultaneously spawn enough processes to cope.

		idle=

	Sets a minimum of how many processes Squid is to try and keep available
	at all times. When traffic begins to rise above what the existing
	processes can handle this many more will be spawned up to the maximum
	configured. A minimum setting of 1 is required.

		concurrency=

	The number of requests each storeID helper can handle in
	parallel. Defaults to 0 which indicates the helper
	is a old-style single threaded program.

	When this directive is set to a value >= 1 then the protocol
	used to communicate with the helper is modified to include
	an ID in front of the request/response. The ID from the request
	must be echoed back with the response to that request.

		queue-size=N

	Sets the maximum number of queued requests to N. A request is queued
	when no existing child can accept it due to concurrency limit and no
	new child can be started due to numberofchildren limit. The default
	maximum is 2*numberofchildren. If the queued requests exceed queue
	size and redirector_bypass configuration option is set, then
	redirector is bypassed. Otherwise, Squid is allowed to temporarily
	exceed the configured maximum, marking the affected helper as
	"overloaded". If the helper overload lasts more than 3 minutes, the
	action prescribed by the on-persistent-overload option applies.

		on-persistent-overload=action

	Specifies Squid reaction to a new helper request arriving when the helper
	has been overloaded for more that 3 minutes already. The number of queued
	requests determines whether the helper is overloaded (see the queue-size
	option).

	Two actions are supported:

	  die	Squid worker quits. This is the default behavior.

	  ERR	Squid treats the helper request as if it was
		immediately submitted, and the helper immediately
		replied with an ERR response. This action has no effect
		on the already queued and in-progress helper requests.
DOC_END

NAME: store_id_access storeurl_rewrite_access
TYPE: acl_access
DEFAULT: none
DEFAULT_DOC: Allow, unless rules exist in squid.conf.
LOC: Config.accessList.store_id
DOC_START
	If defined, this access list specifies which requests are
	sent to the StoreID processes.  By default all requests
	are sent.

	This clause supports both fast and slow acl types.
	See https://wiki.squid-cache.org/SquidFaq/SquidAcl for details.
DOC_END

NAME: store_id_bypass storeurl_rewrite_bypass
TYPE: onoff
LOC: Config.onoff.store_id_bypass
DEFAULT: on
DOC_START
	When this is 'on', a request will not go through the
	helper if all helpers are busy. If this is 'off' and the helper
	queue grows too large, the action is prescribed by the
	on-persistent-overload option. You should only enable this if the
	helpers are not critical to your caching system. If you use
	helpers for critical caching components, and you enable this
	option,	users may not get objects from cache.
	This options sets default queue-size option of the store_id_children
	to 0.
DOC_END

COMMENT_START
 OPTIONS FOR TUNING THE CACHE
 -----------------------------------------------------------------------------
COMMENT_END

NAME: cache no_cache
TYPE: acl_access
DEFAULT: none
DEFAULT_DOC: By default, this directive is unused and has no effect.
LOC: Config.accessList.noCache
DOC_START
	Requests denied by this directive will not be served from the cache
	and their responses will not be stored in the cache. This directive
	has no effect on other transactions and on already cached responses.

	This clause supports both fast and slow acl types.
	See https://wiki.squid-cache.org/SquidFaq/SquidAcl for details.

	This and the two other similar caching directives listed below are
	checked at different transaction processing stages, have different
	access to response information, affect different cache operations,
	and differ in slow ACLs support:

	* cache: Checked before Squid makes a hit/miss determination.
		No access to reply information!
		Denies both serving a hit and storing a miss.
		Supports both fast and slow ACLs.
	* send_hit: Checked after a hit was detected.
		Has access to reply (hit) information.
		Denies serving a hit only.
		Supports fast ACLs only.
	* store_miss: Checked before storing a cachable miss.
		Has access to reply (miss) information.
		Denies storing a miss only.
		Supports fast ACLs only.

	If you are not sure which of the three directives to use, apply the
	following decision logic:

	* If your ACL(s) are of slow type _and_ need response info, redesign.
	  Squid does not support that particular combination at this time.
        Otherwise:
	* If your directive ACL(s) are of slow type, use "cache"; and/or
	* if your directive ACL(s) need no response info, use "cache".
        Otherwise:
	* If you do not want the response cached, use store_miss; and/or
	* if you do not want a hit on a cached response, use send_hit.
DOC_END

NAME: send_hit
TYPE: acl_access
DEFAULT: none
DEFAULT_DOC: By default, this directive is unused and has no effect.
LOC: Config.accessList.sendHit
DOC_START
	Responses denied by this directive will not be served from the cache
	(but may still be cached, see store_miss). This directive has no
	effect on the responses it allows and on the cached objects. This
	directive is applied to both regular from-cache responses and responses
	reused by collapsed requests (see collapsed_forwarding).

	Please see the "cache" directive for a summary of differences among
	store_miss, send_hit, and cache directives.

	Unlike the "cache" directive, send_hit only supports fast acl
	types.  See https://wiki.squid-cache.org/SquidFaq/SquidAcl for details.

	For example:

		# apply custom Store ID mapping to some URLs
		acl MapMe dstdomain .c.example.com
		store_id_program ...
		store_id_access allow MapMe

		# but prevent caching of special responses
		# such as 302 redirects that cause StoreID loops
		acl Ordinary http_status 200-299
		store_miss deny MapMe !Ordinary

		# and do not serve any previously stored special responses
		# from the cache (in case they were already cached before
		# the above store_miss rule was in effect).
		send_hit deny MapMe !Ordinary
DOC_END

NAME: store_miss
TYPE: acl_access
DEFAULT: none
DEFAULT_DOC: By default, this directive is unused and has no effect.
LOC: Config.accessList.storeMiss
DOC_START
	Responses denied by this directive will not be cached (but may still
	be served from the cache, see send_hit). This directive has no
	effect on the responses it allows and on the already cached responses.

	Please see the "cache" directive for a summary of differences among
	store_miss, send_hit, and cache directives. See the
	send_hit directive for a usage example.

	Unlike the "cache" directive, store_miss only supports fast acl
	types.  See https://wiki.squid-cache.org/SquidFaq/SquidAcl for details.
DOC_END

NAME: max_stale
COMMENT: time-units
TYPE: time_t
LOC: Config.maxStale
DEFAULT: 1 week
DOC_START
	This option puts an upper limit on how stale content Squid
	will serve from the cache if cache validation fails.
	Can be overridden by the refresh_pattern max-stale option.
DOC_END

NAME: refresh_pattern
TYPE: refreshpattern
LOC: Config.Refresh
DEFAULT: none
DOC_START
	usage: refresh_pattern [-i] regex min percent max [options]

	By default, regular expressions are CASE-SENSITIVE.  To make
	them case-insensitive, use the -i option.

	'Min' is the time (in minutes) an object without an explicit
	expiry time should be considered fresh. The recommended
	value is 0, any higher values may cause dynamic applications
	to be erroneously cached unless the application designer
	has taken the appropriate actions.

	'Percent' is used to compute the max-age value for responses
	with a Last-Modified header and no Cache-Control:max-age nor Expires.
	  Cache-Control:max-age = ( Date - Last-Modified ) * percent

	'Max' is an upper limit on how long objects without an explicit
	expiry time will be considered fresh. The value is also used
	to form Cache-Control: max-age header for a request sent from
	Squid to origin/parent.

	options: override-expire
		 override-lastmod
		 reload-into-ims
		 ignore-reload
		 ignore-no-store
		 ignore-private
		 max-stale=NN
		 refresh-ims
		 store-stale

		override-expire enforces min age even if the server
		sent an explicit expiry time (e.g., with the
		Expires: header or Cache-Control: max-age). Doing this
		VIOLATES the HTTP standard.  Enabling this feature
		could make you liable for problems which it causes.

		Note: override-expire does not enforce staleness - it only extends
		freshness / min. If the server returns a Expires time which
		is longer than your max time, Squid will still consider
		the object fresh for that period of time.

		override-lastmod enforces min age even on objects
		that were modified recently.

		reload-into-ims changes a client no-cache or ``reload''
		request for a cached entry into a conditional request using
		If-Modified-Since and/or If-None-Match headers, provided the
		cached entry has a Last-Modified and/or a strong ETag header.
		Doing this VIOLATES the HTTP standard. Enabling this feature
		could make you liable for problems which it causes.

		ignore-reload ignores a client no-cache or ``reload''
		header. Doing this VIOLATES the HTTP standard. Enabling
		this feature could make you liable for problems which
		it causes.

		ignore-no-store ignores any ``Cache-control: no-store''
		headers received from a server. Doing this VIOLATES
		the HTTP standard. Enabling this feature could make you
		liable for problems which it causes.

		ignore-private ignores any ``Cache-control: private''
		headers received from a server. Doing this VIOLATES
		the HTTP standard. Enabling this feature could make you
		liable for problems which it causes.

		refresh-ims causes squid to contact the origin server
		when a client issues an If-Modified-Since request. This
		ensures that the client will receive an updated version
		if one is available.

		store-stale stores responses even if they don't have explicit
		freshness or a validator (i.e., Last-Modified or an ETag)
		present, or if they're already stale. By default, Squid will
		not cache such responses because they usually can't be
		reused. Note that such responses will be stale by default.

		max-stale=NN provide a maximum staleness factor. Squid won't
		serve objects more stale than this even if it failed to
		validate the object. Default: use the max_stale global limit.

	Basically a cached object is:

		FRESH if expire > now, else STALE
		STALE if age > max
		FRESH if lm-factor < percent, else STALE
		FRESH if age < min
		else STALE

	The refresh_pattern lines are checked in the order listed here.
	The first entry which matches is used.  If none of the entries
	match the default will be used.

	Note, you must uncomment all the default lines if you want
	to change one. The default setting is only active if none is
	used.

CONFIG_START

#
# Add any of your own refresh_pattern entries above these.
#
refresh_pattern ^ftp:		1440	20%	10080
refresh_pattern -i (/cgi-bin/|\?) 0	0%	0
refresh_pattern .		0	20%	4320
CONFIG_END
DOC_END

NAME: quick_abort_min
COMMENT: (KB)
TYPE: kb_int64_t
DEFAULT: 16 KB
LOC: Config.quickAbort.min
DOC_NONE

NAME: quick_abort_max
COMMENT: (KB)
TYPE: kb_int64_t
DEFAULT: 16 KB
LOC: Config.quickAbort.max
DOC_NONE

NAME: quick_abort_pct
COMMENT: (percent)
TYPE: int
DEFAULT: 95
LOC: Config.quickAbort.pct
DOC_START
	Continuing to download a cachable response after its request is aborted is
	going to waste resources if the received response is not requested again.
	On the other hand, aborting an in-progress download may effectively waste
	(already spent) resources if the received cachable response is requested
	again. Such waste is especially noticeable when, for example, impatient
	users repeatedly request and then abort slow downloads. To balance these
	trade-offs when a request is aborted during response download, Squid may
	check quick_abort_* directives to decide whether to finish the retrieval:

	If the transfer has less than 'quick_abort_min' KB remaining,
	it will finish the retrieval.

	If the transfer has more than 'quick_abort_max' KB remaining,
	it will abort the retrieval.

	If more than 'quick_abort_pct' of the transfer has completed,
	it will finish the retrieval.

	If you do not want any retrieval to continue after the client
	has aborted, set both 'quick_abort_min' and 'quick_abort_max'
	to '0 KB'.

	If you want retrievals to always continue if they are being
	cached set 'quick_abort_min' to '-1 KB'.

	Many other conditions affect Squid decision to abort or continue download.
	For example, Squid continues to download responses that feed other
	requests but aborts responses with unknown body length.
DOC_END

NAME: read_ahead_gap
COMMENT: buffer-size
TYPE: b_int64_t
LOC: Config.readAheadGap
DEFAULT: 16 KB
DOC_START
	The amount of data the cache will buffer ahead of what has been
	sent to the client when retrieving an object from another server.
DOC_END

NAME: negative_ttl
IFDEF: USE_HTTP_VIOLATIONS
COMMENT: time-units
TYPE: time_t
LOC: Config.negativeTtl
DEFAULT: 0 seconds
DOC_START
	Set the Default Time-to-Live (TTL) for failed requests.
	Certain types of failures (such as "connection refused" and
	"404 Not Found") are able to be negatively-cached for a short time.
	Modern web servers should provide Expires: header, however if they
	do not this can provide a minimum TTL.
	The default is not to cache errors with unknown expiry details.

	Note that this is different from negative caching of DNS lookups.

	WARNING: Doing this VIOLATES the HTTP standard.  Enabling
	this feature could make you liable for problems which it
	causes.
DOC_END

NAME: positive_dns_ttl
COMMENT: time-units
TYPE: time_t
LOC: Config.positiveDnsTtl
DEFAULT: 6 hours
DOC_START
	Upper limit on how long Squid will cache positive DNS responses.
	Default is 6 hours (360 minutes). This directive must be set
	larger than negative_dns_ttl.
DOC_END

NAME: negative_dns_ttl
COMMENT: time-units
TYPE: time_t
LOC: Config.negativeDnsTtl
DEFAULT: 1 minutes
DOC_START
	Time-to-Live (TTL) for negative caching of failed DNS lookups.
	This also sets the lower cache limit on positive lookups.
	Minimum value is 1 second, and it is not recommendable to go
	much below 10 seconds.
DOC_END

NAME: range_offset_limit
COMMENT: size [acl acl...]
TYPE: acl_b_size_t
LOC: Config.rangeOffsetLimit
DEFAULT: none
DOC_START
	usage: (size) [units] [[!]aclname]

	Sets an upper limit on how far (number of bytes) into the file
	a Range request	may be to cause Squid to prefetch the whole file.
	If beyond this limit, Squid forwards the Range request as it is and
	the result is NOT cached.

	This is to stop a far ahead range request (lets say start at 17MB)
	from making Squid fetch the whole object up to that point before
	sending anything to the client.

	Multiple range_offset_limit lines may be specified, and they will
	be searched from top to bottom on each request until a match is found.
	The first match found will be used.  If no line matches a request, the
	default limit of 0 bytes will be used.

	'size' is the limit specified as a number of units.

	'units' specifies whether to use bytes, KB, MB, etc.
	If no units are specified bytes are assumed.

	A size of 0 causes Squid to never fetch more than the
	client requested. (default)

	A size of 'none' causes Squid to always fetch the object from the
	beginning so it may cache the result. (2.0 style)

	'aclname' is the name of a defined ACL.

	NP: Using 'none' as the byte value here will override any quick_abort settings
	    that may otherwise apply to the range request. The range request will
	    be fully fetched from start to finish regardless of the client
	    actions. This affects bandwidth usage.
DOC_END

NAME: minimum_expiry_time
COMMENT: (seconds)
TYPE: time_t
LOC: Config.minimum_expiry_time
DEFAULT: 60 seconds
DOC_START
	The minimum caching time according to (Expires - Date)
	headers Squid honors if the object can't be revalidated.
	The default is 60 seconds.

	In reverse proxy environments it might be desirable to honor
	shorter object lifetimes. It is most likely better to make
	your server return a meaningful Last-Modified header however.
DOC_END

NAME: store_avg_object_size
COMMENT: (bytes)
TYPE: b_int64_t
DEFAULT: 13 KB
LOC: Config.Store.avgObjectSize
DOC_START
	Average object size, used to estimate number of objects your
	cache can hold.  The default is 13 KB.

	This is used to pre-seed the cache index memory allocation to
	reduce expensive reallocate operations while handling clients
	traffic. Too-large values may result in memory allocation during
	peak traffic, too-small values will result in wasted memory.

	Check the cache manager 'info' report metrics for the real
	object sizes seen by your Squid before tuning this.
DOC_END

NAME: store_objects_per_bucket
TYPE: int
DEFAULT: 20
LOC: Config.Store.objectsPerBucket
DOC_START
	Target number of objects per bucket in the store hash table.
	Lowering this value increases the total number of buckets and
	also the storage maintenance rate.  The default is 20.
DOC_END

COMMENT_START
 HTTP OPTIONS
 -----------------------------------------------------------------------------
COMMENT_END

NAME: request_header_max_size
COMMENT: (KB)
TYPE: b_size_t
DEFAULT: 64 KB
LOC: Config.maxRequestHeaderSize
DOC_START
	This directives limits the header size of a received HTTP request
	(including request-line). Increasing this limit beyond its 64 KB default
	exposes certain old Squid code to various denial-of-service attacks. This
	limit also applies to received FTP commands.

	This limit has no direct affect on Squid memory consumption.

	Squid does not check this limit when sending requests.
DOC_END

NAME: reply_header_max_size
COMMENT: (KB)
TYPE: b_size_t
DEFAULT: 64 KB
LOC: Config.maxReplyHeaderSize
DOC_START
	This directives limits the header size of a received HTTP response
	(including status-line). Increasing this limit beyond its 64 KB default
	exposes certain old Squid code to various denial-of-service attacks. This
	limit also applies to FTP command responses.

	Squid also checks this limit when loading hit responses from disk cache.

	Squid does not check this limit when sending responses.
DOC_END

NAME: request_body_max_size
COMMENT: (bytes)
TYPE: b_int64_t
DEFAULT: 0 KB
DEFAULT_DOC: No limit.
LOC: Config.maxRequestBodySize
DOC_START
	This specifies the maximum size for an HTTP request body.
	In other words, the maximum size of a PUT/POST request.
	A user who attempts to send a request with a body larger
	than this limit receives an "Invalid Request" error message.
	If you set this parameter to a zero (the default), there will
	be no limit imposed.

	See also client_request_buffer_max_size for an alternative
	limitation on client uploads which can be configured.
DOC_END

NAME: client_request_buffer_max_size
COMMENT: (bytes)
TYPE: b_size_t
DEFAULT: 512 KB
LOC: Config.maxRequestBufferSize
DOC_START
	This specifies the maximum buffer size of a client request.
	It prevents squid eating too much memory when somebody uploads
	a large file.
DOC_END

NAME: broken_posts
IFDEF: USE_HTTP_VIOLATIONS
TYPE: acl_access
DEFAULT: none
DEFAULT_DOC: Obey RFC 2616.
LOC: Config.accessList.brokenPosts
DOC_START
	A list of ACL elements which, if matched, causes Squid to send
	an extra CRLF pair after the body of a PUT/POST request.

	Some HTTP servers has broken implementations of PUT/POST,
	and rely on an extra CRLF pair sent by some WWW clients.

	Quote from RFC2616 section 4.1 on this matter:

	  Note: certain buggy HTTP/1.0 client implementations generate an
	  extra CRLF's after a POST request. To restate what is explicitly
	  forbidden by the BNF, an HTTP/1.1 client must not preface or follow
	  a request with an extra CRLF.

	This clause only supports fast acl types.
	See https://wiki.squid-cache.org/SquidFaq/SquidAcl for details.

Example:
 acl buggy_server url_regex ^http://....
 broken_posts allow buggy_server
DOC_END

NAME: adaptation_uses_indirect_client icap_uses_indirect_client
COMMENT: on|off
TYPE: onoff
IFDEF: FOLLOW_X_FORWARDED_FOR&&USE_ADAPTATION
DEFAULT: on
LOC: Adaptation::Config::use_indirect_client
DOC_START
	Controls whether the indirect client IP address (instead of the direct
	client IP address) is passed to adaptation services.

	See also: follow_x_forwarded_for adaptation_send_client_ip
DOC_END

NAME: via
IFDEF: USE_HTTP_VIOLATIONS
COMMENT: on|off
TYPE: onoff
DEFAULT: on
LOC: Config.onoff.via
DOC_START
	If set (default), Squid will include a Via header in requests and
	replies as required by RFC2616.
DOC_END

NAME: vary_ignore_expire
COMMENT: on|off
TYPE: onoff
LOC: Config.onoff.vary_ignore_expire
DEFAULT: off
DOC_START
	Many HTTP servers supporting Vary gives such objects
	immediate expiry time with no cache-control header
	when requested by a HTTP/1.0 client. This option
	enables Squid to ignore such expiry times until
	HTTP/1.1 is fully implemented.

	WARNING: If turned on this may eventually cause some
	varying objects not intended for caching to get cached.
DOC_END

NAME: request_header_access
IFDEF: USE_HTTP_VIOLATIONS
TYPE: http_header_access
LOC: Config.request_header_access
DEFAULT: none
DEFAULT_DOC: No limits.
DOC_START
	Usage: request_header_access header_name allow|deny [!]aclname ...

	WARNING: Doing this VIOLATES the HTTP standard.  Enabling
	this feature could make you liable for problems which it
	causes.

	This option replaces the old 'anonymize_headers' and the
	older 'http_anonymizer' option with something that is much
	more configurable. A list of ACLs for each header name allows
	removal of specific header fields under specific conditions.

	This option only applies to outgoing HTTP request headers (i.e.,
	headers sent by Squid to the next HTTP hop such as a cache peer
	or an origin server). The option has no effect during cache hit
	detection. The equivalent adaptation vectoring point in ICAP
	terminology is post-cache REQMOD.

	The option is applied to individual outgoing request header
	fields. For each request header field F, Squid uses the first
	qualifying sets of request_header_access rules:

	    1. Rules with header_name equal to F's name.
	    2. Rules with header_name 'Other', provided F's name is not
	       on the hard-coded list of commonly used HTTP header names.
	    3. Rules with header_name 'All'.

	Within that qualifying rule set, rule ACLs are checked as usual.
	If ACLs of an "allow" rule match, the header field is allowed to
	go through as is. If ACLs of a "deny" rule match, the header is
	removed and request_header_replace is then checked to identify
	if the removed header has a replacement. If no rules within the
	set have matching ACLs, the header field is left as is.

	For example, to achieve the same behavior as the old
	'http_anonymizer standard' option, you should use:

		request_header_access From deny all
		request_header_access Referer deny all
		request_header_access User-Agent deny all

	Or, to reproduce the old 'http_anonymizer paranoid' feature
	you should use:

		request_header_access Authorization allow all
		request_header_access Proxy-Authorization allow all
		request_header_access Cache-Control allow all
		request_header_access Content-Length allow all
		request_header_access Content-Type allow all
		request_header_access Date allow all
		request_header_access Host allow all
		request_header_access If-Modified-Since allow all
		request_header_access Pragma allow all
		request_header_access Accept allow all
		request_header_access Accept-Charset allow all
		request_header_access Accept-Encoding allow all
		request_header_access Accept-Language allow all
		request_header_access Connection allow all
		request_header_access All deny all

	HTTP reply headers are controlled with the reply_header_access directive.

	By default, all headers are allowed (no anonymizing is performed).
DOC_END

NAME: reply_header_access
IFDEF: USE_HTTP_VIOLATIONS
TYPE: http_header_access
LOC: Config.reply_header_access
DEFAULT: none
DEFAULT_DOC: No limits.
DOC_START
	Usage: reply_header_access header_name allow|deny [!]aclname ...

	WARNING: Doing this VIOLATES the HTTP standard.  Enabling
	this feature could make you liable for problems which it
	causes.

	This option only applies to reply headers, i.e., from the
	server to the client.

	This is the same as request_header_access, but in the other
	direction. Please see request_header_access for detailed
	documentation.

	For example, to achieve the same behavior as the old
	'http_anonymizer standard' option, you should use:

		reply_header_access Server deny all
		reply_header_access WWW-Authenticate deny all
		reply_header_access Link deny all

	Or, to reproduce the old 'http_anonymizer paranoid' feature
	you should use:

		reply_header_access Allow allow all
		reply_header_access WWW-Authenticate allow all
		reply_header_access Proxy-Authenticate allow all
		reply_header_access Cache-Control allow all
		reply_header_access Content-Encoding allow all
		reply_header_access Content-Length allow all
		reply_header_access Content-Type allow all
		reply_header_access Date allow all
		reply_header_access Expires allow all
		reply_header_access Last-Modified allow all
		reply_header_access Location allow all
		reply_header_access Pragma allow all
		reply_header_access Content-Language allow all
		reply_header_access Retry-After allow all
		reply_header_access Title allow all
		reply_header_access Content-Disposition allow all
		reply_header_access Connection allow all
		reply_header_access All deny all

	HTTP request headers are controlled with the request_header_access directive.

	By default, all headers are allowed (no anonymizing is
	performed).
DOC_END

NAME: request_header_replace header_replace
IFDEF: USE_HTTP_VIOLATIONS
TYPE: http_header_replace
LOC: Config.request_header_access
DEFAULT: none
DOC_START
	Usage:   request_header_replace header_name message
	Example: request_header_replace User-Agent Nutscrape/1.0 (CP/M; 8-bit)

	This option allows you to change the contents of headers
	denied with request_header_access above, by replacing them
	with some fixed string.

	This only applies to request headers, not reply headers.

	By default, headers are removed if denied.
DOC_END

NAME: reply_header_replace
IFDEF: USE_HTTP_VIOLATIONS
TYPE: http_header_replace
LOC: Config.reply_header_access
DEFAULT: none
DOC_START
        Usage:   reply_header_replace header_name message
        Example: reply_header_replace Server Foo/1.0

        This option allows you to change the contents of headers
        denied with reply_header_access above, by replacing them
        with some fixed string.

        This only applies to reply headers, not request headers.

        By default, headers are removed if denied.
DOC_END

NAME: request_header_add
TYPE: HeaderWithAclList
LOC: Config.request_header_add
DEFAULT: none
DOC_START
	Usage:   request_header_add field-name field-value [ acl ... ]
	Example: request_header_add X-Client-CA "CA=%ssl::>cert_issuer" all

	This option adds header fields to outgoing HTTP requests (i.e.,
	request headers sent by Squid to the next HTTP hop such as a
	cache peer or an origin server). The option has no effect during
	cache hit detection. The equivalent adaptation vectoring point
	in ICAP terminology is post-cache REQMOD.

	Field-name is a token specifying an HTTP header name. If a
	standard HTTP header name is used, Squid does not check whether
	the new header conflicts with any existing headers or violates
	HTTP rules. If the request to be modified already contains a
	field with the same name, the old field is preserved but the
	header field values are not merged.

	Field-value is either a token or a quoted string. If quoted
	string format is used, then the surrounding quotes are removed
	while escape sequences and %macros are processed.

	One or more Squid ACLs may be specified to restrict header
	injection to matching requests. As always in squid.conf, all
	ACLs in the ACL list must be satisfied for the insertion to
	happen. The request_header_add supports fast ACLs only.

	See also: reply_header_add.
DOC_END

NAME: reply_header_add
TYPE: HeaderWithAclList
LOC: Config.reply_header_add
DEFAULT: none
DOC_START
	Usage:   reply_header_add field-name field-value [ acl ... ]
	Example: reply_header_add X-Client-CA "CA=%ssl::>cert_issuer" all

	This option adds header fields to outgoing HTTP responses (i.e., response
	headers delivered by Squid to the client). This option has no effect on
	cache hit detection. The equivalent adaptation vectoring point in
	ICAP terminology is post-cache RESPMOD. This option does not apply to
	successful CONNECT replies.

	Field-name is a token specifying an HTTP header name. If a
	standard HTTP header name is used, Squid does not check whether
	the new header conflicts with any existing headers or violates
	HTTP rules. If the response to be modified already contains a
	field with the same name, the old field is preserved but the
	header field values are not merged.

	Field-value is either a token or a quoted string. If quoted
	string format is used, then the surrounding quotes are removed
	while escape sequences and %macros are processed.

	One or more Squid ACLs may be specified to restrict header
	injection to matching responses. As always in squid.conf, all
	ACLs in the ACL list must be satisfied for the insertion to
	happen. The reply_header_add option supports fast ACLs only.

	See also: request_header_add.
DOC_END

NAME: note
TYPE: note
LOC: Config.notes
DEFAULT: none
DOC_START
	This option used to log custom information about the master
	transaction. For example, an admin may configure Squid to log
	which "user group" the transaction belongs to, where "user group"
	will be determined based on a set of ACLs and not [just]
	authentication information.
	Values of key/value pairs can be logged using %{key}note macros:

	    note key value acl ...
	    logformat myFormat ... %{key}note ...

	This clause only supports fast acl types.
	See https://wiki.squid-cache.org/SquidFaq/SquidAcl for details.
DOC_END

NAME: relaxed_header_parser
COMMENT: on|off|warn
TYPE: tristate
LOC: Config.onoff.relaxed_header_parser
DEFAULT: on
DOC_START
	In the default "on" setting Squid accepts certain forms
	of non-compliant HTTP messages where it is unambiguous
	what the sending application intended even if the message
	is not correctly formatted. The messages is then normalized
	to the correct form when forwarded by Squid.

	If set to "warn" then a warning will be emitted in cache.log
	each time such HTTP error is encountered.

	If set to "off" then such HTTP errors will cause the request
	or response to be rejected.
DOC_END

NAME: collapsed_forwarding
COMMENT: (on|off)
TYPE: onoff
LOC: Config.onoff.collapsed_forwarding
DEFAULT: off
DOC_START
       This option controls whether Squid is allowed to merge multiple
       potentially cachable requests for the same URI before Squid knows
       whether the response is going to be cachable.

       When enabled, instead of forwarding each concurrent request for
       the same URL, Squid just sends the first of them. The other, so
       called "collapsed" requests, wait for the response to the first
       request and, if it happens to be cachable, use that response.
       Here, "concurrent requests" means "received after the first
       request headers were parsed and before the corresponding response
       headers were parsed".

       This feature is disabled by default: enabling collapsed
       forwarding needlessly delays forwarding requests that look
       cachable (when they are collapsed) but then need to be forwarded
       individually anyway because they end up being for uncachable
       content. However, in some cases, such as acceleration of highly
       cachable content with periodic or grouped expiration times, the
       gains from collapsing [large volumes of simultaneous refresh
       requests] outweigh losses from such delays.

       Squid collapses two kinds of requests: regular client requests
       received on one of the listening ports and internal "cache
       revalidation" requests which are triggered by those regular
       requests hitting a stale cached object. Revalidation collapsing
       is currently disabled for Squid instances containing SMP-aware
       disk or memory caches and for Vary-controlled cached objects.

       A response reused by the collapsed request is deemed fresh in that
       request processing context -- Squid does not apply refresh_pattern and
       internal freshness validation checks to collapsed transactions. Squid
       does apply send_hit rules.
DOC_END

NAME: collapsed_forwarding_access
TYPE: acl_access
DEFAULT: none
DEFAULT_DOC: Requests may be collapsed if collapsed_forwarding is on.
LOC: Config.accessList.collapsedForwardingAccess
DOC_START
	Use this directive to restrict collapsed forwarding to a subset of
	eligible requests. The directive is checked for regular HTTP
	requests, internal revalidation requests, and HTCP/ICP requests.

		collapsed_forwarding_access allow|deny [!]aclname ...

	This directive cannot force collapsing. It has no effect on
	collapsing unless collapsed_forwarding is 'on', and all other
	collapsing preconditions are satisfied.

	* A denied request will not collapse, and future transactions will
	  not collapse on it (even if they are allowed to collapse).

	* An allowed request may collapse, or future transactions may
	  collapse on it (provided they are allowed to collapse).

	This directive is evaluated before receiving HTTP response headers
	and without access to Squid-to-peer connection (if any).

	Only fast ACLs are supported.

	See also: collapsed_forwarding.
DOC_END

NAME: shared_transient_entries_limit collapsed_forwarding_shared_entries_limit
COMMENT: (number of entries)
TYPE: int64_t
LOC: Config.shared_transient_entries_limit
DEFAULT: 16384
DOC_START
	This directive limits the size of a table used for sharing current
	transaction information among SMP workers. A table entry stores meta
	information about a single cache entry being delivered to Squid
	client(s) by one or more SMP workers. A single table entry consumes
	less than 128 shared memory bytes.

	The limit should be significantly larger than the number of
	concurrent non-collapsed cachable responses leaving Squid. For a
	cache that handles less than 5000 concurrent requests, the default
	setting of 16384 should be plenty.

	Using excessively large values wastes shared memory. Limiting the
	table size too much results in hash collisions, leading to lower hit
	ratio and missed SMP request collapsing opportunities: Transactions
	left without a table entry cannot cache their responses and are
	invisible to other concurrent requests for the same resource.

	A zero limit is allowed but unsupported. A positive small limit
	lowers hit ratio, but zero limit disables a lot of essential
	synchronization among SMP workers, leading to HTTP violations (e.g.,
	stale hit responses). It also disables shared collapsed forwarding:
	A worker becomes unable to collapse its requests on transactions in
	other workers, resulting in more trips to the origin server and more
	cache thrashing.
DOC_END

COMMENT_START
 TIMEOUTS
 -----------------------------------------------------------------------------
COMMENT_END

NAME: forward_timeout
COMMENT: time-units
TYPE: time_t
LOC: Config.Timeout.forward
DEFAULT: 4 minutes
DOC_START
	This parameter specifies how long Squid should at most attempt in
	finding a forwarding path for the request before giving up.
DOC_END

NAME: connect_timeout
COMMENT: time-units
TYPE: time_t
LOC: Config.Timeout.connect
DEFAULT: 1 minute
DOC_START
	This parameter specifies how long to wait for the TCP connect to
	the requested server or peer to complete before Squid should
	attempt to find another path where to forward the request.
DOC_END

NAME: peer_connect_timeout
COMMENT: time-units
TYPE: time_t
LOC: Config.Timeout.peer_connect
DEFAULT: 30 seconds
DOC_START
	This parameter specifies how long to wait for a pending TCP
	connection to a peer cache.  The default is 30 seconds.   You
	may also set different timeout values for individual neighbors
	with the 'connect-timeout' option on a 'cache_peer' line.
DOC_END

NAME: read_timeout
COMMENT: time-units
TYPE: time_t
LOC: Config.Timeout.read
DEFAULT: 15 minutes
DOC_START
	Applied on peer server connections.

	After each successful read(), the timeout will be extended by this
	amount.  If no data is read again after this amount of time,
	the request is aborted and logged with ERR_READ_TIMEOUT.

	The default is 15 minutes.
DOC_END

NAME: write_timeout
COMMENT: time-units
TYPE: time_t
LOC: Config.Timeout.write
DEFAULT: 15 minutes
DOC_START
	This timeout is tracked for all connections that have data
	available for writing and are waiting for the socket to become
	ready. After each successful write, the timeout is extended by
	the configured amount. If Squid has data to write but the
	connection is not ready for the configured duration, the
	transaction associated with the connection is terminated. The
	default is 15 minutes.
DOC_END

NAME: request_timeout
TYPE: time_t
LOC: Config.Timeout.request
DEFAULT: 5 minutes
DOC_START
	How long to wait for complete HTTP request headers after initial
	connection establishment.
DOC_END

NAME: request_start_timeout
TYPE: time_t
LOC: Config.Timeout.request_start_timeout
DEFAULT: 5 minutes
DOC_START
	How long to wait for the first request byte after initial
	connection establishment.
DOC_END

NAME: client_idle_pconn_timeout persistent_request_timeout
TYPE: time_t
LOC: Config.Timeout.clientIdlePconn
DEFAULT: 2 minutes
DOC_START
	How long to wait for the next HTTP request on a persistent
	client connection after the previous request completes.
DOC_END

NAME: ftp_client_idle_timeout
TYPE: time_t
LOC: Config.Timeout.ftpClientIdle
DEFAULT: 30 minutes
DOC_START
	How long to wait for an FTP request on a connection to Squid ftp_port.
	Many FTP clients do not deal with idle connection closures well,
	necessitating a longer default timeout than client_idle_pconn_timeout
	used for incoming HTTP requests.
DOC_END

NAME: client_lifetime
COMMENT: time-units
TYPE: time_t
LOC: Config.Timeout.lifetime
DEFAULT: 1 day
DOC_START
	The maximum amount of time a client (browser) is allowed to
	remain connected to the cache process.  This protects the Cache
	from having a lot of sockets (and hence file descriptors) tied up
	in a CLOSE_WAIT state from remote clients that go away without
	properly shutting down (either because of a network failure or
	because of a poor client implementation).  The default is one
	day, 1440 minutes.

	NOTE:  The default value is intended to be much larger than any
	client would ever need to be connected to your cache.  You
	should probably change client_lifetime only as a last resort.
	If you seem to have many client connections tying up
	filedescriptors, we recommend first tuning the read_timeout,
	request_timeout, persistent_request_timeout and quick_abort values.
DOC_END

NAME: pconn_lifetime
COMMENT: time-units
TYPE: time_t
LOC: Config.Timeout.pconnLifetime
DEFAULT: 0 seconds
DOC_START
	Desired maximum lifetime of a persistent connection.
	When set, Squid will close a now-idle persistent connection that
	exceeded configured lifetime instead of moving the connection into
	the idle connection pool (or equivalent). No effect on ongoing/active
	transactions. Connection lifetime is the time period from the
	connection acceptance or opening time until "now".

	This limit is useful in environments with long-lived connections
	where Squid configuration or environmental factors change during a
	single connection lifetime. If unrestricted, some connections may
	last for hours and even days, ignoring those changes that should
	have affected their behavior or their existence.

	Currently, a new lifetime value supplied via Squid reconfiguration
	has no effect on already idle connections unless they become busy.

	When set to '0' this limit is not used.
DOC_END

NAME: half_closed_clients
TYPE: onoff
LOC: Config.onoff.half_closed_clients
DEFAULT: off
DOC_START
	Some clients may shutdown the sending side of their TCP
	connections, while leaving their receiving sides open.	Sometimes,
	Squid can not tell the difference between a half-closed and a
	fully-closed TCP connection.

	By default, Squid will immediately close client connections when
	read(2) returns "no more data to read."

	Change this option to 'on' and Squid will keep open connections
	until a read(2) or write(2) on the socket returns an error.
	This may show some benefits for reverse proxies. But if not
	it is recommended to leave OFF.
DOC_END

NAME: server_idle_pconn_timeout pconn_timeout
TYPE: time_t
LOC: Config.Timeout.serverIdlePconn
DEFAULT: 1 minute
DOC_START
	Timeout for idle persistent connections to servers and other
	proxies.
DOC_END

NAME: shutdown_lifetime
COMMENT: time-units
TYPE: time_t
LOC: Config.shutdownLifetime
DEFAULT: 30 seconds
DOC_START
	When SIGTERM or SIGHUP is received, the cache is put into
	"shutdown pending" mode until all active sockets are closed.
	This value is the lifetime to set for all open descriptors
	during shutdown mode.  Any active clients after this many
	seconds will receive a 'timeout' message.
DOC_END

COMMENT_START
 ADMINISTRATIVE PARAMETERS
 -----------------------------------------------------------------------------
COMMENT_END

NAME: cache_mgr
TYPE: string
DEFAULT: webmaster
LOC: Config.adminEmail
DOC_START
	Email-address of local cache manager who will receive
	mail if the cache dies.  The default is "webmaster".
DOC_END

NAME: mail_from
TYPE: string
DEFAULT: none
LOC: Config.EmailFrom
DOC_START
	From: email-address for mail sent when the cache dies.
	The default is to use 'squid@unique_hostname'.

	See also: unique_hostname directive.
DOC_END

NAME: mail_program
TYPE: eol
DEFAULT: mail
LOC: Config.EmailProgram
DOC_START
	Email program used to send mail if the cache dies.
	The default is "mail". The specified program must comply
	with the standard Unix mail syntax:
	  mail-program recipient < mailfile

	Optional command line options can be specified.
DOC_END

NAME: cache_effective_user
TYPE: string
DEFAULT: @DEFAULT_CACHE_EFFECTIVE_USER@
LOC: Config.effectiveUser
DOC_START
	If you start Squid as root, it will change its effective/real
	UID/GID to the user specified below.  The default is to change
	to UID of @DEFAULT_CACHE_EFFECTIVE_USER@.
	see also; cache_effective_group
DOC_END

NAME: cache_effective_group
TYPE: string
DEFAULT: none
DEFAULT_DOC: Use system group memberships of the cache_effective_user account
LOC: Config.effectiveGroup
DOC_START
	Squid sets the GID to the effective user's default group ID
	(taken from the password file) and supplementary group list
	from the groups membership.

	If you want Squid to run with a specific GID regardless of
	the group memberships of the effective user then set this
	to the group (or GID) you want Squid to run as. When set
	all other group privileges of the effective user are ignored
	and only this GID is effective. If Squid is not started as
	root the user starting Squid MUST be member of the specified
	group.

	This option is not recommended by the Squid Team.
	Our preference is for administrators to configure a secure
	user account for squid with UID/GID matching system policies.
DOC_END

NAME: httpd_suppress_version_string
COMMENT: on|off
TYPE: onoff
DEFAULT: off
LOC: Config.onoff.httpd_suppress_version_string
DOC_START
	Do not send Squid version string in HTTP metadata and generated content
	such as HTML error pages. Squid version string is still present in certain
	SNMP responses, HTTP(S) Server response header field,
        various console output, and cache.log.
DOC_END

NAME: visible_hostname
TYPE: string
LOC: Config.visibleHostname
DEFAULT: none
DEFAULT_DOC: Automatically detect the system host name
DOC_START
	If you want to present a special hostname in error messages, etc,
	define this.  Otherwise, the return value of gethostname()
	will be used. If you have multiple caches in a cluster and
	get errors about IP-forwarding you must set them to have individual
	names with this setting.
DOC_END

NAME: unique_hostname
TYPE: string
LOC: Config.uniqueHostname
DEFAULT: none
DEFAULT_DOC: Copy the value from visible_hostname
DOC_START
	If you want to have multiple machines with the same
	'visible_hostname' you must give each machine a different
	'unique_hostname' so forwarding loops can be detected.
DOC_END

NAME: hostname_aliases
TYPE: SBufList
LOC: Config.hostnameAliases
DEFAULT: none
DOC_START
	A list of other DNS names your cache has.
DOC_END

NAME: umask
TYPE: int
LOC: Config.umask
DEFAULT: 027
DOC_START
	Minimum umask which should be enforced while the proxy
	is running, in addition to the umask set at startup.

	For a traditional octal representation of umasks, start
        your value with 0.
DOC_END

COMMENT_START
 HTTPD-ACCELERATOR OPTIONS
 -----------------------------------------------------------------------------
COMMENT_END

NAME: httpd_accel_surrogate_id
TYPE:  string
DEFAULT: none
DEFAULT_DOC: visible_hostname is used if no specific ID is set.
LOC: Config.Accel.surrogate_id
DOC_START
	Surrogates (http://www.esi.org/architecture_spec_1.0.html)
	need an identification token to allow control targeting. Because
	a farm of surrogates may all perform the same tasks, they may share
	an identification token.

	When the surrogate is a reverse-proxy, this ID is also
	used as cdn-id for CDN-Loop detection (RFC 8586).
DOC_END

NAME: http_accel_surrogate_remote
COMMENT: on|off
TYPE: onoff
DEFAULT: off
LOC: Config.onoff.surrogate_is_remote
DOC_START
	Remote surrogates (such as those in a CDN) honour the header
	"Surrogate-Control: no-store-remote".

	Set this to on to have squid behave as a remote surrogate.
DOC_END

COMMENT_START
 DELAY POOL PARAMETERS
 -----------------------------------------------------------------------------
COMMENT_END

NAME: delay_pools
TYPE: delay_pool_count
DEFAULT: 0
IFDEF: USE_DELAY_POOLS
LOC: Config.Delay
DOC_START
	This represents the number of delay pools to be used.  For example,
	if you have one class 2 delay pool and one class 3 delays pool, you
	have a total of 2 delay pools.

	See also delay_parameters, delay_class, delay_access for pool
	configuration details.
DOC_END

NAME: delay_class
TYPE: delay_pool_class
DEFAULT: none
IFDEF: USE_DELAY_POOLS
LOC: Config.Delay
DOC_START
	This defines the class of each delay pool.  There must be exactly one
	delay_class line for each delay pool.  For example, to define two
	delay pools, one of class 2 and one of class 3, the settings above
	and here would be:

	Example:
	    delay_pools 4      # 4 delay pools
	    delay_class 1 2    # pool 1 is a class 2 pool
	    delay_class 2 3    # pool 2 is a class 3 pool
	    delay_class 3 4    # pool 3 is a class 4 pool
	    delay_class 4 5    # pool 4 is a class 5 pool

	The delay pool classes are:

		class 1		Everything is limited by a single aggregate
				bucket.

		class 2 	Everything is limited by a single aggregate
				bucket as well as an "individual" bucket chosen
				from bits 25 through 32 of the IPv4 address.

		class 3		Everything is limited by a single aggregate
				bucket as well as a "network" bucket chosen
				from bits 17 through 24 of the IP address and a
				"individual" bucket chosen from bits 17 through
				32 of the IPv4 address.

		class 4		Everything in a class 3 delay pool, with an
				additional limit on a per user basis. This
				only takes effect if the username is established
				in advance - by forcing authentication in your
				http_access rules.

		class 5		Requests are grouped according their tag (see
				external_acl's tag= reply).


	Each pool also requires a delay_parameters directive to configure the pool size
	and speed limits used whenever the pool is applied to a request. Along with
	a set of delay_access directives to determine when it is used.

	NOTE: If an IP address is a.b.c.d
		-> bits 25 through 32 are "d"
		-> bits 17 through 24 are "c"
		-> bits 17 through 32 are "c * 256 + d"

	NOTE-2: Due to the use of bitmasks in class 2,3,4 pools they only apply to
		IPv4 traffic. Class 1 and 5 pools may be used with IPv6 traffic.

	This clause only supports fast acl types.
	See https://wiki.squid-cache.org/SquidFaq/SquidAcl for details.

	See also delay_parameters and delay_access.
DOC_END

NAME: delay_access
TYPE: delay_pool_access
DEFAULT: none
DEFAULT_DOC: Deny using the pool, unless allow rules exist in squid.conf for the pool.
IFDEF: USE_DELAY_POOLS
LOC: Config.Delay
DOC_START
	This is used to determine which delay pool a request falls into.

	delay_access is sorted per pool and the matching starts with pool 1,
	then pool 2, ..., and finally pool N. The first delay pool where the
	request is allowed is selected for the request. If it does not allow
	the request to any pool then the request is not delayed (default).

	For example, if you want some_big_clients in delay
	pool 1 and lotsa_little_clients in delay pool 2:

		delay_access 1 allow some_big_clients
		delay_access 1 deny all
		delay_access 2 allow lotsa_little_clients
		delay_access 2 deny all
		delay_access 3 allow authenticated_clients

	See also delay_parameters and delay_class.

DOC_END

NAME: delay_parameters
TYPE: delay_pool_rates
DEFAULT: none
IFDEF: USE_DELAY_POOLS
LOC: Config.Delay
DOC_START
	This defines the parameters for a delay pool.  Each delay pool has
	a number of "buckets" associated with it, as explained in the
	description of delay_class.

	For a class 1 delay pool, the syntax is:
		delay_class pool 1
		delay_parameters pool aggregate

	For a class 2 delay pool:
		delay_class pool 2
		delay_parameters pool aggregate individual

	For a class 3 delay pool:
		delay_class pool 3
		delay_parameters pool aggregate network individual

	For a class 4 delay pool:
		delay_class pool 4
		delay_parameters pool aggregate network individual user

	For a class 5 delay pool:
		delay_class pool 5
		delay_parameters pool tagrate

	The option variables are:

		pool		a pool number - ie, a number between 1 and the
				number specified in delay_pools as used in
				delay_class lines.

		aggregate	the speed limit parameters for the aggregate bucket
				(class 1, 2, 3).

		individual	the speed limit parameters for the individual
				buckets (class 2, 3).

		network		the speed limit parameters for the network buckets
				(class 3).

		user		the speed limit parameters for the user buckets
				(class 4).

		tagrate		the speed limit parameters for the tag buckets
				(class 5).

	A pair of delay parameters is written restore/maximum, where restore is
	the number of bytes (not bits - modem and network speeds are usually
	quoted in bits) per second placed into the bucket, and maximum is the
	maximum number of bytes which can be in the bucket at any time.

	There must be one delay_parameters line for each delay pool.


	For example, if delay pool number 1 is a class 2 delay pool as in the
	above example, and is being used to strictly limit each host to 64Kbit/sec
	(plus overheads), with no overall limit, the line is:

		delay_parameters 1 none 8000/8000

	Note that 8 x 8K Byte/sec -> 64K bit/sec.

	Note that the word 'none' is used to represent no limit.


	And, if delay pool number 2 is a class 3 delay pool as in the above
	example, and you want to limit it to a total of 256Kbit/sec (strict limit)
	with each 8-bit network permitted 64Kbit/sec (strict limit) and each
	individual host permitted 4800bit/sec with a bucket maximum size of 64Kbits
	to permit a decent web page to be downloaded at a decent speed
	(if the network is not being limited due to overuse) but slow down
	large downloads more significantly:

		delay_parameters 2 32000/32000 8000/8000 600/8000

	Note that 8 x  32K Byte/sec ->  256K bit/sec.
		  8 x   8K Byte/sec ->   64K bit/sec.
		  8 x 600  Byte/sec -> 4800  bit/sec.


	Finally, for a class 4 delay pool as in the example - each user will
	be limited to 128Kbits/sec no matter how many workstations they are logged into.:

		delay_parameters 4 32000/32000 8000/8000 600/64000 16000/16000


	See also delay_class and delay_access.

DOC_END

NAME: delay_initial_bucket_level
COMMENT: (percent, 0-100)
TYPE: u_short
DEFAULT: 50
IFDEF: USE_DELAY_POOLS
LOC: Config.Delay.initial
DOC_START
	The initial bucket percentage is used to determine how much is put
	in each bucket when squid starts, is reconfigured, or first notices
	a host accessing it (in class 2 and class 3, individual hosts and
	networks only have buckets associated with them once they have been
	"seen" by squid).
DOC_END

COMMENT_START
 CLIENT DELAY POOL PARAMETERS
 -----------------------------------------------------------------------------
COMMENT_END

NAME: client_delay_pools
TYPE: client_delay_pool_count
DEFAULT: 0
IFDEF: USE_DELAY_POOLS
LOC: Config.ClientDelay
DOC_START
	This option specifies the number of client delay pools used. It must
	preceed other client_delay_* options.

	Example:
		client_delay_pools 2

	See also client_delay_parameters and client_delay_access.
DOC_END

NAME: client_delay_initial_bucket_level
COMMENT: (percent, 0-no_limit)
TYPE: u_short
DEFAULT: 50
IFDEF: USE_DELAY_POOLS
LOC: Config.ClientDelay.initial
DOC_START
	This option determines the initial bucket size as a percentage of
	max_bucket_size from client_delay_parameters. Buckets are created
	at the time of the "first" connection from the matching IP. Idle
	buckets are periodically deleted up.

	You can specify more than 100 percent but note that such "oversized"
	buckets are not refilled until their size goes down to max_bucket_size
	from client_delay_parameters.

	Example:
		client_delay_initial_bucket_level 50
DOC_END

NAME: client_delay_parameters
TYPE: client_delay_pool_rates
DEFAULT: none
IFDEF: USE_DELAY_POOLS
LOC: Config.ClientDelay
DOC_START

	This option configures client-side bandwidth limits using the
	following format:

	    client_delay_parameters pool speed_limit max_bucket_size

	pool is an integer ID used for client_delay_access matching.

	speed_limit is bytes added to the bucket per second.

	max_bucket_size is the maximum size of a bucket, enforced after any
	speed_limit additions.

	Please see the delay_parameters option for more information and
	examples.

	Example:
		client_delay_parameters 1 1024 2048
		client_delay_parameters 2 51200 16384

	See also client_delay_access.

DOC_END

NAME: client_delay_access
TYPE: client_delay_pool_access
DEFAULT: none
DEFAULT_DOC: Deny use of the pool, unless allow rules exist in squid.conf for the pool.
IFDEF: USE_DELAY_POOLS
LOC: Config.ClientDelay
DOC_START
	This option determines the client-side delay pool for the
	request:

	    client_delay_access pool_ID allow|deny acl_name

	All client_delay_access options are checked in their pool ID
	order, starting with pool 1. The first checked pool with allowed
	request is selected for the request. If no ACL matches or there
	are no client_delay_access options, the request bandwidth is not
	limited.

	The ACL-selected pool is then used to find the
	client_delay_parameters for the request. Client-side pools are
	not used to aggregate clients. Clients are always aggregated
	based on their source IP addresses (one bucket per source IP).

	This clause only supports fast acl types.
	See https://wiki.squid-cache.org/SquidFaq/SquidAcl for details.
	Additionally, only the client TCP connection details are available.
	ACLs testing HTTP properties will not work.

	Please see delay_access for more examples.

	Example:
		client_delay_access 1 allow low_rate_network
		client_delay_access 2 allow vips_network


	See also client_delay_parameters and client_delay_pools.
DOC_END

NAME: response_delay_pool
TYPE: response_delay_pool_parameters
DEFAULT: none
IFDEF: USE_DELAY_POOLS
LOC: Config.MessageDelay
DOC_START
	This option configures client response bandwidth limits using the
	following format:

	response_delay_pool name [option=value] ...

	name	the response delay pool name

	available options:

		individual-restore	The speed limit of an individual
					bucket(bytes/s). To be used in conjunction
					with 'individual-maximum'.

		individual-maximum	The maximum number of bytes which can
					be placed into the individual bucket. To be used
					in conjunction with 'individual-restore'.

		aggregate-restore	The speed limit for the aggregate
					bucket(bytes/s). To be used in conjunction with
					'aggregate-maximum'.

		aggregate-maximum	The maximum number of bytes which can
	   				be placed into the aggregate bucket. To be used
					in conjunction with 'aggregate-restore'.

		initial-bucket-level	The initial bucket size as a percentage
					of individual-maximum.

	Individual and(or) aggregate bucket options may not be specified,
   	meaning no individual and(or) aggregate speed limitation.
	See also response_delay_pool_access and delay_parameters for
	terminology details.
DOC_END

NAME: response_delay_pool_access
TYPE: response_delay_pool_access
DEFAULT: none
DEFAULT_DOC: Deny use of the pool, unless allow rules exist in squid.conf for the pool.
IFDEF: USE_DELAY_POOLS
LOC: Config.MessageDelay
DOC_START
	Determines whether a specific named response delay pool is used
	for the transaction. The syntax for this directive is:

	response_delay_pool_access pool_name allow|deny acl_name

	All response_delay_pool_access options are checked in the order
	they appear in this configuration file. The first rule with a
	matching ACL wins. If (and only if) an "allow" rule won, Squid
	assigns the response to the corresponding named delay pool.
DOC_END

COMMENT_START
 WCCPv1 AND WCCPv2 CONFIGURATION OPTIONS
 -----------------------------------------------------------------------------
COMMENT_END

NAME: wccp_router
TYPE: address
LOC: Config.Wccp.router
DEFAULT: any_addr
DEFAULT_DOC: WCCP disabled.
IFDEF: USE_WCCP
DOC_START
	Use this option to define your WCCP ``home'' router for
	Squid.

	wccp_router supports a single WCCP(v1) router

	wccp2_router supports multiple WCCPv2 routers

	only one of the two may be used at the same time and defines
	which version of WCCP to use.
DOC_END

NAME: wccp2_router
TYPE: IpAddress_list
LOC: Config.Wccp2.router
DEFAULT: none
DEFAULT_DOC: WCCPv2 disabled.
IFDEF: USE_WCCPv2
DOC_START
	Use this option to define your WCCP ``home'' router for
	Squid.

	wccp_router supports a single WCCP(v1) router

	wccp2_router supports multiple WCCPv2 routers

	only one of the two may be used at the same time and defines
	which version of WCCP to use.
DOC_END

NAME: wccp_version
TYPE: int
LOC: Config.Wccp.version
DEFAULT: 4
IFDEF: USE_WCCP
DOC_START
	This directive is only relevant if you need to set up WCCP(v1)
	to some very old and end-of-life Cisco routers. In all other
	setups it must be left unset or at the default setting.
	It defines an internal version in the WCCP(v1) protocol,
	with version 4 being the officially documented protocol.

	According to some users, Cisco IOS 11.2 and earlier only
	support WCCP version 3.  If you're using that or an earlier
	version of IOS, you may need to change this value to 3, otherwise
	do not specify this parameter.
DOC_END

NAME: wccp2_rebuild_wait
TYPE: onoff
LOC: Config.Wccp2.rebuildwait
DEFAULT: on
IFDEF: USE_WCCPv2
DOC_START
	If this is enabled Squid will wait for the cache dir rebuild to finish
	before sending the first wccp2 HereIAm packet
DOC_END

NAME: wccp2_forwarding_method
TYPE: wccp2_method
LOC: Config.Wccp2.forwarding_method
DEFAULT: gre
IFDEF: USE_WCCPv2
DOC_START
	WCCP2 allows the setting of forwarding methods between the
	router/switch and the cache.  Valid values are as follows:

	gre - GRE encapsulation (forward the packet in a GRE/WCCP tunnel)
	l2  - L2 redirect (forward the packet using Layer 2/MAC rewriting)

	Currently (as of IOS 12.4) cisco routers only support GRE.
	Cisco switches only support the L2 redirect assignment method.
DOC_END

NAME: wccp2_return_method
TYPE: wccp2_method
LOC: Config.Wccp2.return_method
DEFAULT: gre
IFDEF: USE_WCCPv2
DOC_START
	WCCP2 allows the setting of return methods between the
	router/switch and the cache for packets that the cache
	decides not to handle.  Valid values are as follows:

	gre - GRE encapsulation (forward the packet in a GRE/WCCP tunnel)
	l2  - L2 redirect (forward the packet using Layer 2/MAC rewriting)

	Currently (as of IOS 12.4) cisco routers only support GRE.
	Cisco switches only support the L2 redirect assignment.

	If the "ip wccp redirect exclude in" command has been
	enabled on the cache interface, then it is still safe for
	the proxy server to use a l2 redirect method even if this
	option is set to GRE.
DOC_END

NAME: wccp2_assignment_method
TYPE: wccp2_amethod
LOC: Config.Wccp2.assignment_method
DEFAULT: hash
IFDEF: USE_WCCPv2
DOC_START
	WCCP2 allows the setting of methods to assign the WCCP hash
	Valid values are as follows:

	hash - Hash assignment
	mask - Mask assignment

	As a general rule, cisco routers support the hash assignment method
	and cisco switches support the mask assignment method.
DOC_END

NAME: wccp2_service
TYPE: wccp2_service
LOC: Config.Wccp2.info
DEFAULT_IF_NONE: standard 0
DEFAULT_DOC: Use the 'web-cache' standard service.
IFDEF: USE_WCCPv2
DOC_START
	WCCP2 allows for multiple traffic services. There are two
	types: "standard" and "dynamic". The standard type defines
	one service id - http (id 0). The dynamic service ids can be from
	51 to 255 inclusive.  In order to use a dynamic service id
	one must define the type of traffic to be redirected; this is done
	using the wccp2_service_info option.

	The "standard" type does not require a wccp2_service_info option,
	just specifying the service id will suffice.

	MD5 service authentication can be enabled by adding
	"password=<password>" to the end of this service declaration.

	Examples:

	wccp2_service standard 0	# for the 'web-cache' standard service
	wccp2_service dynamic 80	# a dynamic service type which will be
					# fleshed out with subsequent options.
	wccp2_service standard 0 password=foo
DOC_END

NAME: wccp2_service_info
TYPE: wccp2_service_info
LOC: Config.Wccp2.info
DEFAULT: none
IFDEF: USE_WCCPv2
DOC_START
	Dynamic WCCPv2 services require further information to define the
	traffic you wish to have diverted.

	The format is:

	wccp2_service_info <id> protocol=<protocol> flags=<flag>,<flag>..
	    priority=<priority> ports=<port>,<port>..

	The relevant WCCPv2 flags:
	+ src_ip_hash, dst_ip_hash
	+ source_port_hash, dst_port_hash
	+ src_ip_alt_hash, dst_ip_alt_hash
	+ src_port_alt_hash, dst_port_alt_hash
	+ ports_source

	The port list can be one to eight entries.

	Example:

	wccp2_service_info 80 protocol=tcp flags=src_ip_hash,ports_source
	    priority=240 ports=80

	Note: the service id must have been defined by a previous
	'wccp2_service dynamic <id>' entry.
DOC_END

NAME: wccp2_weight
TYPE: int
LOC: Config.Wccp2.weight
DEFAULT: 10000
IFDEF: USE_WCCPv2
DOC_START
	Each cache server gets assigned a set of the destination
	hash proportional to their weight.
DOC_END

NAME: wccp_address
TYPE: address
LOC: Config.Wccp.address
DEFAULT: 0.0.0.0
DEFAULT_DOC: Address selected by the operating system.
IFDEF: USE_WCCP
DOC_START
	Use this option if you require WCCP(v1) to use a specific
	interface address.

	The default behavior is to not bind to any specific address.
DOC_END

NAME: wccp2_address
TYPE: address
LOC: Config.Wccp2.address
DEFAULT: 0.0.0.0
DEFAULT_DOC: Address selected by the operating system.
IFDEF: USE_WCCPv2
DOC_START
	Use this option if you require WCCPv2 to use a specific
	interface address.

	The default behavior is to not bind to any specific address.
DOC_END

COMMENT_START
 PERSISTENT CONNECTION HANDLING
 -----------------------------------------------------------------------------

 Also see "pconn_timeout" in the TIMEOUTS section
COMMENT_END

NAME: client_persistent_connections
TYPE: onoff
LOC: Config.onoff.client_pconns
DEFAULT: on
DOC_START
	Persistent connection support for clients.
	Squid uses persistent connections (when allowed). You can use
	this option to disable persistent connections with clients.
DOC_END

NAME: server_persistent_connections
TYPE: onoff
LOC: Config.onoff.server_pconns
DEFAULT: on
DOC_START
	Persistent connection support for servers.
	Squid uses persistent connections (when allowed). You can use
	this option to disable persistent connections with servers.
DOC_END

NAME: persistent_connection_after_error
TYPE: onoff
LOC: Config.onoff.error_pconns
DEFAULT: on
DOC_START
	With this directive the use of persistent connections after
	HTTP errors can be disabled. Useful if you have clients
	who fail to handle errors on persistent connections proper.
DOC_END

NAME: detect_broken_pconn
TYPE: onoff
LOC: Config.onoff.detect_broken_server_pconns
DEFAULT: off
DOC_START
	Some servers have been found to incorrectly signal the use
	of HTTP/1.0 persistent connections even on replies not
	compatible, causing significant delays. This server problem
	has mostly been seen on redirects.

	By enabling this directive Squid attempts to detect such
	broken replies and automatically assume the reply is finished
	after 10 seconds timeout.
DOC_END

COMMENT_START
 CACHE DIGEST OPTIONS
 -----------------------------------------------------------------------------
COMMENT_END

NAME: digest_generation
IFDEF: USE_CACHE_DIGESTS
TYPE: onoff
LOC: Config.onoff.digest_generation
DEFAULT: on
DOC_START
	This controls whether the server will generate a Cache Digest
	of its contents.  By default, Cache Digest generation is
	enabled if Squid is compiled with --enable-cache-digests defined.
DOC_END

NAME: digest_bits_per_entry
IFDEF: USE_CACHE_DIGESTS
TYPE: int
LOC: Config.digest.bits_per_entry
DEFAULT: 5
DOC_START
	This is the number of bits of the server's Cache Digest which
	will be associated with the Digest entry for a given HTTP
	Method and URL (public key) combination.  The default is 5.
DOC_END

NAME: digest_rebuild_period
IFDEF: USE_CACHE_DIGESTS
COMMENT: (seconds)
TYPE: time_t
LOC: Config.digest.rebuild_period
DEFAULT: 1 hour
DOC_START
	This is the wait time between Cache Digest rebuilds.
DOC_END

NAME: digest_rewrite_period
COMMENT: (seconds)
IFDEF: USE_CACHE_DIGESTS
TYPE: time_t
LOC: Config.digest.rewrite_period
DEFAULT: 1 hour
DOC_START
	This is the wait time between Cache Digest writes to
	disk.
DOC_END

NAME: digest_swapout_chunk_size
COMMENT: (bytes)
TYPE: b_size_t
IFDEF: USE_CACHE_DIGESTS
LOC: Config.digest.swapout_chunk_size
DEFAULT: 4096 bytes
DOC_START
	This is the number of bytes of the Cache Digest to write to
	disk at a time.  It defaults to 4096 bytes (4KB), the Squid
	default swap page.
DOC_END

NAME: digest_rebuild_chunk_percentage
COMMENT: (percent, 0-100)
IFDEF: USE_CACHE_DIGESTS
TYPE: int
LOC: Config.digest.rebuild_chunk_percentage
DEFAULT: 10
DOC_START
	This is the percentage of the Cache Digest to be scanned at a
	time.  By default it is set to 10% of the Cache Digest.
DOC_END

COMMENT_START
 SNMP OPTIONS
 -----------------------------------------------------------------------------
COMMENT_END

NAME: snmp_port
TYPE: u_short
LOC: Config.Port.snmp
DEFAULT: 0
DEFAULT_DOC: SNMP disabled.
IFDEF: SQUID_SNMP
DOC_START
	The port number where Squid listens for SNMP requests. To enable
	SNMP support set this to a suitable port number. Port number
	3401 is often used for the Squid SNMP agent. By default it's
	set to "0" (disabled)

	Example:
		snmp_port 3401
DOC_END

NAME: snmp_access
TYPE: acl_access
LOC: Config.accessList.snmp
DEFAULT: none
DEFAULT_DOC: Deny, unless rules exist in squid.conf.
IFDEF: SQUID_SNMP
DOC_START
	Allowing or denying access to the SNMP port.

	All access to the agent is denied by default.
	usage:

	snmp_access allow|deny [!]aclname ...

	This clause only supports fast acl types.
	See https://wiki.squid-cache.org/SquidFaq/SquidAcl for details.

Example:
 snmp_access allow snmppublic localhost
 snmp_access deny all
DOC_END

NAME: snmp_incoming_address
TYPE: address
LOC: Config.Addrs.snmp_incoming
DEFAULT: any_addr
DEFAULT_DOC: Accept SNMP packets from all machine interfaces.
IFDEF: SQUID_SNMP
DOC_START
	Just like 'udp_incoming_address', but for the SNMP port.

	snmp_incoming_address	is used for the SNMP socket receiving
				messages from SNMP agents.

	The default snmp_incoming_address is to listen on all
	available network interfaces.
DOC_END

NAME: snmp_outgoing_address
TYPE: address
LOC: Config.Addrs.snmp_outgoing
DEFAULT: no_addr
DEFAULT_DOC: Use snmp_incoming_address or an address selected by the operating system.
IFDEF: SQUID_SNMP
DOC_START
	Just like 'udp_outgoing_address', but for the SNMP port.

	snmp_outgoing_address	is used for SNMP packets returned to SNMP
				agents.

	If snmp_outgoing_address is not set it will use the same socket
	as snmp_incoming_address. Only change this if you want to have
	SNMP replies sent using another address than where this Squid
	listens for SNMP queries.

	NOTE, snmp_incoming_address and snmp_outgoing_address can not have
	the same value since they both use the same port.
DOC_END

COMMENT_START
 ICP OPTIONS
 -----------------------------------------------------------------------------
COMMENT_END

NAME: icp_port udp_port
TYPE: u_short
DEFAULT: 0
DEFAULT_DOC: ICP disabled.
LOC: Config.Port.icp
DOC_START
	The port number where Squid sends and receives ICP queries to
	and from neighbor caches.  The standard UDP port for ICP is 3130.

	Example:
		icp_port @DEFAULT_ICP_PORT@
DOC_END

NAME: htcp_port
IFDEF: USE_HTCP
TYPE: u_short
DEFAULT: 0
DEFAULT_DOC: HTCP disabled.
LOC: Config.Port.htcp
DOC_START
	The port number where Squid sends and receives HTCP queries to
	and from neighbor caches.  To turn it on you want to set it to
	4827.

	Example:
		htcp_port 4827
DOC_END

NAME: log_icp_queries
COMMENT: on|off
TYPE: onoff
DEFAULT: on
LOC: Config.onoff.log_udp
DOC_START
	If set, ICP queries are logged to access.log. You may wish
	do disable this if your ICP load is VERY high to speed things
	up or to simplify log analysis.
DOC_END

NAME: udp_incoming_address
TYPE: address
LOC:Config.Addrs.udp_incoming
DEFAULT: any_addr
DEFAULT_DOC: Accept packets from all machine interfaces.
DOC_START
	udp_incoming_address	is used for UDP packets received from other
				caches.

	The default behavior is to not bind to any specific address.

	Only change this if you want to have all UDP queries received on
	a specific interface/address.

	NOTE: udp_incoming_address is used by the ICP, HTCP, and DNS
	modules. Altering it will affect all of them in the same manner.

	see also; udp_outgoing_address

	NOTE, udp_incoming_address and udp_outgoing_address can not
	have the same value since they both use the same port.
DOC_END

NAME: udp_outgoing_address
TYPE: address
LOC: Config.Addrs.udp_outgoing
DEFAULT: no_addr
DEFAULT_DOC: Use udp_incoming_address or an address selected by the operating system.
DOC_START
	udp_outgoing_address	is used for UDP packets sent out to other
				caches.

	The default behavior is to not bind to any specific address.

	Instead it will use the same socket as udp_incoming_address.
	Only change this if you want to have UDP queries sent using another
	address than where this Squid listens for UDP queries from other
	caches.

	NOTE: udp_outgoing_address is used by the ICP, HTCP, and DNS
	modules. Altering it will affect all of them in the same manner.

	see also; udp_incoming_address

	NOTE, udp_incoming_address and udp_outgoing_address can not
	have the same value since they both use the same port.
DOC_END

NAME: icp_hit_stale
COMMENT: on|off
TYPE: onoff
DEFAULT: off
LOC: Config.onoff.icp_hit_stale
DOC_START
	If you want to return ICP_HIT for stale cache objects, set this
	option to 'on'.  If you have sibling relationships with caches
	in other administrative domains, this should be 'off'.  If you only
	have sibling relationships with caches under your control,
	it is probably okay to set this to 'on'.
	If set to 'on', your siblings should use the option "allow-miss"
	on their cache_peer lines for connecting to you.
DOC_END

NAME: minimum_direct_hops
TYPE: int
DEFAULT: 4
LOC: Config.minDirectHops
DOC_START
	If using the ICMP pinging stuff, do direct fetches for sites
	which are no more than this many hops away.
DOC_END

NAME: minimum_direct_rtt
COMMENT: (msec)
TYPE: int
DEFAULT: 400
LOC: Config.minDirectRtt
DOC_START
	If using the ICMP pinging stuff, do direct fetches for sites
	which are no more than this many rtt milliseconds away.
DOC_END

NAME: netdb_low
TYPE: int
DEFAULT: 900
LOC: Config.Netdb.low
DOC_START
	The low water mark for the ICMP measurement database.

	Note: high watermark controlled by netdb_high directive.

	These watermarks are counts, not percents.  The defaults are
	(low) 900 and (high) 1000.  When the high water mark is
	reached, database entries will be deleted until the low
	mark is reached.
DOC_END

NAME: netdb_high
TYPE: int
DEFAULT: 1000
LOC: Config.Netdb.high
DOC_START
	The high water mark for the ICMP measurement database.

	Note: low watermark controlled by netdb_low directive.

	These watermarks are counts, not percents.  The defaults are
	(low) 900 and (high) 1000.  When the high water mark is
	reached, database entries will be deleted until the low
	mark is reached.
DOC_END

NAME: netdb_ping_period
TYPE: time_t
LOC: Config.Netdb.period
DEFAULT: 5 minutes
DOC_START
	The minimum period for measuring a site.  There will be at
	least this much delay between successive pings to the same
	network.  The default is five minutes.
DOC_END

NAME: query_icmp
COMMENT: on|off
TYPE: onoff
DEFAULT: off
LOC: Config.onoff.query_icmp
DOC_START
	If you want to ask your peers to include ICMP data in their ICP
	replies, enable this option.

	If your peer has configured Squid (during compilation) with
	'--enable-icmp' that peer will send ICMP pings to origin server
	sites of the URLs it receives.  If you enable this option the
	ICP replies from that peer will include the ICMP data (if available).
	Then, when choosing a parent cache, Squid will choose the parent with
	the minimal RTT to the origin server.  When this happens, the
	hierarchy field of the access.log will be
	"CLOSEST_PARENT_MISS".  This option is off by default.
DOC_END

NAME: test_reachability
COMMENT: on|off
TYPE: onoff
DEFAULT: off
LOC: Config.onoff.test_reachability
DOC_START
	When this is 'on', ICP MISS replies will be ICP_MISS_NOFETCH
	instead of ICP_MISS if the target host is NOT in the ICMP
	database, or has a zero RTT.
DOC_END

NAME: icp_query_timeout
COMMENT: (msec)
DEFAULT: 0
DEFAULT_DOC: Dynamic detection.
TYPE: int
LOC: Config.Timeout.icp_query
DOC_START
	Normally Squid will automatically determine an optimal ICP
	query timeout value based on the round-trip-time of recent ICP
	queries.  If you want to override the value determined by
	Squid, set this 'icp_query_timeout' to a non-zero value.  This
	value is specified in MILLISECONDS, so, to use a 2-second
	timeout (the old default), you would write:

		icp_query_timeout 2000
DOC_END

NAME: maximum_icp_query_timeout
COMMENT: (msec)
DEFAULT: 2000
TYPE: int
LOC: Config.Timeout.icp_query_max
DOC_START
	Normally the ICP query timeout is determined dynamically.  But
	sometimes it can lead to very large values (say 5 seconds).
	Use this option to put an upper limit on the dynamic timeout
	value.  Do NOT use this option to always use a fixed (instead
	of a dynamic) timeout value. To set a fixed timeout see the
	'icp_query_timeout' directive.
DOC_END

NAME: minimum_icp_query_timeout
COMMENT: (msec)
DEFAULT: 5
TYPE: int
LOC: Config.Timeout.icp_query_min
DOC_START
	Normally the ICP query timeout is determined dynamically.  But
	sometimes it can lead to very small timeouts, even lower than
	the normal latency variance on your link due to traffic.
	Use this option to put an lower limit on the dynamic timeout
	value.  Do NOT use this option to always use a fixed (instead
	of a dynamic) timeout value. To set a fixed timeout see the
	'icp_query_timeout' directive.
DOC_END

NAME: background_ping_rate
COMMENT: time-units
TYPE: time_t
DEFAULT: 10 seconds
LOC: Config.backgroundPingRate
DOC_START
	Controls how often the ICP pings are sent to siblings that
	have background-ping set.
DOC_END

COMMENT_START
 MULTICAST ICP OPTIONS
 -----------------------------------------------------------------------------
COMMENT_END

NAME: mcast_groups
TYPE: wordlist
LOC: Config.mcast_group_list
DEFAULT: none
DOC_START
	This tag specifies a list of multicast groups which your server
	should join to receive multicasted ICP queries.

	NOTE!  Be very careful what you put here!  Be sure you
	understand the difference between an ICP _query_ and an ICP
	_reply_.  This option is to be set only if you want to RECEIVE
	multicast queries.  Do NOT set this option to SEND multicast
	ICP (use cache_peer for that).  ICP replies are always sent via
	unicast, so this option does not affect whether or not you will
	receive replies from multicast group members.

	You must be very careful to NOT use a multicast address which
	is already in use by another group of caches.

	If you are unsure about multicast, please read the Multicast
	chapter in the Squid FAQ (http://www.squid-cache.org/FAQ/).

	Usage: mcast_groups 239.128.16.128 224.0.1.20

	By default, Squid doesn't listen on any multicast groups.
DOC_END

NAME: mcast_icp_query_timeout
COMMENT: (msec)
DEFAULT: 2000
TYPE: int
LOC: Config.Timeout.mcast_icp_query
DOC_START
	For multicast peers, Squid regularly sends out ICP "probes" to
	count how many other peers are listening on the given multicast
	address.  This value specifies how long Squid should wait to
	count all the replies.  The default is 2000 msec, or 2
	seconds.
DOC_END

COMMENT_START
 INTERNAL ICON OPTIONS
 -----------------------------------------------------------------------------
COMMENT_END

NAME: icon_directory
TYPE: string
LOC: Config.icons.directory
DEFAULT: @DEFAULT_ICON_DIR@
DOC_START
	Where the icons are stored. These are normally kept in
	@DEFAULT_ICON_DIR@
DOC_END

NAME: global_internal_static
TYPE: onoff
LOC: Config.onoff.global_internal_static
DEFAULT: on
DOC_START
	This directive controls is Squid should intercept all requests for
	/squid-internal-static/ no matter which host the URL is requesting
	(default on setting), or if nothing special should be done for
	such URLs (off setting). The purpose of this directive is to make
	icons etc work better in complex cache hierarchies where it may
	not always be possible for all corners in the cache mesh to reach
	the server generating a directory listing.
DOC_END

NAME: short_icon_urls
TYPE: onoff
LOC: Config.icons.use_short_names
DEFAULT: on
DOC_START
	If this is enabled Squid will use short URLs for icons.
	If disabled it will revert to the old behavior of including
	it's own name and port in the URL.

	If you run a complex cache hierarchy with a mix of Squid and
	other proxies you may need to disable this directive.
DOC_END

COMMENT_START
 ERROR PAGE OPTIONS
 -----------------------------------------------------------------------------
COMMENT_END

NAME: error_directory
TYPE: string
LOC: Config.errorDirectory
DEFAULT: none
DEFAULT_DOC: Send error pages in the clients preferred language
DOC_START
	If you wish to create your own versions of the default
	error files to customize them to suit your company copy
	the error/template files to another directory and point
	this tag at them.

	WARNING: This option will disable multi-language support
	         on error pages if used.

	The squid developers are interested in making squid available in
	a wide variety of languages. If you are making translations for a
	language that Squid does not currently provide please consider
	contributing your translation back to the project.
	https://wiki.squid-cache.org/Translations

	The squid developers working on translations are happy to supply drop-in
	translated error files in exchange for any new language contributions.
DOC_END

NAME: error_default_language
IFDEF: USE_ERR_LOCALES
TYPE: string
LOC: Config.errorDefaultLanguage
DEFAULT: none
DEFAULT_DOC: Generate English language pages.
DOC_START
	Set the default language which squid will send error pages in
	if no existing translation matches the clients language
	preferences.

	If unset (default) generic English will be used.

	The squid developers are interested in making squid available in
	a wide variety of languages. If you are interested in making
	translations for any language see the squid wiki for details.
	https://wiki.squid-cache.org/Translations
DOC_END

NAME: error_log_languages
IFDEF: USE_ERR_LOCALES
TYPE: onoff
LOC: Config.errorLogMissingLanguages
DEFAULT: on
DOC_START
	Log to cache.log what languages users are attempting to
	auto-negotiate for translations.

	Successful negotiations are not logged. Only failures
	have meaning to indicate that Squid may need an upgrade
	of its error page translations.
DOC_END

NAME: err_page_stylesheet
TYPE: string
LOC: Config.errorStylesheet
DEFAULT: @DEFAULT_CONFIG_DIR@/errorpage.css
DOC_START
	CSS Stylesheet to pattern the display of Squid default error pages.

	For information on CSS see http://www.w3.org/Style/CSS/
DOC_END

NAME: err_html_text
TYPE: eol
LOC: Config.errHtmlText
DEFAULT: none
DOC_START
	HTML text to include in error messages.  Make this a "mailto"
	URL to your admin address, or maybe just a link to your
	organizations Web page.

	To include this in your error messages, you must rewrite
	the error template files (found in the "errors" directory).
	Wherever you want the 'err_html_text' line to appear,
	insert a %L tag in the error template file.
DOC_END

NAME: email_err_data
COMMENT: on|off
TYPE: onoff
LOC: Config.onoff.emailErrData
DEFAULT: on
DOC_START
	If enabled, information about the occurred error will be
	included in the mailto links of the ERR pages (if %W is set)
	so that the email body contains the data.
	Syntax is <A HREF="mailto:%w%W">%w</A>
DOC_END

NAME: deny_info
TYPE: denyinfo
LOC: Config.denyInfoList
DEFAULT: none
DOC_START
	Usage:   deny_info err_page_name acl
	or       deny_info http://... acl
	or       deny_info TCP_RESET acl

	This can be used to return a ERR_ page for requests which
	do not pass the 'http_access' rules.  Squid remembers the last
	acl it evaluated in http_access, and if a 'deny_info' line exists
	for that ACL Squid returns a corresponding error page.

	The acl is typically the last acl on the http_access deny line which
	denied access. The exceptions to this rule are:
	- When Squid needs to request authentication credentials. It's then
	  the first authentication related acl encountered
	- When none of the http_access lines matches. It's then the last
	  acl processed on the last http_access line.
	- When the decision to deny access was made by an adaptation service,
	  the acl name is the corresponding eCAP or ICAP service_name.

	NP: If providing your own custom error pages with error_directory
	    you may also specify them by your custom file name:
	    Example: deny_info ERR_CUSTOM_ACCESS_DENIED bad_guys

	By default Squid will send "403 Forbidden". A different 4xx or 5xx
	may be specified by prefixing the file name with the code and a colon.
	e.g. 404:ERR_CUSTOM_ACCESS_DENIED

	Alternatively you can tell Squid to reset the TCP connection
	by specifying TCP_RESET.

	Or you can specify an error URL or URL pattern. The browsers will
	get redirected to the specified URL after formatting tags have
	been replaced. Redirect will be done with 302 or 307 according to
	HTTP/1.1 specs. A different 3xx code may be specified by prefixing
	the URL. e.g. 303:http://example.com/

	URL FORMAT TAGS:
		%a	- username (if available. Password NOT included)
		%A	- Local listening IP address the client connection was connected to
		%B	- FTP path URL
		%e	- Error number
		%E	- Error description
		%h	- Squid hostname
		%H	- Request domain name
		%i	- Client IP Address
		%M	- Request Method
		%O	- Unescaped message result from external ACL helper
		%o	- Message result from external ACL helper
		%p	- Request Port number
		%P	- Request Protocol name
		%R	- Request URL path
		%T	- Timestamp in RFC 1123 format
		%U	- Full canonical URL from client
			  (HTTPS URLs terminate with *)
		%u	- Full canonical URL from client
		%w	- Admin email from squid.conf
		%x	- Error name
		%%	- Literal percent (%) code

DOC_END

COMMENT_START
 OPTIONS INFLUENCING REQUEST FORWARDING
 -----------------------------------------------------------------------------
COMMENT_END

NAME: nonhierarchical_direct
TYPE: onoff
LOC: Config.onoff.nonhierarchical_direct
DEFAULT: on
DOC_START
	By default, Squid will send any non-hierarchical requests
	(not cacheable request type) direct to origin servers.

	When this is set to "off", Squid will prefer to send these
	requests to parents.

	Note that in most configurations, by turning this off you will only
	add latency to these request without any improvement in global hit
	ratio.

	This option only sets a preference. If the parent is unavailable a
	direct connection to the origin server may still be attempted. To
	completely prevent direct connections use never_direct.
DOC_END

NAME: prefer_direct
TYPE: onoff
LOC: Config.onoff.prefer_direct
DEFAULT: off
DOC_START
	Normally Squid tries to use parents for most requests. If you for some
	reason like it to first try going direct and only use a parent if
	going direct fails set this to on.

	By combining nonhierarchical_direct off and prefer_direct on you
	can set up Squid to use a parent as a backup path if going direct
	fails.

	Note: If you want Squid to use parents for all requests see
	the never_direct directive. prefer_direct only modifies how Squid
	acts on cacheable requests.
DOC_END

NAME: cache_miss_revalidate
COMMENT: on|off
TYPE: onoff
DEFAULT: on
LOC: Config.onoff.cache_miss_revalidate
DOC_START
	RFC 7232 defines a conditional request mechanism to prevent
	response objects being unnecessarily transferred over the network.
	If that mechanism is used by the client and a cache MISS occurs
	it can prevent new cache entries being created.

	This option determines whether Squid on cache MISS will pass the
	client revalidation request to the server or tries to fetch new
	content for caching. It can be useful while the cache is mostly
	empty to more quickly have the cache populated by generating
	non-conditional GETs.

	When set to 'on' (default), Squid will pass all client If-* headers
	to the server. This permits server responses without a cacheable
	payload to be delivered and on MISS no new cache entry is created.

	When set to 'off' and if the request is cacheable, Squid will
	remove the clients If-Modified-Since and If-None-Match headers from
	the request sent to the server. This requests a 200 status response
	from the server to create a new cache entry with.
DOC_END

NAME: always_direct
TYPE: acl_access
LOC: Config.accessList.AlwaysDirect
DEFAULT: none
DEFAULT_DOC: Prevent any cache_peer being used for this request.
DOC_START
	Usage: always_direct allow|deny [!]aclname ...

	Here you can use ACL elements to specify requests which should
	ALWAYS be forwarded by Squid to the origin servers without using
	any peers.  For example, to always directly forward requests for
	local servers ignoring any parents or siblings you may have use
	something like:

		acl local-servers dstdomain my.domain.net
		always_direct allow local-servers

	To always forward FTP requests directly, use

		acl FTP proto FTP
		always_direct allow FTP

	NOTE: There is a similar, but opposite option named
	'never_direct'.  You need to be aware that "always_direct deny
	foo" is NOT the same thing as "never_direct allow foo".  You
	may need to use a deny rule to exclude a more-specific case of
	some other rule.  Example:

		acl local-external dstdomain external.foo.net
		acl local-servers dstdomain  .foo.net
		always_direct deny local-external
		always_direct allow local-servers

	NOTE: If your goal is to make the client forward the request
	directly to the origin server bypassing Squid then this needs
	to be done in the client configuration. Squid configuration
	can only tell Squid how Squid should fetch the object.

	NOTE: This directive is not related to caching. The replies
	is cached as usual even if you use always_direct. To not cache
	the replies see the 'cache' directive.

	This clause supports both fast and slow acl types.
	See https://wiki.squid-cache.org/SquidFaq/SquidAcl for details.
DOC_END

NAME: never_direct
TYPE: acl_access
LOC: Config.accessList.NeverDirect
DEFAULT: none
DEFAULT_DOC: Allow DNS results to be used for this request.
DOC_START
	Usage: never_direct allow|deny [!]aclname ...

	never_direct is the opposite of always_direct.  Please read
	the description for always_direct if you have not already.

	With 'never_direct' you can use ACL elements to specify
	requests which should NEVER be forwarded directly to origin
	servers.  For example, to force the use of a proxy for all
	requests, except those in your local domain use something like:

		acl local-servers dstdomain .foo.net
		never_direct deny local-servers
		never_direct allow all

	or if Squid is inside a firewall and there are local intranet
	servers inside the firewall use something like:

		acl local-intranet dstdomain .foo.net
		acl local-external dstdomain external.foo.net
		always_direct deny local-external
		always_direct allow local-intranet
		never_direct allow all

	This clause supports both fast and slow acl types.
	See https://wiki.squid-cache.org/SquidFaq/SquidAcl for details.
DOC_END

COMMENT_START
 ADVANCED NETWORKING OPTIONS
 -----------------------------------------------------------------------------
COMMENT_END

NAME: incoming_udp_average incoming_icp_average
TYPE: int
DEFAULT: 6
LOC: Config.comm_incoming.udp.average
DOC_START
	Heavy voodoo here.  I can't even believe you are reading this.
	Are you crazy?  Don't even think about adjusting these unless
	you understand the algorithms in comm_select.c first!
DOC_END

NAME: incoming_tcp_average  incoming_http_average
TYPE: int
DEFAULT: 4
LOC: Config.comm_incoming.tcp.average
DOC_START
	Heavy voodoo here.  I can't even believe you are reading this.
	Are you crazy?  Don't even think about adjusting these unless
	you understand the algorithms in comm_select.c first!
DOC_END

NAME: incoming_dns_average
TYPE: int
DEFAULT: 4
LOC: Config.comm_incoming.dns.average
DOC_START
	Heavy voodoo here.  I can't even believe you are reading this.
	Are you crazy?  Don't even think about adjusting these unless
	you understand the algorithms in comm_select.c first!
DOC_END

NAME: min_udp_poll_cnt min_icp_poll_cnt
TYPE: int
DEFAULT: 8
LOC: Config.comm_incoming.udp.min_poll
DOC_START
	Heavy voodoo here.  I can't even believe you are reading this.
	Are you crazy?  Don't even think about adjusting these unless
	you understand the algorithms in comm_select.c first!
DOC_END

NAME: min_dns_poll_cnt
TYPE: int
DEFAULT: 8
LOC: Config.comm_incoming.dns.min_poll
DOC_START
	Heavy voodoo here.  I can't even believe you are reading this.
	Are you crazy?  Don't even think about adjusting these unless
	you understand the algorithms in comm_select.c first!
DOC_END

NAME: min_tcp_poll_cnt min_http_poll_cnt
TYPE: int
DEFAULT: 8
LOC: Config.comm_incoming.tcp.min_poll
DOC_START
	Heavy voodoo here.  I can't even believe you are reading this.
	Are you crazy?  Don't even think about adjusting these unless
	you understand the algorithms in comm_select.c first!
DOC_END

NAME: accept_filter
TYPE: string
DEFAULT: none
LOC: Config.accept_filter
DOC_START
	FreeBSD:

	The name of an accept(2) filter to install on Squid's
	listen socket(s).  This feature is perhaps specific to
	FreeBSD and requires support in the kernel.

	The 'httpready' filter delays delivering new connections
	to Squid until a full HTTP request has been received.
	See the accf_http(9) man page for details.

	The 'dataready' filter delays delivering new connections
	to Squid until there is some data to process.
	See the accf_dataready(9) man page for details.

	Linux:

	The 'data' filter delays delivering of new connections
	to Squid until there is some data to process by TCP_ACCEPT_DEFER.
	You may optionally specify a number of seconds to wait by
	'data=N' where N is the number of seconds. Defaults to 30
	if not specified.  See the tcp(7) man page for details.
EXAMPLE:
# FreeBSD
accept_filter httpready
# Linux
accept_filter data
DOC_END

NAME: client_ip_max_connections
TYPE: int
LOC: Config.client_ip_max_connections
DEFAULT: -1
DEFAULT_DOC: No limit.
DOC_START
	Set an absolute limit on the number of connections a single
	client IP can use. Any more than this and Squid will begin to drop
	new connections from the client until it closes some links.

	Note that this is a global limit. It affects all HTTP, HTCP, and FTP
	connections from the client. For finer control use the ACL access controls.

	Requires client_db to be enabled (the default).

	WARNING: This may noticeably slow down traffic received via external proxies
	or NAT devices and cause them to rebound error messages back to their clients.
DOC_END

NAME: tcp_recv_bufsize
COMMENT: (bytes)
TYPE: b_size_t
DEFAULT: 0 bytes
DEFAULT_DOC: Use operating system TCP defaults.
LOC: Config.tcpRcvBufsz
DOC_START
	Size of receive buffer to set for TCP sockets.  Probably just
	as easy to change your kernel's default.
	Omit from squid.conf to use the default buffer size.
DOC_END

COMMENT_START
 ICAP OPTIONS
 -----------------------------------------------------------------------------
COMMENT_END

NAME: icap_enable
TYPE: onoff
IFDEF: ICAP_CLIENT
COMMENT: on|off
LOC: Adaptation::Icap::TheConfig.onoff
DEFAULT: off
DOC_START
	If you want to enable the ICAP module support, set this to on.
DOC_END

NAME: icap_connect_timeout
TYPE: time_t
DEFAULT: none
LOC: Adaptation::Icap::TheConfig.connect_timeout_raw
IFDEF: ICAP_CLIENT
DOC_START
	This parameter specifies how long to wait for the TCP connect to
	the requested ICAP server to complete before giving up and either
	terminating the HTTP transaction or bypassing the failure.

	The default for optional services is peer_connect_timeout.
	The default for essential services is connect_timeout.
	If this option is explicitly set, its value applies to all services.
DOC_END

NAME: icap_io_timeout
COMMENT: time-units
TYPE: time_t
DEFAULT: none
DEFAULT_DOC: Use read_timeout.
LOC: Adaptation::Icap::TheConfig.io_timeout_raw
IFDEF: ICAP_CLIENT
DOC_START
	This parameter specifies how long to wait for an I/O activity on
	an established, active ICAP connection before giving up and
	either terminating the HTTP transaction or bypassing the
	failure.
DOC_END

NAME: icap_service_failure_limit
COMMENT: limit [in memory-depth time-units]
TYPE: icap_service_failure_limit
IFDEF: ICAP_CLIENT
LOC: Adaptation::Icap::TheConfig
DEFAULT: 10
DOC_START
	The limit specifies the number of failures that Squid tolerates
	when establishing a new TCP connection with an ICAP service. If
	the number of failures exceeds the limit, the ICAP service is
	not used for new ICAP requests until it is time to refresh its
	OPTIONS.

	A negative value disables the limit. Without the limit, an ICAP
	service will not be considered down due to connectivity failures
	between ICAP OPTIONS requests.

	Squid forgets ICAP service failures older than the specified
	value of memory-depth. The memory fading algorithm
	is approximate because Squid does not remember individual
	errors but groups them instead, splitting the option
	value into ten time slots of equal length.

	When memory-depth is 0 and by default this option has no
	effect on service failure expiration.

	Squid always forgets failures when updating service settings
	using an ICAP OPTIONS transaction, regardless of this option
	setting.

	For example,
		# suspend service usage after 10 failures in 5 seconds:
		icap_service_failure_limit 10 in 5 seconds
DOC_END

NAME: icap_service_revival_delay
TYPE: int
IFDEF: ICAP_CLIENT
LOC: Adaptation::Icap::TheConfig.service_revival_delay
DEFAULT: 180
DOC_START
	The delay specifies the number of seconds to wait after an ICAP
	OPTIONS request failure before requesting the options again. The
	failed ICAP service is considered "down" until fresh OPTIONS are
	fetched.

	The actual delay cannot be smaller than the hardcoded minimum
	delay of 30 seconds.
DOC_END

NAME: icap_preview_enable
TYPE: onoff
IFDEF: ICAP_CLIENT
COMMENT: on|off
LOC: Adaptation::Icap::TheConfig.preview_enable
DEFAULT: on
DOC_START
	The ICAP Preview feature allows the ICAP server to handle the
	HTTP message by looking only at the beginning of the message body
	or even without receiving the body at all. In some environments,
	previews greatly speedup ICAP processing.

	During an ICAP OPTIONS transaction, the server may tell	Squid what
	HTTP messages should be previewed and how big the preview should be.
	Squid will not use Preview if the server did not request one.

	To disable ICAP Preview for all ICAP services, regardless of
	individual ICAP server OPTIONS responses, set this option to "off".
Example:
icap_preview_enable off
DOC_END

NAME: icap_preview_size
TYPE: int
IFDEF: ICAP_CLIENT
LOC: Adaptation::Icap::TheConfig.preview_size
DEFAULT: -1
DEFAULT_DOC: No preview sent.
DOC_START
	The default size of preview data to be sent to the ICAP server.
	This value might be overwritten on a per server basis by OPTIONS requests.
DOC_END

NAME: icap_206_enable
TYPE: onoff
IFDEF: ICAP_CLIENT
COMMENT: on|off
LOC: Adaptation::Icap::TheConfig.allow206_enable
DEFAULT: on
DOC_START
	206 (Partial Content) responses is an ICAP extension that allows the
	ICAP agents to optionally combine adapted and original HTTP message
	content. The decision to combine is postponed until the end of the
	ICAP response. Squid supports Partial Content extension by default.

	Activation of the Partial Content extension is negotiated with each
	ICAP service during OPTIONS exchange. Most ICAP servers should handle
	negotiation correctly even if they do not support the extension, but
	some might fail. To disable Partial Content support for all ICAP
	services and to avoid any negotiation, set this option to "off".

	Example:
	    icap_206_enable off
DOC_END

NAME: icap_default_options_ttl
TYPE: int
IFDEF: ICAP_CLIENT
LOC: Adaptation::Icap::TheConfig.default_options_ttl
DEFAULT: 60
DOC_START
	The default TTL value for ICAP OPTIONS responses that don't have
	an Options-TTL header.
DOC_END

NAME: icap_persistent_connections
TYPE: onoff
IFDEF: ICAP_CLIENT
COMMENT: on|off
LOC: Adaptation::Icap::TheConfig.reuse_connections
DEFAULT: on
DOC_START
	Whether or not Squid should use persistent connections to
	an ICAP server.
DOC_END

NAME: adaptation_send_client_ip icap_send_client_ip
TYPE: onoff
IFDEF: USE_ADAPTATION
COMMENT: on|off
LOC: Adaptation::Config::send_client_ip
DEFAULT: off
DOC_START
	If enabled, Squid shares HTTP client IP information with adaptation
	services. For ICAP, Squid adds the X-Client-IP header to ICAP requests.
	For eCAP, Squid sets the libecap::metaClientIp transaction option.

	See also: adaptation_uses_indirect_client
DOC_END

NAME: adaptation_send_username icap_send_client_username
TYPE: onoff
IFDEF: USE_ADAPTATION
COMMENT: on|off
LOC: Adaptation::Config::send_username
DEFAULT: off
DOC_START
	This sends authenticated HTTP client username (if available) to
	the adaptation service.

	For ICAP, the username value is encoded based on the
	icap_client_username_encode option and is sent using the header
	specified by the icap_client_username_header option.
DOC_END

NAME: icap_client_username_header
TYPE: string
IFDEF: ICAP_CLIENT
LOC: Adaptation::Icap::TheConfig.client_username_header
DEFAULT: X-Client-Username
DOC_START
	ICAP request header name to use for adaptation_send_username.
DOC_END

NAME: icap_client_username_encode
TYPE: onoff
IFDEF: ICAP_CLIENT
COMMENT: on|off
LOC: Adaptation::Icap::TheConfig.client_username_encode
DEFAULT: off
DOC_START
	Whether to base64 encode the authenticated client username.
DOC_END

NAME: icap_service
TYPE: icap_service_type
IFDEF: ICAP_CLIENT
LOC: Adaptation::Icap::TheConfig
DEFAULT: none
DOC_START
	Defines a single ICAP service using the following format:

	icap_service id vectoring_point uri [option ...]

	id: ID
		an opaque identifier or name which is used to direct traffic to
		this specific service. Must be unique among all adaptation
		services in squid.conf.

	vectoring_point: reqmod_precache|reqmod_postcache|respmod_precache|respmod_postcache
		This specifies at which point of transaction processing the
		ICAP service should be activated. *_postcache vectoring points
		are not yet supported.

	uri: icap://servername:port/servicepath
		ICAP server and service location.
	     icaps://servername:port/servicepath
		The "icap:" URI scheme is used for traditional ICAP server and
		service location (default port is 1344, connections are not
		encrypted). The "icaps:" URI scheme is for Secure ICAP
		services that use SSL/TLS-encrypted ICAP connections (by
		default, on port 11344).

	ICAP does not allow a single service to handle both REQMOD and RESPMOD
	transactions. Squid does not enforce that requirement. You can specify
	services with the same service_url and different vectoring_points. You
	can even specify multiple identical services as long as their
	service_names differ.

	To activate a service, use the adaptation_access directive. To group
	services, use adaptation_service_chain and adaptation_service_set.

	Service options are separated by white space. ICAP services support
	the following name=value options:

	bypass=on|off|1|0
		If set to 'on' or '1', the ICAP service is treated as
		optional. If the service cannot be reached or malfunctions,
		Squid will try to ignore any errors and process the message as
		if the service was not enabled. No all ICAP errors can be
		bypassed.  If set to 0, the ICAP service is treated as
		essential and all ICAP errors will result in an error page
		returned to the HTTP client.

		Bypass is off by default: services are treated as essential.

	routing=on|off|1|0
		If set to 'on' or '1', the ICAP service is allowed to
		dynamically change the current message adaptation plan by
		returning a chain of services to be used next. The services
		are specified using the X-Next-Services ICAP response header
		value, formatted as a comma-separated list of service names.
		Each named service should be configured in squid.conf. Other
		services are ignored. An empty X-Next-Services value results
		in an empty plan which ends the current adaptation.

		Dynamic adaptation plan may cross or cover multiple supported
		vectoring points in their natural processing order.

		Routing is not allowed by default: the ICAP X-Next-Services
		response header is ignored.

	ipv6=on|off
		Only has effect on split-stack systems. The default on those systems
		is to use IPv4-only connections. When set to 'on' this option will
		make Squid use IPv6-only connections to contact this ICAP service.

	on-overload=block|bypass|wait|force
		If the service Max-Connections limit has been reached, do
		one of the following for each new ICAP transaction:
		  * block:  send an HTTP error response to the client
		  * bypass: ignore the "over-connected" ICAP service
		  * wait:   wait (in a FIFO queue) for an ICAP connection slot
		  * force:  proceed, ignoring the Max-Connections limit

		In SMP mode with N workers, each worker assumes the service
		connection limit is Max-Connections/N, even though not all
		workers may use a given service.

		The default value is "bypass" if service is bypassable,
		otherwise it is set to "wait".


	max-conn=number
		Use the given number as the Max-Connections limit, regardless
		of the Max-Connections value given by the service, if any.

	connection-encryption=on|off
		Determines the ICAP service effect on the connections_encrypted
		ACL.

		The default is "on" for Secure ICAP services (i.e., those
		with the icaps:// service URIs scheme) and "off" for plain ICAP
		services.

		Does not affect ICAP connections (e.g., does not turn Secure
		ICAP on or off).

	==== ICAPS / TLS OPTIONS ====

	These options are used for Secure ICAP (icaps://....) services only.

	tls-cert=/path/to/ssl/certificate
			A client X.509 certificate to use when connecting to
			this ICAP server.

	tls-key=/path/to/ssl/key
			The private key corresponding to the previous
			tls-cert= option.

			If tls-key= is not specified tls-cert= is assumed to
			reference a PEM file containing both the certificate
			and private key.

	tls-cipher=...	The list of valid TLS/SSL ciphers to use when connecting
			to this icap server.

	tls-min-version=1.N
			The minimum TLS protocol version to permit. To control
			SSLv3 use the tls-options= parameter.
			Supported Values: 1.0 (default), 1.1, 1.2

	tls-options=...	Specify various OpenSSL library options:

			    NO_SSLv3    Disallow the use of SSLv3

			    SINGLE_DH_USE
				      Always create a new key when using
				      temporary/ephemeral DH key exchanges

			    ALL       Enable various bug workarounds
				      suggested as "harmless" by OpenSSL
				      Be warned that this reduces SSL/TLS
				      strength to some attacks.

			See the OpenSSL SSL_CTX_set_options documentation for a
			more complete list. Options relevant only to SSLv2 are
			not supported.

	tls-cafile=	PEM file containing CA certificates to use when verifying
			the icap server certificate.
			Use to specify intermediate CA certificate(s) if not sent
			by the server. Or the full CA chain for the server when
			using the tls-default-ca=off flag.
			May be repeated to load multiple files.

	tls-capath=...	A directory containing additional CA certificates to
			use when verifying the icap server certificate.
			Requires OpenSSL or LibreSSL.

	tls-crlfile=...	A certificate revocation list file to use when
			verifying the icap server certificate.

	tls-flags=...	Specify various flags modifying the Squid TLS implementation:

			DONT_VERIFY_PEER
				Accept certificates even if they fail to
				verify.
			DONT_VERIFY_DOMAIN
				Don't verify the icap server certificate
				matches the server name

	tls-default-ca[=off]
			Whether to use the system Trusted CAs. Default is ON.

	tls-domain=	The icap server name as advertised in it's certificate.
			Used for verifying the correctness of the received icap
			server certificate. If not specified the icap server
			hostname extracted from ICAP URI will be used.

	Older icap_service format without optional named parameters is
	deprecated but supported for backward compatibility.

Example:
icap_service svcBlocker reqmod_precache icap://icap1.mydomain.net:1344/reqmod bypass=0
icap_service svcLogger reqmod_precache icaps://icap2.mydomain.net:11344/reqmod routing=on
DOC_END

NAME: icap_class
TYPE: icap_class_type
IFDEF: ICAP_CLIENT
LOC: none
DEFAULT: none
DOC_START
	This deprecated option was documented to define an ICAP service
	chain, even though it actually defined a set of similar, redundant
	services, and the chains were not supported.

	To define a set of redundant services, please use the
	adaptation_service_set directive. For service chains, use
	adaptation_service_chain.
DOC_END

NAME: icap_access
TYPE: icap_access_type
IFDEF: ICAP_CLIENT
LOC: none
DEFAULT: none
DOC_START
	This option is deprecated. Please use adaptation_access, which
	has the same ICAP functionality, but comes with better
	documentation, and eCAP support.
DOC_END

COMMENT_START
 eCAP OPTIONS
 -----------------------------------------------------------------------------
COMMENT_END

NAME: ecap_enable
TYPE: onoff
IFDEF: USE_ECAP
COMMENT: on|off
LOC: Adaptation::Ecap::TheConfig.onoff
DEFAULT: off
DOC_START
	Controls whether eCAP support is enabled.
DOC_END

NAME: ecap_service
TYPE: ecap_service_type
IFDEF: USE_ECAP
LOC: Adaptation::Ecap::TheConfig
DEFAULT: none
DOC_START
	Defines a single eCAP service

	ecap_service id vectoring_point uri [option ...]

        id: ID
		an opaque identifier or name which is used to direct traffic to
		this specific service. Must be unique among all adaptation
		services in squid.conf.

	vectoring_point: reqmod_precache|reqmod_postcache|respmod_precache|respmod_postcache
		This specifies at which point of transaction processing the
		eCAP service should be activated. *_postcache vectoring points
		are not yet supported.

	uri: ecap://vendor/service_name?custom&cgi=style&parameters=optional
		Squid uses the eCAP service URI to match this configuration
		line with one of the dynamically loaded services. Each loaded
		eCAP service must have a unique URI. Obtain the right URI from
		the service provider.

	To activate a service, use the adaptation_access directive. To group
	services, use adaptation_service_chain and adaptation_service_set.

	Service options are separated by white space. eCAP services support
	the following name=value options:

	bypass=on|off|1|0
		If set to 'on' or '1', the eCAP service is treated as optional.
		If the service cannot be reached or malfunctions, Squid will try
		to ignore any errors and process the message as if the service
		was not enabled. No all eCAP errors can be bypassed.
		If set to 'off' or '0', the eCAP service is treated as essential
		and all eCAP errors will result in an error page returned to the
		HTTP client.

                Bypass is off by default: services are treated as essential.

	routing=on|off|1|0
		If set to 'on' or '1', the eCAP service is allowed to
		dynamically change the current message adaptation plan by
		returning a chain of services to be used next.

		Dynamic adaptation plan may cross or cover multiple supported
		vectoring points in their natural processing order.

		Routing is not allowed by default.

	connection-encryption=on|off
		Determines the eCAP service effect on the connections_encrypted
		ACL.

		Defaults to "on", which does not taint the master transaction
		w.r.t. that ACL.

		Does not affect eCAP API calls.

	Older ecap_service format without optional named parameters is
	deprecated but supported for backward compatibility.


Example:
ecap_service s1 reqmod_precache ecap://filters.R.us/leakDetector?on_error=block bypass=off
ecap_service s2 respmod_precache ecap://filters.R.us/virusFilter config=/etc/vf.cfg bypass=on
DOC_END

NAME: loadable_modules
TYPE: SBufList
IFDEF: USE_LOADABLE_MODULES
LOC: Config.loadable_module_names
DEFAULT: none
DOC_START
	Instructs Squid to load the specified dynamic module(s) or activate
	preloaded module(s).
Example:
loadable_modules @DEFAULT_PREFIX@/lib/MinimalAdapter.so
DOC_END

COMMENT_START
 MESSAGE ADAPTATION OPTIONS
 -----------------------------------------------------------------------------
COMMENT_END

NAME: adaptation_service_set
TYPE: adaptation_service_set_type
IFDEF: USE_ADAPTATION
LOC: none
DEFAULT: none
DOC_START

	Configures an ordered set of similar, redundant services. This is
	useful when hot standby or backup adaptation servers are available.

	    adaptation_service_set set_name service_name1 service_name2 ...

 	The named services are used in the set declaration order. The first
	applicable adaptation service from the set is used first. The next
	applicable service is tried if and only if the transaction with the
	previous service fails and the message waiting to be adapted is still
	intact.

	When adaptation starts, broken services are ignored as if they were
	not a part of the set. A broken service is a down optional service.

	The services in a set must be attached to the same vectoring point
	(e.g., pre-cache) and use the same adaptation method (e.g., REQMOD).

	If all services in a set are optional then adaptation failures are
	bypassable. If all services in the set are essential, then a
	transaction failure with one service may still be retried using
	another service from the set, but when all services fail, the master
	transaction fails as well.

	A set may contain a mix of optional and essential services, but that
	is likely to lead to surprising results because broken services become
	ignored (see above), making previously bypassable failures fatal.
	Technically, it is the bypassability of the last failed service that
	matters.

	See also: adaptation_access adaptation_service_chain

Example:
adaptation_service_set svcBlocker urlFilterPrimary urlFilterBackup
adaptation service_set svcLogger loggerLocal loggerRemote
DOC_END

NAME: adaptation_service_chain
TYPE: adaptation_service_chain_type
IFDEF: USE_ADAPTATION
LOC: none
DEFAULT: none
DOC_START

	Configures a list of complementary services that will be applied
	one-by-one, forming an adaptation chain or pipeline. This is useful
	when Squid must perform different adaptations on the same message.

	    adaptation_service_chain chain_name service_name1 svc_name2 ...

 	The named services are used in the chain declaration order. The first
	applicable adaptation service from the chain is used first. The next
	applicable service is applied to the successful adaptation results of
	the previous service in the chain.

	When adaptation starts, broken services are ignored as if they were
	not a part of the chain. A broken service is a down optional service.

	Request satisfaction terminates the adaptation chain because Squid
	does not currently allow declaration of RESPMOD services at the
	"reqmod_precache" vectoring point (see icap_service or ecap_service).

	The services in a chain must be attached to the same vectoring point
	(e.g., pre-cache) and use the same adaptation method (e.g., REQMOD).

	A chain may contain a mix of optional and essential services. If an
	essential adaptation fails (or the failure cannot be bypassed for
	other reasons), the master transaction fails. Otherwise, the failure
	is bypassed as if the failed adaptation service was not in the chain.

	See also: adaptation_access adaptation_service_set

Example:
adaptation_service_chain svcRequest requestLogger urlFilter leakDetector
DOC_END

NAME: adaptation_access
TYPE: adaptation_access_type
IFDEF: USE_ADAPTATION
LOC: none
DEFAULT: none
DEFAULT_DOC: Allow, unless rules exist in squid.conf.
DOC_START
	Sends an HTTP transaction to an ICAP or eCAP adaptation	service.

	adaptation_access service_name allow|deny [!]aclname...
	adaptation_access set_name     allow|deny [!]aclname...

	At each supported vectoring point, the adaptation_access
	statements are processed in the order they appear in this
	configuration file. Statements pointing to the following services
	are ignored (i.e., skipped without checking their ACL):

	    - services serving different vectoring points
	    - "broken-but-bypassable" services
	    - "up" services configured to ignore such transactions
              (e.g., based on the ICAP Transfer-Ignore header).

        When a set_name is used, all services in the set are checked
	using the same rules, to find the first applicable one. See
	adaptation_service_set for details.

	If an access list is checked and there is a match, the
	processing stops: For an "allow" rule, the corresponding
	adaptation service is used for the transaction. For a "deny"
	rule, no adaptation service is activated.

	It is currently not possible to apply more than one adaptation
	service at the same vectoring point to the same HTTP transaction.

        See also: icap_service and ecap_service

Example:
adaptation_access service_1 allow all
DOC_END

NAME: adaptation_service_iteration_limit
TYPE: int
IFDEF: USE_ADAPTATION
LOC: Adaptation::Config::service_iteration_limit
DEFAULT: 16
DOC_START
	Limits the number of iterations allowed when applying adaptation
	services to a message. If your longest adaptation set or chain
	may have more than 16 services, increase the limit beyond its
	default value of 16. If detecting infinite iteration loops sooner
	is critical, make the iteration limit match the actual number
	of services in your longest adaptation set or chain.

	Infinite adaptation loops are most likely with routing services.

	See also: icap_service routing=1
DOC_END

NAME: adaptation_masterx_shared_names
TYPE: string
IFDEF: USE_ADAPTATION
LOC: Adaptation::Config::masterx_shared_name
DEFAULT: none
DOC_START
	For each master transaction (i.e., the HTTP request and response
	sequence, including all related ICAP and eCAP exchanges), Squid
	maintains a table of metadata. The table entries are (name, value)
	pairs shared among eCAP and ICAP exchanges. The table is destroyed
	with the master transaction.

	This option specifies the table entry names that Squid must accept
	from and forward to the adaptation transactions.

	An ICAP REQMOD or RESPMOD transaction may set an entry in the
	shared table by returning an ICAP header field with a name
	specified in adaptation_masterx_shared_names.

	An eCAP REQMOD or RESPMOD transaction may set an entry in the
	shared table by implementing the libecap::visitEachOption() API
	to provide an option with a name specified in
	adaptation_masterx_shared_names.

	Squid will store and forward the set entry to subsequent adaptation
	transactions within the same master transaction scope.

	Only one shared entry name is supported at this time.

Example:
# share authentication information among ICAP services
adaptation_masterx_shared_names X-Subscriber-ID
DOC_END

NAME: adaptation_meta
TYPE: note
IFDEF: USE_ADAPTATION
LOC: Adaptation::Config::metaHeaders()
DEFAULT: none
DOC_START
	This option allows Squid administrator to add custom ICAP request
	headers or eCAP options to Squid ICAP requests or eCAP transactions.
	Use it to pass custom authentication tokens and other
	transaction-state related meta information to an ICAP/eCAP service.

	The addition of a meta header is ACL-driven:
		adaptation_meta name value [!]aclname ...

	Processing for a given header name stops after the first ACL list match.
	Thus, it is impossible to add two headers with the same name. If no ACL
	lists match for a given header name, no such header is added. For
	example:

		# do not debug transactions except for those that need debugging
		adaptation_meta X-Debug 1 needs_debugging

		# log all transactions except for those that must remain secret
		adaptation_meta X-Log 1 !keep_secret

		# mark transactions from users in the "G 1" group
		adaptation_meta X-Authenticated-Groups "G 1" authed_as_G1

	The "value" parameter may be a regular squid.conf token or a "double
	quoted string". Within the quoted string, use backslash (\) to escape
	any character, which is currently only useful for escaping backslashes
	and double quotes. For example,
	    "this string has one backslash (\\) and two \"quotes\""

	Used adaptation_meta header values may be logged via %note
	logformat code. If multiple adaptation_meta headers with the same name
	are used during master transaction lifetime, the header values are
	logged in the order they were used and duplicate values are ignored
	(only the first repeated value will be logged).
DOC_END

NAME: icap_retry
TYPE: acl_access
IFDEF: ICAP_CLIENT
LOC: Adaptation::Icap::TheConfig.repeat
DEFAULT_IF_NONE: deny all
DOC_START
	This ACL determines which retriable ICAP transactions are
	retried. Transactions that received a complete ICAP response
	and did not have to consume or produce HTTP bodies to receive
	that response are usually retriable.

	icap_retry allow|deny [!]aclname ...

	Squid automatically retries some ICAP I/O timeouts and errors
	due to persistent connection race conditions.

	See also: icap_retry_limit
DOC_END

NAME: icap_retry_limit
TYPE: int
IFDEF: ICAP_CLIENT
LOC: Adaptation::Icap::TheConfig.repeat_limit
DEFAULT: 0
DEFAULT_DOC: No retries are allowed.
DOC_START
	Limits the number of retries allowed.

	Communication errors due to persistent connection race
	conditions are unavoidable, automatically retried, and do not
	count against this limit.

	See also: icap_retry
DOC_END


COMMENT_START
 DNS OPTIONS
 -----------------------------------------------------------------------------
COMMENT_END

NAME: check_hostnames
TYPE: onoff
DEFAULT: off
LOC: Config.onoff.check_hostnames
DOC_START
	For security and stability reasons Squid can check
	hostnames for Internet standard RFC compliance. If you want
	Squid to perform these checks turn this directive on.
DOC_END

NAME: allow_underscore
TYPE: onoff
DEFAULT: on
LOC: Config.onoff.allow_underscore
DOC_START
	Underscore characters is not strictly allowed in Internet hostnames
	but nevertheless used by many sites. Set this to off if you want
	Squid to be strict about the standard.
	This check is performed only when check_hostnames is set to on.
DOC_END

NAME: dns_retransmit_interval
TYPE: time_msec
DEFAULT: 5 seconds
LOC: Config.Timeout.idns_retransmit
DOC_START
	Initial retransmit interval for DNS queries. The interval is
	doubled each time all configured DNS servers have been tried.
DOC_END

NAME: dns_timeout
TYPE: time_msec
DEFAULT: 30 seconds
LOC: Config.Timeout.idns_query
DOC_START
	DNS Query timeout. If no response is received to a DNS query
	within this time all DNS servers for the queried domain
	are assumed to be unavailable.
DOC_END

NAME: dns_packet_max
TYPE: b_ssize_t
DEFAULT_DOC: EDNS disabled
DEFAULT: none
LOC: Config.dns.packet_max
DOC_START
	Maximum number of bytes packet size to advertise via EDNS.
	Set to "none" to disable EDNS large packet support.

	For legacy reasons DNS UDP replies will default to 512 bytes which
	is too small for many responses. EDNS provides a means for Squid to
	negotiate receiving larger responses back immediately without having
	to failover with repeat requests. Responses larger than this limit
	will retain the old behaviour of failover to TCP DNS.

	Squid has no real fixed limit internally, but allowing packet sizes
	over 1500 bytes requires network jumbogram support and is usually not
	necessary.

	WARNING: The RFC also indicates that some older resolvers will reply
	with failure of the whole request if the extension is added. Some
	resolvers have already been identified which will reply with mangled
	EDNS response on occasion. Usually in response to many-KB jumbogram
	sizes being advertised by Squid.
	Squid will currently treat these both as an unable-to-resolve domain
	even if it would be resolvable without EDNS.
DOC_END

NAME: dns_defnames
COMMENT: on|off
TYPE: onoff
DEFAULT: off
DEFAULT_DOC: Search for single-label domain names is disabled.
LOC: Config.onoff.res_defnames
DOC_START
	Normally the RES_DEFNAMES resolver option is disabled
	(see res_init(3)).  This prevents caches in a hierarchy
	from interpreting single-component hostnames locally.  To allow
	Squid to handle single-component names, enable this option.
DOC_END

NAME: dns_multicast_local
COMMENT: on|off
TYPE: onoff
DEFAULT: off
DEFAULT_DOC: Search for .local and .arpa names is disabled.
LOC: Config.onoff.dns_mdns
DOC_START
	When set to on, Squid sends multicast DNS lookups on the local
	network for domains ending in .local and .arpa.
	This enables local servers and devices to be contacted in an
	ad-hoc or zero-configuration network environment.
DOC_END

NAME: dns_nameservers
TYPE: SBufList
DEFAULT: none
DEFAULT_DOC: Use operating system definitions
LOC: Config.dns.nameservers
DOC_START
	Use this if you want to specify a list of DNS name servers
	(IP addresses) to use instead of those given in your
	/etc/resolv.conf file.

	On Windows platforms, if no value is specified here or in
	the /etc/resolv.conf file, the list of DNS name servers are
	taken from the Windows registry, both static and dynamic DHCP
	configurations are supported.

	Example: dns_nameservers 10.0.0.1 192.172.0.4
DOC_END

NAME: hosts_file
TYPE: string
DEFAULT: @DEFAULT_HOSTS@
LOC: Config.etcHostsPath
DOC_START
	Location of the host-local IP name-address associations
	database. Most Operating Systems have such a file on different
	default locations:
	- Un*X & Linux:    /etc/hosts
	- Windows NT/2000: %SystemRoot%\system32\drivers\etc\hosts
			   (%SystemRoot% value install default is c:\winnt)
	- Windows XP/2003: %SystemRoot%\system32\drivers\etc\hosts
			   (%SystemRoot% value install default is c:\windows)
	- Windows 9x/Me:   %windir%\hosts
			   (%windir% value is usually c:\windows)
	- Cygwin:	   /etc/hosts

	The file contains newline-separated definitions, in the
	form ip_address_in_dotted_form name [name ...] names are
	whitespace-separated. Lines beginning with an hash (#)
	character are comments.

	The file is checked at startup and upon configuration.
	If set to 'none', it won't be checked.
	If append_domain is used, that domain will be added to
	domain-local (i.e. not containing any dot character) host
	definitions.
DOC_END

NAME: append_domain
TYPE: string
LOC:  Config.appendDomain
DEFAULT: none
DEFAULT_DOC: Use operating system definitions
DOC_START
	Appends local domain name to hostnames without any dots in
	them.  append_domain must begin with a period.

	Be warned there are now Internet names with no dots in
	them using only top-domain names, so setting this may
	cause some Internet sites to become unavailable.

Example:
 append_domain .yourdomain.com
DOC_END

NAME: ignore_unknown_nameservers
TYPE: onoff
LOC: Config.onoff.ignore_unknown_nameservers
DEFAULT: on
DOC_START
	By default Squid checks that DNS responses are received
	from the same IP addresses they are sent to.  If they
	don't match, Squid ignores the response and writes a warning
	message to cache.log.  You can allow responses from unknown
	nameservers by setting this option to 'off'.
DOC_END

NAME: ipcache_size
COMMENT: (number of entries)
TYPE: int
DEFAULT: 1024
LOC: Config.ipcache.size
DOC_START
	Maximum number of DNS IP cache entries.
DOC_END

NAME: ipcache_low
COMMENT: (percent)
TYPE: int
DEFAULT: 90
LOC: Config.ipcache.low
DOC_NONE

NAME: ipcache_high
COMMENT: (percent)
TYPE: int
DEFAULT: 95
LOC: Config.ipcache.high
DOC_START
	The size, low-, and high-water marks for the IP cache.
DOC_END

NAME: fqdncache_size
COMMENT: (number of entries)
TYPE: int
DEFAULT: 1024
LOC: Config.fqdncache.size
DOC_START
	Maximum number of FQDN cache entries.
DOC_END

COMMENT_START
 MISCELLANEOUS
 -----------------------------------------------------------------------------
COMMENT_END

NAME: configuration_includes_quoted_values
COMMENT: on|off
TYPE: configuration_includes_quoted_values
DEFAULT: off
LOC: ConfigParser::RecognizeQuotedValues
DOC_START
	If set, Squid will recognize each "quoted string" after a configuration
	directive as a single parameter. The quotes are stripped before the
	parameter value is interpreted or used.
	See "Values with spaces, quotes, and other special characters"
	section for more details.
DOC_END

NAME: reconfiguration
TYPE: Configuration::ReconfigurationMode*
LOC: Config.reconfigurationMode
DEFAULT_IF_NONE: harsh
COMPONENT_RECONFIGURATION_TYPE: Configuration::ReconfigurationMode*
DOC_START
	Controls Squid reaction to the next reconfiguration event.

	    reconfiguration <mode>

	Supported reconfiguration modes are:

	harsh: The default "harsh" reconfiguration starts with such disruptive
	    actions as closure of listening ports, termination of TCP connections
	    to DNS servers, shutdown of access logging facilities, as well as
	    shutdown of external ACL and authentication helpers. By the end of
	    harsh reconfiguration process, Squid reopens closed listening ports
	    and resumes various other services, but this resetting of major
	    components has detrimental effect on active transactions and users. On
	    the bright side, harsh reconfiguration applies all directives "from
	    scratch", and since most of them accept changed values, it reduces the
	    risks of inconsistencies (e.g., unnoticed changes in parameter files).

	smooth: Smooth reconfiguration does not unconditionally close, shutdown,
	    or reset any services. This reconfiguration mode ignores unchanged
	    directives while asking each changed directive to apply the new
	    configuration in the least disruptive way possible.

	    Change detection is based on comparing directive configuration lines
	    after preprocessing (i.e. after processing of include statements and
	    conditionals as well as line unfolding and macro expansion). Since
	    change detection is based on configuration lines "spelling", Squid
	    will miss a change in external files a directive refers to. For
	    example, in smooth reconfiguration mode:

	    * A "url_rewrite_program /usr/bin/rewriter" line may stay the same
	      after the rewriter program binary has been upgraded. A reconfigured
	      Squid will not notice such an upgrade and, hence, may continue using
	      the old rewriting helpers for new transactions.

	    * Squid ignores changes inside ACL parameter files as long as the file
	      name (and other "acl" directive parameters) remains the same.

	    Due to current limitations of Squid configuration parser, changes in
	    the number of otherwise insignificant space characters (e.g., in
	    parameter delimiters) are _not_ ignored.

	    In smooth reconfiguration mode, Squid reports an error and does _not_
	    reconfigure itself if at least one "rigid" configuration directive (as
	    defined further below) has changed. This mode prevents negative side
	    effects of an _accidental_ harsh reconfiguration.

	smooth-or-harsh: If smooth reconfiguration is possible, Squid performs it.
	    Otherwise (i.e. if at least one "rigid" directive has changed), Squid
	    performs harsh reconfiguration. See below for "rigid" definition. This
	    mode enables many smooth reconfiguration advantages while reducing a
	    chance that some configuration changes may not be applied.


	Directive classification with regard to smooth reconfiguration support:

	"rigid": A rigid directive cannot perform smooth reconfiguration. If this
	    directive configuration changes, and a reconfiguration is requested,
	    then Squid will perform harsh reconfiguration (if allowed) or no
	    reconfiguration at all (if prohibited by "reconfiguration smooth").
	    Directives are rigid by default: If directive documentation does not
	    explicitly claim smooth reconfiguration support, then the directive is
	    classified as a rigid directive.

	"pliable": A pliable directive can perform smooth reconfiguration. To
	    identify a pliable directive look for an explicit "supports smooth
	    reconfiguration" statement in directive documentation. For example,
	    the reconfiguration directive itself is pliable, and the corresponding
	    (self-referential) statement is at the end of this documentation.

	The ultimate long-term goal is smooth reconfiguration support for all
	directives, but nearly all directives are currently classified as "rigid".


	It is possible to perform harsh reconfiguration of a Squid instance that
	was previously configured to only support smooth reconfiguration if
	configuration file(s) that Squid was last (re)configured with were kept:

	    1. Change "reconfiguration" mode value. Keep rigid directives intact!
	    2. Reconfigure Squid (to switch it to the new reconfiguration mode).
	    3. Change any directives as needed.
	    4. Reconfigure Squid again (to apply all configuration changes).

	It is, of course, possible to enable smooth reconfiguration of a Squid
	instance that was previously configured to only support harsh
	reconfiguration, but the effects of mode change will not be visible during
	reconfiguration that changes mode to "smooth": When deciding how to
	reconfigure, Squid is still using the earlier reconfiguration mode
	setting. If squid.conf version N does not enable smooth reconfiguration,
	then the next reconfiguration will be harsh even if squid.conf version N+1
	enables smooth reconfiguration. Subsequent reconfiguration may be smooth.
DOC_END

NAME: memory_pools
COMMENT: on|off
TYPE: onoff
DEFAULT: on
LOC: Config.onoff.mem_pools
DOC_START
	If set, Squid will keep pools of allocated (but unused) memory
	available for future use.  If memory is a premium on your
	system and you believe your malloc library outperforms Squid
	routines, disable this.
DOC_END

NAME: memory_pools_limit
COMMENT: (bytes)
TYPE: b_int64_t
DEFAULT: 5 MB
LOC: Config.MemPools.limit
DOC_START
	Used only with memory_pools on:
	memory_pools_limit 50 MB

	If set to a non-zero value, Squid will keep at most the specified
	limit of allocated (but unused) memory in memory pools. All free()
	requests that exceed this limit will be handled by your malloc
	library. Squid does not pre-allocate any memory, just safe-keeps
	objects that otherwise would be free()d. Thus, it is safe to set
	memory_pools_limit to a reasonably high value even if your
	configuration will use less memory.

	If set to none, Squid will keep all memory it can. That is, there
	will be no limit on the total amount of memory used for safe-keeping.

	To disable memory allocation optimization, do not set
	memory_pools_limit to 0 or none. Set memory_pools to "off" instead.

	An overhead for maintaining memory pools is not taken into account
	when the limit is checked. This overhead is close to four bytes per
	object kept. However, pools may actually _save_ memory because of
	reduced memory thrashing in your malloc library.
DOC_END

NAME: forwarded_for
COMMENT: on|off|transparent|truncate|delete
TYPE: string
DEFAULT: on
LOC: opt_forwarded_for
DOC_START
	If set to "on", Squid will append your client's IP address
	in the HTTP requests it forwards. By default it looks like:

		X-Forwarded-For: 192.1.2.3

	If set to "off", it will appear as

		X-Forwarded-For: unknown

	If set to "transparent", Squid will not alter the
	X-Forwarded-For header in any way.

	If set to "delete", Squid will delete the entire
	X-Forwarded-For header.

	If set to "truncate", Squid will remove all existing
	X-Forwarded-For entries, and place the client IP as the sole entry.
DOC_END

NAME: cachemgr_passwd
TYPE: cachemgrpasswd
DEFAULT: none
DEFAULT_DOC: No password. Actions which require password are denied.
LOC: Config.passwd_list
DOC_START
	Specify passwords for cachemgr operations.

	Usage: cachemgr_passwd password action action ...

	Some valid actions are (see cache manager menu for a full list):
		5min
		60min
		asndb
		authenticator
		cbdata
		client_list
		comm_incoming
		config *
		counters
		delay
		digest_stats
		dns
		events
		filedescriptors
		fqdncache
		histograms
		http_headers
		info
		io
		ipcache
		mem
		menu
		netdb
		objects
		offline_toggle *
		pconn
		peer_select
		reconfigure *
		redirector
		refresh
		server_list
		shutdown *
		store_digest
		storedir
		utilization
		via_headers
		vm_objects

	* Indicates actions which will not be performed without a
	  valid password, others can be performed if not listed here.

	To disable an action, set the password to "disable".
	To allow performing an action without a password, set the
	password to "none".

	Use the keyword "all" to set the same password for all actions.

Example:
 cachemgr_passwd secret shutdown
 cachemgr_passwd lesssssssecret info stats/objects
 cachemgr_passwd disable all
DOC_END

NAME: client_db
COMMENT: on|off
TYPE: onoff
DEFAULT: on
LOC: Config.onoff.client_db
DOC_START
	If you want to disable collecting per-client statistics,
	turn off client_db here.
DOC_END

NAME: refresh_all_ims
COMMENT: on|off
TYPE: onoff
DEFAULT: off
LOC: Config.onoff.refresh_all_ims
DOC_START
	When you enable this option, squid will always check
	the origin server for an update when a client sends an
	If-Modified-Since request.  Many browsers use IMS
	requests when the user requests a reload, and this
	ensures those clients receive the latest version.

	By default (off), squid may return a Not Modified response
	based on the age of the cached version.
DOC_END

NAME: reload_into_ims
IFDEF: USE_HTTP_VIOLATIONS
COMMENT: on|off
TYPE: onoff
DEFAULT: off
LOC: Config.onoff.reload_into_ims
DOC_START
	When you enable this option, client no-cache or ``reload''
	requests will be changed to If-Modified-Since requests.
	Doing this VIOLATES the HTTP standard.  Enabling this
	feature could make you liable for problems which it
	causes.

	see also refresh_pattern for a more selective approach.
DOC_END

NAME: connect_retries
TYPE: int
LOC: Config.connect_retries
DEFAULT: 0
DEFAULT_DOC: Do not retry failed connections.
DOC_START
	Limits the number of reopening attempts when establishing a single
	TCP connection. All these attempts must still complete before the
	applicable connection opening timeout expires.

	By default and when connect_retries is set to zero, Squid does not
	retry failed connection opening attempts.

	The (not recommended) maximum is 10 tries. An attempt to configure a
	higher value results in the value of 10 being used (with a warning).

	Squid may open connections to retry various high-level forwarding
	failures. For an outside observer, that activity may look like a
	low-level connection reopening attempt, but those high-level retries
	are governed by forward_max_tries instead.

	See also: connect_timeout, forward_timeout, icap_connect_timeout,
	and forward_max_tries.
DOC_END

NAME: retry_on_error
TYPE: onoff
LOC: Config.retry.onerror
DEFAULT: off
DOC_START
	If set to ON Squid will automatically retry requests when
	receiving an error response with status 403 (Forbidden),
	500 (Internal Error), 501 or 503 (Service not available).
	Status 502 and 504 (Gateway errors) are always retried.

	This is mainly useful if you are in a complex cache hierarchy to
	work around access control errors.

	NOTE: This retry will attempt to find another working destination.
	Which is different from the server which just failed.
DOC_END

NAME: as_whois_server
TYPE: string
LOC: Config.as_whois_server
DEFAULT: whois.ra.net
DOC_START
	WHOIS server to query for AS numbers.  NOTE: AS numbers are
	queried only when Squid starts up, not for every request.
DOC_END

NAME: offline_mode
TYPE: onoff
LOC: Config.onoff.offline
DEFAULT: off
DOC_START
	Enable this option and Squid will never try to validate cached
	objects.
DOC_END

NAME: uri_whitespace
TYPE: uri_whitespace
LOC: Config.uri_whitespace
DEFAULT: strip
DOC_START
	What to do with requests that have whitespace characters in the
	URI.  Options:

	strip:  The whitespace characters are stripped out of the URL.
		This is the behavior recommended by RFC2396 and RFC3986
		for tolerant handling of generic URI.
		NOTE: This is one difference between generic URI and HTTP URLs.

	deny:   The request is denied.  The user receives an "Invalid
		Request" message.
		This is the behaviour recommended by RFC2616 for safe
		handling of HTTP request URL.

	allow:  The request is allowed and the URI is not changed.  The
		whitespace characters remain in the URI.  Note the
		whitespace is passed to redirector processes if they
		are in use.
		Note this may be considered a violation of RFC2616
		request parsing where whitespace is prohibited in the
		URL field.

	encode:	The request is allowed and the whitespace characters are
		encoded according to RFC1738.

	chop:	The request is allowed and the URI is chopped at the
		first whitespace.


	NOTE the current Squid implementation of encode and chop violates
	RFC2616 by not using a 301 redirect after altering the URL.
DOC_END

NAME: chroot
TYPE: string
LOC: Config.chroot_dir
DEFAULT: none
DOC_START
	Specifies a directory where Squid should do a chroot() while
	initializing.  This also causes Squid to fully drop root
	privileges after initializing.  This means, for example, if you
	use a HTTP port less than 1024 and try to reconfigure, you may
	get an error saying that Squid can not open the port.
DOC_END

NAME: pipeline_prefetch
TYPE: pipelinePrefetch
LOC: Config.pipeline_max_prefetch
DEFAULT: 0
DEFAULT_DOC: Do not pre-parse pipelined requests.
DOC_START
	HTTP clients may send a pipeline of 1+N requests to Squid using a
	single connection, without waiting for Squid to respond to the first
	of those requests. This option limits the number of concurrent
	requests Squid will try to handle in parallel. If set to N, Squid
	will try to receive and process up to 1+N requests on the same
	connection concurrently.

	Defaults to 0 (off) for bandwidth management and access logging
	reasons.

	NOTE: pipelining requires persistent connections to clients.

	WARNING: pipelining breaks NTLM and Negotiate/Kerberos authentication.
DOC_END

NAME: high_response_time_warning
TYPE: int
COMMENT: (msec)
LOC: Config.warnings.high_rptm
DEFAULT: 0
DEFAULT_DOC: disabled.
DOC_START
	If the one-minute median response time exceeds this value,
	Squid prints a WARNING with debug level 0 to get the
	administrators attention.  The value is in milliseconds.
DOC_END

NAME: high_page_fault_warning
TYPE: int
LOC: Config.warnings.high_pf
DEFAULT: 0
DEFAULT_DOC: disabled.
DOC_START
	If the one-minute average page fault rate exceeds this
	value, Squid prints a WARNING with debug level 0 to get
	the administrators attention.  The value is in page faults
	per second.
DOC_END

NAME: high_memory_warning
TYPE: b_size_t
LOC: Config.warnings.high_memory
IFDEF: HAVE_MSTATS&&HAVE_GNUMALLOC_H
DEFAULT: 0 KB
DEFAULT_DOC: disabled.
DOC_START
	If the memory usage (as determined by gnumalloc, if available and used)
	exceeds	this amount, Squid prints a WARNING with debug level 0 to get
	the administrators attention.
DOC_END
# TODO: link high_memory_warning to mempools?

NAME: sleep_after_fork
COMMENT: (microseconds)
TYPE: int
LOC: Config.sleep_after_fork
DEFAULT: 0
DOC_START
	When this is set to a non-zero value, the main Squid process
	sleeps the specified number of microseconds after a fork()
	system call. This sleep may help the situation where your
	system reports fork() failures due to lack of (virtual)
	memory. Note, however, if you have a lot of child
	processes, these sleep delays will add up and your
	Squid will not service requests for some amount of time
	until all the child processes have been started.
DOC_END

NAME: windows_ipaddrchangemonitor
IFDEF: _SQUID_WINDOWS_
COMMENT: on|off
TYPE: onoff
DEFAULT: on
LOC: Config.onoff.WIN32_IpAddrChangeMonitor
DOC_START
	On Windows Squid by default will monitor IP address changes and will
	reconfigure itself after any detected event. This is very useful for
	proxies connected to internet with dial-up interfaces.
	In some cases (a Proxy server acting as VPN gateway is one) it could be
	desiderable to disable this behaviour setting this to 'off'.
	Note: after changing this, Squid service must be restarted.
DOC_END

NAME: eui_lookup
TYPE: onoff
IFDEF: USE_SQUID_EUI
DEFAULT: on
LOC: Eui::TheConfig.euiLookup
DOC_START
	Whether to lookup the EUI or MAC address of a connected client.
DOC_END

NAME: max_filedescriptors max_filedesc
TYPE: int
DEFAULT: 0
DEFAULT_DOC: Use operating system soft limit set by ulimit.
LOC: Config.max_filedescriptors
DOC_START
	Set the maximum number of filedescriptors, either below the
	operating system default or up to the hard limit.

	Remove from squid.conf to inherit the current ulimit soft
	limit setting.

	Note: Changing this requires a restart of Squid. Also
	not all I/O types supports large values (eg on Windows).
DOC_END

NAME: force_request_body_continuation
TYPE: acl_access
LOC: Config.accessList.forceRequestBodyContinuation
DEFAULT: none
DEFAULT_DOC: Deny, unless rules exist in squid.conf.
DOC_START
	This option controls how Squid handles data upload requests from HTTP
	and FTP agents that require a "Please Continue" control message response
	to actually send the request body to Squid. It is mostly useful in
	adaptation environments.

	When Squid receives an HTTP request with an "Expect: 100-continue"
	header or an FTP upload command (e.g., STOR), Squid normally sends the
	request headers or FTP command information to an adaptation service (or
	peer) and waits for a response. Most adaptation services (and some
	broken peers) may not respond to Squid at that stage because they may
	decide to wait for the HTTP request body or FTP data transfer. However,
	that request body or data transfer may never come because Squid has not
	responded with the HTTP 100 or FTP 150 (Please Continue) control message
	to the request sender yet!

	An allow match tells Squid to respond with the HTTP 100 or FTP 150
	(Please Continue) control message on its own, before forwarding the
	request to an adaptation service or peer. Such a response usually forces
	the request sender to proceed with sending the body. A deny match tells
	Squid to delay that control response until the origin server confirms
	that the request body is needed. Delaying is the default behavior.
DOC_END

NAME: http_upgrade_request_protocols
TYPE: http_upgrade_request_protocols
LOC: Config.http_upgrade_request_protocols
DEFAULT: none
DEFAULT_DOC: Upgrade header dropped, effectively blocking an upgrade attempt.
DOC_START
	Controls client-initiated and server-confirmed switching from HTTP to
	another protocol (or to several protocols) using HTTP Upgrade mechanism
	defined in RFC 7230 Section 6.7. Squid itself does not understand the
	protocols being upgraded to and participates in the upgraded
	communication only as a dumb TCP proxy. Admins should not allow
	upgrading to protocols that require a more meaningful proxy
	participation.

	Usage: http_upgrade_request_protocols <protocol> allow|deny [!]acl ...

	The required "protocol" parameter is either an all-caps word OTHER or an
	explicit protocol name (e.g. "WebSocket") optionally followed by a slash
	and a version token (e.g. "HTTP/3"). Explicit protocol names and
	versions are case sensitive.

	When an HTTP client sends an Upgrade request header, Squid iterates over
	the client-offered protocols and, for each protocol P (with an optional
	version V), evaluates the first non-empty set of
	http_upgrade_request_protocols rules (if any) from the following list:

		* All rules with an explicit protocol name equal to P.
		* All rules that use OTHER instead of a protocol name.

	In other words, rules using OTHER are considered for protocol P if and
	only if there are no rules mentioning P by name.

	If both of the above sets are empty, then Squid removes protocol P from
	the Upgrade offer.

	If the client sent a versioned protocol offer P/X, then explicit rules
	referring to the same-name but different-version protocol P/Y are
	declared inapplicable. Inapplicable rules are not evaluated (i.e. are
	ignored). However, inapplicable rules still belong to the first set of
	rules for P.

	Within the applicable rule subset, individual rules are evaluated in
	their configuration order. If all ACLs of an applicable "allow" rule
	match, then the protocol offered by the client is forwarded to the next
	hop as is. If all ACLs of an applicable "deny" rule match, then the
	offer is dropped. If no applicable rules have matching ACLs, then the
	offer is also dropped. The first matching rule also ends rules
	evaluation for the offered protocol.

	If all client-offered protocols are removed, then Squid forwards the
	client request without the Upgrade header. Squid never sends an empty
	Upgrade request header.

	An Upgrade request header with a value violating HTTP syntax is dropped
	and ignored without an attempt to use extractable individual protocol
	offers.

	Upon receiving an HTTP 101 (Switching Protocols) control message, Squid
	checks that the server listed at least one protocol name and sent a
	Connection:upgrade response header. Squid does not understand individual
	protocol naming and versioning concepts enough to implement stricter
	checks, but an admin can restrict HTTP 101 (Switching Protocols)
	responses further using http_reply_access. Responses denied by
	http_reply_access rules and responses flagged by the internal Upgrade
	checks result in HTTP 502 (Bad Gateway) ERR_INVALID_RESP errors and
	Squid-to-server connection closures.

	If Squid sends an Upgrade request header, and the next hop (e.g., the
	origin server) responds with an acceptable HTTP 101 (Switching
	Protocols), then Squid forwards that message to the client and becomes
	a TCP tunnel.

	The presence of an Upgrade request header alone does not preclude cache
	lookups. In other words, an Upgrade request might be satisfied from the
	cache, using regular HTTP caching rules.

	This clause only supports fast acl types.
	See https://wiki.squid-cache.org/SquidFaq/SquidAcl for details.

	Each of the following groups of configuration lines represents a
	separate configuration example:

	# never upgrade to protocol Foo; all others are OK
	http_upgrade_request_protocols Foo deny all
	http_upgrade_request_protocols OTHER allow all

	# only allow upgrades to protocol Bar (except for its first version)
	http_upgrade_request_protocols Bar/1 deny all
	http_upgrade_request_protocols Bar allow all
	http_upgrade_request_protocols OTHER deny all # this rule is optional

	# only allow upgrades to protocol Baz, and only if Baz is the only offer
	acl UpgradeHeaderHasMultipleOffers ...
	http_upgrade_request_protocols Baz deny UpgradeHeaderHasMultipleOffers
	http_upgrade_request_protocols Baz allow all
DOC_END

NAME: server_pconn_for_nonretriable
TYPE: acl_access
DEFAULT: none
DEFAULT_DOC: Open new connections for forwarding requests Squid cannot retry safely.
LOC: Config.accessList.serverPconnForNonretriable
DOC_START
	This option provides fine-grained control over persistent connection
	reuse when forwarding HTTP requests that Squid cannot retry. It is useful
	in environments where opening new connections is very expensive
	(e.g., all connections are secured with TLS with complex client and server
	certificate validation) and race conditions associated with persistent
	connections are very rare and/or only cause minor problems.

	HTTP prohibits retrying unsafe and non-idempotent requests (e.g., POST).
	Squid limitations also prohibit retrying all requests with bodies (e.g., PUT).
	By default, when forwarding such "risky" requests, Squid opens a new
	connection to the server or cache_peer, even if there is an idle persistent
	connection available. When Squid is configured to risk sending a non-retriable
	request on a previously used persistent connection, and the server closes
	the connection before seeing that risky request, the user gets an error response
	from Squid. In most cases, that error response will be HTTP 502 (Bad Gateway)
	with ERR_ZERO_SIZE_OBJECT or ERR_WRITE_ERROR (peer connection reset) error detail.

	If an allow rule matches, Squid reuses an available idle persistent connection
	(if any) for the request that Squid cannot retry. If a deny rule matches, then
	Squid opens a new connection for the request that Squid cannot retry.

	This option does not affect requests that Squid can retry. They will reuse idle
	persistent connections (if any).

	This clause only supports fast acl types.
	See https://wiki.squid-cache.org/SquidFaq/SquidAcl for details.

	Example:
		acl SpeedIsWorthTheRisk method POST
		server_pconn_for_nonretriable allow SpeedIsWorthTheRisk
DOC_END

NAME: happy_eyeballs_connect_timeout
COMMENT: (msec)
TYPE: int
DEFAULT: 250
LOC: Config.happyEyeballs.connect_timeout
DOC_START
	This Happy Eyeballs (RFC 8305) tuning directive specifies the minimum
	delay between opening a primary to-server connection and opening a
	spare to-server connection for the same master transaction. This delay
	is similar to the Connection Attempt Delay in RFC 8305, but it is only
	applied to the first spare connection attempt. Subsequent spare
	connection attempts use happy_eyeballs_connect_gap, and primary
	connection attempts are not artificially delayed at all.

	Terminology: The "primary" and "spare" designations are determined by
	the order of DNS answers received by Squid: If Squid DNS AAAA query
	was answered first, then primary connections are connections to IPv6
	peer addresses (while spare connections use IPv4 addresses).
	Similarly, if Squid DNS A query was answered first, then primary
	connections are connections to IPv4 peer addresses (while spare
	connections use IPv6 addresses).

	Shorter happy_eyeballs_connect_timeout values reduce master
	transaction response time, potentially improving user-perceived
	response times (i.e., making user eyeballs happier). Longer delays
	reduce both concurrent connection level and server bombardment with
	connection requests, potentially improving overall Squid performance
	and reducing the chance of being blocked by servers for opening too
	many unused connections.

	RFC 8305 prohibits happy_eyeballs_connect_timeout values smaller than
	10 (milliseconds) to "avoid congestion collapse in the presence of
	high packet-loss rates".

	The following Happy Eyeballs directives place additional connection
	opening restrictions: happy_eyeballs_connect_gap and
	happy_eyeballs_connect_limit.
DOC_END

NAME: happy_eyeballs_connect_gap
COMMENT: (msec)
TYPE: int
DEFAULT: -1
DEFAULT_DOC: no artificial delays between spare attempts
LOC: Config.happyEyeballs.connect_gap
DOC_START
	This Happy Eyeballs (RFC 8305) tuning directive specifies the
	minimum delay between opening spare to-server connections (to any
	server; i.e. across all concurrent master transactions in a Squid
	instance). Each SMP worker currently multiplies the configured gap
	by the total number of workers so that the combined spare connection
	opening rate of a Squid instance obeys the configured limit. The
	workers do not coordinate connection openings yet; a micro burst
	of spare connection openings may violate the configured gap.

	This directive has similar trade-offs as
	happy_eyeballs_connect_timeout, but its focus is on limiting traffic
	amplification effects for Squid as a whole, while
	happy_eyeballs_connect_timeout works on an individual master
	transaction level.

	The following Happy Eyeballs directives place additional connection
	opening restrictions: happy_eyeballs_connect_timeout and
	happy_eyeballs_connect_limit. See the former for related terminology.
DOC_END

NAME: happy_eyeballs_connect_limit
TYPE: int
DEFAULT: -1
DEFAULT_DOC: no artificial limit on the number of concurrent spare attempts
LOC: Config.happyEyeballs.connect_limit
DOC_START
	This Happy Eyeballs (RFC 8305) tuning directive specifies the
	maximum number of spare to-server connections (to any server; i.e.
	across all concurrent master transactions in a Squid instance).
	Each SMP worker gets an equal share of the total limit. However,
	the workers do not share the actual connection counts yet, so one
	(busier) worker cannot "borrow" spare connection slots from another
	(less loaded) worker.

	Setting this limit to zero disables concurrent use of primary and
	spare TCP connections: Spare connection attempts are made only after
	all primary attempts fail. However, Squid would still use the
	DNS-related optimizations of the Happy Eyeballs approach.

	This directive has similar trade-offs as happy_eyeballs_connect_gap,
	but its focus is on limiting Squid overheads, while
	happy_eyeballs_connect_gap focuses on the origin server and peer
	overheads.

	The following Happy Eyeballs directives place additional connection
	opening restrictions: happy_eyeballs_connect_timeout and
	happy_eyeballs_connect_gap. See the former for related terminology.
DOC_END

EOF<|MERGE_RESOLUTION|>--- conflicted
+++ resolved
@@ -2581,7 +2581,9 @@
 	The tls-cert= option is mandatory on HTTPS ports.
 
 	See http_port for a list of modes and options.
-<<<<<<< HEAD
+	Not all http_port options are available for https_port.
+	Among the unavalable options:
+	- require-proxy-header
 
 	This directive supports smooth reconfiguration, with caveats:
 
@@ -2598,11 +2600,6 @@
 
 	For general details about smooth reconfiguration, see documentation for
 	the "reconfiguration" directive.
-=======
-	Not all http_port options are available for https_port.
-	Among the unavalable options:
-	- require-proxy-header
->>>>>>> 1723d15c
 DOC_END
 
 NAME: ftp_port
