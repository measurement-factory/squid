--- conflicted
+++ resolved
@@ -3422,14 +3422,10 @@
 	time.
 
 
-<<<<<<< HEAD
+	====  The rock store type  ====
+
+	Usage:
 	    cache_dir rock Directory-Name Mbytes [options]
-=======
-	====  The rock store type  ====
-
-	Usage:
-	    cache_dir rock Directory-Name Mbytes <max-size=bytes> [options]
->>>>>>> 6de3828e
 
 	The Rock Store type is a database-style storage. All cached
 	entries are stored in a "database" file, using fixed-size slots.
