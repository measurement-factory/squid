/*
 * Copyright (C) 1996-2022 The Squid Software Foundation and contributors
 *
 * Squid software is distributed under GPLv2+ license and includes
 * contributions from numerous individuals and organizations.
 * Please see the COPYING and CONTRIBUTORS files for details.
 */

#ifndef SQUID_SRC_STORE_SWAPMETA_H
#define SQUID_SRC_STORE_SWAPMETA_H

#include "defines.h"

#include <limits>

// store swap metadata interfaces shared by input and output code

namespace Store {

/// "Swap meta" (a.k.a. "swap header") is Store entry metadata stored at the
/// beginning of each cache_dir entry. This entry-dependent metadata typically
/// includes entry cache key, URL, size, and various timestamps. Copies of this
/// information may also be present in Squid process memory, readily accessible
/// via StoreEntry and MemObject pointers, but swap metadata is about cached
/// entry information stored in serialized form meant to cross process and
/// instance boundaries.
///
/// Layout of swap metadata (for a single Store entry) in pseudo code:
/// struct SwapMeta {
///     struct Prefix {
///         char magic; // see SwapMetaMagic
///         int swap_hdr_sz; // total SwapMeta size: prefix and all fields
///     };
///     Prefix prefix;
///
///     struct TLV {
///         char type; // value meaning (and format); see SwapMetaType
///         int length; // value length in octets
///         char value[length]; // type-specific storage; exactly length bytes
///     };
///     TLV fields[]; // as many swap meta fields as swap_hdr_sz accommodates
///
///     // XXX: int fields above should have been using a fixed-size type.
/// };
///
/// Stored response (e.g., HTTP headers and body) follows swap metadata.

/// Identifies the meaning (and associated format) of a single swap meta field.
/// This enumeration only contains identifiers used by the current code.
/// The gaps in the enum item values below represent deprecated/reserved IDs.
/// \sa DeprecatedSwapMetaType(), ReservedSwapMetaType()
enum SwapMetaType {
    /// An invalid swap metadata field or field with an unknown meaning.
    /// Never used by swapout code.
    STORE_META_VOID = 0,

    /// This represents the MD5 cache key that Squid currently uses. When Squid
    /// opens a disk file for reading, it can check that this MD5 matches the
    /// MD5 of the user's request. If not, then something went wrong and this is
    /// probably the wrong object.
    STORE_META_KEY_MD5 = 3,

    /// The object's URL. This also may be matched against a user's request for
    /// cache hits to make sure we got the right object.
    STORE_META_URL = 4,

    /**
     * This is the "standard metadata" for an object.
     * Really its just this middle chunk of the StoreEntry structure:
     \code
        time_t timestamp;
        time_t lastref;
        time_t expires;
        time_t lastmod;
        uint64_t swap_file_sz;
        uint16_t refcount;
        uint16_t flags;
     \endcode
     */
    STORE_META_STD = 5,

    /// Stores Vary request headers.
    STORE_META_VARY_HEADERS = 8,

    /// Modern STORE_META_STD version, with 64-bit swap_file_sz supporting
    /// objects larger than 2GB.
    STORE_META_STD_LFS = 9,

    // TODO: Document this type after we start using it; see UnpackHitSwapMeta()
    STORE_META_OBJSIZE = 10,

    /// unique ID linking variants
    STORE_META_VARY_ID = 12
};

/// The type of a serialized swap meta field part called "type" (i.e. T in TLV).
/// Meant for storing the serialized version of SwapMetaType.
using RawSwapMetaType = char;

/// The type of a serialized swap meta field part called "length" (i.e. L in TLV).
/// Valid values of this type do not include the size of T and L components.
/// Low-level serialization code aside, we use size_t for swap meta field sizes.
using RawSwapMetaLength = int;

/// Store entries with larger (serialized) swap metadata field values are not
/// swapped out and are considered invalid when validating being-loaded entries.
/// This arbitrary limit protects code that adds individual swap metadata field
/// sizes from overflowing and prevents allocation of huge buffers when loading
/// variable-length fields. Reevaluate this limit when increasing MAX_URL.
const size_t SwapMetaFieldValueLengthMax = 64*1024;

static_assert(SwapMetaFieldValueLengthMax >= MAX_URL, "MAX_URL will fit in a swap meta field");
static_assert(SwapMetaFieldValueLengthMax <= uint64_t(std::numeric_limits<RawSwapMetaLength>::max()), "any swap metadata value size can be stored as RawSwapMetaLength");

/// the start of the swap meta section
const char SwapMetaMagic = 0x03;

/// The type of the serialized "metadata size" field that follows SwapMetaMagic.
/// Together, the two fields form a swap metadata "prefix". The meaning of this
/// size field is different from RawSwapMetaLength! Valid values of this field
/// include the prefix size itself.
using RawSwapMetaPrefixLength = int;

/// The size of the initial (and required) portion of any swap metadata
const auto SwapMetaPrefixSize = sizeof(SwapMetaMagic) + sizeof(RawSwapMetaPrefixLength);

/// SwapMetaType IDs will never have this or smaller serialized value.
/// This is not the smallest RawSwapMetaType value (that is usually -128).
const RawSwapMetaType RawSwapMetaTypeBottom = 0;

// TODO: Use "inline constexpr ..." with C++17.
/// Maximum value of a serialized SwapMetaType ID.
/// This is not the largest RawSwapMetaType value (that is usually +127).
inline RawSwapMetaType
RawSwapMetaTypeTop()
{
    // This "constant" switch forces developers to update this function when
    // they add SwapMetaType values [-Wswitch]. It is better than an end_ enum
    // marker because it does not force us to add that marker to every switch
    // statement, with an assert(false) or similar "unreachable code" handler.
    // Optimizing compilers optimize this statement away into a constant.
    // The non-constant variable is needed for older compilers.

    // always use the last/maximum enum value here
    auto top = STORE_META_OBJSIZE;
    switch (top) {
    case STORE_META_VOID:
    case STORE_META_KEY_MD5:
    case STORE_META_URL:
    case STORE_META_STD:
    case STORE_META_VARY_HEADERS:
    case STORE_META_STD_LFS:
    case STORE_META_OBJSIZE:
<<<<<<< HEAD
    case STORE_META_VARY_ID:
        // always return the last/maximum enum value
        return STORE_META_VARY_ID;
=======
        break;
>>>>>>> 76ed2997
    }
    return top;
}

/// Whether the given raw swap meta field type represents a type that we should
/// inform the admin about (if found in a store) but can otherwise ignore.
inline bool
DeprecatedSwapMetaType(const RawSwapMetaType type)
{
    enum class DeprecatedMetas {
        /// \deprecated Using URL as the cache key, as in Squid-1.1.
        STORE_META_KEY_URL = 1,
        /// \deprecated Using SHA (secure hash algorithm) as a cache key
        STORE_META_KEY_SHA = 2,
        /// \deprecated hit-metering (RFC 2227)
        STORE_META_HITMETERING = 6,
        /// \deprecated
        STORE_META_VALID = 7
    };
    return
        // TODO: simplify with std::underlying_type_t when switching to C++14
        type == static_cast<RawSwapMetaType>(DeprecatedMetas::STORE_META_KEY_URL) ||
        type == static_cast<RawSwapMetaType>(DeprecatedMetas::STORE_META_KEY_SHA) ||
        type == static_cast<RawSwapMetaType>(DeprecatedMetas::STORE_META_HITMETERING) ||
        type == static_cast<RawSwapMetaType>(DeprecatedMetas::STORE_META_VALID);
}

/// Whether the given raw swap meta field type represents a type that we should
/// ignore without informing the admin.
inline bool
ReservedSwapMetaType(const RawSwapMetaType type)
{
    enum class ReservedMetas {
        /// the Store-ID url, if different from the normal URL
        STORE_META_STOREURL = 11,
    };
    return
        type == static_cast<RawSwapMetaType>(ReservedMetas::STORE_META_STOREURL);
}

/// Whether we store the given swap meta field type (and also interpret the
/// corresponding swap meta field when the Store loads it). Matches all
/// SwapMetaType enum values except for the never-stored STORE_META_VOID.
inline bool
HonoredSwapMetaType(const RawSwapMetaType type)
{
    switch (type) {
    case STORE_META_VOID:
        return false;

    case STORE_META_KEY_MD5:
    case STORE_META_URL:
    case STORE_META_STD:
    case STORE_META_VARY_HEADERS:
    case STORE_META_STD_LFS:
    case STORE_META_OBJSIZE:
    case STORE_META_VARY_ID:
        return true;

    default:
        return false;
    }
}

/// Whether the given raw swap meta field type can be safely ignored.
/// \sa HonoredSwapMetaType()
inline bool
IgnoredSwapMetaType(const RawSwapMetaType type)
{
    return DeprecatedSwapMetaType(type) || ReservedSwapMetaType(type);
}

/// Expected size of a STORE_META_STD_LFS swap meta field. XXX: The actual size
/// is environment-specific due to 4 parts that do not use fixed-size types.
const auto STORE_HDR_METASIZE =
    4*sizeof(time_t) + sizeof(uint64_t) + 2*sizeof(uint16_t);

/// Expected size of a STORE_META_STD swap meta field. XXX: The actual size is
/// environment-specific due to 5 parts that do not use fixed-size types.
const auto STORE_HDR_METASIZE_OLD =
    4*sizeof(time_t) + sizeof(size_t) + 2*sizeof(uint16_t);

/// Ensures that the given serialized swap meta field is valid and can be
/// subsequently de-serialized (by the same code). Also detects some failures to
/// update one of the classification functions above when editing SwapMetaType.
void CheckSwapMetaSerialization(RawSwapMetaType, RawSwapMetaLength, const void *);

} // namespace Store

#endif /* SQUID_SRC_STORE_SWAPMETA_H */
<|MERGE_RESOLUTION|>--- conflicted
+++ resolved
@@ -142,7 +142,7 @@
     // The non-constant variable is needed for older compilers.
 
     // always use the last/maximum enum value here
-    auto top = STORE_META_OBJSIZE;
+    auto top = STORE_META_VARY_ID;
     switch (top) {
     case STORE_META_VOID:
     case STORE_META_KEY_MD5:
@@ -151,13 +151,8 @@
     case STORE_META_VARY_HEADERS:
     case STORE_META_STD_LFS:
     case STORE_META_OBJSIZE:
-<<<<<<< HEAD
     case STORE_META_VARY_ID:
-        // always return the last/maximum enum value
-        return STORE_META_VARY_ID;
-=======
         break;
->>>>>>> 76ed2997
     }
     return top;
 }
