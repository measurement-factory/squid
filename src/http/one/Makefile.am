--- conflicted
+++ resolved
@@ -18,10 +18,7 @@
 	RequestParser.h \
 	ResponseParser.cc \
 	ResponseParser.h \
-<<<<<<< HEAD
+	TeChunkedParser.cc \
+	TeChunkedParser.h \
 	Tokenizer.cc \
-	Tokenizer.h
-=======
-	TeChunkedParser.cc \
-	TeChunkedParser.h
->>>>>>> 2cfe6c01
+	Tokenizer.h