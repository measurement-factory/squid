--- conflicted
+++ resolved
@@ -168,11 +168,8 @@
 {
     setConn(aConn);
     al = new AccessLogEntry;
-<<<<<<< HEAD
+    CodeContext::Reset(al);
     al->setClientConnectionManager(aConn);
-=======
-    CodeContext::Reset(al);
->>>>>>> 95bbbcc6
     al->cache.start_time = current_time;
     if (aConn) {
         al->tcpClient = clientConnection = aConn->clientConnection;
