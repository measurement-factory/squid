--- conflicted
+++ resolved
@@ -59,11 +59,8 @@
 #include "client_side_reply.h"
 #include "client_side_request.h"
 #include "ClientRequestContext.h"
-<<<<<<< HEAD
 #include "comm/Connection.h"
-=======
 #include "comm/Write.h"
->>>>>>> e5519212
 #include "compat/inet_pton.h"
 #include "fde.h"
 #include "HttpReply.h"
@@ -1210,16 +1207,10 @@
     debugs(33, 7, HERE << "Confirming CONNECT tunnel on FD " << getConn()->clientConn);
 
     // TODO: Unify with tunnel.cc and add a Server(?) header
-<<<<<<< HEAD
-    static const char *const conn_established = "HTTP/1.0 200 Connection established\r\n\r\n";
-    comm_write(getConn()->clientConn, conn_established, strlen(conn_established), &SslBumpEstablish, this, NULL);
-=======
-    static const char *const conn_established =
-        "HTTP/1.1 200 Connection established\r\n\r\n";
+    static const char *const conn_established = "HTTP/1.1 200 Connection established\r\n\r\n";
     AsyncCall::Pointer call = commCbCall(85, 5, "ClientSocketContext::sslBumpEstablish",
                                          CommIoCbPtrFun(&SslBumpEstablish, this));
-    Comm::Write(fd, conn_established, strlen(conn_established), call, NULL);
->>>>>>> e5519212
+    Comm::Write(getConn()->clientConn, conn_established, strlen(conn_established), call, NULL);
 }
 
 #endif
