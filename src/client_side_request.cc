/*
 * Copyright (C) 1996-2018 The Squid Software Foundation and contributors
 *
 * Squid software is distributed under GPLv2+ license and includes
 * contributions from numerous individuals and organizations.
 * Please see the COPYING and CONTRIBUTORS files for details.
 */

/* DEBUG: section 85    Client-side Request Routines */

/*
 * General logic of request processing:
 *
 * We run a series of tests to determine if access will be permitted, and to do
 * any redirection. Then we call into the result clientStream to retrieve data.
 * From that point on it's up to reply management.
 */

#include "squid.h"
#include "acl/FilledChecklist.h"
#include "acl/Gadgets.h"
#include "anyp/PortCfg.h"
#include "base/AsyncJobCalls.h"
#include "client_side.h"
#include "client_side_reply.h"
#include "client_side_request.h"
#include "ClientRequestContext.h"
#include "clientStream.h"
#include "comm/Connection.h"
#include "comm/Write.h"
#include "err_detail_type.h"
#include "errorpage.h"
#include "fd.h"
#include "fde.h"
#include "format/Token.h"
#include "gopher.h"
#include "helper.h"
#include "helper/Reply.h"
#include "http.h"
#include "http/Stream.h"
#include "HttpHdrCc.h"
#include "HttpReply.h"
#include "HttpRequest.h"
#include "ip/NfMarkConfig.h"
#include "ip/QosConfig.h"
#include "ipcache.h"
#include "log/access_log.h"
#include "MemObject.h"
#include "Parsing.h"
#include "profiler/Profiler.h"
#include "redirect.h"
#include "SquidConfig.h"
#include "SquidTime.h"
#include "Store.h"
#include "StrList.h"
#include "tools.h"
#include "URL.h"
#include "wordlist.h"
#if USE_AUTH
#include "auth/UserRequest.h"
#endif
#if USE_ADAPTATION
#include "adaptation/AccessCheck.h"
#include "adaptation/Answer.h"
#include "adaptation/Iterator.h"
#include "adaptation/Service.h"
#if ICAP_CLIENT
#include "adaptation/icap/History.h"
#endif
#endif
#if USE_OPENSSL
#include "ssl/ServerBump.h"
#include "ssl/support.h"
#endif

#if LINGERING_CLOSE
#define comm_close comm_lingering_close
#endif

static const char *const crlf = "\r\n";

#if FOLLOW_X_FORWARDED_FOR
static void clientFollowXForwardedForCheck(allow_t answer, void *data);
#endif /* FOLLOW_X_FORWARDED_FOR */

ErrorState *clientBuildError(err_type, Http::StatusCode, char const *url, Ip::Address &, HttpRequest *);

CBDATA_CLASS_INIT(ClientRequestContext);

/* Local functions */
/* other */
static void clientAccessCheckDoneWrapper(allow_t, void *);
#if USE_OPENSSL
static void sslBumpAccessCheckDoneWrapper(allow_t, void *);
#endif
static int clientHierarchical(ClientHttpRequest * http);
static void clientInterpretRequestHeaders(ClientHttpRequest * http);
static HLPCB clientRedirectDoneWrapper;
static HLPCB clientStoreIdDoneWrapper;
static void checkNoCacheDoneWrapper(allow_t, void *);
SQUIDCEXTERN CSR clientGetMoreData;
SQUIDCEXTERN CSS clientReplyStatus;
SQUIDCEXTERN CSD clientReplyDetach;
static void checkFailureRatio(err_type, hier_code);

ClientRequestContext::~ClientRequestContext()
{
    /*
     * Release our "lock" on our parent, ClientHttpRequest, if we
     * still have one
     */

    if (http)
        cbdataReferenceDone(http);

    delete error;
    debugs(85,3, "ClientRequestContext destructed, this=" << this);
}

ClientRequestContext::ClientRequestContext(ClientHttpRequest *anHttp) :
    http(cbdataReference(anHttp)),
    acl_checklist(NULL),
    redirect_state(REDIRECT_NONE),
    store_id_state(REDIRECT_NONE),
    host_header_verify_done(false),
    http_access_done(false),
    adapted_http_access_done(false),
#if USE_ADAPTATION
    adaptation_acl_check_done(false),
#endif
    redirect_done(false),
    store_id_done(false),
    no_cache_done(false),
    interpreted_req_hdrs(false),
    toClientMarkingDone(false),
#if USE_OPENSSL
    sslBumpCheckDone(false),
#endif
    error(NULL),
    readNextRequest(false)
{
    debugs(85, 3, "ClientRequestContext constructed, this=" << this);
}

CBDATA_CLASS_INIT(ClientHttpRequest);

ClientHttpRequest::ClientHttpRequest(ConnStateData * aConn) :
#if USE_ADAPTATION
    AsyncJob("ClientHttpRequest"),
#endif
    request(NULL),
    uri(NULL),
    log_uri(NULL),
    req_sz(0),
    logType(LOG_TAG_NONE),
    calloutContext(NULL),
    maxReplyBodySize_(0),
    entry_(NULL),
    loggingEntry_(NULL),
    conn_(NULL)
#if USE_OPENSSL
    , sslBumpNeed_(Ssl::bumpEnd)
#endif
#if USE_ADAPTATION
    , request_satisfaction_mode(false)
    , request_satisfaction_offset(0)
#endif
{
    setConn(aConn);
    al = new AccessLogEntry;
    al->cache.start_time = current_time;
    if (aConn) {
        al->tcpClient = clientConnection = aConn->clientConnection;
        al->cache.port = aConn->port;
        al->cache.caddr = aConn->log_addr;

#if USE_OPENSSL
        if (aConn->clientConnection != NULL && aConn->clientConnection->isOpen()) {
            if (auto ssl = fd_table[aConn->clientConnection->fd].ssl.get())
                al->cache.sslClientCert.resetWithoutLocking(SSL_get_peer_certificate(ssl));
        }
#endif
    }
    dlinkAdd(this, &active, &ClientActiveRequests);
}

/*
 * returns true if client specified that the object must come from the cache
 * without contacting origin server
 */
bool
ClientHttpRequest::onlyIfCached()const
{
    assert(request);
    return request->cache_control &&
           request->cache_control->hasOnlyIfCached();
}

/**
 * This function is designed to serve a fairly specific purpose.
 * Occasionally our vBNS-connected caches can talk to each other, but not
 * the rest of the world.  Here we try to detect frequent failures which
 * make the cache unusable (e.g. DNS lookup and connect() failures).  If
 * the failure:success ratio goes above 1.0 then we go into "hit only"
 * mode where we only return UDP_HIT or UDP_MISS_NOFETCH.  Neighbors
 * will only fetch HITs from us if they are using the ICP protocol.  We
 * stay in this mode for 5 minutes.
 *
 * Duane W., Sept 16, 1996
 */
static void
checkFailureRatio(err_type etype, hier_code hcode)
{
    // Can be set at compile time with -D compiler flag
#ifndef FAILURE_MODE_TIME
#define FAILURE_MODE_TIME 300
#endif

    if (hcode == HIER_NONE)
        return;

    // don't bother when ICP is disabled.
    if (Config.Port.icp <= 0)
        return;

    static double magic_factor = 100.0;
    double n_good;
    double n_bad;

    n_good = magic_factor / (1.0 + request_failure_ratio);

    n_bad = magic_factor - n_good;

    switch (etype) {

    case ERR_DNS_FAIL:

    case ERR_CONNECT_FAIL:
    case ERR_SECURE_CONNECT_FAIL:

    case ERR_READ_ERROR:
        ++n_bad;
        break;

    default:
        ++n_good;
    }

    request_failure_ratio = n_bad / n_good;

    if (hit_only_mode_until > squid_curtime)
        return;

    if (request_failure_ratio < 1.0)
        return;

    debugs(33, DBG_CRITICAL, "WARNING: Failure Ratio at "<< std::setw(4)<<
           std::setprecision(3) << request_failure_ratio);

    debugs(33, DBG_CRITICAL, "WARNING: ICP going into HIT-only mode for " <<
           FAILURE_MODE_TIME / 60 << " minutes...");

    hit_only_mode_until = squid_curtime + FAILURE_MODE_TIME;

    request_failure_ratio = 0.8;    /* reset to something less than 1.0 */
}

ClientHttpRequest::~ClientHttpRequest()
{
    debugs(33, 3, "httpRequestFree: " << uri);
    PROF_start(httpRequestFree);

    // Even though freeResources() below may destroy the request,
    // we no longer set request->body_pipe to NULL here
    // because we did not initiate that pipe (ConnStateData did)

    /* the ICP check here was erroneous
     * - StoreEntry::releaseRequest was always called if entry was valid
     */

    logRequest();

    loggingEntry(NULL);

    if (request)
        checkFailureRatio(request->errType, al->hier.code);

    freeResources();

#if USE_ADAPTATION
    announceInitiatorAbort(virginHeadSource);

    if (adaptedBodySource != NULL)
        stopConsumingFrom(adaptedBodySource);
#endif

    if (calloutContext)
        delete calloutContext;

    clientConnection = NULL;

    if (conn_)
        cbdataReferenceDone(conn_);

    /* moving to the next connection is handled by the context free */
    dlinkDelete(&active, &ClientActiveRequests);

    PROF_stop(httpRequestFree);
}

/**
 * Create a request and kick it off
 *
 * \retval 0     success
 * \retval -1    failure
 *
 * TODO: Pass in the buffers to be used in the inital Read request, as they are
 * determined by the user
 */
int
clientBeginRequest(const HttpRequestMethod& method, char const *url, CSCB * streamcallback,
                   CSD * streamdetach, ClientStreamData streamdata, HttpHeader const *header,
                   char *tailbuf, size_t taillen, const MasterXaction::Pointer &mx)
{
    size_t url_sz;
    ClientHttpRequest *http = new ClientHttpRequest(NULL);
    HttpRequest *request;
    StoreIOBuffer tempBuffer;
    if (http->al != NULL)
        http->al->cache.start_time = current_time;
    /* this is only used to adjust the connection offset in client_side.c */
    http->req_sz = 0;
    tempBuffer.length = taillen;
    tempBuffer.data = tailbuf;
    /* client stream setup */
    clientStreamInit(&http->client_stream, clientGetMoreData, clientReplyDetach,
                     clientReplyStatus, new clientReplyContext(http), streamcallback,
                     streamdetach, streamdata, tempBuffer);
    /* make it visible in the 'current acctive requests list' */
    /* Set flags */
    /* internal requests only makes sense in an
     * accelerator today. TODO: accept flags ? */
    http->flags.accel = true;
    /* allow size for url rewriting */
    url_sz = strlen(url) + Config.appendDomainLen + 5;
    http->uri = (char *)xcalloc(url_sz, 1);
    strcpy(http->uri, url); // XXX: polluting http->uri before parser validation

    if ((request = HttpRequest::FromUrl(http->uri, mx, method)) == NULL) {
        debugs(85, 5, "Invalid URL: " << http->uri);
        return -1;
    }

    /*
     * now update the headers in request with our supplied headers.
     * HttpRequest::FromUrl() should return a blank header set, but
     * we use Update to be sure of correctness.
     */
    if (header)
        request->header.update(header);

    http->log_uri = xstrdup(urlCanonicalClean(request));

    /* http struct now ready */

    /*
     * build new header list *? TODO
     */
    request->flags.accelerated = http->flags.accel;

    /* this is an internally created
     * request, not subject to acceleration
     * target overrides */
    /*
     * FIXME? Do we want to detect and handle internal requests of internal
     * objects ?
     */

    /* Internally created requests cannot have bodies today */
    request->content_length = 0;

    request->client_addr.setNoAddr();

#if FOLLOW_X_FORWARDED_FOR
    request->indirect_client_addr.setNoAddr();
#endif /* FOLLOW_X_FORWARDED_FOR */

    request->my_addr.setNoAddr();   /* undefined for internal requests */

    request->my_addr.port(0);

    request->http_ver = Http::ProtocolVersion();

    http->request = request;
    HTTPMSGLOCK(http->request);

    /* optional - skip the access check ? */
    http->calloutContext = new ClientRequestContext(http);

    http->calloutContext->http_access_done = false;

    http->calloutContext->redirect_done = true;

    http->calloutContext->no_cache_done = true;

    http->doCallouts();

    return 0;
}

bool
ClientRequestContext::httpStateIsValid()
{
    ClientHttpRequest *http_ = http;

    if (cbdataReferenceValid(http_))
        return true;

    http = NULL;

    cbdataReferenceDone(http_);

    return false;
}

#if FOLLOW_X_FORWARDED_FOR
/**
 * clientFollowXForwardedForCheck() checks the content of X-Forwarded-For:
 * against the followXFF ACL, or cleans up and passes control to
 * clientAccessCheck().
 *
 * The trust model here is a little ambiguous. So to clarify the logic:
 * - we may always use the direct client address as the client IP.
 * - these trust tests merey tell whether we trust given IP enough to believe the
 *   IP string which it appended to the X-Forwarded-For: header.
 * - if at any point we don't trust what an IP adds we stop looking.
 * - at that point the current contents of indirect_client_addr are the value set
 *   by the last previously trusted IP.
 * ++ indirect_client_addr contains the remote direct client from the trusted peers viewpoint.
 */
static void
clientFollowXForwardedForCheck(allow_t answer, void *data)
{
    ClientRequestContext *calloutContext = (ClientRequestContext *) data;

    if (!calloutContext->httpStateIsValid())
        return;

    ClientHttpRequest *http = calloutContext->http;
    HttpRequest *request = http->request;

    if (answer.allowed() && request->x_forwarded_for_iterator.size() != 0) {

        /*
         * Remove the last comma-delimited element from the
         * x_forwarded_for_iterator and use it to repeat the cycle.
         */
        const char *p;
        const char *asciiaddr;
        int l;
        Ip::Address addr;
        p = request->x_forwarded_for_iterator.termedBuf();
        l = request->x_forwarded_for_iterator.size();

        /*
        * XXX x_forwarded_for_iterator should really be a list of
        * IP addresses, but it's a String instead.  We have to
        * walk backwards through the String, biting off the last
        * comma-delimited part each time.  As long as the data is in
        * a String, we should probably implement and use a variant of
        * strListGetItem() that walks backwards instead of forwards
        * through a comma-separated list.  But we don't even do that;
        * we just do the work in-line here.
        */
        /* skip trailing space and commas */
        while (l > 0 && (p[l-1] == ',' || xisspace(p[l-1])))
            --l;
        request->x_forwarded_for_iterator.cut(l);
        /* look for start of last item in list */
        while (l > 0 && ! (p[l-1] == ',' || xisspace(p[l-1])))
            --l;
        asciiaddr = p+l;
        if ((addr = asciiaddr)) {
            request->indirect_client_addr = addr;
            request->x_forwarded_for_iterator.cut(l);
            calloutContext->acl_checklist = clientAclChecklistCreate(Config.accessList.followXFF, http);
            if (!Config.onoff.acl_uses_indirect_client) {
                /* override the default src_addr tested if we have to go deeper than one level into XFF */
                Filled(calloutContext->acl_checklist)->src_addr = request->indirect_client_addr;
            }
            calloutContext->acl_checklist->nonBlockingCheck(clientFollowXForwardedForCheck, data);
            return;
        }
    }

    /* clean up, and pass control to clientAccessCheck */
    if (Config.onoff.log_uses_indirect_client) {
        /*
        * Ensure that the access log shows the indirect client
        * instead of the direct client.
        */
        http->al->cache.caddr = request->indirect_client_addr;
        if (ConnStateData *conn = http->getConn())
            conn->log_addr = request->indirect_client_addr;
    }
    request->x_forwarded_for_iterator.clean();
    request->flags.done_follow_x_forwarded_for = true;

    if (answer.conflicted()) {
        debugs(28, DBG_CRITICAL, "ERROR: Processing X-Forwarded-For. Stopping at IP address: " << request->indirect_client_addr );
    }

    /* process actual access ACL as normal. */
    calloutContext->clientAccessCheck();
}
#endif /* FOLLOW_X_FORWARDED_FOR */

static void
hostHeaderIpVerifyWrapper(const ipcache_addrs* ia, const Dns::LookupDetails &dns, void *data)
{
    ClientRequestContext *c = static_cast<ClientRequestContext*>(data);
    c->hostHeaderIpVerify(ia, dns);
}

void
ClientRequestContext::hostHeaderIpVerify(const ipcache_addrs* ia, const Dns::LookupDetails &dns)
{
    Comm::ConnectionPointer clientConn = http->getConn()->clientConnection;

    // note the DNS details for the transaction stats.
    http->request->recordLookup(dns);

    // Is the NAT destination IP in DNS?
    if (ia && ia->have(clientConn->local)) {
        debugs(85, 3, "validate IP " << clientConn->local << " possible from Host:");
        http->request->flags.hostVerified = true;
        http->doCallouts();
        return;
    }
    debugs(85, 3, HERE << "FAIL: validate IP " << clientConn->local << " possible from Host:");
    hostHeaderVerifyFailed("local IP", "any domain IP");
}

void
ClientRequestContext::hostHeaderVerifyFailed(const char *A, const char *B)
{
    // IP address validation for Host: failed. Admin wants to ignore them.
    // NP: we do not yet handle CONNECT tunnels well, so ignore for them
    if (!Config.onoff.hostStrictVerify && http->request->method != Http::METHOD_CONNECT) {
        debugs(85, 3, "SECURITY ALERT: Host header forgery detected on " << http->getConn()->clientConnection <<
               " (" << A << " does not match " << B << ") on URL: " << http->request->effectiveRequestUri());

        // NP: it is tempting to use 'flags.noCache' but that is all about READing cache data.
        // The problems here are about WRITE for new cache content, which means flags.cachable
        http->request->flags.cachable = false; // MUST NOT cache (for now)
        // XXX: when we have updated the cache key to base on raw-IP + URI this cacheable limit can go.
        http->request->flags.hierarchical = false; // MUST NOT pass to peers (for now)
        // XXX: when we have sorted out the best way to relay requests properly to peers this hierarchical limit can go.
        http->doCallouts();
        return;
    }

    debugs(85, DBG_IMPORTANT, "SECURITY ALERT: Host header forgery detected on " <<
           http->getConn()->clientConnection << " (" << A << " does not match " << B << ")");
    if (const char *ua = http->request->header.getStr(Http::HdrType::USER_AGENT))
        debugs(85, DBG_IMPORTANT, "SECURITY ALERT: By user agent: " << ua);
    debugs(85, DBG_IMPORTANT, "SECURITY ALERT: on URL: " << http->request->effectiveRequestUri());

    // IP address validation for Host: failed. reject the connection.
    clientStreamNode *node = (clientStreamNode *)http->client_stream.tail->prev->data;
    clientReplyContext *repContext = dynamic_cast<clientReplyContext *>(node->data.getRaw());
    assert (repContext);
    repContext->setReplyToError(ERR_CONFLICT_HOST, Http::scConflict,
                                http->request->method, NULL,
                                http->getConn()->clientConnection->remote,
                                http->request,
                                NULL,
#if USE_AUTH
                                http->getConn() != NULL && http->getConn()->getAuth() != NULL ?
                                http->getConn()->getAuth() : http->request->auth_user_request);
#else
                                NULL);
#endif
    node = (clientStreamNode *)http->client_stream.tail->data;
    clientStreamRead(node, http, node->readBuffer);
}

void
ClientRequestContext::hostHeaderVerify()
{
    // Require a Host: header.
    const char *host = http->request->header.getStr(Http::HdrType::HOST);

    if (!host) {
        // TODO: dump out the HTTP/1.1 error about missing host header.
        // otherwise this is fine, can't forge a header value when its not even set.
        debugs(85, 3, HERE << "validate skipped with no Host: header present.");
        http->doCallouts();
        return;
    }

    if (http->request->flags.internal) {
        // TODO: kill this when URL handling allows partial URLs out of accel mode
        //       and we no longer screw with the URL just to add our internal host there
        debugs(85, 6, HERE << "validate skipped due to internal composite URL.");
        http->doCallouts();
        return;
    }

    // Locate if there is a port attached, strip ready for IP lookup
    char *portStr = NULL;
    char *hostB = xstrdup(host);
    host = hostB;
    if (host[0] == '[') {
        // IPv6 literal.
        portStr = strchr(hostB, ']');
        if (portStr && *(++portStr) != ':') {
            portStr = NULL;
        }
    } else {
        // Domain or IPv4 literal with port
        portStr = strrchr(hostB, ':');
    }

    uint16_t port = 0;
    if (portStr) {
        *portStr = '\0'; // strip the ':'
        if (*(++portStr) != '\0') {
            char *end = NULL;
            int64_t ret = strtoll(portStr, &end, 10);
            if (end == portStr || *end != '\0' || ret < 1 || ret > 0xFFFF) {
                // invalid port details. Replace the ':'
                *(--portStr) = ':';
                portStr = NULL;
            } else
                port = (ret & 0xFFFF);
        }
    }

    debugs(85, 3, "validate host=" << host << ", port=" << port << ", portStr=" << (portStr?portStr:"NULL"));
    if (http->request->flags.intercepted || http->request->flags.interceptTproxy) {
        // verify the Host: port (if any) matches the apparent destination
        if (portStr && port != http->getConn()->clientConnection->local.port()) {
            debugs(85, 3, "FAIL on validate port " << http->getConn()->clientConnection->local.port() <<
                   " matches Host: port " << port << " (" << portStr << ")");
            hostHeaderVerifyFailed("intercepted port", portStr);
        } else {
            // XXX: match the scheme default port against the apparent destination

            // verify the destination DNS is one of the Host: headers IPs
            ipcache_nbgethostbyname(host, hostHeaderIpVerifyWrapper, this);
        }
    } else if (!Config.onoff.hostStrictVerify) {
        debugs(85, 3, "validate skipped.");
        http->doCallouts();
    } else if (strlen(host) != strlen(http->request->url.host())) {
        // Verify forward-proxy requested URL domain matches the Host: header
        debugs(85, 3, "FAIL on validate URL domain length " << http->request->url.host() << " matches Host: " << host);
        hostHeaderVerifyFailed(host, http->request->url.host());
    } else if (matchDomainName(host, http->request->url.host()) != 0) {
        // Verify forward-proxy requested URL domain matches the Host: header
        debugs(85, 3, "FAIL on validate URL domain " << http->request->url.host() << " matches Host: " << host);
        hostHeaderVerifyFailed(host, http->request->url.host());
    } else if (portStr && port != http->request->url.port()) {
        // Verify forward-proxy requested URL domain matches the Host: header
        debugs(85, 3, "FAIL on validate URL port " << http->request->url.port() << " matches Host: port " << portStr);
        hostHeaderVerifyFailed("URL port", portStr);
    } else if (!portStr && http->request->method != Http::METHOD_CONNECT && http->request->url.port() != http->request->url.getScheme().defaultPort()) {
        // Verify forward-proxy requested URL domain matches the Host: header
        // Special case: we don't have a default-port to check for CONNECT. Assume URL is correct.
        debugs(85, 3, "FAIL on validate URL port " << http->request->url.port() << " matches Host: default port " << http->request->url.getScheme().defaultPort());
        hostHeaderVerifyFailed("URL port", "default port");
    } else {
        // Okay no problem.
        debugs(85, 3, "validate passed.");
        http->request->flags.hostVerified = true;
        http->doCallouts();
    }
    safe_free(hostB);
}

/* This is the entry point for external users of the client_side routines */
void
ClientRequestContext::clientAccessCheck()
{
#if FOLLOW_X_FORWARDED_FOR
    if (!http->request->flags.doneFollowXff() &&
            Config.accessList.followXFF &&
            http->request->header.has(Http::HdrType::X_FORWARDED_FOR)) {

        /* we always trust the direct client address for actual use */
        http->request->indirect_client_addr = http->request->client_addr;
        http->request->indirect_client_addr.port(0);

        /* setup the XFF iterator for processing */
        http->request->x_forwarded_for_iterator = http->request->header.getList(Http::HdrType::X_FORWARDED_FOR);

        /* begin by checking to see if we trust direct client enough to walk XFF */
        acl_checklist = clientAclChecklistCreate(Config.accessList.followXFF, http);
        acl_checklist->nonBlockingCheck(clientFollowXForwardedForCheck, this);
        return;
    }
#endif

    if (Config.accessList.http) {
        acl_checklist = clientAclChecklistCreate(Config.accessList.http, http);
        acl_checklist->nonBlockingCheck(clientAccessCheckDoneWrapper, this);
    } else {
        debugs(0, DBG_CRITICAL, "No http_access configuration found. This will block ALL traffic");
        clientAccessCheckDone(ACCESS_DENIED);
    }
}

/**
 * Identical in operation to clientAccessCheck() but performed later using different configured ACL list.
 * The default here is to allow all. Since the earlier http_access should do a default deny all.
 * This check is just for a last-minute denial based on adapted request headers.
 */
void
ClientRequestContext::clientAccessCheck2()
{
    if (Config.accessList.adapted_http) {
        acl_checklist = clientAclChecklistCreate(Config.accessList.adapted_http, http);
        acl_checklist->nonBlockingCheck(clientAccessCheckDoneWrapper, this);
    } else {
        debugs(85, 2, HERE << "No adapted_http_access configuration. default: ALLOW");
        clientAccessCheckDone(ACCESS_ALLOWED);
    }
}

void
clientAccessCheckDoneWrapper(allow_t answer, void *data)
{
    ClientRequestContext *calloutContext = (ClientRequestContext *) data;

    if (!calloutContext->httpStateIsValid())
        return;

    calloutContext->clientAccessCheckDone(answer);
}

void
ClientRequestContext::clientAccessCheckDone(const allow_t &answer)
{
    acl_checklist = NULL;
    err_type page_id;
    Http::StatusCode status;
    debugs(85, 2, "The request " << http->request->method << ' ' <<
           http->uri << " is " << answer <<
           "; last ACL checked: " << (AclMatchedName ? AclMatchedName : "[none]"));

#if USE_AUTH
    char const *proxy_auth_msg = "<null>";
    if (http->getConn() != NULL && http->getConn()->getAuth() != NULL)
        proxy_auth_msg = http->getConn()->getAuth()->denyMessage("<null>");
    else if (http->request->auth_user_request != NULL)
        proxy_auth_msg = http->request->auth_user_request->denyMessage("<null>");
#endif

    if (!answer.allowed()) {
        // auth has a grace period where credentials can be expired but okay not to challenge.

        /* Send an auth challenge or error */
        // XXX: do we still need aclIsProxyAuth() ?
        bool auth_challenge = (answer == ACCESS_AUTH_REQUIRED || aclIsProxyAuth(AclMatchedName));
        debugs(85, 5, "Access Denied: " << http->uri);
        debugs(85, 5, "AclMatchedName = " << (AclMatchedName ? AclMatchedName : "<null>"));
#if USE_AUTH
        if (auth_challenge)
            debugs(33, 5, "Proxy Auth Message = " << (proxy_auth_msg ? proxy_auth_msg : "<null>"));
#endif

        /*
         * NOTE: get page_id here, based on AclMatchedName because if
         * USE_DELAY_POOLS is enabled, then AclMatchedName gets clobbered in
         * the clientCreateStoreEntry() call just below.  Pedro Ribeiro
         * <pribeiro@isel.pt>
         */
        page_id = aclGetDenyInfoPage(&Config.denyInfoList, AclMatchedName, answer != ACCESS_AUTH_REQUIRED);

        http->logType = LOG_TCP_DENIED;

        if (auth_challenge) {
#if USE_AUTH
            if (http->request->flags.sslBumped) {
                /*SSL Bumped request, authentication is not possible*/
                status = Http::scForbidden;
            } else if (!http->flags.accel) {
                /* Proxy authorisation needed */
                status = Http::scProxyAuthenticationRequired;
            } else {
                /* WWW authorisation needed */
                status = Http::scUnauthorized;
            }
#else
            // need auth, but not possible to do.
            status = Http::scForbidden;
#endif
            if (page_id == ERR_NONE)
                page_id = ERR_CACHE_ACCESS_DENIED;
        } else {
            status = Http::scForbidden;

            if (page_id == ERR_NONE)
                page_id = ERR_ACCESS_DENIED;
        }

        Ip::Address tmpnoaddr;
        tmpnoaddr.setNoAddr();
        error = clientBuildError(page_id, status,
                                 NULL,
                                 http->getConn() != NULL ? http->getConn()->clientConnection->remote : tmpnoaddr,
                                 http->request
                                );

#if USE_AUTH
        error->auth_user_request =
            http->getConn() != NULL && http->getConn()->getAuth() != NULL ?
            http->getConn()->getAuth() : http->request->auth_user_request;
#endif

        readNextRequest = true;
    }

    /* ACCESS_ALLOWED continues here ... */
    xfree(http->uri);
    http->uri = SBufToCstring(http->request->effectiveRequestUri());
    http->doCallouts();
}

#if USE_ADAPTATION
void
ClientHttpRequest::noteAdaptationAclCheckDone(Adaptation::ServiceGroupPointer g)
{
    debugs(93,3,HERE << this << " adaptationAclCheckDone called");

#if ICAP_CLIENT
    Adaptation::Icap::History::Pointer ih = request->icapHistory();
    if (ih != NULL) {
        if (getConn() != NULL && getConn()->clientConnection != NULL) {
            ih->rfc931 = getConn()->clientConnection->rfc931;
#if USE_OPENSSL
            if (getConn()->clientConnection->isOpen()) {
                ih->ssluser = sslGetUserEmail(fd_table[getConn()->clientConnection->fd].ssl.get());
            }
#endif
        }
        ih->log_uri = log_uri;
        ih->req_sz = req_sz;
    }
#endif

    if (!g) {
        debugs(85,3, HERE << "no adaptation needed");
        doCallouts();
        return;
    }

    startAdaptation(g);
}

#endif

static void
clientRedirectAccessCheckDone(allow_t answer, void *data)
{
    ClientRequestContext *context = (ClientRequestContext *)data;
    ClientHttpRequest *http = context->http;
    context->acl_checklist = NULL;

    if (answer.allowed())
        redirectStart(http, clientRedirectDoneWrapper, context);
    else {
        Helper::Reply const nilReply(Helper::Error);
        context->clientRedirectDone(nilReply);
    }
}

void
ClientRequestContext::clientRedirectStart()
{
    debugs(33, 5, HERE << "'" << http->uri << "'");
    http->al->syncNotes(http->request);
    if (Config.accessList.redirector) {
        acl_checklist = clientAclChecklistCreate(Config.accessList.redirector, http);
        acl_checklist->nonBlockingCheck(clientRedirectAccessCheckDone, this);
    } else
        redirectStart(http, clientRedirectDoneWrapper, this);
}

/**
 * This methods handles Access checks result of StoreId access list.
 * Will handle as "ERR" (no change) in a case Access is not allowed.
 */
static void
clientStoreIdAccessCheckDone(allow_t answer, void *data)
{
    ClientRequestContext *context = static_cast<ClientRequestContext *>(data);
    ClientHttpRequest *http = context->http;
    context->acl_checklist = NULL;

    if (answer.allowed())
        storeIdStart(http, clientStoreIdDoneWrapper, context);
    else {
        debugs(85, 3, "access denied expected ERR reply handling: " << answer);
        Helper::Reply const nilReply(Helper::Error);
        context->clientStoreIdDone(nilReply);
    }
}

/**
 * Start locating an alternative storeage ID string (if any) from admin
 * configured helper program. This is an asynchronous operation terminating in
 * ClientRequestContext::clientStoreIdDone() when completed.
 */
void
ClientRequestContext::clientStoreIdStart()
{
    debugs(33, 5,"'" << http->uri << "'");

    if (Config.accessList.store_id) {
        acl_checklist = clientAclChecklistCreate(Config.accessList.store_id, http);
        acl_checklist->nonBlockingCheck(clientStoreIdAccessCheckDone, this);
    } else
        storeIdStart(http, clientStoreIdDoneWrapper, this);
}

static int
clientHierarchical(ClientHttpRequest * http)
{
    HttpRequest *request = http->request;
    HttpRequestMethod method = request->method;

    // intercepted requests MUST NOT (yet) be sent to peers unless verified
    if (!request->flags.hostVerified && (request->flags.intercepted || request->flags.interceptTproxy))
        return 0;

    /*
     * IMS needs a private key, so we can use the hierarchy for IMS only if our
     * neighbors support private keys
     */

    if (request->flags.ims && !neighbors_do_private_keys)
        return 0;

    /*
     * This is incorrect: authenticating requests can be sent via a hierarchy
     * (they can even be cached if the correct headers are set on the reply)
     */
    if (request->flags.auth)
        return 0;

    if (method == Http::METHOD_TRACE)
        return 1;

    if (method != Http::METHOD_GET)
        return 0;

    if (request->flags.loopDetected)
        return 0;

    if (request->url.getScheme() == AnyP::PROTO_HTTP)
        return method.respMaybeCacheable();

    if (request->url.getScheme() == AnyP::PROTO_GOPHER)
        return gopherCachable(request);

    if (request->url.getScheme() == AnyP::PROTO_CACHE_OBJECT)
        return 0;

    return 1;
}

static void
clientCheckPinning(ClientHttpRequest * http)
{
    HttpRequest *request = http->request;
    HttpHeader *req_hdr = &request->header;
    ConnStateData *http_conn = http->getConn();

    /* Internal requests such as those from ESI includes may be without
     * a client connection
     */
    if (!http_conn)
        return;

    request->flags.connectionAuthDisabled = http_conn->port->connection_auth_disabled;
    if (!request->flags.connectionAuthDisabled) {
        if (Comm::IsConnOpen(http_conn->pinning.serverConnection)) {
            if (http_conn->pinning.auth) {
                request->flags.connectionAuth = true;
                request->flags.auth = true;
            } else {
                request->flags.connectionProxyAuth = true;
            }
            // These should already be linked correctly.
            assert(request->clientConnectionManager == http_conn);
        }
    }

    /* check if connection auth is used, and flag as candidate for pinning
     * in such case.
     * Note: we may need to set flags.connectionAuth even if the connection
     * is already pinned if it was pinned earlier due to proxy auth
     */
    if (!request->flags.connectionAuth) {
        if (req_hdr->has(Http::HdrType::AUTHORIZATION) || req_hdr->has(Http::HdrType::PROXY_AUTHORIZATION)) {
            HttpHeaderPos pos = HttpHeaderInitPos;
            HttpHeaderEntry *e;
            int may_pin = 0;
            while ((e = req_hdr->getEntry(&pos))) {
                if (e->id == Http::HdrType::AUTHORIZATION || e->id == Http::HdrType::PROXY_AUTHORIZATION) {
                    const char *value = e->value.rawBuf();
                    if (strncasecmp(value, "NTLM ", 5) == 0
                            ||
                            strncasecmp(value, "Negotiate ", 10) == 0
                            ||
                            strncasecmp(value, "Kerberos ", 9) == 0) {
                        if (e->id == Http::HdrType::AUTHORIZATION) {
                            request->flags.connectionAuth = true;
                            may_pin = 1;
                        } else {
                            request->flags.connectionProxyAuth = true;
                            may_pin = 1;
                        }
                    }
                }
            }
            if (may_pin && !request->pinnedConnection()) {
                // These should already be linked correctly. Just need the ServerConnection to pinn.
                assert(request->clientConnectionManager == http_conn);
            }
        }
    }
}

static void
clientInterpretRequestHeaders(ClientHttpRequest * http)
{
    HttpRequest *request = http->request;
    HttpHeader *req_hdr = &request->header;
    bool no_cache = false;

    request->imslen = -1;
    request->ims = req_hdr->getTime(Http::HdrType::IF_MODIFIED_SINCE);

    if (request->ims > 0)
        request->flags.ims = true;

    if (!request->flags.ignoreCc) {
        if (request->cache_control) {
            if (request->cache_control->hasNoCache())
                no_cache=true;

            // RFC 2616: treat Pragma:no-cache as if it was Cache-Control:no-cache when Cache-Control is missing
        } else if (req_hdr->has(Http::HdrType::PRAGMA))
            no_cache = req_hdr->hasListMember(Http::HdrType::PRAGMA,"no-cache",',');
    }

    if (request->method == Http::METHOD_OTHER) {
        no_cache=true;
    }

    if (no_cache) {
#if USE_HTTP_VIOLATIONS

        if (Config.onoff.reload_into_ims)
            request->flags.nocacheHack = true;
        else if (refresh_nocache_hack)
            request->flags.nocacheHack = true;
        else
#endif

            request->flags.noCache = true;
    }

    /* ignore range header in non-GETs or non-HEADs */
    if (request->method == Http::METHOD_GET || request->method == Http::METHOD_HEAD) {
        // XXX: initialize if we got here without HttpRequest::parseHeader()
        if (!request->range)
            request->range = req_hdr->getRange();

        if (request->range) {
            request->flags.isRanged = true;
            clientStreamNode *node = (clientStreamNode *)http->client_stream.tail->data;
            /* XXX: This is suboptimal. We should give the stream the range set,
             * and thereby let the top of the stream set the offset when the
             * size becomes known. As it is, we will end up requesting from 0
             * for evey -X range specification.
             * RBC - this may be somewhat wrong. We should probably set the range
             * iter up at this point.
             */
            node->readBuffer.offset = request->range->lowestOffset(0);
            http->range_iter.pos = request->range->begin();
            http->range_iter.end = request->range->end();
            http->range_iter.valid = true;
        }
    }

    /* Only HEAD and GET requests permit a Range or Request-Range header.
     * If these headers appear on any other type of request, delete them now.
     */
    else {
        req_hdr->delById(Http::HdrType::RANGE);
        req_hdr->delById(Http::HdrType::REQUEST_RANGE);
        request->ignoreRange("neither HEAD nor GET");
    }

    if (req_hdr->has(Http::HdrType::AUTHORIZATION))
        request->flags.auth = true;

    clientCheckPinning(http);

    if (!request->url.userInfo().isEmpty())
        request->flags.auth = true;

    if (req_hdr->has(Http::HdrType::VIA)) {
        String s = req_hdr->getList(Http::HdrType::VIA);
        /*
         * ThisCache cannot be a member of Via header, "1.1 ThisCache" can.
         * Note ThisCache2 has a space prepended to the hostname so we don't
         * accidentally match super-domains.
         */

        if (strListIsSubstr(&s, ThisCache2, ',')) {
            debugObj(33, 1, "WARNING: Forwarding loop detected for:\n",
                     request, (ObjPackMethod) & httpRequestPack);
            request->flags.loopDetected = true;
        }

#if USE_FORW_VIA_DB
        fvdbCountVia(s.termedBuf());

#endif

        s.clean();
    }

#if USE_FORW_VIA_DB

    if (req_hdr->has(Http::HdrType::X_FORWARDED_FOR)) {
        String s = req_hdr->getList(Http::HdrType::X_FORWARDED_FOR);
        fvdbCountForw(s.termedBuf());
        s.clean();
    }

#endif

    request->flags.cachable = http->request->maybeCacheable();

    if (clientHierarchical(http))
        request->flags.hierarchical = true;

    debugs(85, 5, "clientInterpretRequestHeaders: REQ_NOCACHE = " <<
           (request->flags.noCache ? "SET" : "NOT SET"));
    debugs(85, 5, "clientInterpretRequestHeaders: REQ_CACHABLE = " <<
           (request->flags.cachable ? "SET" : "NOT SET"));
    debugs(85, 5, "clientInterpretRequestHeaders: REQ_HIERARCHICAL = " <<
           (request->flags.hierarchical ? "SET" : "NOT SET"));

}

void
clientRedirectDoneWrapper(void *data, const Helper::Reply &result)
{
    ClientRequestContext *calloutContext = (ClientRequestContext *)data;

    if (!calloutContext->httpStateIsValid())
        return;

    calloutContext->clientRedirectDone(result);
}

void
clientStoreIdDoneWrapper(void *data, const Helper::Reply &result)
{
    ClientRequestContext *calloutContext = (ClientRequestContext *)data;

    if (!calloutContext->httpStateIsValid())
        return;

    calloutContext->clientStoreIdDone(result);
}

void
ClientRequestContext::clientRedirectDone(const Helper::Reply &reply)
{
    HttpRequest *old_request = http->request;
    debugs(85, 5, HERE << "'" << http->uri << "' result=" << reply);
    assert(redirect_state == REDIRECT_PENDING);
    redirect_state = REDIRECT_DONE;

    // Put helper response Notes into the transaction state record (ALE) eventually
    // do it early to ensure that no matter what the outcome the notes are present.
    if (http->al)
        http->al->syncNotes(old_request);

    UpdateRequestNotes(http->getConn(), *old_request, reply.notes);

    switch (reply.result) {
    case Helper::TimedOut:
        if (Config.onUrlRewriteTimeout.action != toutActBypass) {
            http->calloutsError(ERR_GATEWAY_FAILURE, ERR_DETAIL_REDIRECTOR_TIMEDOUT);
            debugs(85, DBG_IMPORTANT, "ERROR: URL rewrite helper: Timedout");
        }
        break;

    case Helper::Unknown:
    case Helper::TT:
        // Handler in redirect.cc should have already mapped Unknown
        // IF it contained valid entry for the old URL-rewrite helper protocol
        debugs(85, DBG_IMPORTANT, "ERROR: URL rewrite helper returned invalid result code. Wrong helper? " << reply);
        break;

    case Helper::BrokenHelper:
        debugs(85, DBG_IMPORTANT, "ERROR: URL rewrite helper: " << reply);
        break;

    case Helper::Error:
        // no change to be done.
        break;

    case Helper::Okay: {
        // #1: redirect with a specific status code    OK status=NNN url="..."
        // #2: redirect with a default status code     OK url="..."
        // #3: re-write the URL                        OK rewrite-url="..."

        const char *statusNote = reply.notes.findFirst("status");
        const char *urlNote = reply.notes.findFirst("url");

        if (urlNote != NULL) {
            // HTTP protocol redirect to be done.

            // TODO: change default redirect status for appropriate requests
            // Squid defaults to 302 status for now for better compatibility with old clients.
            // HTTP/1.0 client should get 302 (Http::scFound)
            // HTTP/1.1 client contacting reverse-proxy should get 307 (Http::scTemporaryRedirect)
            // HTTP/1.1 client being diverted by forward-proxy should get 303 (Http::scSeeOther)
            Http::StatusCode status = Http::scFound;
            if (statusNote != NULL) {
                const char * result = statusNote;
                status = static_cast<Http::StatusCode>(atoi(result));
            }

            if (status == Http::scMovedPermanently
                    || status == Http::scFound
                    || status == Http::scSeeOther
                    || status == Http::scPermanentRedirect
                    || status == Http::scTemporaryRedirect) {
                http->redirect.status = status;
                http->redirect.location = xstrdup(urlNote);
                // TODO: validate the URL produced here is RFC 2616 compliant absolute URI
            } else {
                debugs(85, DBG_CRITICAL, "ERROR: URL-rewrite produces invalid " << status << " redirect Location: " << urlNote);
            }
        } else {
            // URL-rewrite wanted. Ew.
            urlNote = reply.notes.findFirst("rewrite-url");

            // prevent broken helpers causing too much damage. If old URL == new URL skip the re-write.
            if (urlNote != NULL && strcmp(urlNote, http->uri)) {
                URL tmpUrl;
                if (tmpUrl.parse(old_request->method, urlNote)) {
                    HttpRequest *new_request = old_request->clone();
                    new_request->url = tmpUrl;
                    debugs(61, 2, "URL-rewriter diverts URL from " << old_request->effectiveRequestUri() << " to " << new_request->effectiveRequestUri());

                    // update the new request to flag the re-writing was done on it
                    new_request->flags.redirected = true;

                    // unlink bodypipe from the old request. Not needed there any longer.
                    if (old_request->body_pipe != NULL) {
                        old_request->body_pipe = NULL;
                        debugs(61,2, HERE << "URL-rewriter diverts body_pipe " << new_request->body_pipe <<
                               " from request " << old_request << " to " << new_request);
                    }

                    // update the current working ClientHttpRequest fields
                    xfree(http->uri);
                    http->uri = SBufToCstring(new_request->effectiveRequestUri());
                    HTTPMSGUNLOCK(old_request);
                    http->request = new_request;
                    HTTPMSGLOCK(http->request);
                } else {
                    debugs(85, DBG_CRITICAL, "ERROR: URL-rewrite produces invalid request: " <<
                           old_request->method << " " << urlNote << " " << old_request->http_ver);
                }
            }
        }
    }
    break;
    }

    /* FIXME PIPELINE: This is innacurate during pipelining */

    if (http->getConn() != NULL && Comm::IsConnOpen(http->getConn()->clientConnection))
        fd_note(http->getConn()->clientConnection->fd, http->uri);

    assert(http->uri);

    http->doCallouts();
}

/**
 * This method handles the different replies from StoreID helper.
 */
void
ClientRequestContext::clientStoreIdDone(const Helper::Reply &reply)
{
    HttpRequest *old_request = http->request;
    debugs(85, 5, "'" << http->uri << "' result=" << reply);
    assert(store_id_state == REDIRECT_PENDING);
    store_id_state = REDIRECT_DONE;

    // Put helper response Notes into the transaction state record (ALE) eventually
    // do it early to ensure that no matter what the outcome the notes are present.
    if (http->al)
        http->al->syncNotes(old_request);

    UpdateRequestNotes(http->getConn(), *old_request, reply.notes);

    switch (reply.result) {
    case Helper::Unknown:
    case Helper::TT:
        // Handler in redirect.cc should have already mapped Unknown
        // IF it contained valid entry for the old helper protocol
        debugs(85, DBG_IMPORTANT, "ERROR: storeID helper returned invalid result code. Wrong helper? " << reply);
        break;

    case Helper::TimedOut:
    // Timeouts for storeID are not implemented
    case Helper::BrokenHelper:
        debugs(85, DBG_IMPORTANT, "ERROR: storeID helper: " << reply);
        break;

    case Helper::Error:
        // no change to be done.
        break;

    case Helper::Okay: {
        const char *urlNote = reply.notes.findFirst("store-id");

        // prevent broken helpers causing too much damage. If old URL == new URL skip the re-write.
        if (urlNote != NULL && strcmp(urlNote, http->uri) ) {
            // Debug section required for some very specific cases.
            debugs(85, 9, "Setting storeID with: " << urlNote );
            http->request->store_id = urlNote;
            http->store_id = urlNote;
        }
    }
    break;
    }

    http->doCallouts();
}

/** Test cache allow/deny configuration
 *  Sets flags.cachable=1 if caching is not denied.
 */
void
ClientRequestContext::checkNoCache()
{
    if (Config.accessList.noCache) {
        acl_checklist = clientAclChecklistCreate(Config.accessList.noCache, http);
        acl_checklist->nonBlockingCheck(checkNoCacheDoneWrapper, this);
    } else {
        /* unless otherwise specified, we try to cache. */
        checkNoCacheDone(ACCESS_ALLOWED);
    }
}

static void
checkNoCacheDoneWrapper(allow_t answer, void *data)
{
    ClientRequestContext *calloutContext = (ClientRequestContext *) data;

    if (!calloutContext->httpStateIsValid())
        return;

    calloutContext->checkNoCacheDone(answer);
}

void
ClientRequestContext::checkNoCacheDone(const allow_t &answer)
{
    acl_checklist = NULL;
    if (answer.denied()) {
        http->request->flags.noCache = true; // dont read reply from cache
        http->request->flags.cachable = false; // dont store reply into cache
    }
    http->doCallouts();
}

#if USE_OPENSSL
bool
ClientRequestContext::sslBumpAccessCheck()
{
    if (!http->getConn()) {
        http->al->ssl.bumpMode = Ssl::bumpEnd; // SslBump does not apply; log -
        return false;
    }

    const Ssl::BumpMode bumpMode = http->getConn()->sslBumpMode;
    if (http->request->flags.forceTunnel) {
        debugs(85, 5, "not needed; already decided to tunnel " << http->getConn());
        if (bumpMode != Ssl::bumpEnd)
            http->al->ssl.bumpMode = bumpMode; // inherited from bumped connection
        return false;
    }

    // If SSL connection tunneling or bumping decision has been made, obey it.
    if (bumpMode != Ssl::bumpEnd) {
        debugs(85, 5, HERE << "SslBump already decided (" << bumpMode <<
               "), " << "ignoring ssl_bump for " << http->getConn());

        // We need the following "if" for transparently bumped TLS connection,
        // because in this case we are running ssl_bump access list before
        // the doCallouts runs. It can be removed after the bug #4340 fixed.
        // We do not want to proceed to bumping steps:
        //  - if the TLS connection with the client is already established
        //    because we are accepting normal HTTP requests on TLS port,
        //    or because of the client-first bumping mode
        //  - When the bumping is already started
        if (!http->getConn()->switchedToHttps() &&
                !http->getConn()->serverBump())
            http->sslBumpNeed(bumpMode); // for processRequest() to bump if needed and not already bumped
        http->al->ssl.bumpMode = bumpMode; // inherited from bumped connection
        return false;
    }

    // If we have not decided yet, decide whether to bump now.

    // Bumping here can only start with a CONNECT request on a bumping port
    // (bumping of intercepted SSL conns is decided before we get 1st request).
    // We also do not bump redirected CONNECT requests.
    if (http->request->method != Http::METHOD_CONNECT || http->redirect.status ||
            !Config.accessList.ssl_bump ||
            !http->getConn()->port->flags.tunnelSslBumping) {
        http->al->ssl.bumpMode = Ssl::bumpEnd; // SslBump does not apply; log -
        debugs(85, 5, HERE << "cannot SslBump this request");
        return false;
    }

    // Do not bump during authentication: clients would not proxy-authenticate
    // if we delay a 407 response and respond with 200 OK to CONNECT.
    if (error && error->httpStatus == Http::scProxyAuthenticationRequired) {
        http->al->ssl.bumpMode = Ssl::bumpEnd; // SslBump does not apply; log -
        debugs(85, 5, HERE << "no SslBump during proxy authentication");
        return false;
    }

    if (error) {
        debugs(85, 5, "SslBump applies. Force bump action on error " << errorTypeName(error->type));
        http->sslBumpNeed(Ssl::bumpBump);
        http->al->ssl.bumpMode = Ssl::bumpBump;
        return false;
    }

    debugs(85, 5, HERE << "SslBump possible, checking ACL");

    ACLFilledChecklist *aclChecklist = clientAclChecklistCreate(Config.accessList.ssl_bump, http);
    aclChecklist->nonBlockingCheck(sslBumpAccessCheckDoneWrapper, this);
    return true;
}

/**
 * A wrapper function to use the ClientRequestContext::sslBumpAccessCheckDone method
 * as ACLFilledChecklist callback
 */
static void
sslBumpAccessCheckDoneWrapper(allow_t answer, void *data)
{
    ClientRequestContext *calloutContext = static_cast<ClientRequestContext *>(data);

    if (!calloutContext->httpStateIsValid())
        return;
    calloutContext->sslBumpAccessCheckDone(answer);
}

void
ClientRequestContext::sslBumpAccessCheckDone(const allow_t &answer)
{
    if (!httpStateIsValid())
        return;

    const Ssl::BumpMode bumpMode = answer.allowed() ?
                                   static_cast<Ssl::BumpMode>(answer.kind) : Ssl::bumpSplice;
    http->sslBumpNeed(bumpMode); // for processRequest() to bump if needed
    http->al->ssl.bumpMode = bumpMode; // for logging

    if (bumpMode == Ssl::bumpTerminate) {
        const Comm::ConnectionPointer clientConn = http->getConn() ? http->getConn()->clientConnection : nullptr;
        if (Comm::IsConnOpen(clientConn)) {
            debugs(85, 3, "closing after Ssl::bumpTerminate ");
            clientConn->close();
        }
        return;
    }

    http->doCallouts();
}
#endif

/*
 * Identify requests that do not go through the store and client side stream
 * and forward them to the appropriate location. All other requests, request
 * them.
 */
void
ClientHttpRequest::processRequest()
{
    debugs(85, 4, request->method << ' ' << uri);

    const bool untouchedConnect = request->method == Http::METHOD_CONNECT && !redirect.status;

#if USE_OPENSSL
    if (untouchedConnect && sslBumpNeeded()) {
        assert(!request->flags.forceTunnel);
        sslBumpStart();
        return;
    }
#endif

    if (untouchedConnect || request->flags.forceTunnel) {
        getConn()->stopReading(); // tunnels read for themselves
        tunnelStart(this);
        return;
    }

    httpStart();
}

void
ClientHttpRequest::httpStart()
{
    PROF_start(httpStart);
    logType = LOG_TAG_NONE;
    debugs(85, 4, logType.c_str() << " for '" << uri << "'");

    /* no one should have touched this */
    assert(out.offset == 0);
    /* Use the Stream Luke */
    clientStreamNode *node = (clientStreamNode *)client_stream.tail->data;
    clientStreamRead(node, this, node->readBuffer);
    PROF_stop(httpStart);
}

#if USE_OPENSSL

void
ClientHttpRequest::sslBumpNeed(Ssl::BumpMode mode)
{
    debugs(83, 3, HERE << "sslBump required: "<< Ssl::bumpMode(mode));
    sslBumpNeed_ = mode;
}

// called when comm_write has completed
static void
SslBumpEstablish(const Comm::ConnectionPointer &, char *, size_t, Comm::Flag errflag, int, void *data)
{
    ClientHttpRequest *r = static_cast<ClientHttpRequest*>(data);
    debugs(85, 5, HERE << "responded to CONNECT: " << r << " ? " << errflag);

    assert(r && cbdataReferenceValid(r));
    r->sslBumpEstablish(errflag);
}

void
ClientHttpRequest::sslBumpEstablish(Comm::Flag errflag)
{
    // Bail out quickly on Comm::ERR_CLOSING - close handlers will tidy up
    if (errflag == Comm::ERR_CLOSING)
        return;

    if (errflag) {
        debugs(85, 3, HERE << "CONNECT response failure in SslBump: " << errflag);
        getConn()->clientConnection->close();
        return;
    }

    // We lack HttpReply which logRequest() uses to log the status code.
    // TODO: Use HttpReply instead of the "200 Connection established" string.
    al->http.code = 200;

#if USE_AUTH
    // Preserve authentication info for the ssl-bumped request
    if (request->auth_user_request != NULL)
        getConn()->setAuth(request->auth_user_request, "SSL-bumped CONNECT");
#endif

    assert(sslBumpNeeded());
    getConn()->switchToHttps(request, sslBumpNeed_);
}

void
ClientHttpRequest::sslBumpStart()
{
    debugs(85, 5, HERE << "Confirming " << Ssl::bumpMode(sslBumpNeed_) <<
           "-bumped CONNECT tunnel on FD " << getConn()->clientConnection);
    getConn()->sslBumpMode = sslBumpNeed_;

    AsyncCall::Pointer bumpCall = commCbCall(85, 5, "ClientSocketContext::sslBumpEstablish",
                                  CommIoCbPtrFun(&SslBumpEstablish, this));

    if (request->flags.interceptTproxy || request->flags.intercepted) {
        CommIoCbParams &params = GetCommParams<CommIoCbParams>(bumpCall);
        params.flag = Comm::OK;
        params.conn = getConn()->clientConnection;
        ScheduleCallHere(bumpCall);
        return;
    }

    // send an HTTP 200 response to kick client SSL negotiation
    // TODO: Unify with tunnel.cc and add a Server(?) header
    static const char *const conn_established = "HTTP/1.1 200 Connection established\r\n\r\n";
    Comm::Write(getConn()->clientConnection, conn_established, strlen(conn_established), bumpCall, NULL);
}

#endif

bool
ClientHttpRequest::gotEnough() const
{
    /** TODO: should be querying the stream. */
    int64_t contentLength =
        memObject()->getReply()->bodySize(request->method);
    assert(contentLength >= 0);

    if (out.offset < contentLength)
        return false;

    return true;
}

void
ClientHttpRequest::storeEntry(StoreEntry *newEntry)
{
    entry_ = newEntry;
}

void
ClientHttpRequest::loggingEntry(StoreEntry *newEntry)
{
    if (loggingEntry_)
        loggingEntry_->unlock("ClientHttpRequest::loggingEntry");

    loggingEntry_ = newEntry;

    if (loggingEntry_)
        loggingEntry_->lock("ClientHttpRequest::loggingEntry");
}

/*
 * doCallouts() - This function controls the order of "callout"
 * executions, including non-blocking access control checks, the
 * redirector, and ICAP.  Previously, these callouts were chained
 * together such that "clientAccessCheckDone()" would call
 * "clientRedirectStart()" and so on.
 *
 * The ClientRequestContext (aka calloutContext) class holds certain
 * state data for the callout/callback operations.  Previously
 * ClientHttpRequest would sort of hand off control to ClientRequestContext
 * for a short time.  ClientRequestContext would then delete itself
 * and pass control back to ClientHttpRequest when all callouts
 * were finished.
 *
 * This caused some problems for ICAP because we want to make the
 * ICAP callout after checking ACLs, but before checking the no_cache
 * list.  We can't stuff the ICAP state into the ClientRequestContext
 * class because we still need the ICAP state after ClientRequestContext
 * goes away.
 *
 * Note that ClientRequestContext is created before the first call
 * to doCallouts().
 *
 * If one of the callouts notices that ClientHttpRequest is no
 * longer valid, it should call cbdataReferenceDone() so that
 * ClientHttpRequest's reference count goes to zero and it will get
 * deleted.  ClientHttpRequest will then delete ClientRequestContext.
 *
 * Note that we set the _done flags here before actually starting
 * the callout.  This is strictly for convenience.
 */

tos_t aclMapTOS (acl_tos * head, ACLChecklist * ch);
Ip::NfMarkConfig aclFindNfMarkConfig (acl_nfmark * head, ACLChecklist * ch);

void
ClientHttpRequest::doCallouts()
{
    assert(calloutContext);

    auto &ale = calloutContext->http->al;
    /*Save the original request for logging purposes*/
    if (!ale->request) {
        ale->request = request;
        HTTPMSGLOCK(ale->request);

        // Make the previously set client connection ID available as annotation.
        if (ConnStateData *csd = calloutContext->http->getConn()) {
            if (!csd->notes()->empty())
                calloutContext->http->request->notes()->appendNewOnly(csd->notes().getRaw());
        }
        ale->syncNotes(calloutContext->http->request);
    }

    if (!calloutContext->error) {
        // CVE-2009-0801: verify the Host: header is consistent with other known details.
        if (!calloutContext->host_header_verify_done) {
            debugs(83, 3, HERE << "Doing calloutContext->hostHeaderVerify()");
            calloutContext->host_header_verify_done = true;
            calloutContext->hostHeaderVerify();
            return;
        }

        if (!calloutContext->http_access_done) {
            debugs(83, 3, HERE << "Doing calloutContext->clientAccessCheck()");
            calloutContext->http_access_done = true;
            calloutContext->clientAccessCheck();
            return;
        }

#if USE_ADAPTATION
        if (!calloutContext->adaptation_acl_check_done) {
            calloutContext->adaptation_acl_check_done = true;
            if (Adaptation::AccessCheck::Start(
                        Adaptation::methodReqmod, Adaptation::pointPreCache,
                        request, NULL, calloutContext->http->al, this))
                return; // will call callback
        }
#endif

        if (!calloutContext->redirect_done) {
            calloutContext->redirect_done = true;

            if (Config.Program.redirect) {
                debugs(83, 3, HERE << "Doing calloutContext->clientRedirectStart()");
                calloutContext->redirect_state = REDIRECT_PENDING;
                calloutContext->clientRedirectStart();
                return;
            }
        }

        if (!calloutContext->adapted_http_access_done) {
            debugs(83, 3, HERE << "Doing calloutContext->clientAccessCheck2()");
            calloutContext->adapted_http_access_done = true;
            calloutContext->clientAccessCheck2();
            return;
        }

        if (!calloutContext->store_id_done) {
            calloutContext->store_id_done = true;

            if (Config.Program.store_id) {
                debugs(83, 3,"Doing calloutContext->clientStoreIdStart()");
                calloutContext->store_id_state = REDIRECT_PENDING;
                calloutContext->clientStoreIdStart();
                return;
            }
        }

        if (!calloutContext->interpreted_req_hdrs) {
            debugs(83, 3, HERE << "Doing clientInterpretRequestHeaders()");
            calloutContext->interpreted_req_hdrs = 1;
            clientInterpretRequestHeaders(this);
        }

        if (!calloutContext->no_cache_done) {
            calloutContext->no_cache_done = true;

            if (Config.accessList.noCache && request->flags.cachable) {
                debugs(83, 3, HERE << "Doing calloutContext->checkNoCache()");
                calloutContext->checkNoCache();
                return;
            }
        }
    } //  if !calloutContext->error

<<<<<<< HEAD
    if (!calloutContext->tosToClientDone) {
        calloutContext->tosToClientDone = true;
        if (getConn() != NULL && Comm::IsConnOpen(getConn()->clientConnection)) {
            ACLFilledChecklist ch(NULL, request, NULL);
            ch.al = calloutContext->http->al;
            ch.src_addr = request->client_addr;
            ch.my_addr = request->my_addr;
            ch.syncAle(request, log_uri);
=======
    // Set appropriate MARKs and CONNMARKs if needed.
    if (getConn() && Comm::IsConnOpen(getConn()->clientConnection)) {
        ACLFilledChecklist ch(nullptr, request, nullptr);
        ch.src_addr = request->client_addr;
        ch.my_addr = request->my_addr;

        if (!calloutContext->toClientMarkingDone) {
            calloutContext->toClientMarkingDone = true;
>>>>>>> d4c6acac
            tos_t tos = aclMapTOS(Ip::Qos::TheConfig.tosToClient, &ch);
            if (tos)
                Ip::Qos::setSockTos(getConn()->clientConnection, tos);

<<<<<<< HEAD
    if (!calloutContext->nfmarkToClientDone) {
        calloutContext->nfmarkToClientDone = true;
        if (getConn() != NULL && Comm::IsConnOpen(getConn()->clientConnection)) {
            ACLFilledChecklist ch(NULL, request, NULL);
            ch.al = calloutContext->http->al;
            ch.src_addr = request->client_addr;
            ch.my_addr = request->my_addr;
            ch.syncAle(request, log_uri);
            nfmark_t mark = aclMapNfmark(Ip::Qos::TheConfig.nfmarkToClient, &ch);
            if (mark)
                Ip::Qos::setSockNfmark(getConn()->clientConnection, mark);
=======
            const auto packetMark = aclFindNfMarkConfig(Ip::Qos::TheConfig.nfmarkToClient, &ch);
            if (!packetMark.isEmpty())
                Ip::Qos::setSockNfmark(getConn()->clientConnection, packetMark.mark);

            const auto connmark = aclFindNfMarkConfig(Ip::Qos::TheConfig.nfConnmarkToClient, &ch);
            if (!connmark.isEmpty())
                Ip::Qos::setNfConnmark(getConn()->clientConnection, Ip::Qos::dirAccepted, connmark);
>>>>>>> d4c6acac
        }
    }

#if USE_OPENSSL
    // Even with calloutContext->error, we call sslBumpAccessCheck() to decide
    // whether SslBump applies to this transaction. If it applies, we will
    // attempt to bump the client to serve the error.
    if (!calloutContext->sslBumpCheckDone) {
        calloutContext->sslBumpCheckDone = true;
        if (calloutContext->sslBumpAccessCheck())
            return;
        /* else no ssl bump required*/
    }
#endif

    if (calloutContext->error) {
        // XXX: prformance regression. c_str() reallocates
        SBuf storeUriBuf(request->storeId());
        const char *storeUri = storeUriBuf.c_str();
        StoreEntry *e = storeCreateEntry(storeUri, storeUri, request->flags, request->method);
#if USE_OPENSSL
        if (sslBumpNeeded()) {
            // We have to serve an error, so bump the client first.
            sslBumpNeed(Ssl::bumpClientFirst);
            // set final error but delay sending until we bump
            Ssl::ServerBump *srvBump = new Ssl::ServerBump(request, e, Ssl::bumpClientFirst);
            errorAppendEntry(e, calloutContext->error);
            calloutContext->error = NULL;
            getConn()->setServerBump(srvBump);
            e->unlock("ClientHttpRequest::doCallouts+sslBumpNeeded");
        } else
#endif
        {
            // send the error to the client now
            clientStreamNode *node = (clientStreamNode *)client_stream.tail->prev->data;
            clientReplyContext *repContext = dynamic_cast<clientReplyContext *>(node->data.getRaw());
            assert (repContext);
            repContext->setReplyToStoreEntry(e, "immediate SslBump error");
            errorAppendEntry(e, calloutContext->error);
            calloutContext->error = NULL;
            if (calloutContext->readNextRequest && getConn())
                getConn()->flags.readMore = true; // resume any pipeline reads.
            node = (clientStreamNode *)client_stream.tail->data;
            clientStreamRead(node, this, node->readBuffer);
            e->unlock("ClientHttpRequest::doCallouts-sslBumpNeeded");
            return;
        }
    }

    cbdataReferenceDone(calloutContext->http);
    delete calloutContext;
    calloutContext = NULL;
#if HEADERS_LOG

    headersLog(0, 1, request->method, request);
#endif

    debugs(83, 3, HERE << "calling processRequest()");
    processRequest();

#if ICAP_CLIENT
    Adaptation::Icap::History::Pointer ih = request->icapHistory();
    if (ih != NULL)
        ih->logType = logType;
#endif
}

#if USE_ADAPTATION
/// Initiate an asynchronous adaptation transaction which will call us back.
void
ClientHttpRequest::startAdaptation(const Adaptation::ServiceGroupPointer &g)
{
    debugs(85, 3, HERE << "adaptation needed for " << this);
    assert(!virginHeadSource);
    assert(!adaptedBodySource);
    virginHeadSource = initiateAdaptation(
                           new Adaptation::Iterator(request, NULL, al, g));

    // we could try to guess whether we can bypass this adaptation
    // initiation failure, but it should not really happen
    Must(initiated(virginHeadSource));
}

void
ClientHttpRequest::noteAdaptationAnswer(const Adaptation::Answer &answer)
{
    assert(cbdataReferenceValid(this));     // indicates bug
    clearAdaptation(virginHeadSource);
    assert(!adaptedBodySource);

    switch (answer.kind) {
    case Adaptation::Answer::akForward:
        handleAdaptedHeader(const_cast<Http::Message*>(answer.message.getRaw()));
        break;

    case Adaptation::Answer::akBlock:
        handleAdaptationBlock(answer);
        break;

    case Adaptation::Answer::akError:
        handleAdaptationFailure(ERR_DETAIL_CLT_REQMOD_ABORT, !answer.final);
        break;
    }
}

void
ClientHttpRequest::handleAdaptedHeader(Http::Message *msg)
{
    assert(msg);

    if (HttpRequest *new_req = dynamic_cast<HttpRequest*>(msg)) {
        /*
         * Replace the old request with the new request.
         */
        HTTPMSGUNLOCK(request);
        request = new_req;
        HTTPMSGLOCK(request);

        // update the new message to flag whether URL re-writing was done on it
        if (request->effectiveRequestUri().cmp(uri) != 0)
            request->flags.redirected = 1;

        /*
         * Store the new URI for logging
         */
        xfree(uri);
        uri = SBufToCstring(request->effectiveRequestUri());
        setLogUri(this, urlCanonicalClean(request));
        assert(request->method.id());
    } else if (HttpReply *new_rep = dynamic_cast<HttpReply*>(msg)) {
        debugs(85,3,HERE << "REQMOD reply is HTTP reply");

        // subscribe to receive reply body
        if (new_rep->body_pipe != NULL) {
            adaptedBodySource = new_rep->body_pipe;
            int consumer_ok = adaptedBodySource->setConsumerIfNotLate(this);
            assert(consumer_ok);
        }

        clientStreamNode *node = (clientStreamNode *)client_stream.tail->prev->data;
        clientReplyContext *repContext = dynamic_cast<clientReplyContext *>(node->data.getRaw());
        assert(repContext);
        repContext->createStoreEntry(request->method, request->flags);

        EBIT_CLR(storeEntry()->flags, ENTRY_FWD_HDR_WAIT);
        request_satisfaction_mode = true;
        request_satisfaction_offset = 0;
        storeEntry()->replaceHttpReply(new_rep);
        storeEntry()->timestampsSet();

        if (!adaptedBodySource) // no body
            storeEntry()->complete();
        clientGetMoreData(node, this);
    }

    // we are done with getting headers (but may be receiving body)
    clearAdaptation(virginHeadSource);

    if (!request_satisfaction_mode)
        doCallouts();
}

void
ClientHttpRequest::handleAdaptationBlock(const Adaptation::Answer &answer)
{
    request->detailError(ERR_ACCESS_DENIED, ERR_DETAIL_REQMOD_BLOCK);
    AclMatchedName = answer.ruleId.termedBuf();
    assert(calloutContext);
    calloutContext->clientAccessCheckDone(ACCESS_DENIED);
    AclMatchedName = NULL;
}

void
ClientHttpRequest::resumeBodyStorage()
{
    if (!adaptedBodySource)
        return;

    noteMoreBodyDataAvailable(adaptedBodySource);
}

void
ClientHttpRequest::noteMoreBodyDataAvailable(BodyPipe::Pointer)
{
    assert(request_satisfaction_mode);
    assert(adaptedBodySource != NULL);

    if (size_t contentSize = adaptedBodySource->buf().contentSize()) {
        const size_t spaceAvailable = storeEntry()->bytesWanted(Range<size_t>(0,contentSize));

        if (spaceAvailable < contentSize ) {
            // No or partial body data consuming
            typedef NullaryMemFunT<ClientHttpRequest> Dialer;
            AsyncCall::Pointer call = asyncCall(93, 5, "ClientHttpRequest::resumeBodyStorage",
                                                Dialer(this, &ClientHttpRequest::resumeBodyStorage));
            storeEntry()->deferProducer(call);
        }

        if (!spaceAvailable)
            return;

        if (spaceAvailable < contentSize )
            contentSize = spaceAvailable;

        BodyPipeCheckout bpc(*adaptedBodySource);
        const StoreIOBuffer ioBuf(&bpc.buf, request_satisfaction_offset, contentSize);
        storeEntry()->write(ioBuf);
        // assume StoreEntry::write() writes the entire ioBuf
        request_satisfaction_offset += ioBuf.length;
        bpc.buf.consume(contentSize);
        bpc.checkIn();
    }

    if (adaptedBodySource->exhausted())
        endRequestSatisfaction();
    // else wait for more body data
}

void
ClientHttpRequest::noteBodyProductionEnded(BodyPipe::Pointer)
{
    assert(!virginHeadSource);
    // should we end request satisfaction now?
    if (adaptedBodySource != NULL && adaptedBodySource->exhausted())
        endRequestSatisfaction();
}

void
ClientHttpRequest::endRequestSatisfaction()
{
    debugs(85,4, HERE << this << " ends request satisfaction");
    assert(request_satisfaction_mode);
    stopConsumingFrom(adaptedBodySource);

    // TODO: anything else needed to end store entry formation correctly?
    storeEntry()->complete();
}

void
ClientHttpRequest::noteBodyProducerAborted(BodyPipe::Pointer)
{
    assert(!virginHeadSource);
    stopConsumingFrom(adaptedBodySource);

    debugs(85,3, HERE << "REQMOD body production failed");
    if (request_satisfaction_mode) { // too late to recover or serve an error
        request->detailError(ERR_ICAP_FAILURE, ERR_DETAIL_CLT_REQMOD_RESP_BODY);
        const Comm::ConnectionPointer c = getConn()->clientConnection;
        Must(Comm::IsConnOpen(c));
        c->close(); // drastic, but we may be writing a response already
    } else {
        handleAdaptationFailure(ERR_DETAIL_CLT_REQMOD_REQ_BODY);
    }
}

void
ClientHttpRequest::handleAdaptationFailure(int errDetail, bool bypassable)
{
    debugs(85,3, HERE << "handleAdaptationFailure(" << bypassable << ")");

    const bool usedStore = storeEntry() && !storeEntry()->isEmpty();
    const bool usedPipe = request->body_pipe != NULL &&
                          request->body_pipe->consumedSize() > 0;

    if (bypassable && !usedStore && !usedPipe) {
        debugs(85,3, HERE << "ICAP REQMOD callout failed, bypassing: " << calloutContext);
        if (calloutContext)
            doCallouts();
        return;
    }

    debugs(85,3, HERE << "ICAP REQMOD callout failed, responding with error");

    clientStreamNode *node = (clientStreamNode *)client_stream.tail->prev->data;
    clientReplyContext *repContext = dynamic_cast<clientReplyContext *>(node->data.getRaw());
    assert(repContext);

    calloutsError(ERR_ICAP_FAILURE, errDetail);

    if (calloutContext)
        doCallouts();
}

void
ClientHttpRequest::callException(const std::exception &ex)
{
    if (const auto clientConn = getConn() ? getConn()->clientConnection : nullptr) {
        if (Comm::IsConnOpen(clientConn)) {
            debugs(85, 3, "closing after exception: " << ex.what());
            clientConn->close(); // initiate orderly top-to-bottom cleanup
            return;
        }
    }
    debugs(85, DBG_IMPORTANT, "ClientHttpRequest exception without connection. Ignoring " << ex.what());
    // XXX: Normally, we mustStop() but we cannot do that here because it is
    // likely to leave Http::Stream and ConnStateData with a dangling http
    // pointer. See r13480 or XXX in Http::Stream class description.
}
#endif

// XXX: modify and use with ClientRequestContext::clientAccessCheckDone too.
void
ClientHttpRequest::calloutsError(const err_type error, const int errDetail)
{
    // The original author of the code also wanted to pass an errno to
    // setReplyToError, but it seems unlikely that the errno reflects the
    // true cause of the error at this point, so I did not pass it.
    if (calloutContext) {
        Ip::Address noAddr;
        noAddr.setNoAddr();
        ConnStateData * c = getConn();
        calloutContext->error = clientBuildError(error, Http::scInternalServerError,
                                NULL,
                                c != NULL ? c->clientConnection->remote : noAddr,
                                request
                                                );
#if USE_AUTH
        calloutContext->error->auth_user_request =
            c != NULL && c->getAuth() != NULL ? c->getAuth() : request->auth_user_request;
#endif
        calloutContext->error->detailError(errDetail);
        calloutContext->readNextRequest = true;
        if (c != NULL)
            c->expectNoForwarding();
    }
    //else if(calloutContext == NULL) is it possible?
}
<|MERGE_RESOLUTION|>--- conflicted
+++ resolved
@@ -1776,42 +1776,20 @@
         }
     } //  if !calloutContext->error
 
-<<<<<<< HEAD
-    if (!calloutContext->tosToClientDone) {
-        calloutContext->tosToClientDone = true;
-        if (getConn() != NULL && Comm::IsConnOpen(getConn()->clientConnection)) {
-            ACLFilledChecklist ch(NULL, request, NULL);
-            ch.al = calloutContext->http->al;
-            ch.src_addr = request->client_addr;
-            ch.my_addr = request->my_addr;
-            ch.syncAle(request, log_uri);
-=======
     // Set appropriate MARKs and CONNMARKs if needed.
     if (getConn() && Comm::IsConnOpen(getConn()->clientConnection)) {
         ACLFilledChecklist ch(nullptr, request, nullptr);
+        ch.al = calloutContext->http->al;
         ch.src_addr = request->client_addr;
         ch.my_addr = request->my_addr;
+        ch.syncAle(request, log_uri);
 
         if (!calloutContext->toClientMarkingDone) {
             calloutContext->toClientMarkingDone = true;
->>>>>>> d4c6acac
             tos_t tos = aclMapTOS(Ip::Qos::TheConfig.tosToClient, &ch);
             if (tos)
                 Ip::Qos::setSockTos(getConn()->clientConnection, tos);
 
-<<<<<<< HEAD
-    if (!calloutContext->nfmarkToClientDone) {
-        calloutContext->nfmarkToClientDone = true;
-        if (getConn() != NULL && Comm::IsConnOpen(getConn()->clientConnection)) {
-            ACLFilledChecklist ch(NULL, request, NULL);
-            ch.al = calloutContext->http->al;
-            ch.src_addr = request->client_addr;
-            ch.my_addr = request->my_addr;
-            ch.syncAle(request, log_uri);
-            nfmark_t mark = aclMapNfmark(Ip::Qos::TheConfig.nfmarkToClient, &ch);
-            if (mark)
-                Ip::Qos::setSockNfmark(getConn()->clientConnection, mark);
-=======
             const auto packetMark = aclFindNfMarkConfig(Ip::Qos::TheConfig.nfmarkToClient, &ch);
             if (!packetMark.isEmpty())
                 Ip::Qos::setSockNfmark(getConn()->clientConnection, packetMark.mark);
@@ -1819,7 +1797,6 @@
             const auto connmark = aclFindNfMarkConfig(Ip::Qos::TheConfig.nfConnmarkToClient, &ch);
             if (!connmark.isEmpty())
                 Ip::Qos::setNfConnmark(getConn()->clientConnection, Ip::Qos::dirAccepted, connmark);
->>>>>>> d4c6acac
         }
     }
 
