/*
 * Copyright (C) 1996-2021 The Squid Software Foundation and contributors
 *
 * Squid software is distributed under GPLv2+ license and includes
 * contributions from numerous individuals and organizations.
 * Please see the COPYING and CONTRIBUTORS files for details.
 */

/* DEBUG: section 85    Client-side Request Routines */

/*
 * General logic of request processing:
 *
 * We run a series of tests to determine if access will be permitted, and to do
 * any redirection. Then we call into the result clientStream to retrieve data.
 * From that point on it's up to reply management.
 */

#include "squid.h"
#include "acl/FilledChecklist.h"
#include "acl/Gadgets.h"
#include "anyp/PortCfg.h"
#include "base/AsyncJobCalls.h"
#include "client_side.h"
#include "client_side_reply.h"
#include "client_side_request.h"
#include "ClientRequestContext.h"
#include "clientStream.h"
#include "comm/Connection.h"
#include "comm/Write.h"
#include "error/Detail.h"
#include "errorpage.h"
#include "fd.h"
#include "fde.h"
#include "format/Token.h"
#include "FwdState.h"
#include "gopher.h"
#include "helper.h"
#include "helper/Reply.h"
#include "http.h"
#include "http/Stream.h"
#include "HttpHdrCc.h"
#include "HttpReply.h"
#include "HttpRequest.h"
#include "ip/NfMarkConfig.h"
#include "ip/QosConfig.h"
#include "ipcache.h"
#include "log/access_log.h"
#include "MemObject.h"
#include "Parsing.h"
#include "profiler/Profiler.h"
#include "proxyp/Header.h"
#include "redirect.h"
#include "rfc1738.h"
#include "sbuf/StringConvert.h"
#include "SquidConfig.h"
#include "SquidTime.h"
#include "Store.h"
#include "StrList.h"
#include "tools.h"
#include "wordlist.h"
#if USE_AUTH
#include "auth/UserRequest.h"
#endif
#if USE_ADAPTATION
#include "adaptation/AccessCheck.h"
#include "adaptation/Answer.h"
#include "adaptation/Iterator.h"
#include "adaptation/Service.h"
#if ICAP_CLIENT
#include "adaptation/icap/History.h"
#endif
#endif
#if USE_OPENSSL
#include "ssl/ServerBump.h"
#include "ssl/support.h"
#endif

static const char *const crlf = "\r\n";

#if FOLLOW_X_FORWARDED_FOR
static void clientFollowXForwardedForCheck(Acl::Answer answer, void *data);
#endif /* FOLLOW_X_FORWARDED_FOR */

ErrorState *clientBuildError(err_type, Http::StatusCode, char const *url, const ConnStateData *, HttpRequest *, const AccessLogEntry::Pointer &);

CBDATA_CLASS_INIT(ClientRequestContext);

/* Local functions */
/* other */
static void clientAccessCheckDoneWrapper(Acl::Answer, void *);
#if USE_OPENSSL
static void sslBumpAccessCheckDoneWrapper(Acl::Answer, void *);
#endif
static int clientHierarchical(ClientHttpRequest * http);
static void clientInterpretRequestHeaders(ClientHttpRequest * http);
static HLPCB clientRedirectDoneWrapper;
static HLPCB clientStoreIdDoneWrapper;
static void checkNoCacheDoneWrapper(Acl::Answer, void *);
SQUIDCEXTERN CSR clientGetMoreData;
SQUIDCEXTERN CSS clientReplyStatus;
SQUIDCEXTERN CSD clientReplyDetach;
static void checkFailureRatio(err_type, hier_code);

ClientRequestContext::~ClientRequestContext()
{
    /*
     * Release our "lock" on our parent, ClientHttpRequest, if we
     * still have one
     */

    if (http)
        cbdataReferenceDone(http);

    delete error;
    debugs(85,3, "ClientRequestContext destructed, this=" << this);
}

ClientRequestContext::ClientRequestContext(ClientHttpRequest *anHttp) :
    http(cbdataReference(anHttp)),
    acl_checklist(NULL),
    redirect_state(REDIRECT_NONE),
    store_id_state(REDIRECT_NONE),
    host_header_verify_done(false),
    http_access_done(false),
    adapted_http_access_done(false),
#if USE_ADAPTATION
    adaptation_acl_check_done(false),
#endif
    redirect_done(false),
    store_id_done(false),
    no_cache_done(false),
    interpreted_req_hdrs(false),
    toClientMarkingDone(false),
#if USE_OPENSSL
    sslBumpCheckDone(false),
#endif
    error(NULL),
    readNextRequest(false)
{
    debugs(85, 3, "ClientRequestContext constructed, this=" << this);
}

CBDATA_CLASS_INIT(ClientHttpRequest);

ClientHttpRequest::ClientHttpRequest(ConnStateData * aConn) :
#if USE_ADAPTATION
    AsyncJob("ClientHttpRequest"),
#endif
    request(NULL),
    uri(NULL),
    log_uri(NULL),
    req_sz(0),
    al(new AccessLogEntry()),
<<<<<<< HEAD
    logType(al->cache.code),
=======
>>>>>>> 12f5a662
    calloutContext(NULL),
    maxReplyBodySize_(0),
    entry_(NULL),
    loggingEntry_(NULL),
    conn_(cbdataReference(aConn))
#if USE_OPENSSL
    , sslBumpNeed_(Ssl::bumpEnd)
#endif
#if USE_ADAPTATION
    , receivedWholeAdaptedReply(false)
    , request_satisfaction_mode(false)
    , request_satisfaction_offset(0)
#endif
{
    CodeContext::Reset(al);
    al->cache.start_time = current_time;
    if (aConn) {
        al->tcpClient = clientConnection = aConn->clientConnection;
        al->cache.port = aConn->port;
        al->cache.caddr = aConn->log_addr;
        al->proxyProtocolHeader = aConn->proxyProtocolHeader();
        al->updateError(aConn->bareError);

#if USE_OPENSSL
        if (aConn->clientConnection != NULL && aConn->clientConnection->isOpen()) {
            if (auto ssl = fd_table[aConn->clientConnection->fd].ssl.get())
                al->cache.sslClientCert.resetWithoutLocking(SSL_get_peer_certificate(ssl));
        }
#endif
    }
    dlinkAdd(this, &active, &ClientActiveRequests);
}

/*
 * returns true if client specified that the object must come from the cache
 * without contacting origin server
 */
bool
ClientHttpRequest::onlyIfCached()const
{
    assert(request);
    return request->cache_control &&
           request->cache_control->hasOnlyIfCached();
}

/**
 * This function is designed to serve a fairly specific purpose.
 * Occasionally our vBNS-connected caches can talk to each other, but not
 * the rest of the world.  Here we try to detect frequent failures which
 * make the cache unusable (e.g. DNS lookup and connect() failures).  If
 * the failure:success ratio goes above 1.0 then we go into "hit only"
 * mode where we only return UDP_HIT or UDP_MISS_NOFETCH.  Neighbors
 * will only fetch HITs from us if they are using the ICP protocol.  We
 * stay in this mode for 5 minutes.
 *
 * Duane W., Sept 16, 1996
 */
static void
checkFailureRatio(err_type etype, hier_code hcode)
{
    // Can be set at compile time with -D compiler flag
#ifndef FAILURE_MODE_TIME
#define FAILURE_MODE_TIME 300
#endif

    if (hcode == HIER_NONE)
        return;

    // don't bother when ICP is disabled.
    if (Config.Port.icp <= 0)
        return;

    static double magic_factor = 100.0;
    double n_good;
    double n_bad;

    n_good = magic_factor / (1.0 + request_failure_ratio);

    n_bad = magic_factor - n_good;

    switch (etype) {

    case ERR_DNS_FAIL:

    case ERR_CONNECT_FAIL:
    case ERR_SECURE_CONNECT_FAIL:

    case ERR_READ_ERROR:
        ++n_bad;
        break;

    default:
        ++n_good;
    }

    request_failure_ratio = n_bad / n_good;

    if (hit_only_mode_until > squid_curtime)
        return;

    if (request_failure_ratio < 1.0)
        return;

    debugs(33, DBG_CRITICAL, "WARNING: Failure Ratio at "<< std::setw(4)<<
           std::setprecision(3) << request_failure_ratio);

    debugs(33, DBG_CRITICAL, "WARNING: ICP going into HIT-only mode for " <<
           FAILURE_MODE_TIME / 60 << " minutes...");

    hit_only_mode_until = squid_curtime + FAILURE_MODE_TIME;

    request_failure_ratio = 0.8;    /* reset to something less than 1.0 */
}

ClientHttpRequest::~ClientHttpRequest()
{
    debugs(33, 3, "httpRequestFree: " << uri);
    PROF_start(httpRequestFree);

    // Even though freeResources() below may destroy the request,
    // we no longer set request->body_pipe to NULL here
    // because we did not initiate that pipe (ConnStateData did)

    /* the ICP check here was erroneous
     * - StoreEntry::releaseRequest was always called if entry was valid
     */

    logRequest();

    loggingEntry(NULL);

    if (request)
        checkFailureRatio(request->error.category, al->hier.code);

    freeResources();

#if USE_ADAPTATION
    announceInitiatorAbort(virginHeadSource);

    if (adaptedBodySource != NULL)
        stopConsumingFrom(adaptedBodySource);
#endif

    if (calloutContext)
        delete calloutContext;

    clientConnection = NULL;

    if (conn_)
        cbdataReferenceDone(conn_);

    /* moving to the next connection is handled by the context free */
    dlinkDelete(&active, &ClientActiveRequests);

    PROF_stop(httpRequestFree);
}

/**
 * Create a request and kick it off
 *
 * \retval 0     success
 * \retval -1    failure
 *
 * TODO: Pass in the buffers to be used in the initial Read request, as they are
 * determined by the user
 */
int
clientBeginRequest(const HttpRequestMethod& method, char const *url, CSCB * streamcallback,
                   CSD * streamdetach, ClientStreamData streamdata, HttpHeader const *header,
                   char *tailbuf, size_t taillen, const MasterXaction::Pointer &mx)
{
    size_t url_sz;
    ClientHttpRequest *http = new ClientHttpRequest(NULL);
    HttpRequest *request;
    StoreIOBuffer tempBuffer;
    if (http->al != NULL)
        http->al->cache.start_time = current_time;
    /* this is only used to adjust the connection offset in client_side.c */
    http->req_sz = 0;
    tempBuffer.length = taillen;
    tempBuffer.data = tailbuf;
    /* client stream setup */
    clientStreamInit(&http->client_stream, clientGetMoreData, clientReplyDetach,
                     clientReplyStatus, new clientReplyContext(http), streamcallback,
                     streamdetach, streamdata, tempBuffer);
    /* make it visible in the 'current acctive requests list' */
    /* Set flags */
    /* internal requests only makes sense in an
     * accelerator today. TODO: accept flags ? */
    http->flags.accel = true;
    /* allow size for url rewriting */
    url_sz = strlen(url) + Config.appendDomainLen + 5;
    http->uri = (char *)xcalloc(url_sz, 1);
    strcpy(http->uri, url); // XXX: polluting http->uri before parser validation

    request = HttpRequest::FromUrlXXX(http->uri, mx, method);
    if (!request) {
        debugs(85, 5, "Invalid URL: " << http->uri);
        return -1;
    }

    /*
     * now update the headers in request with our supplied headers.
     * HttpRequest::FromUrl() should return a blank header set, but
     * we use Update to be sure of correctness.
     */
    if (header)
        request->header.update(header);

    /* http struct now ready */

    /*
     * build new header list *? TODO
     */
    request->flags.accelerated = http->flags.accel;

    /* this is an internally created
     * request, not subject to acceleration
     * target overrides */
    // TODO: detect and handle internal requests of internal objects?

    /* Internally created requests cannot have bodies today */
    request->content_length = 0;

    request->client_addr.setNoAddr();

#if FOLLOW_X_FORWARDED_FOR
    request->indirect_client_addr.setNoAddr();
#endif /* FOLLOW_X_FORWARDED_FOR */

    request->my_addr.setNoAddr();   /* undefined for internal requests */

    request->my_addr.port(0);

    request->http_ver = Http::ProtocolVersion();

    http->initRequest(request);

    /* optional - skip the access check ? */
    http->calloutContext = new ClientRequestContext(http);

    http->calloutContext->http_access_done = false;

    http->calloutContext->redirect_done = true;

    http->calloutContext->no_cache_done = true;

    http->doCallouts();

    return 0;
}

bool
ClientRequestContext::httpStateIsValid()
{
    ClientHttpRequest *http_ = http;

    if (cbdataReferenceValid(http_))
        return true;

    http = NULL;

    cbdataReferenceDone(http_);

    return false;
}

#if FOLLOW_X_FORWARDED_FOR
/**
 * clientFollowXForwardedForCheck() checks the content of X-Forwarded-For:
 * against the followXFF ACL, or cleans up and passes control to
 * clientAccessCheck().
 *
 * The trust model here is a little ambiguous. So to clarify the logic:
 * - we may always use the direct client address as the client IP.
 * - these trust tests merey tell whether we trust given IP enough to believe the
 *   IP string which it appended to the X-Forwarded-For: header.
 * - if at any point we don't trust what an IP adds we stop looking.
 * - at that point the current contents of indirect_client_addr are the value set
 *   by the last previously trusted IP.
 * ++ indirect_client_addr contains the remote direct client from the trusted peers viewpoint.
 */
static void
clientFollowXForwardedForCheck(Acl::Answer answer, void *data)
{
    ClientRequestContext *calloutContext = (ClientRequestContext *) data;

    if (!calloutContext->httpStateIsValid())
        return;

    ClientHttpRequest *http = calloutContext->http;
    HttpRequest *request = http->request;

    if (answer.allowed() && request->x_forwarded_for_iterator.size() != 0) {

        /*
         * Remove the last comma-delimited element from the
         * x_forwarded_for_iterator and use it to repeat the cycle.
         */
        const char *p;
        const char *asciiaddr;
        int l;
        Ip::Address addr;
        p = request->x_forwarded_for_iterator.termedBuf();
        l = request->x_forwarded_for_iterator.size();

        /*
        * XXX x_forwarded_for_iterator should really be a list of
        * IP addresses, but it's a String instead.  We have to
        * walk backwards through the String, biting off the last
        * comma-delimited part each time.  As long as the data is in
        * a String, we should probably implement and use a variant of
        * strListGetItem() that walks backwards instead of forwards
        * through a comma-separated list.  But we don't even do that;
        * we just do the work in-line here.
        */
        /* skip trailing space and commas */
        while (l > 0 && (p[l-1] == ',' || xisspace(p[l-1])))
            --l;
        request->x_forwarded_for_iterator.cut(l);
        /* look for start of last item in list */
        while (l > 0 && ! (p[l-1] == ',' || xisspace(p[l-1])))
            --l;
        asciiaddr = p+l;
        if ((addr = asciiaddr)) {
            request->indirect_client_addr = addr;
            request->x_forwarded_for_iterator.cut(l);
            calloutContext->acl_checklist = clientAclChecklistCreate(Config.accessList.followXFF, http);
            if (!Config.onoff.acl_uses_indirect_client) {
                /* override the default src_addr tested if we have to go deeper than one level into XFF */
                Filled(calloutContext->acl_checklist)->src_addr = request->indirect_client_addr;
            }
            calloutContext->acl_checklist->nonBlockingCheck(clientFollowXForwardedForCheck, data);
            return;
        }
    }

    /* clean up, and pass control to clientAccessCheck */
    if (Config.onoff.log_uses_indirect_client) {
        /*
        * Ensure that the access log shows the indirect client
        * instead of the direct client.
        */
        http->al->cache.caddr = request->indirect_client_addr;
        if (ConnStateData *conn = http->getConn())
            conn->log_addr = request->indirect_client_addr;
    }
    request->x_forwarded_for_iterator.clean();
    request->flags.done_follow_x_forwarded_for = true;

    if (answer.conflicted()) {
        debugs(28, DBG_CRITICAL, "ERROR: Processing X-Forwarded-For. Stopping at IP address: " << request->indirect_client_addr );
    }

    /* process actual access ACL as normal. */
    calloutContext->clientAccessCheck();
}
#endif /* FOLLOW_X_FORWARDED_FOR */

static void
hostHeaderIpVerifyWrapper(const ipcache_addrs* ia, const Dns::LookupDetails &dns, void *data)
{
    ClientRequestContext *c = static_cast<ClientRequestContext*>(data);
    c->hostHeaderIpVerify(ia, dns);
}

void
ClientRequestContext::hostHeaderIpVerify(const ipcache_addrs* ia, const Dns::LookupDetails &dns)
{
    Comm::ConnectionPointer clientConn = http->getConn()->clientConnection;

    // note the DNS details for the transaction stats.
    http->request->recordLookup(dns);

    // Is the NAT destination IP in DNS?
    if (ia && ia->have(clientConn->local)) {
        debugs(85, 3, "validate IP " << clientConn->local << " possible from Host:");
        http->request->flags.hostVerified = true;
        http->doCallouts();
        return;
    }
    debugs(85, 3, HERE << "FAIL: validate IP " << clientConn->local << " possible from Host:");
    hostHeaderVerifyFailed("local IP", "any domain IP");
}

void
ClientRequestContext::hostHeaderVerifyFailed(const char *A, const char *B)
{
    // IP address validation for Host: failed. Admin wants to ignore them.
    // NP: we do not yet handle CONNECT tunnels well, so ignore for them
    if (!Config.onoff.hostStrictVerify && http->request->method != Http::METHOD_CONNECT) {
        debugs(85, 3, "SECURITY ALERT: Host header forgery detected on " << http->getConn()->clientConnection <<
               " (" << A << " does not match " << B << ") on URL: " << http->request->effectiveRequestUri());

        // NP: it is tempting to use 'flags.noCache' but that is all about READing cache data.
        // The problems here are about WRITE for new cache content, which means flags.cachable
        http->request->flags.cachable = false; // MUST NOT cache (for now)
        // XXX: when we have updated the cache key to base on raw-IP + URI this cacheable limit can go.
        http->request->flags.hierarchical = false; // MUST NOT pass to peers (for now)
        // XXX: when we have sorted out the best way to relay requests properly to peers this hierarchical limit can go.
        http->doCallouts();
        return;
    }

    debugs(85, DBG_IMPORTANT, "SECURITY ALERT: Host header forgery detected on " <<
           http->getConn()->clientConnection << " (" << A << " does not match " << B << ")");
    if (const char *ua = http->request->header.getStr(Http::HdrType::USER_AGENT))
        debugs(85, DBG_IMPORTANT, "SECURITY ALERT: By user agent: " << ua);
    debugs(85, DBG_IMPORTANT, "SECURITY ALERT: on URL: " << http->request->effectiveRequestUri());

    // IP address validation for Host: failed. reject the connection.
    clientStreamNode *node = (clientStreamNode *)http->client_stream.tail->prev->data;
    clientReplyContext *repContext = dynamic_cast<clientReplyContext *>(node->data.getRaw());
    assert (repContext);
    repContext->setReplyToError(ERR_CONFLICT_HOST, Http::scConflict,
                                http->request->method, NULL,
                                http->getConn(),
                                http->request,
                                NULL,
#if USE_AUTH
                                http->getConn() != NULL && http->getConn()->getAuth() != NULL ?
                                http->getConn()->getAuth() : http->request->auth_user_request);
#else
                                NULL);
#endif
    node = (clientStreamNode *)http->client_stream.tail->data;
    clientStreamRead(node, http, node->readBuffer);
}

void
ClientRequestContext::hostHeaderVerify()
{
    // Require a Host: header.
    const char *host = http->request->header.getStr(Http::HdrType::HOST);

    if (!host) {
        // TODO: dump out the HTTP/1.1 error about missing host header.
        // otherwise this is fine, can't forge a header value when its not even set.
        debugs(85, 3, HERE << "validate skipped with no Host: header present.");
        http->doCallouts();
        return;
    }

    if (http->request->flags.internal) {
        // TODO: kill this when URL handling allows partial URLs out of accel mode
        //       and we no longer screw with the URL just to add our internal host there
        debugs(85, 6, HERE << "validate skipped due to internal composite URL.");
        http->doCallouts();
        return;
    }

    // Locate if there is a port attached, strip ready for IP lookup
    char *portStr = NULL;
    char *hostB = xstrdup(host);
    host = hostB;
    if (host[0] == '[') {
        // IPv6 literal.
        portStr = strchr(hostB, ']');
        if (portStr && *(++portStr) != ':') {
            portStr = NULL;
        }
    } else {
        // Domain or IPv4 literal with port
        portStr = strrchr(hostB, ':');
    }

    uint16_t port = 0;
    if (portStr) {
        *portStr = '\0'; // strip the ':'
        if (*(++portStr) != '\0') {
            char *end = NULL;
            int64_t ret = strtoll(portStr, &end, 10);
            if (end == portStr || *end != '\0' || ret < 1 || ret > 0xFFFF) {
                // invalid port details. Replace the ':'
                *(--portStr) = ':';
                portStr = NULL;
            } else
                port = (ret & 0xFFFF);
        }
    }

    debugs(85, 3, "validate host=" << host << ", port=" << port << ", portStr=" << (portStr?portStr:"NULL"));
    if (http->request->flags.intercepted || http->request->flags.interceptTproxy) {
        // verify the Host: port (if any) matches the apparent destination
        if (portStr && port != http->getConn()->clientConnection->local.port()) {
            debugs(85, 3, "FAIL on validate port " << http->getConn()->clientConnection->local.port() <<
                   " matches Host: port " << port << " (" << portStr << ")");
            hostHeaderVerifyFailed("intercepted port", portStr);
        } else {
            // XXX: match the scheme default port against the apparent destination

            // verify the destination DNS is one of the Host: headers IPs
            ipcache_nbgethostbyname(host, hostHeaderIpVerifyWrapper, this);
        }
    } else if (!Config.onoff.hostStrictVerify) {
        debugs(85, 3, "validate skipped.");
        http->doCallouts();
    } else if (strlen(host) != strlen(http->request->url.host())) {
        // Verify forward-proxy requested URL domain matches the Host: header
        debugs(85, 3, "FAIL on validate URL domain length " << http->request->url.host() << " matches Host: " << host);
        hostHeaderVerifyFailed(host, http->request->url.host());
    } else if (matchDomainName(host, http->request->url.host()) != 0) {
        // Verify forward-proxy requested URL domain matches the Host: header
        debugs(85, 3, "FAIL on validate URL domain " << http->request->url.host() << " matches Host: " << host);
        hostHeaderVerifyFailed(host, http->request->url.host());
    } else if (portStr && port != http->request->url.port()) {
        // Verify forward-proxy requested URL domain matches the Host: header
        debugs(85, 3, "FAIL on validate URL port " << http->request->url.port() << " matches Host: port " << portStr);
        hostHeaderVerifyFailed("URL port", portStr);
    } else if (!portStr && http->request->method != Http::METHOD_CONNECT && http->request->url.port() != http->request->url.getScheme().defaultPort()) {
        // Verify forward-proxy requested URL domain matches the Host: header
        // Special case: we don't have a default-port to check for CONNECT. Assume URL is correct.
        debugs(85, 3, "FAIL on validate URL port " << http->request->url.port() << " matches Host: default port " << http->request->url.getScheme().defaultPort());
        hostHeaderVerifyFailed("URL port", "default port");
    } else {
        // Okay no problem.
        debugs(85, 3, "validate passed.");
        http->request->flags.hostVerified = true;
        http->doCallouts();
    }
    safe_free(hostB);
}

/* This is the entry point for external users of the client_side routines */
void
ClientRequestContext::clientAccessCheck()
{
#if FOLLOW_X_FORWARDED_FOR
    if (!http->request->flags.doneFollowXff() &&
            Config.accessList.followXFF &&
            http->request->header.has(Http::HdrType::X_FORWARDED_FOR)) {

        /* we always trust the direct client address for actual use */
        http->request->indirect_client_addr = http->request->client_addr;
        http->request->indirect_client_addr.port(0);

        /* setup the XFF iterator for processing */
        http->request->x_forwarded_for_iterator = http->request->header.getList(Http::HdrType::X_FORWARDED_FOR);

        /* begin by checking to see if we trust direct client enough to walk XFF */
        acl_checklist = clientAclChecklistCreate(Config.accessList.followXFF, http);
        acl_checklist->nonBlockingCheck(clientFollowXForwardedForCheck, this);
        return;
    }
#endif

    if (Config.accessList.http) {
        acl_checklist = clientAclChecklistCreate(Config.accessList.http, http);
        acl_checklist->nonBlockingCheck(clientAccessCheckDoneWrapper, this);
    } else {
        debugs(0, DBG_CRITICAL, "No http_access configuration found. This will block ALL traffic");
        clientAccessCheckDone(ACCESS_DENIED);
    }
}

/**
 * Identical in operation to clientAccessCheck() but performed later using different configured ACL list.
 * The default here is to allow all. Since the earlier http_access should do a default deny all.
 * This check is just for a last-minute denial based on adapted request headers.
 */
void
ClientRequestContext::clientAccessCheck2()
{
    if (Config.accessList.adapted_http) {
        acl_checklist = clientAclChecklistCreate(Config.accessList.adapted_http, http);
        acl_checklist->nonBlockingCheck(clientAccessCheckDoneWrapper, this);
    } else {
        debugs(85, 2, HERE << "No adapted_http_access configuration. default: ALLOW");
        clientAccessCheckDone(ACCESS_ALLOWED);
    }
}

void
clientAccessCheckDoneWrapper(Acl::Answer answer, void *data)
{
    ClientRequestContext *calloutContext = (ClientRequestContext *) data;

    if (!calloutContext->httpStateIsValid())
        return;

    calloutContext->clientAccessCheckDone(answer);
}

void
ClientRequestContext::clientAccessCheckDone(const Acl::Answer &answer)
{
    acl_checklist = NULL;
    err_type page_id;
    Http::StatusCode status;
    debugs(85, 2, "The request " << http->request->method << ' ' <<
           http->uri << " is " << answer <<
           "; last ACL checked: " << (AclMatchedName ? AclMatchedName : "[none]"));

#if USE_AUTH
    char const *proxy_auth_msg = "<null>";
    if (http->getConn() != NULL && http->getConn()->getAuth() != NULL)
        proxy_auth_msg = http->getConn()->getAuth()->denyMessage("<null>");
    else if (http->request->auth_user_request != NULL)
        proxy_auth_msg = http->request->auth_user_request->denyMessage("<null>");
#endif

    if (!answer.allowed()) {
        // auth has a grace period where credentials can be expired but okay not to challenge.

        /* Send an auth challenge or error */
        // XXX: do we still need aclIsProxyAuth() ?
        bool auth_challenge = (answer == ACCESS_AUTH_REQUIRED || aclIsProxyAuth(AclMatchedName));
        debugs(85, 5, "Access Denied: " << http->uri);
        debugs(85, 5, "AclMatchedName = " << (AclMatchedName ? AclMatchedName : "<null>"));
#if USE_AUTH
        if (auth_challenge)
            debugs(33, 5, "Proxy Auth Message = " << (proxy_auth_msg ? proxy_auth_msg : "<null>"));
#endif

        /*
         * NOTE: get page_id here, based on AclMatchedName because if
         * USE_DELAY_POOLS is enabled, then AclMatchedName gets clobbered in
         * the clientCreateStoreEntry() call just below.  Pedro Ribeiro
         * <pribeiro@isel.pt>
         */
        page_id = aclGetDenyInfoPage(&Config.denyInfoList, AclMatchedName, answer != ACCESS_AUTH_REQUIRED);

        http->updateLoggingTags(LOG_TCP_DENIED);

        if (auth_challenge) {
#if USE_AUTH
            if (http->request->flags.sslBumped) {
                /*SSL Bumped request, authentication is not possible*/
                status = Http::scForbidden;
            } else if (!http->flags.accel) {
                /* Proxy authorisation needed */
                status = Http::scProxyAuthenticationRequired;
            } else {
                /* WWW authorisation needed */
                status = Http::scUnauthorized;
            }
#else
            // need auth, but not possible to do.
            status = Http::scForbidden;
#endif
            if (page_id == ERR_NONE)
                page_id = ERR_CACHE_ACCESS_DENIED;
        } else {
            status = Http::scForbidden;

            if (page_id == ERR_NONE)
                page_id = ERR_ACCESS_DENIED;
        }

        error = clientBuildError(page_id, status, nullptr, http->getConn(), http->request, http->al);

#if USE_AUTH
        error->auth_user_request =
            http->getConn() != NULL && http->getConn()->getAuth() != NULL ?
            http->getConn()->getAuth() : http->request->auth_user_request;
#endif

        readNextRequest = true;
    }

    /* ACCESS_ALLOWED continues here ... */
    xfree(http->uri);
    http->uri = SBufToCstring(http->request->effectiveRequestUri());
    http->doCallouts();
}

#if USE_ADAPTATION
void
ClientHttpRequest::noteAdaptationAclCheckDone(Adaptation::ServiceGroupPointer g)
{
    debugs(93,3,HERE << this << " adaptationAclCheckDone called");

#if ICAP_CLIENT
    Adaptation::Icap::History::Pointer ih = request->icapHistory();
    if (ih != NULL) {
        if (getConn() != NULL && getConn()->clientConnection != NULL) {
            ih->rfc931 = getConn()->clientConnection->rfc931;
#if USE_OPENSSL
            if (getConn()->clientConnection->isOpen()) {
                ih->ssluser = sslGetUserEmail(fd_table[getConn()->clientConnection->fd].ssl.get());
            }
#endif
        }
        ih->log_uri = log_uri;
        ih->req_sz = req_sz;
    }
#endif

    if (!g) {
        debugs(85,3, HERE << "no adaptation needed");
        doCallouts();
        return;
    }

    startAdaptation(g);
}

#endif

static void
clientRedirectAccessCheckDone(Acl::Answer answer, void *data)
{
    ClientRequestContext *context = (ClientRequestContext *)data;
    ClientHttpRequest *http = context->http;
    context->acl_checklist = NULL;

    if (answer.allowed())
        redirectStart(http, clientRedirectDoneWrapper, context);
    else {
        Helper::Reply const nilReply(Helper::Error);
        context->clientRedirectDone(nilReply);
    }
}

void
ClientRequestContext::clientRedirectStart()
{
    debugs(33, 5, HERE << "'" << http->uri << "'");
    http->al->syncNotes(http->request);
    if (Config.accessList.redirector) {
        acl_checklist = clientAclChecklistCreate(Config.accessList.redirector, http);
        acl_checklist->nonBlockingCheck(clientRedirectAccessCheckDone, this);
    } else
        redirectStart(http, clientRedirectDoneWrapper, this);
}

/**
 * This methods handles Access checks result of StoreId access list.
 * Will handle as "ERR" (no change) in a case Access is not allowed.
 */
static void
clientStoreIdAccessCheckDone(Acl::Answer answer, void *data)
{
    ClientRequestContext *context = static_cast<ClientRequestContext *>(data);
    ClientHttpRequest *http = context->http;
    context->acl_checklist = NULL;

    if (answer.allowed())
        storeIdStart(http, clientStoreIdDoneWrapper, context);
    else {
        debugs(85, 3, "access denied expected ERR reply handling: " << answer);
        Helper::Reply const nilReply(Helper::Error);
        context->clientStoreIdDone(nilReply);
    }
}

/**
 * Start locating an alternative storage ID string (if any) from admin
 * configured helper program. This is an asynchronous operation terminating in
 * ClientRequestContext::clientStoreIdDone() when completed.
 */
void
ClientRequestContext::clientStoreIdStart()
{
    debugs(33, 5,"'" << http->uri << "'");

    if (Config.accessList.store_id) {
        acl_checklist = clientAclChecklistCreate(Config.accessList.store_id, http);
        acl_checklist->nonBlockingCheck(clientStoreIdAccessCheckDone, this);
    } else
        storeIdStart(http, clientStoreIdDoneWrapper, this);
}

static int
clientHierarchical(ClientHttpRequest * http)
{
    HttpRequest *request = http->request;
    HttpRequestMethod method = request->method;

    // intercepted requests MUST NOT (yet) be sent to peers unless verified
    if (!request->flags.hostVerified && (request->flags.intercepted || request->flags.interceptTproxy))
        return 0;

    /*
     * IMS needs a private key, so we can use the hierarchy for IMS only if our
     * neighbors support private keys
     */

    if (request->flags.ims && !neighbors_do_private_keys)
        return 0;

    /*
     * This is incorrect: authenticating requests can be sent via a hierarchy
     * (they can even be cached if the correct headers are set on the reply)
     */
    if (request->flags.auth)
        return 0;

    if (method == Http::METHOD_TRACE)
        return 1;

    if (method != Http::METHOD_GET)
        return 0;

    if (request->flags.loopDetected)
        return 0;

    if (request->url.getScheme() == AnyP::PROTO_HTTP)
        return method.respMaybeCacheable();

    if (request->url.getScheme() == AnyP::PROTO_GOPHER)
        return gopherCachable(request);

    if (request->url.getScheme() == AnyP::PROTO_CACHE_OBJECT)
        return 0;

    return 1;
}

static void
clientCheckPinning(ClientHttpRequest * http)
{
    HttpRequest *request = http->request;
    HttpHeader *req_hdr = &request->header;
    ConnStateData *http_conn = http->getConn();

    /* Internal requests such as those from ESI includes may be without
     * a client connection
     */
    if (!http_conn)
        return;

    request->flags.connectionAuthDisabled = http_conn->port->connection_auth_disabled;
    if (!request->flags.connectionAuthDisabled) {
        if (Comm::IsConnOpen(http_conn->pinning.serverConnection)) {
            if (http_conn->pinning.auth) {
                request->flags.connectionAuth = true;
                request->flags.auth = true;
            } else {
                request->flags.connectionProxyAuth = true;
            }
            // These should already be linked correctly.
            assert(request->clientConnectionManager == http_conn);
        }
    }

    /* check if connection auth is used, and flag as candidate for pinning
     * in such case.
     * Note: we may need to set flags.connectionAuth even if the connection
     * is already pinned if it was pinned earlier due to proxy auth
     */
    if (!request->flags.connectionAuth) {
        if (req_hdr->has(Http::HdrType::AUTHORIZATION) || req_hdr->has(Http::HdrType::PROXY_AUTHORIZATION)) {
            HttpHeaderPos pos = HttpHeaderInitPos;
            HttpHeaderEntry *e;
            int may_pin = 0;
            while ((e = req_hdr->getEntry(&pos))) {
                if (e->id == Http::HdrType::AUTHORIZATION || e->id == Http::HdrType::PROXY_AUTHORIZATION) {
                    const char *value = e->value.rawBuf();
                    if (strncasecmp(value, "NTLM ", 5) == 0
                            ||
                            strncasecmp(value, "Negotiate ", 10) == 0
                            ||
                            strncasecmp(value, "Kerberos ", 9) == 0) {
                        if (e->id == Http::HdrType::AUTHORIZATION) {
                            request->flags.connectionAuth = true;
                            may_pin = 1;
                        } else {
                            request->flags.connectionProxyAuth = true;
                            may_pin = 1;
                        }
                    }
                }
            }
            if (may_pin && !request->pinnedConnection()) {
                // These should already be linked correctly. Just need the ServerConnection to pinn.
                assert(request->clientConnectionManager == http_conn);
            }
        }
    }
}

static void
clientInterpretRequestHeaders(ClientHttpRequest * http)
{
    HttpRequest *request = http->request;
    HttpHeader *req_hdr = &request->header;
    bool no_cache = false;

    request->imslen = -1;
    request->ims = req_hdr->getTime(Http::HdrType::IF_MODIFIED_SINCE);

    if (request->ims > 0)
        request->flags.ims = true;

    if (!request->flags.ignoreCc) {
        if (request->cache_control) {
            if (request->cache_control->hasNoCache())
                no_cache=true;

            // RFC 2616: treat Pragma:no-cache as if it was Cache-Control:no-cache when Cache-Control is missing
        } else if (req_hdr->has(Http::HdrType::PRAGMA))
            no_cache = req_hdr->hasListMember(Http::HdrType::PRAGMA,"no-cache",',');
    }

    if (request->method == Http::METHOD_OTHER) {
        no_cache=true;
    }

    if (no_cache) {
#if USE_HTTP_VIOLATIONS

        if (Config.onoff.reload_into_ims)
            request->flags.nocacheHack = true;
        else if (refresh_nocache_hack)
            request->flags.nocacheHack = true;
        else
#endif

            request->flags.noCache = true;
    }

    /* ignore range header in non-GETs or non-HEADs */
    if (request->method == Http::METHOD_GET || request->method == Http::METHOD_HEAD) {
        // XXX: initialize if we got here without HttpRequest::parseHeader()
        if (!request->range)
            request->range = req_hdr->getRange();

        if (request->range) {
            request->flags.isRanged = true;
            clientStreamNode *node = (clientStreamNode *)http->client_stream.tail->data;
            /* XXX: This is suboptimal. We should give the stream the range set,
             * and thereby let the top of the stream set the offset when the
             * size becomes known. As it is, we will end up requesting from 0
             * for evey -X range specification.
             * RBC - this may be somewhat wrong. We should probably set the range
             * iter up at this point.
             */
            node->readBuffer.offset = request->range->lowestOffset(0);
        }
    }

    /* Only HEAD and GET requests permit a Range or Request-Range header.
     * If these headers appear on any other type of request, delete them now.
     */
    else {
        req_hdr->delById(Http::HdrType::RANGE);
        req_hdr->delById(Http::HdrType::REQUEST_RANGE);
        request->ignoreRange("neither HEAD nor GET");
    }

    if (req_hdr->has(Http::HdrType::AUTHORIZATION))
        request->flags.auth = true;

    clientCheckPinning(http);

    if (!request->url.userInfo().isEmpty())
        request->flags.auth = true;

    if (req_hdr->has(Http::HdrType::VIA)) {
        String s = req_hdr->getList(Http::HdrType::VIA);
        /*
         * ThisCache cannot be a member of Via header, "1.1 ThisCache" can.
         * Note ThisCache2 has a space prepended to the hostname so we don't
         * accidentally match super-domains.
         */

        if (strListIsSubstr(&s, ThisCache2, ',')) {
            request->flags.loopDetected = true;
        }

#if USE_FORW_VIA_DB
        fvdbCountVia(StringToSBuf(s));

#endif

        s.clean();
    }

    // headers only relevant to reverse-proxy
    if (request->flags.accelerated) {
        // check for a cdn-info member with a cdn-id matching surrogate_id
        // XXX: HttpHeader::hasListMember() does not handle OWS around ";" yet
        if (req_hdr->hasListMember(Http::HdrType::CDN_LOOP, Config.Accel.surrogate_id, ','))
            request->flags.loopDetected = true;
    }

    if (request->flags.loopDetected) {
        debugObj(33, DBG_IMPORTANT, "WARNING: Forwarding loop detected for:\n",
                 request, (ObjPackMethod) & httpRequestPack);
    }

#if USE_FORW_VIA_DB

    if (req_hdr->has(Http::HdrType::X_FORWARDED_FOR)) {
        String s = req_hdr->getList(Http::HdrType::X_FORWARDED_FOR);
        fvdbCountForwarded(StringToSBuf(s));
        s.clean();
    }

#endif

    request->flags.cachable = http->request->maybeCacheable();

    if (clientHierarchical(http))
        request->flags.hierarchical = true;

    debugs(85, 5, "clientInterpretRequestHeaders: REQ_NOCACHE = " <<
           (request->flags.noCache ? "SET" : "NOT SET"));
    debugs(85, 5, "clientInterpretRequestHeaders: REQ_CACHABLE = " <<
           (request->flags.cachable ? "SET" : "NOT SET"));
    debugs(85, 5, "clientInterpretRequestHeaders: REQ_HIERARCHICAL = " <<
           (request->flags.hierarchical ? "SET" : "NOT SET"));

}

void
clientRedirectDoneWrapper(void *data, const Helper::Reply &result)
{
    ClientRequestContext *calloutContext = (ClientRequestContext *)data;

    if (!calloutContext->httpStateIsValid())
        return;

    calloutContext->clientRedirectDone(result);
}

void
clientStoreIdDoneWrapper(void *data, const Helper::Reply &result)
{
    ClientRequestContext *calloutContext = (ClientRequestContext *)data;

    if (!calloutContext->httpStateIsValid())
        return;

    calloutContext->clientStoreIdDone(result);
}

void
ClientRequestContext::clientRedirectDone(const Helper::Reply &reply)
{
    HttpRequest *old_request = http->request;
    debugs(85, 5, HERE << "'" << http->uri << "' result=" << reply);
    assert(redirect_state == REDIRECT_PENDING);
    redirect_state = REDIRECT_DONE;

    // Put helper response Notes into the transaction state record (ALE) eventually
    // do it early to ensure that no matter what the outcome the notes are present.
    if (http->al)
        http->al->syncNotes(old_request);

    UpdateRequestNotes(http->getConn(), *old_request, reply.notes);

    switch (reply.result) {
    case Helper::TimedOut:
        if (Config.onUrlRewriteTimeout.action != toutActBypass) {
            static const auto d = MakeNamedErrorDetail("REDIRECTOR_TIMEDOUT");
            http->calloutsError(ERR_GATEWAY_FAILURE, d);
            debugs(85, DBG_IMPORTANT, "ERROR: URL rewrite helper: Timedout");
        }
        break;

    case Helper::Unknown:
    case Helper::TT:
        // Handler in redirect.cc should have already mapped Unknown
        // IF it contained valid entry for the old URL-rewrite helper protocol
        debugs(85, DBG_IMPORTANT, "ERROR: URL rewrite helper returned invalid result code. Wrong helper? " << reply);
        break;

    case Helper::BrokenHelper:
        debugs(85, DBG_IMPORTANT, "ERROR: URL rewrite helper: " << reply);
        break;

    case Helper::Error:
        // no change to be done.
        break;

    case Helper::Okay: {
        // #1: redirect with a specific status code    OK status=NNN url="..."
        // #2: redirect with a default status code     OK url="..."
        // #3: re-write the URL                        OK rewrite-url="..."

        const char *statusNote = reply.notes.findFirst("status");
        const char *urlNote = reply.notes.findFirst("url");

        if (urlNote != NULL) {
            // HTTP protocol redirect to be done.

            // TODO: change default redirect status for appropriate requests
            // Squid defaults to 302 status for now for better compatibility with old clients.
            // HTTP/1.0 client should get 302 (Http::scFound)
            // HTTP/1.1 client contacting reverse-proxy should get 307 (Http::scTemporaryRedirect)
            // HTTP/1.1 client being diverted by forward-proxy should get 303 (Http::scSeeOther)
            Http::StatusCode status = Http::scFound;
            if (statusNote != NULL) {
                const char * result = statusNote;
                status = static_cast<Http::StatusCode>(atoi(result));
            }

            if (status == Http::scMovedPermanently
                    || status == Http::scFound
                    || status == Http::scSeeOther
                    || status == Http::scPermanentRedirect
                    || status == Http::scTemporaryRedirect) {
                http->redirect.status = status;
                http->redirect.location = xstrdup(urlNote);
                // TODO: validate the URL produced here is RFC 2616 compliant absolute URI
            } else {
                debugs(85, DBG_CRITICAL, "ERROR: URL-rewrite produces invalid " << status << " redirect Location: " << urlNote);
            }
        } else {
            // URL-rewrite wanted. Ew.
            urlNote = reply.notes.findFirst("rewrite-url");

            // prevent broken helpers causing too much damage. If old URL == new URL skip the re-write.
            if (urlNote != NULL && strcmp(urlNote, http->uri)) {
                AnyP::Uri tmpUrl;
                if (tmpUrl.parse(old_request->method, SBuf(urlNote))) {
                    HttpRequest *new_request = old_request->clone();
                    new_request->url = tmpUrl;
                    debugs(61, 2, "URL-rewriter diverts URL from " << old_request->effectiveRequestUri() << " to " << new_request->effectiveRequestUri());

                    // update the new request to flag the re-writing was done on it
                    new_request->flags.redirected = true;

                    // unlink bodypipe from the old request. Not needed there any longer.
                    if (old_request->body_pipe != NULL) {
                        old_request->body_pipe = NULL;
                        debugs(61,2, HERE << "URL-rewriter diverts body_pipe " << new_request->body_pipe <<
                               " from request " << old_request << " to " << new_request);
                    }

                    http->resetRequest(new_request);
                    old_request = nullptr;
                } else {
                    debugs(85, DBG_CRITICAL, "ERROR: URL-rewrite produces invalid request: " <<
                           old_request->method << " " << urlNote << " " << old_request->http_ver);
                }
            }
        }
    }
    break;
    }

    /* XXX PIPELINE: This is inaccurate during pipelining */

    if (http->getConn() != NULL && Comm::IsConnOpen(http->getConn()->clientConnection))
        fd_note(http->getConn()->clientConnection->fd, http->uri);

    assert(http->uri);

    http->doCallouts();
}

/**
 * This method handles the different replies from StoreID helper.
 */
void
ClientRequestContext::clientStoreIdDone(const Helper::Reply &reply)
{
    HttpRequest *old_request = http->request;
    debugs(85, 5, "'" << http->uri << "' result=" << reply);
    assert(store_id_state == REDIRECT_PENDING);
    store_id_state = REDIRECT_DONE;

    // Put helper response Notes into the transaction state record (ALE) eventually
    // do it early to ensure that no matter what the outcome the notes are present.
    if (http->al)
        http->al->syncNotes(old_request);

    UpdateRequestNotes(http->getConn(), *old_request, reply.notes);

    switch (reply.result) {
    case Helper::Unknown:
    case Helper::TT:
        // Handler in redirect.cc should have already mapped Unknown
        // IF it contained valid entry for the old helper protocol
        debugs(85, DBG_IMPORTANT, "ERROR: storeID helper returned invalid result code. Wrong helper? " << reply);
        break;

    case Helper::TimedOut:
    // Timeouts for storeID are not implemented
    case Helper::BrokenHelper:
        debugs(85, DBG_IMPORTANT, "ERROR: storeID helper: " << reply);
        break;

    case Helper::Error:
        // no change to be done.
        break;

    case Helper::Okay: {
        const char *urlNote = reply.notes.findFirst("store-id");

        // prevent broken helpers causing too much damage. If old URL == new URL skip the re-write.
        if (urlNote != NULL && strcmp(urlNote, http->uri) ) {
            // Debug section required for some very specific cases.
            debugs(85, 9, "Setting storeID with: " << urlNote );
            http->request->store_id = urlNote;
            http->store_id = urlNote;
        }
    }
    break;
    }

    http->doCallouts();
}

/** Test cache allow/deny configuration
 *  Sets flags.cachable=1 if caching is not denied.
 */
void
ClientRequestContext::checkNoCache()
{
    if (Config.accessList.noCache) {
        acl_checklist = clientAclChecklistCreate(Config.accessList.noCache, http);
        acl_checklist->nonBlockingCheck(checkNoCacheDoneWrapper, this);
    } else {
        /* unless otherwise specified, we try to cache. */
        checkNoCacheDone(ACCESS_ALLOWED);
    }
}

static void
checkNoCacheDoneWrapper(Acl::Answer answer, void *data)
{
    ClientRequestContext *calloutContext = (ClientRequestContext *) data;

    if (!calloutContext->httpStateIsValid())
        return;

    calloutContext->checkNoCacheDone(answer);
}

void
ClientRequestContext::checkNoCacheDone(const Acl::Answer &answer)
{
    acl_checklist = NULL;
    if (answer.denied()) {
        http->request->flags.noCache = true; // do not read reply from cache
        http->request->flags.cachable = false; // do not store reply into cache
    }
    http->doCallouts();
}

#if USE_OPENSSL
bool
ClientRequestContext::sslBumpAccessCheck()
{
    if (!http->getConn()) {
        http->al->ssl.bumpMode = Ssl::bumpEnd; // SslBump does not apply; log -
        return false;
    }

    const Ssl::BumpMode bumpMode = http->getConn()->sslBumpMode;
    if (http->request->flags.forceTunnel) {
        debugs(85, 5, "not needed; already decided to tunnel " << http->getConn());
        if (bumpMode != Ssl::bumpEnd)
            http->al->ssl.bumpMode = bumpMode; // inherited from bumped connection
        return false;
    }

    // If SSL connection tunneling or bumping decision has been made, obey it.
    if (bumpMode != Ssl::bumpEnd) {
        debugs(85, 5, HERE << "SslBump already decided (" << bumpMode <<
               "), " << "ignoring ssl_bump for " << http->getConn());

        // We need the following "if" for transparently bumped TLS connection,
        // because in this case we are running ssl_bump access list before
        // the doCallouts runs. It can be removed after the bug #4340 fixed.
        // We do not want to proceed to bumping steps:
        //  - if the TLS connection with the client is already established
        //    because we are accepting normal HTTP requests on TLS port,
        //    or because of the client-first bumping mode
        //  - When the bumping is already started
        if (!http->getConn()->switchedToHttps() &&
                !http->getConn()->serverBump())
            http->sslBumpNeed(bumpMode); // for processRequest() to bump if needed and not already bumped
        http->al->ssl.bumpMode = bumpMode; // inherited from bumped connection
        return false;
    }

    // If we have not decided yet, decide whether to bump now.

    // Bumping here can only start with a CONNECT request on a bumping port
    // (bumping of intercepted SSL conns is decided before we get 1st request).
    // We also do not bump redirected CONNECT requests.
    if (http->request->method != Http::METHOD_CONNECT || http->redirect.status ||
            !Config.accessList.ssl_bump ||
            !http->getConn()->port->flags.tunnelSslBumping) {
        http->al->ssl.bumpMode = Ssl::bumpEnd; // SslBump does not apply; log -
        debugs(85, 5, HERE << "cannot SslBump this request");
        return false;
    }

    // Do not bump during authentication: clients would not proxy-authenticate
    // if we delay a 407 response and respond with 200 OK to CONNECT.
    if (error && error->httpStatus == Http::scProxyAuthenticationRequired) {
        http->al->ssl.bumpMode = Ssl::bumpEnd; // SslBump does not apply; log -
        debugs(85, 5, HERE << "no SslBump during proxy authentication");
        return false;
    }

    if (error) {
        debugs(85, 5, "SslBump applies. Force bump action on error " << errorTypeName(error->type));
        http->sslBumpNeed(Ssl::bumpBump);
        http->al->ssl.bumpMode = Ssl::bumpBump;
        return false;
    }

    debugs(85, 5, HERE << "SslBump possible, checking ACL");

    ACLFilledChecklist *aclChecklist = clientAclChecklistCreate(Config.accessList.ssl_bump, http);
    aclChecklist->nonBlockingCheck(sslBumpAccessCheckDoneWrapper, this);
    return true;
}

/**
 * A wrapper function to use the ClientRequestContext::sslBumpAccessCheckDone method
 * as ACLFilledChecklist callback
 */
static void
sslBumpAccessCheckDoneWrapper(Acl::Answer answer, void *data)
{
    ClientRequestContext *calloutContext = static_cast<ClientRequestContext *>(data);

    if (!calloutContext->httpStateIsValid())
        return;
    calloutContext->sslBumpAccessCheckDone(answer);
}

void
ClientRequestContext::sslBumpAccessCheckDone(const Acl::Answer &answer)
{
    if (!httpStateIsValid())
        return;

    const Ssl::BumpMode bumpMode = answer.allowed() ?
                                   static_cast<Ssl::BumpMode>(answer.kind) : Ssl::bumpSplice;
    http->sslBumpNeed(bumpMode); // for processRequest() to bump if needed
    http->al->ssl.bumpMode = bumpMode; // for logging

    if (bumpMode == Ssl::bumpTerminate) {
        const Comm::ConnectionPointer clientConn = http->getConn() ? http->getConn()->clientConnection : nullptr;
        if (Comm::IsConnOpen(clientConn)) {
            debugs(85, 3, "closing after Ssl::bumpTerminate ");
            clientConn->close();
        }
        return;
    }

    http->doCallouts();
}
#endif

/*
 * Identify requests that do not go through the store and client side stream
 * and forward them to the appropriate location. All other requests, request
 * them.
 */
void
ClientHttpRequest::processRequest()
{
    debugs(85, 4, request->method << ' ' << uri);

    const bool untouchedConnect = request->method == Http::METHOD_CONNECT && !redirect.status;

#if USE_OPENSSL
    if (untouchedConnect && sslBumpNeeded()) {
        assert(!request->flags.forceTunnel);
        sslBumpStart();
        return;
    }
#endif

    if (untouchedConnect || request->flags.forceTunnel) {
        getConn()->stopReading(); // tunnels read for themselves
        tunnelStart(this);
        return;
    }

    httpStart();
}

void
ClientHttpRequest::httpStart()
{
    PROF_start(httpStart);
    // XXX: Re-initializes rather than updates. Should not be needed at all.
    updateLoggingTags(LOG_TAG_NONE);
    debugs(85, 4, loggingTags().c_str() << " for '" << uri << "'");

    /* no one should have touched this */
    assert(out.offset == 0);
    /* Use the Stream Luke */
    clientStreamNode *node = (clientStreamNode *)client_stream.tail->data;
    clientStreamRead(node, this, node->readBuffer);
    PROF_stop(httpStart);
}

#if USE_OPENSSL

void
ClientHttpRequest::sslBumpNeed(Ssl::BumpMode mode)
{
    debugs(83, 3, HERE << "sslBump required: "<< Ssl::bumpMode(mode));
    sslBumpNeed_ = mode;
}

// called when comm_write has completed
static void
SslBumpEstablish(const Comm::ConnectionPointer &, char *, size_t, Comm::Flag errflag, int, void *data)
{
    ClientHttpRequest *r = static_cast<ClientHttpRequest*>(data);
    debugs(85, 5, HERE << "responded to CONNECT: " << r << " ? " << errflag);

    assert(r && cbdataReferenceValid(r));
    r->sslBumpEstablish(errflag);
}

void
ClientHttpRequest::sslBumpEstablish(Comm::Flag errflag)
{
    // Bail out quickly on Comm::ERR_CLOSING - close handlers will tidy up
    if (errflag == Comm::ERR_CLOSING)
        return;

    if (errflag) {
        debugs(85, 3, HERE << "CONNECT response failure in SslBump: " << errflag);
        getConn()->clientConnection->close();
        return;
    }

#if USE_AUTH
    // Preserve authentication info for the ssl-bumped request
    if (request->auth_user_request != NULL)
        getConn()->setAuth(request->auth_user_request, "SSL-bumped CONNECT");
#endif

    assert(sslBumpNeeded());
    getConn()->switchToHttps(this, sslBumpNeed_);
}

void
ClientHttpRequest::sslBumpStart()
{
    debugs(85, 5, HERE << "Confirming " << Ssl::bumpMode(sslBumpNeed_) <<
           "-bumped CONNECT tunnel on FD " << getConn()->clientConnection);
    getConn()->sslBumpMode = sslBumpNeed_;

    AsyncCall::Pointer bumpCall = commCbCall(85, 5, "ClientSocketContext::sslBumpEstablish",
                                  CommIoCbPtrFun(&SslBumpEstablish, this));

    if (request->flags.interceptTproxy || request->flags.intercepted) {
        CommIoCbParams &params = GetCommParams<CommIoCbParams>(bumpCall);
        params.flag = Comm::OK;
        params.conn = getConn()->clientConnection;
        ScheduleCallHere(bumpCall);
        return;
    }

    al->reply = HttpReply::MakeConnectionEstablished();

    const auto mb = al->reply->pack();
    // send an HTTP 200 response to kick client SSL negotiation
    // TODO: Unify with tunnel.cc and add a Server(?) header
    Comm::Write(getConn()->clientConnection, mb, bumpCall);
    delete mb;
}

#endif

void
ClientHttpRequest::updateError(const Error &error)
{
    if (request)
        request->error.update(error);
    else
        al->updateError(error);
}

bool
ClientHttpRequest::gotEnough() const
{
    // TODO: See also (and unify with) clientReplyContext::storeNotOKTransferDone()
    int64_t contentLength =
        memObject()->baseReply().bodySize(request->method);
    assert(contentLength >= 0);

    if (out.offset < contentLength)
        return false;

    return true;
}

void
ClientHttpRequest::storeEntry(StoreEntry *newEntry)
{
    entry_ = newEntry;
}

void
ClientHttpRequest::loggingEntry(StoreEntry *newEntry)
{
    if (loggingEntry_)
        loggingEntry_->unlock("ClientHttpRequest::loggingEntry");

    loggingEntry_ = newEntry;

    if (loggingEntry_)
        loggingEntry_->lock("ClientHttpRequest::loggingEntry");
}

void
ClientHttpRequest::initRequest(HttpRequest *aRequest)
{
    assignRequest(aRequest);
    if (const auto csd = getConn()) {
        if (!csd->notes()->empty())
            request->notes()->appendNewOnly(csd->notes().getRaw());
    }
    // al is created in the constructor
    assert(al);
    if (!al->request) {
        al->request = request;
        HTTPMSGLOCK(al->request);
        al->syncNotes(request);
    }
}

void
ClientHttpRequest::resetRequest(HttpRequest *newRequest)
{
    assert(request != newRequest);
    clearRequest();
    assignRequest(newRequest);
    xfree(uri);
    uri = SBufToCstring(request->effectiveRequestUri());
}

void
ClientHttpRequest::assignRequest(HttpRequest *newRequest)
{
    assert(newRequest);
    assert(!request);
    const_cast<HttpRequest *&>(request) = newRequest;
    HTTPMSGLOCK(request);
    setLogUriToRequestUri();
}

void
ClientHttpRequest::clearRequest()
{
    HttpRequest *oldRequest = request;
    HTTPMSGUNLOCK(oldRequest);
    const_cast<HttpRequest *&>(request) = nullptr;
    absorbLogUri(nullptr);
}

/*
 * doCallouts() - This function controls the order of "callout"
 * executions, including non-blocking access control checks, the
 * redirector, and ICAP.  Previously, these callouts were chained
 * together such that "clientAccessCheckDone()" would call
 * "clientRedirectStart()" and so on.
 *
 * The ClientRequestContext (aka calloutContext) class holds certain
 * state data for the callout/callback operations.  Previously
 * ClientHttpRequest would sort of hand off control to ClientRequestContext
 * for a short time.  ClientRequestContext would then delete itself
 * and pass control back to ClientHttpRequest when all callouts
 * were finished.
 *
 * This caused some problems for ICAP because we want to make the
 * ICAP callout after checking ACLs, but before checking the no_cache
 * list.  We can't stuff the ICAP state into the ClientRequestContext
 * class because we still need the ICAP state after ClientRequestContext
 * goes away.
 *
 * Note that ClientRequestContext is created before the first call
 * to doCallouts().
 *
 * If one of the callouts notices that ClientHttpRequest is no
 * longer valid, it should call cbdataReferenceDone() so that
 * ClientHttpRequest's reference count goes to zero and it will get
 * deleted.  ClientHttpRequest will then delete ClientRequestContext.
 *
 * Note that we set the _done flags here before actually starting
 * the callout.  This is strictly for convenience.
 */

void
ClientHttpRequest::doCallouts()
{
    assert(calloutContext);

    if (!calloutContext->error) {
        // CVE-2009-0801: verify the Host: header is consistent with other known details.
        if (!calloutContext->host_header_verify_done) {
            debugs(83, 3, HERE << "Doing calloutContext->hostHeaderVerify()");
            calloutContext->host_header_verify_done = true;
            calloutContext->hostHeaderVerify();
            return;
        }

        if (!calloutContext->http_access_done) {
            debugs(83, 3, HERE << "Doing calloutContext->clientAccessCheck()");
            calloutContext->http_access_done = true;
            calloutContext->clientAccessCheck();
            return;
        }

#if USE_ADAPTATION
        if (!calloutContext->adaptation_acl_check_done) {
            calloutContext->adaptation_acl_check_done = true;
            if (Adaptation::AccessCheck::Start(
                        Adaptation::methodReqmod, Adaptation::pointPreCache,
                        request, NULL, calloutContext->http->al, this))
                return; // will call callback
        }
#endif

        if (!calloutContext->redirect_done) {
            calloutContext->redirect_done = true;

            if (Config.Program.redirect) {
                debugs(83, 3, HERE << "Doing calloutContext->clientRedirectStart()");
                calloutContext->redirect_state = REDIRECT_PENDING;
                calloutContext->clientRedirectStart();
                return;
            }
        }

        if (!calloutContext->adapted_http_access_done) {
            debugs(83, 3, HERE << "Doing calloutContext->clientAccessCheck2()");
            calloutContext->adapted_http_access_done = true;
            calloutContext->clientAccessCheck2();
            return;
        }

        if (!calloutContext->store_id_done) {
            calloutContext->store_id_done = true;

            if (Config.Program.store_id) {
                debugs(83, 3,"Doing calloutContext->clientStoreIdStart()");
                calloutContext->store_id_state = REDIRECT_PENDING;
                calloutContext->clientStoreIdStart();
                return;
            }
        }

        if (!calloutContext->interpreted_req_hdrs) {
            debugs(83, 3, HERE << "Doing clientInterpretRequestHeaders()");
            calloutContext->interpreted_req_hdrs = 1;
            clientInterpretRequestHeaders(this);
        }

        if (!calloutContext->no_cache_done) {
            calloutContext->no_cache_done = true;

            if (Config.accessList.noCache && request->flags.cachable) {
                debugs(83, 3, HERE << "Doing calloutContext->checkNoCache()");
                calloutContext->checkNoCache();
                return;
            }
        }
    } //  if !calloutContext->error

    // Set appropriate MARKs and CONNMARKs if needed.
    if (getConn() && Comm::IsConnOpen(getConn()->clientConnection)) {
        ACLFilledChecklist ch(nullptr, request, nullptr);
        ch.al = calloutContext->http->al;
        ch.src_addr = request->client_addr;
        ch.my_addr = request->my_addr;
        ch.syncAle(request, log_uri);

        if (!calloutContext->toClientMarkingDone) {
            calloutContext->toClientMarkingDone = true;
            tos_t tos = aclMapTOS(Ip::Qos::TheConfig.tosToClient, &ch);
            if (tos)
                Ip::Qos::setSockTos(getConn()->clientConnection, tos);

            const auto packetMark = aclFindNfMarkConfig(Ip::Qos::TheConfig.nfmarkToClient, &ch);
            if (!packetMark.isEmpty())
                Ip::Qos::setSockNfmark(getConn()->clientConnection, packetMark.mark);

            const auto connmark = aclFindNfMarkConfig(Ip::Qos::TheConfig.nfConnmarkToClient, &ch);
            if (!connmark.isEmpty())
                Ip::Qos::setNfConnmark(getConn()->clientConnection, Ip::Qos::dirAccepted, connmark);
        }
    }

#if USE_OPENSSL
    // Even with calloutContext->error, we call sslBumpAccessCheck() to decide
    // whether SslBump applies to this transaction. If it applies, we will
    // attempt to bump the client to serve the error.
    if (!calloutContext->sslBumpCheckDone) {
        calloutContext->sslBumpCheckDone = true;
        if (calloutContext->sslBumpAccessCheck())
            return;
        /* else no ssl bump required*/
    }
#endif

    if (calloutContext->error) {
        // XXX: prformance regression. c_str() reallocates
        SBuf storeUriBuf(request->storeId());
        const char *storeUri = storeUriBuf.c_str();
        StoreEntry *e = storeCreateEntry(storeUri, storeUri, request->flags, request->method);
#if USE_OPENSSL
        if (sslBumpNeeded()) {
            // We have to serve an error, so bump the client first.
            sslBumpNeed(Ssl::bumpClientFirst);
            // set final error but delay sending until we bump
            Ssl::ServerBump *srvBump = new Ssl::ServerBump(this, e, Ssl::bumpClientFirst);
            errorAppendEntry(e, calloutContext->error);
            calloutContext->error = NULL;
            getConn()->setServerBump(srvBump);
            e->unlock("ClientHttpRequest::doCallouts+sslBumpNeeded");
        } else
#endif
        {
            // send the error to the client now
            clientStreamNode *node = (clientStreamNode *)client_stream.tail->prev->data;
            clientReplyContext *repContext = dynamic_cast<clientReplyContext *>(node->data.getRaw());
            assert (repContext);
            repContext->setReplyToStoreEntry(e, "immediate SslBump error");
            errorAppendEntry(e, calloutContext->error);
            calloutContext->error = NULL;
            if (calloutContext->readNextRequest && getConn())
                getConn()->flags.readMore = true; // resume any pipeline reads.
            node = (clientStreamNode *)client_stream.tail->data;
            clientStreamRead(node, this, node->readBuffer);
            e->unlock("ClientHttpRequest::doCallouts-sslBumpNeeded");
            return;
        }
    }

    cbdataReferenceDone(calloutContext->http);
    delete calloutContext;
    calloutContext = NULL;
#if HEADERS_LOG

    headersLog(0, 1, request->method, request);
#endif

    debugs(83, 3, HERE << "calling processRequest()");
    processRequest();

#if ICAP_CLIENT
    Adaptation::Icap::History::Pointer ih = request->icapHistory();
    if (ih != NULL)
        ih->logType = loggingTags();
#endif
}

void
ClientHttpRequest::setLogUriToRequestUri()
{
    assert(request);
    const auto canonicalUri = request->canonicalCleanUrl();
    absorbLogUri(xstrndup(canonicalUri, MAX_URL));
}

void
ClientHttpRequest::setLogUriToRawUri(const char *rawUri, const HttpRequestMethod &method)
{
    assert(rawUri);
    // Should(!request);

    // TODO: SBuf() performance regression, fix by converting rawUri to SBuf
    char *canonicalUri = urlCanonicalCleanWithoutRequest(SBuf(rawUri), method, AnyP::UriScheme());

    absorbLogUri(AnyP::Uri::cleanup(canonicalUri));

    char *cleanedRawUri = AnyP::Uri::cleanup(rawUri);
    al->setVirginUrlForMissingRequest(SBuf(cleanedRawUri));
    xfree(cleanedRawUri);
}

void
ClientHttpRequest::absorbLogUri(char *aUri)
{
    xfree(log_uri);
    const_cast<char *&>(log_uri) = aUri;
}

void
ClientHttpRequest::setErrorUri(const char *aUri)
{
    assert(!uri);
    assert(aUri);
    // Should(!request);

    uri = xstrdup(aUri);
    // TODO: SBuf() performance regression, fix by converting setErrorUri() parameter to SBuf
    const SBuf errorUri(aUri);
    const auto canonicalUri = urlCanonicalCleanWithoutRequest(errorUri, HttpRequestMethod(), AnyP::UriScheme());
    absorbLogUri(xstrndup(canonicalUri, MAX_URL));

    al->setVirginUrlForMissingRequest(errorUri);
}

// XXX: This should not be a _request_ method. Move range_iter elsewhere.
int64_t
ClientHttpRequest::prepPartialResponseGeneration()
{
    assert(request);
    assert(request->range);

    range_iter.pos = request->range->begin();
    range_iter.end = request->range->end();
    range_iter.debt_size = 0;
    const auto multipart = request->range->specs.size() > 1;
    if (multipart)
        range_iter.boundary = rangeBoundaryStr();
    range_iter.valid = true; // TODO: Remove.
    range_iter.updateSpec(); // TODO: Refactor to initialize rather than update.

    assert(range_iter.pos != range_iter.end);
    const auto &firstRange = *range_iter.pos;
    assert(firstRange);
    out.offset = firstRange->offset;

    return multipart ? mRangeCLen() : firstRange->length;
}

#if USE_ADAPTATION
/// Initiate an asynchronous adaptation transaction which will call us back.
void
ClientHttpRequest::startAdaptation(const Adaptation::ServiceGroupPointer &g)
{
    debugs(85, 3, HERE << "adaptation needed for " << this);
    assert(!virginHeadSource);
    assert(!adaptedBodySource);
    virginHeadSource = initiateAdaptation(
                           new Adaptation::Iterator(request, NULL, al, g));

    // we could try to guess whether we can bypass this adaptation
    // initiation failure, but it should not really happen
    Must(initiated(virginHeadSource));
}

void
ClientHttpRequest::noteAdaptationAnswer(const Adaptation::Answer &answer)
{
    assert(cbdataReferenceValid(this));     // indicates bug
    clearAdaptation(virginHeadSource);
    assert(!adaptedBodySource);

    switch (answer.kind) {
    case Adaptation::Answer::akForward:
        handleAdaptedHeader(const_cast<Http::Message*>(answer.message.getRaw()));
        break;

    case Adaptation::Answer::akBlock:
        handleAdaptationBlock(answer);
        break;

    case Adaptation::Answer::akError: {
        static const auto d = MakeNamedErrorDetail("CLT_REQMOD_ABORT");
        handleAdaptationFailure(d, !answer.final);
        break;
    }
    }
}

void
ClientHttpRequest::handleAdaptedHeader(Http::Message *msg)
{
    assert(msg);

    if (HttpRequest *new_req = dynamic_cast<HttpRequest*>(msg)) {
        // update the new message to flag whether URL re-writing was done on it
        if (request->effectiveRequestUri() != new_req->effectiveRequestUri())
            new_req->flags.redirected = true;
        resetRequest(new_req);
        assert(request->method.id());
    } else if (HttpReply *new_rep = dynamic_cast<HttpReply*>(msg)) {
        debugs(85,3,HERE << "REQMOD reply is HTTP reply");

        // subscribe to receive reply body
        if (new_rep->body_pipe != NULL) {
            adaptedBodySource = new_rep->body_pipe;
            int consumer_ok = adaptedBodySource->setConsumerIfNotLate(this);
            assert(consumer_ok);
        }

        clientStreamNode *node = (clientStreamNode *)client_stream.tail->prev->data;
        clientReplyContext *repContext = dynamic_cast<clientReplyContext *>(node->data.getRaw());
        assert(repContext);
        repContext->createStoreEntry(request->method, request->flags);

        request_satisfaction_mode = true;
        request_satisfaction_offset = 0;
        storeEntry()->replaceHttpReply(new_rep);
        storeEntry()->timestampsSet();

        al->reply = new_rep;

        if (!adaptedBodySource) // no body
            storeEntry()->complete();
        clientGetMoreData(node, this);
    }

    // we are done with getting headers (but may be receiving body)
    clearAdaptation(virginHeadSource);

    if (!request_satisfaction_mode)
        doCallouts();
}

void
ClientHttpRequest::handleAdaptationBlock(const Adaptation::Answer &answer)
{
    static const auto d = MakeNamedErrorDetail("REQMOD_BLOCK");
    request->detailError(ERR_ACCESS_DENIED, d);
    AclMatchedName = answer.ruleId.termedBuf();
    assert(calloutContext);
    calloutContext->clientAccessCheckDone(ACCESS_DENIED);
    AclMatchedName = NULL;
}

void
ClientHttpRequest::resumeBodyStorage()
{
    if (!adaptedBodySource)
        return;

    noteMoreBodyDataAvailable(adaptedBodySource);
}

void
ClientHttpRequest::noteMoreBodyDataAvailable(BodyPipe::Pointer)
{
    assert(request_satisfaction_mode);
    assert(adaptedBodySource != NULL);

    if (size_t contentSize = adaptedBodySource->buf().contentSize()) {
        const size_t spaceAvailable = storeEntry()->bytesWanted(Range<size_t>(0,contentSize));

        if (spaceAvailable < contentSize ) {
            // No or partial body data consuming
            typedef NullaryMemFunT<ClientHttpRequest> Dialer;
            AsyncCall::Pointer call = asyncCall(93, 5, "ClientHttpRequest::resumeBodyStorage",
                                                Dialer(this, &ClientHttpRequest::resumeBodyStorage));
            storeEntry()->deferProducer(call);
        }

        if (!spaceAvailable)
            return;

        if (spaceAvailable < contentSize )
            contentSize = spaceAvailable;

        BodyPipeCheckout bpc(*adaptedBodySource);
        const StoreIOBuffer ioBuf(&bpc.buf, request_satisfaction_offset, contentSize);
        storeEntry()->write(ioBuf);
        // assume StoreEntry::write() writes the entire ioBuf
        request_satisfaction_offset += ioBuf.length;
        bpc.buf.consume(contentSize);
        bpc.checkIn();
    }

    if (adaptedBodySource->exhausted())
        endRequestSatisfaction();
    // else wait for more body data
}

void
ClientHttpRequest::noteBodyProductionEnded(BodyPipe::Pointer)
{
    assert(!virginHeadSource);

    // distinguish this code path from future noteBodyProducerAborted() that
    // would continue storing/delivering (truncated) reply if necessary (TODO)
    receivedWholeAdaptedReply = true;

    // should we end request satisfaction now?
    if (adaptedBodySource != NULL && adaptedBodySource->exhausted())
        endRequestSatisfaction();
}

void
ClientHttpRequest::endRequestSatisfaction()
{
    debugs(85,4, HERE << this << " ends request satisfaction");
    assert(request_satisfaction_mode);
    stopConsumingFrom(adaptedBodySource);

    // TODO: anything else needed to end store entry formation correctly?
    if (receivedWholeAdaptedReply) {
        // We received the entire reply per receivedWholeAdaptedReply.
        // We are called when we consumed everything received (per our callers).
        // We consume only what we store per noteMoreBodyDataAvailable().
        storeEntry()->completeSuccessfully("received,consumed=>stored the entire REQMOD reply");
    } else {
        storeEntry()->completeTruncated("REQMOD request satisfaction default");
    }
}

void
ClientHttpRequest::noteBodyProducerAborted(BodyPipe::Pointer)
{
    assert(!virginHeadSource);
    stopConsumingFrom(adaptedBodySource);

    debugs(85,3, HERE << "REQMOD body production failed");
    if (request_satisfaction_mode) { // too late to recover or serve an error
        static const auto d = MakeNamedErrorDetail("CLT_REQMOD_RESP_BODY");
        request->detailError(ERR_ICAP_FAILURE, d);
        const Comm::ConnectionPointer c = getConn()->clientConnection;
        Must(Comm::IsConnOpen(c));
        c->close(); // drastic, but we may be writing a response already
    } else {
        static const auto d = MakeNamedErrorDetail("CLT_REQMOD_REQ_BODY");
        handleAdaptationFailure(d);
    }
}

void
ClientHttpRequest::handleAdaptationFailure(const ErrorDetail::Pointer &errDetail, bool bypassable)
{
    debugs(85,3, HERE << "handleAdaptationFailure(" << bypassable << ")");

    const bool usedStore = storeEntry() && !storeEntry()->isEmpty();
    const bool usedPipe = request->body_pipe != NULL &&
                          request->body_pipe->consumedSize() > 0;

    if (bypassable && !usedStore && !usedPipe) {
        debugs(85,3, HERE << "ICAP REQMOD callout failed, bypassing: " << calloutContext);
        if (calloutContext)
            doCallouts();
        return;
    }

    debugs(85,3, HERE << "ICAP REQMOD callout failed, responding with error");

    clientStreamNode *node = (clientStreamNode *)client_stream.tail->prev->data;
    clientReplyContext *repContext = dynamic_cast<clientReplyContext *>(node->data.getRaw());
    assert(repContext);

    calloutsError(ERR_ICAP_FAILURE, errDetail);

    if (calloutContext)
        doCallouts();
}

void
ClientHttpRequest::callException(const std::exception &ex)
{
    if (const auto clientConn = getConn() ? getConn()->clientConnection : nullptr) {
        if (Comm::IsConnOpen(clientConn)) {
            debugs(85, 3, "closing after exception: " << ex.what());
            clientConn->close(); // initiate orderly top-to-bottom cleanup
            return;
        }
    }
    debugs(85, DBG_IMPORTANT, "ClientHttpRequest exception without connection. Ignoring " << ex.what());
    // XXX: Normally, we mustStop() but we cannot do that here because it is
    // likely to leave Http::Stream and ConnStateData with a dangling http
    // pointer. See r13480 or XXX in Http::Stream class description.
}
#endif

// XXX: modify and use with ClientRequestContext::clientAccessCheckDone too.
void
ClientHttpRequest::calloutsError(const err_type error, const ErrorDetail::Pointer &errDetail)
{
    // The original author of the code also wanted to pass an errno to
    // setReplyToError, but it seems unlikely that the errno reflects the
    // true cause of the error at this point, so I did not pass it.
    if (calloutContext) {
        ConnStateData * c = getConn();
        calloutContext->error = clientBuildError(error, Http::scInternalServerError,
                                nullptr, c, request, al);
#if USE_AUTH
        calloutContext->error->auth_user_request =
            c != NULL && c->getAuth() != NULL ? c->getAuth() : request->auth_user_request;
#endif
        calloutContext->error->detailError(errDetail);
        calloutContext->readNextRequest = true;
        if (c != NULL)
            c->expectNoForwarding();
    }
    //else if(calloutContext == NULL) is it possible?
}
<|MERGE_RESOLUTION|>--- conflicted
+++ resolved
@@ -152,10 +152,6 @@
     log_uri(NULL),
     req_sz(0),
     al(new AccessLogEntry()),
-<<<<<<< HEAD
-    logType(al->cache.code),
-=======
->>>>>>> 12f5a662
     calloutContext(NULL),
     maxReplyBodySize_(0),
     entry_(NULL),
