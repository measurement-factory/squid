--- conflicted
+++ resolved
@@ -163,10 +163,8 @@
     int hasListMember(Http::HdrType id, const char *member, const char separator) const;
     int hasByNameListMember(const char *name, const char *member, const char separator) const;
     void removeHopByHopEntries();
-<<<<<<< HEAD
-    inline bool chunked() const; ///< whether message uses chunked Transfer-Encoding
+
     bool tooLarge() const; ///< whether the packed length exceeds the configured limit
-=======
 
     /// whether the message uses chunked Transfer-Encoding
     /// optimized implementation relies on us rejecting/removing other codings
@@ -174,7 +172,6 @@
 
     /// whether message used an unsupported and/or invalid Transfer-Encoding
     bool unsupportedTe() const { return teUnsupported_; }
->>>>>>> c06944f7
 
     /* protected, do not use these, use interface functions instead */
     std::vector<HttpHeaderEntry*, PoolingAllocator<HttpHeaderEntry*> > entries; /**< parsed fields in raw format */
