/*
 * DEBUG: section 61    Redirector
 * AUTHOR: Duane Wessels
 *
 * SQUID Web Proxy Cache          http://www.squid-cache.org/
 * ----------------------------------------------------------
 *
 *  Squid is the result of efforts by numerous individuals from
 *  the Internet community; see the CONTRIBUTORS file for full
 *  details.   Many organizations have provided support for Squid's
 *  development; see the SPONSORS file for full details.  Squid is
 *  Copyrighted (C) 2001 by the Regents of the University of
 *  California; see the COPYRIGHT file for full details.  Squid
 *  incorporates software developed and/or copyrighted by other
 *  sources; see the CREDITS file for full details.
 *
 *  This program is free software; you can redistribute it and/or modify
 *  it under the terms of the GNU General Public License as published by
 *  the Free Software Foundation; either version 2 of the License, or
 *  (at your option) any later version.
 *
 *  This program is distributed in the hope that it will be useful,
 *  but WITHOUT ANY WARRANTY; without even the implied warranty of
 *  MERCHANTABILITY or FITNESS FOR A PARTICULAR PURPOSE.  See the
 *  GNU General Public License for more details.
 *
 *  You should have received a copy of the GNU General Public License
 *  along with this program; if not, write to the Free Software
 *  Foundation, Inc., 59 Temple Place, Suite 330, Boston, MA 02111, USA.
 *
 */

#include "squid.h"
#include "acl/Checklist.h"
#include "client_side.h"
#include "client_side_reply.h"
#include "client_side_request.h"
#include "comm/Connection.h"
#include "fde.h"
#include "fqdncache.h"
#include "globals.h"
#include "HttpRequest.h"
#include "mgr/Registration.h"
#include "redirect.h"
#include "rfc1738.h"
#include "SquidConfig.h"
#include "Store.h"
#if USE_AUTH
#include "auth/UserRequest.h"
#endif
#if USE_SSL
#include "ssl/support.h"
#endif

/// url maximum lengh + extra informations passed to redirector
#define MAX_REDIRECTOR_REQUEST_STRLEN (MAX_URL + 1024)

typedef struct {
    void *data;
    char *orig_url;

    Ip::Address client_addr;
    const char *client_ident;
    const char *method_s;
    HLPCB *handler;
} redirectStateData;

static HLPCB redirectHandleReply;
static void redirectStateFree(redirectStateData * r);
static helper *redirectors = NULL;
static OBJH redirectStats;
static int n_bypassed = 0;
CBDATA_TYPE(redirectStateData);

static void
redirectHandleReply(void *data, const HelperReply &reply)
{
    redirectStateData *r = static_cast<redirectStateData *>(data);
    debugs(61, 5, HERE << "reply=" << reply);

    // XXX: This funtion is now kept only to check for and display this garbage use-case
    // it can be removed when the helpers are all updated to the normalized "OK/ERR key-pairs" format

    if (reply.result == HelperReply::Unknown) {
        // BACKWARD COMPATIBILITY 2012-06-15:
        // Some nasty old helpers send back the entire input line including extra format keys.
        // This is especially bad for simple perl search-replace filter scripts.
        //
        // * trim all but the first word off the response.
        // * warn once every 50 responses that this will stop being fixed-up soon.
        //
        if (const char * res = reply.other().content()) {
            if (const char *t = strchr(res, ' ')) {
                static int warn = 0;
                debugs(61, (!(warn++%50)? DBG_CRITICAL:2), "UPGRADE WARNING: URL rewriter reponded with garbage '" << t <<
<<<<<<< HEAD
                           "'. Future Squid will treat this as part of the URL.");
=======
                       "'. Future Squid will treat this as part of the URL.");
>>>>>>> 4b235afc
                const mb_size_t garbageLength = reply.other().contentSize() - (t-res);
                reply.modifiableOther().truncate(garbageLength);
            }
            if (reply.other().hasContent() && *res == '\0')
                reply.modifiableOther().clean(); // drop the whole buffer of garbage.
        }
    }

    void *cbdata;
    if (cbdataReferenceValidDone(r->data, &cbdata))
        r->handler(cbdata, reply);

    redirectStateFree(r);
}

static void
redirectStateFree(redirectStateData * r)
{
    safe_free(r->orig_url);
    cbdataFree(r);
}

static void
redirectStats(StoreEntry * sentry)
{
    if (redirectors == NULL) {
        storeAppendPrintf(sentry, "No redirectors defined\n");
        return;
    }

    helperStats(sentry, redirectors, "Redirector Statistics");

    if (Config.onoff.redirector_bypass)
        storeAppendPrintf(sentry, "\nNumber of requests bypassed "
                          "because all redirectors were busy: %d\n", n_bypassed);
}

/**** PUBLIC FUNCTIONS ****/

void
redirectStart(ClientHttpRequest * http, HLPCB * handler, void *data)
{
    ConnStateData * conn = http->getConn();
    redirectStateData *r = NULL;
    const char *fqdn;
    char buf[MAX_REDIRECTOR_REQUEST_STRLEN];
    int sz;
    http_status status;
    char claddr[MAX_IPSTRLEN];
    char myaddr[MAX_IPSTRLEN];
    assert(http);
    assert(handler);
    debugs(61, 5, "redirectStart: '" << http->uri << "'");

    if (Config.onoff.redirector_bypass && redirectors->stats.queue_size) {
        /* Skip redirector if there is one request queued */
        ++n_bypassed;
<<<<<<< HEAD
        handler(data, HelperReply(NULL,0));
=======
        HelperReply nilReply(NULL,0);
        handler(data, nilReply);
>>>>>>> 4b235afc
        return;
    }

    r = cbdataAlloc(redirectStateData);
    r->orig_url = xstrdup(http->uri);
    if (conn != NULL)
        r->client_addr = conn->log_addr;
    else
        r->client_addr.SetNoAddr();
    r->client_ident = NULL;
#if USE_AUTH
    if (http->request->auth_user_request != NULL) {
        r->client_ident = http->request->auth_user_request->username();
        debugs(61, 5, HERE << "auth-user=" << (r->client_ident?r->client_ident:"NULL"));
    }
#endif

    // HttpRequest initializes with null_string. So we must check both defined() and size()
    if (!r->client_ident && http->request->extacl_user.defined() && http->request->extacl_user.size()) {
        r->client_ident = http->request->extacl_user.termedBuf();
        debugs(61, 5, HERE << "acl-user=" << (r->client_ident?r->client_ident:"NULL"));
    }

    if (!r->client_ident && conn != NULL && conn->clientConnection != NULL && conn->clientConnection->rfc931[0]) {
        r->client_ident = conn->clientConnection->rfc931;
        debugs(61, 5, HERE << "ident-user=" << (r->client_ident?r->client_ident:"NULL"));
    }

#if USE_SSL

    if (!r->client_ident && conn != NULL && Comm::IsConnOpen(conn->clientConnection)) {
        r->client_ident = sslGetUserEmail(fd_table[conn->clientConnection->fd].ssl);
        debugs(61, 5, HERE << "ssl-user=" << (r->client_ident?r->client_ident:"NULL"));
    }
#endif

    if (!r->client_ident)
        r->client_ident = dash_str;

    r->method_s = RequestMethodStr(http->request->method);

    r->handler = handler;

    r->data = cbdataReference(data);

    if ((fqdn = fqdncache_gethostbyaddr(r->client_addr, 0)) == NULL)
        fqdn = dash_str;

    sz = snprintf(buf, MAX_REDIRECTOR_REQUEST_STRLEN, "%s %s/%s %s %s myip=%s myport=%d\n",
                  r->orig_url,
                  r->client_addr.NtoA(claddr,MAX_IPSTRLEN),
                  fqdn,
                  r->client_ident[0] ? rfc1738_escape(r->client_ident) : dash_str,
                  r->method_s,
                  http->request->my_addr.NtoA(myaddr,MAX_IPSTRLEN),
                  http->request->my_addr.GetPort());

    if ((sz<=0) || (sz>=MAX_REDIRECTOR_REQUEST_STRLEN)) {
        if (sz<=0) {
            status = HTTP_INTERNAL_SERVER_ERROR;
            debugs(61, DBG_CRITICAL, "ERROR: Gateway Failure. Can not build request to be passed to redirector. Request ABORTED.");
        } else {
            status = HTTP_REQUEST_URI_TOO_LARGE;
            debugs(61, DBG_CRITICAL, "ERROR: Gateway Failure. Request passed to redirector exceeds MAX_REDIRECTOR_REQUEST_STRLEN (" << MAX_REDIRECTOR_REQUEST_STRLEN << "). Request ABORTED.");
        }

        clientStreamNode *node = (clientStreamNode *)http->client_stream.tail->prev->data;
        clientReplyContext *repContext = dynamic_cast<clientReplyContext *>(node->data.getRaw());
        assert (repContext);
        Ip::Address tmpnoaddr;
        tmpnoaddr.SetNoAddr();
        repContext->setReplyToError(ERR_GATEWAY_FAILURE, status,
                                    http->request->method, NULL,
                                    http->getConn() != NULL && http->getConn()->clientConnection != NULL ?
                                    http->getConn()->clientConnection->remote : tmpnoaddr,
                                    http->request,
                                    NULL,
#if USE_AUTH
                                    http->getConn() != NULL && http->getConn()->auth_user_request != NULL ?
                                    http->getConn()->auth_user_request : http->request->auth_user_request);
#else
                                    NULL);
#endif

        node = (clientStreamNode *)http->client_stream.tail->data;
        clientStreamRead(node, http, node->readBuffer);
        return;
    }

    debugs(61,6, HERE << "sending '" << buf << "' to the helper");
    helperSubmit(redirectors, buf, redirectHandleReply, r);
}

static void
redirectRegisterWithCacheManager(void)
{
    Mgr::RegisterAction("redirector", "URL Redirector Stats", redirectStats, 0, 1);
}

void
redirectInit(void)
{
    static int init = 0;

    redirectRegisterWithCacheManager();

    if (!Config.Program.redirect)
        return;

    if (redirectors == NULL)
        redirectors = new helper("redirector");

    redirectors->cmdline = Config.Program.redirect;

    redirectors->childs.updateLimits(Config.redirectChildren);

    redirectors->ipc_type = IPC_STREAM;

    helperOpenServers(redirectors);

    if (!init) {
        init = 1;
        CBDATA_INIT_TYPE(redirectStateData);
    }
}

void
redirectShutdown(void)
{
    if (!redirectors)
        return;

    helperShutdown(redirectors);

    if (!shutting_down)
        return;

    delete redirectors;
    redirectors = NULL;
}<|MERGE_RESOLUTION|>--- conflicted
+++ resolved
@@ -93,11 +93,7 @@
             if (const char *t = strchr(res, ' ')) {
                 static int warn = 0;
                 debugs(61, (!(warn++%50)? DBG_CRITICAL:2), "UPGRADE WARNING: URL rewriter reponded with garbage '" << t <<
-<<<<<<< HEAD
-                           "'. Future Squid will treat this as part of the URL.");
-=======
                        "'. Future Squid will treat this as part of the URL.");
->>>>>>> 4b235afc
                 const mb_size_t garbageLength = reply.other().contentSize() - (t-res);
                 reply.modifiableOther().truncate(garbageLength);
             }
@@ -155,12 +151,8 @@
     if (Config.onoff.redirector_bypass && redirectors->stats.queue_size) {
         /* Skip redirector if there is one request queued */
         ++n_bypassed;
-<<<<<<< HEAD
-        handler(data, HelperReply(NULL,0));
-=======
         HelperReply nilReply(NULL,0);
         handler(data, nilReply);
->>>>>>> 4b235afc
         return;
     }
 
