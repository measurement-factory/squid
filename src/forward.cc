--- conflicted
+++ resolved
@@ -34,7 +34,6 @@
 #include "squid.h"
 #include "acl/FilledChecklist.h"
 #include "acl/Gadgets.h"
-#include "CacheManager.h"
 #include "comm/Connection.h"
 #include "comm/ConnOpener.h"
 #include "CommCalls.h"
@@ -53,12 +52,8 @@
 #include "Store.h"
 #include "icmp/net_db.h"
 #include "ip/Intercept.h"
-<<<<<<< HEAD
-=======
 #include "ip/tools.h"
 #include "mgr/Registration.h"
->>>>>>> 13b08e1c
-
 
 static PSC fwdPeerSelectionCompleteWrapper;
 static PF fwdServerClosedWrapper;
@@ -867,25 +862,12 @@
         serverDestinations[0]->tos = GetTosToServer(request);
     }
 #if SO_MARK
-<<<<<<< HEAD
-    if (Ip::Qos::TheConfig.isAclNfmarkActive()) {
-        serverDestinations[0]->nfmark = GetNfmarkToServer(request);
-=======
-    nfmark_t mark = GetNfmarkToServer(request);
+    serverDestinations[0]->nfmark = GetNfmarkToServer(request);
     debugs(17, 3, "fwdConnectStart: got outgoing addr " << outgoing << ", tos " << int(tos)
-           << ", netfilter mark " << mark);
+           << ", netfilter mark " << serverDestinations[0]->nfmark);
 #else
-    nfmark_t mark = 0;
+    serverDestinations[0]->nfmark = 0;
     debugs(17, 3, "fwdConnectStart: got outgoing addr " << outgoing << ", tos " << int(tos));
-#endif
-
-    int commFlags = COMM_NONBLOCKING;
-    if (request->flags.spoof_client_ip) {
-        if (!fs->_peer || !fs->_peer->options.no_tproxy)
-            commFlags |= COMM_TRANSPARENT;
-        // else no tproxy today ...
->>>>>>> 13b08e1c
-    }
 #endif
 
     AsyncCall::Pointer call = commCbCall(17,3, "fwdConnectDoneWrapper", CommConnectCbPtrFun(fwdConnectDoneWrapper, this));
