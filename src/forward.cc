--- conflicted
+++ resolved
@@ -32,6 +32,7 @@
 
 
 #include "squid.h"
+#include "forward.h"
 #include "acl/FilledChecklist.h"
 #include "acl/Gadgets.h"
 #include "CacheManager.h"
@@ -42,7 +43,6 @@
 #include "event.h"
 #include "errorpage.h"
 #include "fde.h"
-#include "forward.h"
 #include "hier_code.h"
 #include "HttpReply.h"
 #include "HttpRequest.h"
@@ -250,13 +250,8 @@
         internalStart(request, entry);
         return;
 
-<<<<<<< HEAD
-    case PROTO_CACHEOBJ:
+    case AnyP::PROTO_CACHE_OBJECT:
         CacheManager::GetInstance()->Start(clientConn, request, entry);
-=======
-    case AnyP::PROTO_CACHE_OBJECT:
-        CacheManager::GetInstance()->Start(client_fd, request, entry);
->>>>>>> 253749a8
         return;
 
     case AnyP::PROTO_URN:
@@ -389,15 +384,6 @@
     fwd->serverClosed(fd);
 }
 
-#if 0
-static void
-fwdConnectStartWrapper(void *data)
-{
-    FwdState *fwd = (FwdState *) data;
-    fwd->connectStart();
-}
-#endif
-
 #if USE_SSL
 static void
 fwdNegotiateSSLWrapper(int fd, void *data)
@@ -405,6 +391,7 @@
     FwdState *fwd = (FwdState *) data;
     fwd->negotiateSSL(fd);
 }
+
 #endif
 
 void
@@ -533,10 +520,11 @@
         }
         // else bail. no more serverDestinations possible to try.
 
-        // AYJ: cannot-forward error ??
-// is this hack needed since we now have doneWithRetries() below?
-//        ErrorState *anErr = errorCon(ERR_CONNECT_FAIL, HTTP_SERVICE_UNAVAILABLE, request);
-//        errorAppendEntry(entry, anErr);
+        // produce cannot-forward error, but only if no more specific one exists
+        if (!err) {
+            ErrorState *anErr = errorCon(ERR_CANNOT_FORWARD, HTTP_INTERNAL_SERVER_ERROR, request);
+            errorAppendEntry(entry, anErr);
+        }
     }
 
     // TODO: should we call completed() here and move doneWithRetries there?
@@ -736,22 +724,10 @@
     updateHierarchyInfo();
 
 #if USE_SSL
-<<<<<<< HEAD
     if ((serverConnection()->getPeer() && serverConnection()->getPeer()->use_ssl) ||
-            (!serverConnection()->getPeer() && request->protocol == PROTO_HTTPS)) {
+            (!serverConnection()->getPeer() && request->protocol == AnyP::PROTO_HTTPS)) {
         initiateSSL();
         return;
-=======
-
-        if ((fs->_peer && fs->_peer->use_ssl) ||
-                (!fs->_peer && request->protocol == AnyP::PROTO_HTTPS)) {
-            initiateSSL();
-            return;
-        }
-
-#endif
-        dispatch();
->>>>>>> 253749a8
     }
 #endif
 
@@ -815,9 +791,7 @@
     if (ftimeout < ctimeout)
         ctimeout = ftimeout;
 
-<<<<<<< HEAD
-=======
-    if (fs->_peer && request->flags.sslBumped == true) {
+    if (serverDestinations[0]->getPeer() && request->flags.sslBumped == true) {
         debugs(50, 4, "fwdConnectStart: Ssl bumped connections through parrent proxy are not allowed");
         ErrorState *anErr = errorCon(ERR_CANNOT_FORWARD, HTTP_SERVICE_UNAVAILABLE, request);
         fail(anErr);
@@ -825,19 +799,12 @@
         return;
     }
 
->>>>>>> 253749a8
     request->flags.pinned = 0;
     if (serverDestinations[0]->peerType == PINNED) {
         ConnStateData *pinned_connection = request->pinnedConnection();
         assert(pinned_connection);
-<<<<<<< HEAD
         serverConn = pinned_connection->validatePinnedConnection(request, serverDestinations[0]->getPeer());
         if (Comm::IsConnOpen(serverConn)) {
-            pinned_connection->unpinConnection(); // XXX: this should be just remove the pinning close handler ??
-=======
-        fd = pinned_connection->validatePinnedConnection(request, fs->_peer);
-        if (fd >= 0) {
->>>>>>> 253749a8
 #if 0
             if (!serverConn->getPeer())
                 serverConn->peerType = HIER_DIRECT;
@@ -851,17 +818,9 @@
             return;
         }
         /* Failure. Fall back on next path */
-<<<<<<< HEAD
-        debugs(17, 2, HERE << " Pinned connection " << pinned_connection << " not valid. Releasing.");
-        request->releasePinnedConnection();
+        debugs(17,2,HERE << " Pinned connection " << pinned_connection << " not valid.");
         serverDestinations.shift();
         startConnectionOrFail();
-=======
-        debugs(17,2,HERE << " Pinned connection " << pinned_connection << " not valid.");
-        servers = fs->next;
-        fwdServerFree(fs);
-        connectStart();
->>>>>>> 253749a8
         return;
     }
 
@@ -890,7 +849,6 @@
         updateHierarchyInfo();
         comm_add_close_handler(serverConnection()->fd, fwdServerClosedWrapper, this);
 
-<<<<<<< HEAD
         /* Update server side TOS and Netfilter mark on the connection. */
         if (Ip::Qos::TheConfig.isAclTosActive()) {
             temp->tos = GetTosToServer(request);
@@ -902,12 +860,6 @@
             Ip::Qos::setSockNfmark(temp, temp->nfmark);
         }
 #endif
-=======
-        comm_add_close_handler(fd, fwdServerClosedWrapper, this);
-
-        if (comm_local_port(fd))
-            request->hier.peer_local_addr = fd_table[fd].local_addr;
->>>>>>> 253749a8
 
         dispatch();
         return;
@@ -921,102 +873,19 @@
     if (Ip::Qos::TheConfig.isAclTosActive()) {
         serverDestinations[0]->tos = GetTosToServer(request);
     }
-<<<<<<< HEAD
-#if SO_MARK
+#if SO_MARK && USE_LIBCAP
     serverDestinations[0]->nfmark = GetNfmarkToServer(request);
     debugs(17, 3, "fwdConnectStart: got outgoing addr " << serverDestinations[0]->local << ", tos " << int(serverDestinations[0]->tos)
            << ", netfilter mark " << serverDestinations[0]->nfmark);
-=======
-
-    tos_t tos = GetTosToServer(request);
-
-#if SO_MARK && USE_LIBCAP
-    nfmark_t mark = GetNfmarkToServer(request);
-    debugs(17, 3, "fwdConnectStart: got outgoing addr " << outgoing << ", tos " << int(tos)
-           << ", netfilter mark " << mark);
->>>>>>> 253749a8
 #else
     serverDestinations[0]->nfmark = 0;
     debugs(17, 3, "fwdConnectStart: got outgoing addr " << serverDestinations[0]->local << ", tos " << int(serverDestinations[0]->tos));
 #endif
 
-<<<<<<< HEAD
     calls.connector = commCbCall(17,3, "fwdConnectDoneWrapper", CommConnectCbPtrFun(fwdConnectDoneWrapper, this));
     Comm::ConnOpener *cs = new Comm::ConnOpener(serverDestinations[0], calls.connector, ctimeout);
     cs->setHost(host);
     AsyncJob::Start(cs);
-=======
-    int commFlags = COMM_NONBLOCKING;
-    if (request->flags.spoof_client_ip) {
-        if (!fs->_peer || !fs->_peer->options.no_tproxy)
-            commFlags |= COMM_TRANSPARENT;
-        // else no tproxy today ...
-    }
-
-    fd = comm_openex(SOCK_STREAM, IPPROTO_TCP, outgoing, commFlags, tos, mark, url);
-
-    debugs(17, 3, "fwdConnectStart: got TCP FD " << fd);
-
-    if (fd < 0) {
-        debugs(50, 4, "fwdConnectStart: " << xstrerror());
-        ErrorState *anErr = errorCon(ERR_SOCKET_FAILURE, HTTP_INTERNAL_SERVER_ERROR, request);
-        anErr->xerrno = errno;
-        fail(anErr);
-        self = NULL;	// refcounted
-        return;
-    }
-
-    server_fd = fd;
-    n_tries++;
-
-    if (!fs->_peer)
-        origin_tries++;
-
-    if (comm_local_port(fd))
-        request->hier.peer_local_addr = fd_table[fd].local_addr;
-
-    /*
-     * stats.conn_open is used to account for the number of
-     * connections that we have open to the peer, so we can limit
-     * based on the max-conn option.  We need to increment here,
-     * even if the connection may fail.
-     */
-
-    if (fs->_peer) {
-        fs->_peer->stats.conn_open++;
-        comm_add_close_handler(fd, fwdPeerClosed, fs->_peer);
-    }
-
-    comm_add_close_handler(fd, fwdServerClosedWrapper, this);
-
-    commSetTimeout(fd, ctimeout, fwdConnectTimeoutWrapper, this);
-
-    updateHierarchyInfo();
-    commConnectStart(fd, host, port, fwdConnectDoneWrapper, this);
-}
-
-void
-FwdState::startComplete(FwdServer * theServers)
-{
-    debugs(17, 3, "fwdStartComplete: " << entry->url()  );
-
-    if (theServers != NULL) {
-        servers = theServers;
-        connectStart();
-    } else {
-        startFail();
-    }
-}
-
-void
-FwdState::startFail()
-{
-    debugs(17, 3, "fwdStartFail: " << entry->url()  );
-    ErrorState *anErr = errorCon(ERR_CANNOT_FORWARD, HTTP_SERVICE_UNAVAILABLE, request);
-    anErr->xerrno = errno;
-    fail(anErr);
-    self = NULL;	// refcounted
->>>>>>> 253749a8
 }
 
 void
@@ -1043,23 +912,6 @@
 
     netdbPingSite(request->GetHost());
 
-<<<<<<< HEAD
-=======
-    /* Update server side TOS and Netfilter mark if using persistent connections. */
-    if (Config.onoff.server_pconns) {
-        if (Ip::Qos::TheConfig.isAclTosActive()) {
-            tos_t tos = GetTosToServer(request);
-            Ip::Qos::setSockTos(server_fd, tos);
-        }
-#if SO_MARK && USE_LIBCAP
-        if (Ip::Qos::TheConfig.isAclNfmarkActive()) {
-            nfmark_t mark = GetNfmarkToServer(request);
-            Ip::Qos::setSockNfmark(server_fd, mark);
-        }
-#endif
-    }
-
->>>>>>> 253749a8
     /* Retrieves remote server TOS or MARK value, and stores it as part of the
      * original client request FD object. It is later used to forward
      * remote server's TOS/MARK in the response to the client in case of a MISS.
@@ -1341,8 +1193,6 @@
             serverConnection()->remote.NtoA(nextHop, 256);
     }
 
-    request->hier.peer_local_port = serverConnection()->local.GetPort();
-
     assert(nextHop[0]);
     hierarchyNote(&request->hier, serverConnection()->peerType, nextHop);
 }
@@ -1440,7 +1290,6 @@
     }
 }
 
-// XXX: convert this to accepting a serverConn and migrate to QosConfig.cc
 tos_t
 GetTosToServer(HttpRequest * request)
 {
@@ -1454,7 +1303,6 @@
     return aclMapTOS(Ip::Qos::TheConfig.tosToServer, &ch);
 }
 
-// XXX: convert this to accepting a serverConn and migrate to QosConfig.cc
 nfmark_t
 GetNfmarkToServer(HttpRequest * request)
 {
