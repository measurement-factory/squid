/*
 * $Id$
 *
 * DEBUG: section 28    Access Control
 * AUTHOR: Duane Wessels
 *
 * SQUID Web Proxy Cache          http://www.squid-cache.org/
 * ----------------------------------------------------------
 *
 *  Squid is the result of efforts by numerous individuals from
 *  the Internet community; see the CONTRIBUTORS file for full
 *  details.   Many organizations have provided support for Squid's
 *  development; see the SPONSORS file for full details.  Squid is
 *  Copyrighted (C) 2001 by the Regents of the University of
 *  California; see the COPYRIGHT file for full details.  Squid
 *  incorporates software developed and/or copyrighted by other
 *  sources; see the CREDITS file for full details.
 *
 *  This program is free software; you can redistribute it and/or modify
 *  it under the terms of the GNU General Public License as published by
 *  the Free Software Foundation; either version 2 of the License, or
 *  (at your option) any later version.
 *
 *  This program is distributed in the hope that it will be useful,
 *  but WITHOUT ANY WARRANTY; without even the implied warranty of
 *  MERCHANTABILITY or FITNESS FOR A PARTICULAR PURPOSE.  See the
 *  GNU General Public License for more details.
 *
 *  You should have received a copy of the GNU General Public License
 *  along with this program; if not, write to the Free Software
 *  Foundation, Inc., 59 Temple Place, Suite 330, Boston, MA 02111, USA.
 *
 *
 * Copyright (c) 2003, Robert Collins <robertc@squid-cache.org>
 */

#include "squid.h"
#include "acl/FilledChecklist.h"
#include "auth/Acl.h"
#include "auth/AclMaxUserIp.h"
#include "auth/UserRequest.h"
#include "wordlist.h"
#include "ConfigParser.h"

ACL *
ACLMaxUserIP::clone() const
{
    return new ACLMaxUserIP(*this);
}

ACLMaxUserIP::ACLMaxUserIP (char const *theClass) : class_ (theClass), maximum(0)
{}

ACLMaxUserIP::ACLMaxUserIP (ACLMaxUserIP const & old) :class_ (old.class_), maximum (old.maximum), flags (old.flags)
{}

ACLMaxUserIP::~ACLMaxUserIP()
{}

char const *
ACLMaxUserIP::typeString() const
{
    return class_;
}

bool
ACLMaxUserIP::empty () const
{
    return false;
}

bool
ACLMaxUserIP::valid () const
{
    return maximum > 0;
}

void
ACLMaxUserIP::parse()
{
    if (maximum) {
        debugs(28, 1, "Attempting to alter already set User max IP acl");
        return;
    }

    char *t = ConfigParser::strtokFile();

    if (!t)
        return;

    debugs(28, 5, "aclParseUserMaxIP: First token is " << t);

    if (strcmp("-s", t) == 0) {
        debugs(28, 5, "aclParseUserMaxIP: Going strict");
        flags.strict = 1;
        t = ConfigParser::strtokFile();
    }

    if (!t)
        return;

    maximum = xatoi(t);

    debugs(28, 5, "aclParseUserMaxIP: Max IP address's " << maximum);

    return;
}

/*
 * aclMatchUserMaxIP - check for users logging in from multiple IP's
 * 0 : No match
 * 1 : Match
 */
int
<<<<<<< HEAD
ACLMaxUserIP::match(AuthUserRequest::Pointer auth_user_request, IpAddress const &src_addr)
=======
ACLMaxUserIP::match(AuthUserRequest * auth_user_request, Ip::Address const &src_addr)
>>>>>>> b7ac5457
{
    /*
     * the logic for flush the ip list when the limit is hit vs keep
     * it sorted in most recent access order and just drop the oldest
     * one off is currently undecided (RBC)
     */

    if (authenticateAuthUserRequestIPCount(auth_user_request) <= maximum)
        return 0;

    debugs(28, 1, "aclMatchUserMaxIP: user '" << auth_user_request->username() << "' tries to use too many IP addresses (max " << maximum << " allowed)!");

    /* this is a match */
    if (flags.strict) {
        /*
         * simply deny access - the user name is already associated with
         * the request
         */
        /* remove _this_ ip, as it is the culprit for going over the limit */
        authenticateAuthUserRequestRemoveIp(auth_user_request, src_addr);
        debugs(28, 4, "aclMatchUserMaxIP: Denying access in strict mode");
    } else {
        /*
         * non-strict - remove some/all of the cached entries
         * ie to allow the user to move machines easily
         */
        authenticateAuthUserRequestClearIp(auth_user_request);
        debugs(28, 4, "aclMatchUserMaxIP: Denying access in non-strict mode - flushing the user ip cache");
    }

    return 1;
}

int
ACLMaxUserIP::match(ACLChecklist *cl)
{
    ACLFilledChecklist *checklist = Filled(cl);
    int ti;

    if ((ti = AuthenticateAcl(checklist)) != 1)
        return ti;

    ti = match(checklist->auth_user_request, checklist->src_addr);

    checklist->auth_user_request = NULL;

    return ti;
}

wordlist *
ACLMaxUserIP::dump() const
{
    if (!maximum)
        return NULL;

    wordlist *W = NULL;

    if (flags.strict)
        wordlistAdd(&W, "-s");

    char buf[128];

    snprintf(buf, sizeof(buf), "%lu", (unsigned long int) maximum);

    wordlistAdd(&W, buf);

    return W;
}<|MERGE_RESOLUTION|>--- conflicted
+++ resolved
@@ -112,11 +112,7 @@
  * 1 : Match
  */
 int
-<<<<<<< HEAD
-ACLMaxUserIP::match(AuthUserRequest::Pointer auth_user_request, IpAddress const &src_addr)
-=======
-ACLMaxUserIP::match(AuthUserRequest * auth_user_request, Ip::Address const &src_addr)
->>>>>>> b7ac5457
+ACLMaxUserIP::match(AuthUserRequest::Pointer auth_user_request, Ip::Address const &src_addr)
 {
     /*
      * the logic for flush the ip list when the limit is hit vs keep
