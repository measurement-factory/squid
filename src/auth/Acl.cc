--- conflicted
+++ resolved
@@ -44,13 +44,8 @@
     } else if (request->flags.accelerated) {
         /* WWW authorization on accelerated requests */
         headertype = Http::HdrType::AUTHORIZATION;
-<<<<<<< HEAD
     } else if (request->masterXaction->hasListeningInterceptedPort()) {
-        debugs(28, DBG_IMPORTANT, "NOTICE: Authentication not applicable on intercepted requests.");
-=======
-    } else if (request->flags.intercepted || request->flags.interceptTproxy) {
         debugs(28, DBG_IMPORTANT, "WARNING: Authentication not applicable on intercepted requests.");
->>>>>>> e1c92a7c
         return ACCESS_DENIED;
     } else {
         /* Proxy authorization on proxy requests */
