--- conflicted
+++ resolved
@@ -297,15 +297,9 @@
     saveState();
 
     // TODO: support collapsed revalidation for Vary-controlled entries
-<<<<<<< HEAD
-    const bool collapsingAllowed = Config.onoff.collapsed_forwarding &&
-                                   !Store::Controller::SmpAware() &&
-                                   http->request->vary_headers.isEmpty();
-=======
     bool collapsingAllowed = Config.onoff.collapsed_forwarding &&
-                             !Store::Root().smpAware() &&
+                             !Store::Controller::SmpAware() &&
                              http->request->vary_headers.isEmpty();
->>>>>>> 40f1fd09
 
     StoreEntry *entry = nullptr;
     if (collapsingAllowed) {
