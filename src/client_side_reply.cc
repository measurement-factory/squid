/*
 * Copyright (C) 1996-2023 The Squid Software Foundation and contributors
 *
 * Squid software is distributed under GPLv2+ license and includes
 * contributions from numerous individuals and organizations.
 * Please see the COPYING and CONTRIBUTORS files for details.
 */

/* DEBUG: section 88    Client-side Reply Routines */

#include "squid.h"
#include "acl/FilledChecklist.h"
#include "acl/Gadgets.h"
#include "anyp/PortCfg.h"
#include "client_side_reply.h"
#include "errorpage.h"
#include "ETag.h"
#include "fd.h"
#include "fde.h"
#include "format/Token.h"
#include "FwdState.h"
#include "globals.h"
#include "http/Stream.h"
#include "HttpHeaderTools.h"
#include "HttpReply.h"
#include "HttpRequest.h"
#include "ip/QosConfig.h"
#include "ipcache.h"
#include "log/access_log.h"
#include "MemObject.h"
#include "mime_header.h"
#include "neighbors.h"
#include "refresh.h"
#include "RequestFlags.h"
#include "SquidConfig.h"
#include "Store.h"
#include "StrList.h"
#include "tools.h"
#if USE_AUTH
#include "auth/UserRequest.h"
#endif
#if USE_DELAY_POOLS
#include "DelayPools.h"
#endif
#if USE_SQUID_ESI
#include "esi/Esi.h"
#endif

#include <memory>

CBDATA_CLASS_INIT(clientReplyContext);

/* Local functions */
extern "C" CSS clientReplyStatus;
ErrorState *clientBuildError(err_type, Http::StatusCode, char const *, const ConnStateData *, HttpRequest *, const AccessLogEntry::Pointer &);

/* privates */

clientReplyContext::~clientReplyContext()
{
    deleting = true;
    /* This may trigger a callback back into SendMoreData as the cbdata
     * is still valid
     */
    removeClientStoreReference(&sc, http);
    /* old_entry might still be set if we didn't yet get the reply
     * code in HandleIMSReply() */
    removeStoreReference(&old_sc, &old_entry);
    cbdataReferenceDone(http);
    HTTPMSGUNLOCK(reply);
}

clientReplyContext::clientReplyContext(ClientHttpRequest *clientContext) :
    purgeStatus(Http::scNone),
    http(cbdataReference(clientContext)),
    headers_sz(0),
    sc(nullptr),
    reqsize(0),
    reqofs(0),
    ourNode(nullptr),
    reply(nullptr),
    old_entry(nullptr),
    old_sc(nullptr),
    old_lastmod(-1),
    old_reqofs(0),
    old_reqsize(0),
    deleting(false),
    collapsedRevalidation(crNone)
{
    *tempbuf = 0;
}

/** Create an error in the store awaiting the client side to read it.
 *
 * This may be better placed in the clientStream logic, but it has not been
 * relocated there yet
 */
void
clientReplyContext::setReplyToError(
    err_type err, Http::StatusCode status, char const *uri,
    const ConnStateData *conn, HttpRequest *failedrequest, const char *unparsedrequest,
#if USE_AUTH
    Auth::UserRequest::Pointer auth_user_request
#else
    void*
#endif
)
{
    auto errstate = clientBuildError(err, status, uri, conn, failedrequest, http->al);

    if (unparsedrequest)
        errstate->request_hdrs = xstrdup(unparsedrequest);

#if USE_AUTH
    errstate->auth_user_request = auth_user_request;
#endif
    setReplyToError(failedrequest ? failedrequest->method : HttpRequestMethod(Http::METHOD_NONE), errstate);
}

void clientReplyContext::setReplyToError(const HttpRequestMethod& method, ErrorState *errstate)
{
    if (errstate->httpStatus == Http::scNotImplemented && http->request)
        /* prevent confusion over whether we default to persistent or not */
        http->request->flags.proxyKeepalive = false;

    http->al->http.code = errstate->httpStatus;

    if (http->request)
        http->request->ignoreRange("responding with a Squid-generated error");

    createStoreEntry(method, RequestFlags());
    assert(errstate->callback_data == nullptr);
    errorAppendEntry(http->storeEntry(), errstate);
    /* Now the caller reads to get this */
}

void
clientReplyContext::setReplyToReply(HttpReply *futureReply)
{
    Must(futureReply);
    http->al->http.code = futureReply->sline.status();

    HttpRequestMethod method;
    if (http->request) { // nil on responses to unparsable requests
        http->request->ignoreRange("responding with a Squid-generated reply");
        method = http->request->method;
    }

    createStoreEntry(method, RequestFlags());

    http->storeEntry()->storeErrorResponse(futureReply);
    /* Now the caller reads to get futureReply */
}

// Assumes that the entry contains an error response without Content-Range.
// To use with regular entries, make HTTP Range header removal conditional.
void clientReplyContext::setReplyToStoreEntry(StoreEntry *entry, const char *reason)
{
    entry->lock("clientReplyContext::setReplyToStoreEntry"); // removeClientStoreReference() unlocks
    sc = storeClientListAdd(entry, this);
#if USE_DELAY_POOLS
    sc->setDelayId(DelayId::DelayClient(http));
#endif
    reqofs = 0;
    reqsize = 0;
    if (http->request)
        http->request->ignoreRange(reason);
    flags.storelogiccomplete = 1;
    http->storeEntry(entry);
}

void
clientReplyContext::removeStoreReference(store_client ** scp,
        StoreEntry ** ep)
{
    StoreEntry *e;
    store_client *sc_tmp = *scp;

    if ((e = *ep) != nullptr) {
        *ep = nullptr;
        storeUnregister(sc_tmp, e, this);
        *scp = nullptr;
        e->unlock("clientReplyContext::removeStoreReference");
    }
}

void
clientReplyContext::removeClientStoreReference(store_client **scp, ClientHttpRequest *aHttpRequest)
{
    StoreEntry *reference = aHttpRequest->storeEntry();
    removeStoreReference(scp, &reference);
    aHttpRequest->storeEntry(reference);
}

void
clientReplyContext::saveState()
{
    assert(old_sc == nullptr);
    debugs(88, 3, "clientReplyContext::saveState: saving store context");
    old_entry = http->storeEntry();
    old_sc = sc;
    old_lastmod = http->request->lastmod;
    old_etag = http->request->etag;
    old_reqsize = reqsize;
    old_reqofs = reqofs;
    /* Prevent accessing the now saved entries */
    http->storeEntry(nullptr);
    sc = nullptr;
    reqsize = 0;
    reqofs = 0;
}

void
clientReplyContext::restoreState()
{
    assert(old_sc != nullptr);
    debugs(88, 3, "clientReplyContext::restoreState: Restoring store context");
    removeClientStoreReference(&sc, http);
    http->storeEntry(old_entry);
    sc = old_sc;
    reqsize = old_reqsize;
    reqofs = old_reqofs;
    http->request->lastmod = old_lastmod;
    http->request->etag = old_etag;
    /* Prevent accessed the old saved entries */
    old_entry = nullptr;
    old_sc = nullptr;
    old_lastmod = -1;
    old_etag.clean();
    old_reqsize = 0;
    old_reqofs = 0;
}

void
clientReplyContext::startError(ErrorState * err)
{
    createStoreEntry(http->request->method, RequestFlags());
    triggerInitialStoreRead();
    errorAppendEntry(http->storeEntry(), err);
}

clientStreamNode *
clientReplyContext::getNextNode() const
{
    return (clientStreamNode *)ourNode->node.next->data;
}

/* This function is wrong - the client parameters don't include the
 * header offset
 */
void
clientReplyContext::triggerInitialStoreRead()
{
    /* when confident, 0 becomes reqofs, and then this factors into
     * startSendProcess
     */
    assert(reqofs == 0);
    StoreIOBuffer localTempBuffer (next()->readBuffer.length, 0, next()->readBuffer.data);
    storeClientCopy(sc, http->storeEntry(), localTempBuffer, SendMoreData, this);
}

/* there is an expired entry in the store.
 * setup a temporary buffer area and perform an IMS to the origin
 */
void
clientReplyContext::processExpired()
{
    const char *url = storeId();
    debugs(88, 3, "clientReplyContext::processExpired: '" << http->uri << "'");
    const time_t lastmod = http->storeEntry()->lastModified();
    assert(lastmod >= 0);
    /*
     * check if we are allowed to contact other servers
     * @?@: Instead of a 504 (Gateway Timeout) reply, we may want to return
     *      a stale entry *if* it matches client requirements
     */

    if (http->onlyIfCached()) {
        processOnlyIfCachedMiss();
        return;
    }

    http->updateLoggingTags(LOG_TCP_REFRESH);
    http->request->flags.refresh = true;
#if STORE_CLIENT_LIST_DEBUG
    /* Prevent a race with the store client memory free routines
     */
    assert(storeClientIsThisAClient(sc, this));
#endif
    /* Prepare to make a new temporary request */
    saveState();

    // TODO: Consider also allowing regular (non-collapsed) revalidation hits.
    // TODO: support collapsed revalidation for Vary-controlled entries
    bool collapsingAllowed = Config.onoff.collapsed_forwarding &&
                             !Store::Controller::SmpAware() &&
                             http->request->vary_headers.isEmpty();

    StoreEntry *entry = nullptr;
    if (collapsingAllowed) {
        if (const auto e = storeGetPublicByRequest(http->request, ksRevalidation)) {
            if (e->hittingRequiresCollapsing() && startCollapsingOn(*e, true)) {
                entry = e;
                entry->lock("clientReplyContext::processExpired#alreadyRevalidating");
            } else {
                e->abandon(__FUNCTION__);
                // assume mayInitiateCollapsing() would fail too
                collapsingAllowed = false;
            }
        }
    }

    if (entry) {
        entry->ensureMemObject(url, http->log_uri, http->request->method);
        debugs(88, 5, "collapsed on existing revalidation entry: " << *entry);
        collapsedRevalidation = crSlave;
    } else {
        entry = storeCreateEntry(url,
                                 http->log_uri, http->request->flags, http->request->method);
        /* NOTE, don't call StoreEntry->lock(), storeCreateEntry() does it */

        if (collapsingAllowed && mayInitiateCollapsing() &&
                Store::Root().allowCollapsing(entry, http->request->flags, http->request->method)) {
            debugs(88, 5, "allow other revalidation requests to collapse on " << *entry);
            collapsedRevalidation = crInitiator;
        } else {
            collapsedRevalidation = crNone;
        }
    }

    sc = storeClientListAdd(entry, this);
#if USE_DELAY_POOLS
    /* delay_id is already set on original store client */
    sc->setDelayId(DelayId::DelayClient(http));
#endif

    http->request->lastmod = lastmod;

    if (!http->request->header.has(Http::HdrType::IF_NONE_MATCH)) {
        ETag etag = {nullptr, -1}; // TODO: make that a default ETag constructor
        if (old_entry->hasEtag(etag) && !etag.weak)
            http->request->etag = etag.str;
    }

    debugs(88, 5, "lastmod " << entry->lastModified());
    http->storeEntry(entry);
    assert(http->out.offset == 0);
    assert(http->request->clientConnectionManager == http->getConn());

    if (collapsedRevalidation != crSlave) {
        /*
         * A refcounted pointer so that FwdState stays around as long as
         * this clientReplyContext does
         */
        Comm::ConnectionPointer conn = http->getConn() != nullptr ? http->getConn()->clientConnection : nullptr;
        FwdState::Start(conn, http->storeEntry(), http->request, http->al);
    }
    /* Register with storage manager to receive updates when data comes in. */

    if (EBIT_TEST(entry->flags, ENTRY_ABORTED))
        debugs(88, DBG_CRITICAL, "clientReplyContext::processExpired: Found ENTRY_ABORTED object");

    {
        /* start counting the length from 0 */
        StoreIOBuffer localTempBuffer(HTTP_REQBUF_SZ, 0, tempbuf);
        storeClientCopy(sc, entry, localTempBuffer, HandleIMSReply, this);
    }
}

void
clientReplyContext::sendClientUpstreamResponse()
{
    StoreIOBuffer tempresult;
    removeStoreReference(&old_sc, &old_entry);

    if (collapsedRevalidation)
        http->storeEntry()->clearPublicKeyScope();

    /* here the data to send is the data we just received */
    old_reqofs = 0;
    old_reqsize = 0;
    /* sendMoreData tracks the offset as well.
     * Force it back to zero */
    reqofs = 0;
    assert(!EBIT_TEST(http->storeEntry()->flags, ENTRY_ABORTED));
    /* TODO: provide sendMoreData with the ready parsed reply */
    tempresult.length = reqsize;
    tempresult.data = tempbuf;
    sendMoreData(tempresult);
}

void
clientReplyContext::HandleIMSReply(void *data, StoreIOBuffer result)
{
    clientReplyContext *context = (clientReplyContext *)data;
    context->handleIMSReply(result);
}

void
clientReplyContext::sendClientOldEntry()
{
    /* Get the old request back */
    restoreState();
    /* here the data to send is in the next nodes buffers already */
    assert(!EBIT_TEST(http->storeEntry()->flags, ENTRY_ABORTED));
    /* sendMoreData tracks the offset as well.
     * Force it back to zero */
    reqofs = 0;
    StoreIOBuffer tempresult (reqsize, reqofs, next()->readBuffer.data);
    sendMoreData(tempresult);
}

/* This is the workhorse of the HandleIMSReply callback.
 *
 * It is called when we've got data back from the origin following our
 * IMS request to revalidate a stale entry.
 */
void
clientReplyContext::handleIMSReply(StoreIOBuffer result)
{
    if (deleting)
        return;

    debugs(88, 3, http->storeEntry()->url() << ", " << (long unsigned) result.length << " bytes");

    if (http->storeEntry() == nullptr)
        return;

    if (result.flags.error && !EBIT_TEST(http->storeEntry()->flags, ENTRY_ABORTED))
        return;

    if (collapsedRevalidation == crSlave && !http->storeEntry()->mayStartHitting()) {
        debugs(88, 3, "CF slave hit private non-shareable " << *http->storeEntry() << ". MISS");
        // restore context to meet processMiss() expectations
        restoreState();
        http->updateLoggingTags(LOG_TCP_MISS);
        processMiss();
        return;
    }

    /* update size of the request */
    reqsize = result.length + reqofs;

    // request to origin was aborted
    if (EBIT_TEST(http->storeEntry()->flags, ENTRY_ABORTED)) {
        debugs(88, 3, "request to origin aborted '" << http->storeEntry()->url() << "', sending old entry to client");
        http->updateLoggingTags(LOG_TCP_REFRESH_FAIL_OLD);
        sendClientOldEntry();
        return;
    }

    const auto oldStatus = old_entry->mem().freshestReply().sline.status();
    const auto &new_rep = http->storeEntry()->mem().freshestReply();
    const auto status = new_rep.sline.status();

    // XXX: Disregard stale incomplete (i.e. still being written) borrowed (i.e.
    // not caused by our request) IMS responses. That new_rep may be very old!

    // origin replied 304
    if (status == Http::scNotModified) {
<<<<<<< HEAD
        try {
            // TODO: The update may not be instantaneous. Should we wait for its
            // completion to avoid spawning too much client-disassociated work?
            Store::Root().updateOnNotModified(old_entry, *http->storeEntry());
        } catch (...) {
            debugs(20, DBG_IMPORTANT, "error when updating entry " << *old_entry << ": " << CurrentException);
            old_entry->release(true);
            restoreState();
            http->logType.update(LOG_TCP_MISS);
            processMiss();
            return;
        }

        http->logType.update(LOG_TCP_REFRESH_UNMODIFIED);
=======
        http->updateLoggingTags(LOG_TCP_REFRESH_UNMODIFIED);
>>>>>>> c06944f7
        http->request->flags.staleIfHit = false; // old_entry is no longer stale

        // if client sent IMS
        if (http->request->flags.ims && !old_entry->modifiedSince(http->request->ims, http->request->imslen)) {
            // forward the 304 from origin
            debugs(88, 3, "origin replied 304, revalidated existing entry and forwarding 304 to client");
            sendClientUpstreamResponse();
            return;
        }

        // send existing entry, it's still valid
        debugs(88, 3, "origin replied 304, revalidated existing entry and sending " << oldStatus << " to client");
        sendClientOldEntry();
        return;
    }

    // origin replied with a non-error code
    if (status > Http::scNone && status < Http::scInternalServerError) {
        // RFC 9111 section 4:
        // "When more than one suitable response is stored,
        //  a cache MUST use the most recent one
        // (as determined by the Date header field)."
        if (new_rep.olderThan(&old_entry->mem().freshestReply())) {
            http->al->cache.code.err.ignored = true;
            debugs(88, 3, "origin replied " << status << " but with an older date header, sending old entry (" << oldStatus << ") to client");
            sendClientOldEntry();
            return;
        }

        http->updateLoggingTags(LOG_TCP_REFRESH_MODIFIED);
        debugs(88, 3, "origin replied " << status << ", forwarding to client");
        sendClientUpstreamResponse();
        return;
    }

    // origin replied with an error
    if (http->request->flags.failOnValidationError) {
        http->updateLoggingTags(LOG_TCP_REFRESH_FAIL_ERR);
        debugs(88, 3, "origin replied with error " << status << ", forwarding to client due to fail_on_validation_err");
        sendClientUpstreamResponse();
        return;
    }

    // ignore and let client have old entry
    http->updateLoggingTags(LOG_TCP_REFRESH_FAIL_OLD);
    debugs(88, 3, "origin replied with error " << status << ", sending old entry (" << oldStatus << ") to client");
    sendClientOldEntry();
}

SQUIDCEXTERN CSR clientGetMoreData;
SQUIDCEXTERN CSD clientReplyDetach;

/**
 * clientReplyContext::cacheHit Should only be called until the HTTP reply headers
 * have been parsed.  Normally this should be a single call, but
 * it might take more than one.  As soon as we have the headers,
 * we hand off to clientSendMoreData, processExpired, or
 * processMiss.
 */
void
clientReplyContext::CacheHit(void *data, StoreIOBuffer result)
{
    clientReplyContext *context = (clientReplyContext *)data;
    context->cacheHit(result);
}

/**
 * Process a possible cache HIT.
 */
void
clientReplyContext::cacheHit(StoreIOBuffer result)
{
    /** Ignore if the HIT object is being deleted. */
    if (deleting) {
        debugs(88, 3, "HIT object being deleted. Ignore the HIT.");
        return;
    }

    StoreEntry *e = http->storeEntry();

    HttpRequest *r = http->request;

    debugs(88, 3, "clientCacheHit: " << http->uri << ", " << result.length << " bytes");

    if (http->storeEntry() == nullptr) {
        debugs(88, 3, "clientCacheHit: request aborted");
        return;
    } else if (result.flags.error) {
        /* swap in failure */
        debugs(88, 3, "clientCacheHit: swapin failure for " << http->uri);
        http->updateLoggingTags(LOG_TCP_SWAPFAIL_MISS);
        removeClientStoreReference(&sc, http);
        processMiss();
        return;
    }

    // The previously identified hit suddenly became unshareable!
    // This is common for collapsed forwarding slaves but might also
    // happen to regular hits because we are called asynchronously.
    if (!e->mayStartHitting()) {
        debugs(88, 3, "unshareable " << *e << ". MISS");
        http->updateLoggingTags(LOG_TCP_MISS);
        processMiss();
        return;
    }

    if (result.length == 0) {
        debugs(88, 5, "store IO buffer has no content. MISS");
        /* the store couldn't get enough data from the file for us to id the
         * object
         */
        /* treat as a miss */
        http->updateLoggingTags(LOG_TCP_MISS);
        processMiss();
        return;
    }

    assert(!EBIT_TEST(e->flags, ENTRY_ABORTED));
    /* update size of the request */
    reqsize = result.length + reqofs;

    /*
     * Got the headers, now grok them
     */
    assert(http->loggingTags().oldType == LOG_TCP_HIT);

    if (http->request->storeId().cmp(e->mem_obj->storeId()) != 0) {
        debugs(33, DBG_IMPORTANT, "clientProcessHit: URL mismatch, '" << e->mem_obj->storeId() << "' != '" << http->request->storeId() << "'");
        http->updateLoggingTags(LOG_TCP_MISS); // we lack a more precise LOG_*_MISS code
        processMiss();
        return;
    }

    switch (varyEvaluateMatch(e, r)) {

    case VARY_NONE:
        /* No variance detected. Continue as normal */
        break;

    case VARY_MATCH:
        /* This is the correct entity for this request. Continue */
        debugs(88, 2, "clientProcessHit: Vary MATCH!");
        break;

    case VARY_OTHER:
        /* This is not the correct entity for this request. We need
         * to requery the cache.
         */
        removeClientStoreReference(&sc, http);
        e = nullptr;
        /* Note: varyEvalyateMatch updates the request with vary information
         * so we only get here once. (it also takes care of cancelling loops)
         */
        debugs(88, 2, "clientProcessHit: Vary detected!");
        clientGetMoreData(ourNode, http);
        return;

    case VARY_CANCEL:
        /* varyEvaluateMatch found a object loop. Process as miss */
        debugs(88, DBG_IMPORTANT, "clientProcessHit: Vary object loop!");
        http->updateLoggingTags(LOG_TCP_MISS); // we lack a more precise LOG_*_MISS code
        processMiss();
        return;
    }

    if (r->method == Http::METHOD_PURGE) {
        debugs(88, 5, "PURGE gets a HIT");
        removeClientStoreReference(&sc, http);
        e = nullptr;
        purgeRequest();
        return;
    }

    if (e->checkNegativeHit() && !r->flags.noCacheHack()) {
        debugs(88, 5, "negative-HIT");
        http->updateLoggingTags(LOG_TCP_NEGATIVE_HIT);
        sendMoreData(result);
        return;
    } else if (blockedHit()) {
        debugs(88, 5, "send_hit forces a MISS");
        http->updateLoggingTags(LOG_TCP_MISS);
        processMiss();
        return;
    } else if (!http->flags.internal && refreshCheckHTTP(e, r)) {
        debugs(88, 5, "clientCacheHit: in refreshCheck() block");
        /*
         * We hold a stale copy; it needs to be validated
         */
        /*
         * The 'needValidation' flag is used to prevent forwarding
         * loops between siblings.  If our copy of the object is stale,
         * then we should probably only use parents for the validation
         * request.  Otherwise two siblings could generate a loop if
         * both have a stale version of the object.
         */
        r->flags.needValidation = true;

        if (e->lastModified() < 0) {
            debugs(88, 3, "validate HIT object? NO. Can't calculate entry modification time. Do MISS.");
            /*
             * We cannot revalidate entries without knowing their
             * modification time.
             * XXX: BUG 1890 objects without Date do not get one added.
             */
            http->updateLoggingTags(LOG_TCP_MISS);
            processMiss();
        } else if (r->flags.noCache) {
            debugs(88, 3, "validate HIT object? NO. Client sent CC:no-cache. Do CLIENT_REFRESH_MISS");
            /*
             * This did not match a refresh pattern that overrides no-cache
             * we should honour the client no-cache header.
             */
            http->updateLoggingTags(LOG_TCP_CLIENT_REFRESH_MISS);
            processMiss();
        } else if (r->url.getScheme() == AnyP::PROTO_HTTP || r->url.getScheme() == AnyP::PROTO_HTTPS) {
            debugs(88, 3, "validate HIT object? YES.");
            /*
             * Object needs to be revalidated
             * XXX This could apply to FTP as well, if Last-Modified is known.
             */
            processExpired();
        } else {
            debugs(88, 3, "validate HIT object? NO. Client protocol non-HTTP. Do MISS.");
            /*
             * We don't know how to re-validate other protocols. Handle
             * them as if the object has expired.
             */
            http->updateLoggingTags(LOG_TCP_MISS);
            processMiss();
        }
        return;
    } else if (r->conditional()) {
        debugs(88, 5, "conditional HIT");
        if (processConditional())
            return;
    }

    /*
     * plain ol' cache hit
     */
    debugs(88, 5, "plain old HIT");

#if USE_DELAY_POOLS
    if (e->store_status != STORE_OK)
        http->updateLoggingTags(LOG_TCP_MISS);
    else
#endif
        if (e->mem_status == IN_MEMORY)
            http->updateLoggingTags(LOG_TCP_MEM_HIT);
        else if (Config.onoff.offline)
            http->updateLoggingTags(LOG_TCP_OFFLINE_HIT);

    sendMoreData(result);
}

/**
 * Prepare to fetch the object as it's a cache miss of some kind.
 */
void
clientReplyContext::processMiss()
{
    char *url = http->uri;
    HttpRequest *r = http->request;
    ErrorState *err = nullptr;
    debugs(88, 4, r->method << ' ' << url);

    /**
     * We might have a left-over StoreEntry from a failed cache hit
     * or IMS request.
     */
    if (http->storeEntry()) {
        if (EBIT_TEST(http->storeEntry()->flags, ENTRY_SPECIAL)) {
            debugs(88, DBG_CRITICAL, "clientProcessMiss: miss on a special object (" << url << ").");
            debugs(88, DBG_CRITICAL, "\tlog_type = " << http->loggingTags().c_str());
            http->storeEntry()->dump(1);
        }

        removeClientStoreReference(&sc, http);
    }

    /** Check if its a PURGE request to be actioned. */
    if (r->method == Http::METHOD_PURGE) {
        purgeRequest();
        return;
    }

    /** Check if its an 'OTHER' request. Purge all cached entries if so and continue. */
    if (r->method == Http::METHOD_OTHER) {
        purgeAllCached();
    }

    /** Check if 'only-if-cached' flag is set. Action if so. */
    if (http->onlyIfCached()) {
        processOnlyIfCachedMiss();
        return;
    }

    /// Deny loops
    if (r->flags.loopDetected) {
        http->al->http.code = Http::scForbidden;
        err = clientBuildError(ERR_ACCESS_DENIED, Http::scForbidden, nullptr, http->getConn(), http->request, http->al);
        createStoreEntry(r->method, RequestFlags());
        errorAppendEntry(http->storeEntry(), err);
        triggerInitialStoreRead();
        return;
    } else {
        assert(http->out.offset == 0);
        createStoreEntry(r->method, r->flags);
        triggerInitialStoreRead();

        if (http->redirect.status) {
            const HttpReplyPointer rep(new HttpReply);
            http->updateLoggingTags(LOG_TCP_REDIRECT);
            http->storeEntry()->releaseRequest();
            rep->redirect(http->redirect.status, http->redirect.location);
            http->storeEntry()->replaceHttpReply(rep);
            http->storeEntry()->complete();
            return;
        }

        assert(r->clientConnectionManager == http->getConn());

        Comm::ConnectionPointer conn = http->getConn() != nullptr ? http->getConn()->clientConnection : nullptr;
        /** Start forwarding to get the new object from network */
        FwdState::Start(conn, http->storeEntry(), r, http->al);
    }
}

/**
 * client issued a request with an only-if-cached cache-control directive;
 * we did not find a cached object that can be returned without
 *     contacting other servers;
 * respond with a 504 (Gateway Timeout) as suggested in [RFC 2068]
 */
void
clientReplyContext::processOnlyIfCachedMiss()
{
    debugs(88, 4, http->request->method << ' ' << http->uri);
    http->al->http.code = Http::scGatewayTimeout;
    ErrorState *err = clientBuildError(ERR_ONLY_IF_CACHED_MISS, Http::scGatewayTimeout, nullptr,
                                       http->getConn(), http->request, http->al);
    removeClientStoreReference(&sc, http);
    startError(err);
}

/// process conditional request from client
bool
clientReplyContext::processConditional()
{
    StoreEntry *const e = http->storeEntry();

    const auto replyStatusCode = e->mem().baseReply().sline.status();
    if (replyStatusCode != Http::scOkay) {
        debugs(88, 4, "miss because " << replyStatusCode << " != 200");
        http->updateLoggingTags(LOG_TCP_MISS);
        processMiss();
        return true;
    }

    HttpRequest &r = *http->request;

    if (r.header.has(Http::HdrType::IF_MATCH) && !e->hasIfMatchEtag(r)) {
        // RFC 2616: reply with 412 Precondition Failed if If-Match did not match
        sendPreconditionFailedError();
        return true;
    }

    if (r.header.has(Http::HdrType::IF_NONE_MATCH)) {
        // RFC 7232: If-None-Match recipient MUST ignore IMS
        r.flags.ims = false;
        r.ims = -1;
        r.imslen = 0;
        r.header.delById(Http::HdrType::IF_MODIFIED_SINCE);

        if (e->hasIfNoneMatchEtag(r)) {
            sendNotModifiedOrPreconditionFailedError();
            return true;
        }

        // None-Match is true (no ETag matched); treat as an unconditional hit
        return false;
    }

    if (r.flags.ims) {
        // handle If-Modified-Since requests from the client
        if (e->modifiedSince(r.ims, r.imslen)) {
            // Modified-Since is true; treat as an unconditional hit
            return false;

        } else {
            // otherwise reply with 304 Not Modified
            sendNotModified();
        }
        return true;
    }

    return false;
}

/// whether squid.conf send_hit prevents us from serving this hit
bool
clientReplyContext::blockedHit() const
{
    if (!Config.accessList.sendHit)
        return false; // hits are not blocked by default

    if (http->flags.internal)
        return false; // internal content "hits" cannot be blocked

    const auto &rep = http->storeEntry()->mem().freshestReply();
    {
        std::unique_ptr<ACLFilledChecklist> chl(clientAclChecklistCreate(Config.accessList.sendHit, http));
        chl->reply = const_cast<HttpReply*>(&rep); // ACLChecklist API bug
        HTTPMSGLOCK(chl->reply);
        return !chl->fastCheck().allowed(); // when in doubt, block
    }
}

// Purges all entries with a given url
// TODO: move to SideAgent parent, when we have one
/*
 * We probably cannot purge Vary-affected responses because their MD5
 * keys depend on vary headers.
 */
void
purgeEntriesByUrl(HttpRequest * req, const char *url)
{
    for (HttpRequestMethod m(Http::METHOD_NONE); m != Http::METHOD_ENUM_END; ++m) {
        if (m.respMaybeCacheable()) {
            const cache_key *key = storeKeyPublic(url, m);
            debugs(88, 5, m << ' ' << url << ' ' << storeKeyText(key));
#if USE_HTCP
            neighborsHtcpClear(nullptr, req, m, HTCP_CLR_INVALIDATION);
#else
            (void)req;
#endif
            Store::Root().evictIfFound(key);
        }
    }
}

void
clientReplyContext::purgeAllCached()
{
    // XXX: performance regression, c_str() reallocates
    SBuf url(http->request->effectiveRequestUri());
    purgeEntriesByUrl(http->request, url.c_str());
}

LogTags *
clientReplyContext::loggingTags() const
{
    // XXX: clientReplyContext code assumes that http cbdata is always valid.
    // TODO: Either add cbdataReferenceValid(http) checks in all the relevant
    // places, like this one, or remove cbdata protection of the http member.
    return &http->al->cache.code;
}

void
clientReplyContext::purgeRequest()
{
    debugs(88, 3, "Config2.onoff.enable_purge = " <<
           Config2.onoff.enable_purge);

    if (!Config2.onoff.enable_purge) {
        http->updateLoggingTags(LOG_TCP_DENIED);
        ErrorState *err = clientBuildError(ERR_ACCESS_DENIED, Http::scForbidden, nullptr,
                                           http->getConn(), http->request, http->al);
        startError(err);
        return;
    }

    /* Release both IP cache */
    ipcacheInvalidate(http->request->url.host());

    // TODO: can we use purgeAllCached() here instead?
    purgeDoPurge();
}

void
clientReplyContext::purgeDoPurge()
{
    auto firstFound = false;
    if (const auto entry = storeGetPublicByRequestMethod(http->request, Http::METHOD_GET)) {
        // special entries are only METHOD_GET entries without variance
        if (EBIT_TEST(entry->flags, ENTRY_SPECIAL)) {
            http->updateLoggingTags(LOG_TCP_DENIED);
            const auto err = clientBuildError(ERR_ACCESS_DENIED, Http::scForbidden, nullptr,
                                              http->getConn(), http->request, http->al);
            startError(err);
            entry->abandon(__FUNCTION__);
            return;
        }
        firstFound = true;
        if (!purgeEntry(*entry, Http::METHOD_GET))
            return;
    }

    detailStoreLookup(storeLookupString(firstFound));

    if (const auto entry = storeGetPublicByRequestMethod(http->request, Http::METHOD_HEAD)) {
        if (!purgeEntry(*entry, Http::METHOD_HEAD))
            return;
    }

    /* And for Vary, release the base URI if none of the headers was included in the request */
    if (!http->request->vary_headers.isEmpty()
            && http->request->vary_headers.find('=') != SBuf::npos) {
        // XXX: performance regression, c_str() reallocates
        SBuf tmp(http->request->effectiveRequestUri());

        if (const auto entry = storeGetPublic(tmp.c_str(), Http::METHOD_GET)) {
            if (!purgeEntry(*entry, Http::METHOD_GET, "Vary "))
                return;
        }

        if (const auto entry = storeGetPublic(tmp.c_str(), Http::METHOD_HEAD)) {
            if (!purgeEntry(*entry, Http::METHOD_HEAD, "Vary "))
                return;
        }
    }

    if (purgeStatus == Http::scNone)
        purgeStatus = Http::scNotFound;

    /*
     * Make a new entry to hold the reply to be written
     * to the client.
     */
    /* TODO: This doesn't need to go through the store. Simply
     * push down the client chain
     */
    createStoreEntry(http->request->method, RequestFlags());

    triggerInitialStoreRead();

    const HttpReplyPointer rep(new HttpReply);
    rep->setHeaders(purgeStatus, nullptr, nullptr, 0, 0, -1);
    http->storeEntry()->replaceHttpReply(rep);
    http->storeEntry()->complete();
}

bool
clientReplyContext::purgeEntry(StoreEntry &entry, const Http::MethodType methodType, const char *descriptionPrefix)
{
    debugs(88, 4, descriptionPrefix << Http::MethodStr(methodType) << " '" << entry.url() << "'" );
#if USE_HTCP
    neighborsHtcpClear(&entry, http->request, HttpRequestMethod(methodType), HTCP_CLR_PURGE);
#endif
    entry.release(true);
    purgeStatus = Http::scOkay;
    return true;
}

void
clientReplyContext::traceReply(clientStreamNode * node)
{
    clientStreamNode *nextNode = (clientStreamNode *)node->node.next->data;
    StoreIOBuffer localTempBuffer;
    createStoreEntry(http->request->method, RequestFlags());
    localTempBuffer.offset = nextNode->readBuffer.offset + headers_sz;
    localTempBuffer.length = nextNode->readBuffer.length;
    localTempBuffer.data = nextNode->readBuffer.data;
    storeClientCopy(sc, http->storeEntry(),
                    localTempBuffer, SendMoreData, this);
    http->storeEntry()->releaseRequest();
    http->storeEntry()->buffer();
    const HttpReplyPointer rep(new HttpReply);
    rep->setHeaders(Http::scOkay, nullptr, "text/plain", http->request->prefixLen(), 0, squid_curtime);
    http->storeEntry()->replaceHttpReply(rep);
    http->request->swapOut(http->storeEntry());
    http->storeEntry()->complete();
}

#define SENDING_BODY 0
#define SENDING_HDRSONLY 1
int
clientReplyContext::checkTransferDone()
{
    StoreEntry *entry = http->storeEntry();

    if (entry == nullptr)
        return 0;

    /*
     * For now, 'done_copying' is used for special cases like
     * Range and HEAD requests.
     */
    if (http->flags.done_copying)
        return 1;

    if (http->request->flags.chunkedReply && !flags.complete) {
        // last-chunk was not sent
        return 0;
    }

    /*
     * Handle STORE_OK objects.
     * objectLen(entry) will be set proprely.
     * RC: Does objectLen(entry) include the Headers?
     * RC: Yes.
     */
    if (entry->store_status == STORE_OK) {
        return storeOKTransferDone();
    } else {
        return storeNotOKTransferDone();
    }
}

int
clientReplyContext::storeOKTransferDone() const
{
    assert(http->storeEntry()->objectLen() >= 0);
    assert(http->storeEntry()->objectLen() >= headers_sz);
    if (http->out.offset >= http->storeEntry()->objectLen() - headers_sz) {
        debugs(88,3, "storeOKTransferDone " <<
               " out.offset=" << http->out.offset <<
               " objectLen()=" << http->storeEntry()->objectLen() <<
               " headers_sz=" << headers_sz);
        return 1;
    }

    return 0;
}

int
clientReplyContext::storeNotOKTransferDone() const
{
    /*
     * Now, handle STORE_PENDING objects
     */
    MemObject *mem = http->storeEntry()->mem_obj;
    assert(mem != nullptr);
    assert(http->request != nullptr);

    /* mem->reply was wrong because it uses the UPSTREAM header length!!! */
    if (headers_sz == 0)
        /* haven't found end of headers yet */
        return 0;

    // TODO: Use MemObject::expectedReplySize(method) after resolving XXX below.
    const auto expectedBodySize = mem->baseReply().content_length;

    // XXX: The code below talks about sending data, and checks stats about
    // bytes written to the client connection, but this method must determine
    // whether we are done _receiving_ data from Store. This code should work OK
    // when expectedBodySize is unknown or matches written data, but it may
    // malfunction when we are writing ranges while receiving a full response.

    /*
     * Figure out how much data we are supposed to send.
     * If we are sending a body and we don't have a content-length,
     * then we must wait for the object to become STORE_OK.
     */
    if (expectedBodySize < 0)
        return 0;

    const uint64_t expectedLength = expectedBodySize + http->out.headers_sz;

    if (http->out.size < expectedLength)
        return 0;
    else {
        debugs(88,3, "storeNotOKTransferDone " <<
               " out.size=" << http->out.size <<
               " expectedLength=" << expectedLength);
        return 1;
    }
}

/* Preconditions:
 * *http is a valid structure.
 * fd is either -1, or an open fd.
 *
 * TODO: enumify this
 *
 * This function is used by any http request sink, to determine the status
 * of the object.
 */
clientStream_status_t
clientReplyStatus(clientStreamNode * aNode, ClientHttpRequest * http)
{
    clientReplyContext *context = dynamic_cast<clientReplyContext *>(aNode->data.getRaw());
    assert (context);
    assert (context->http == http);
    return context->replyStatus();
}

clientStream_status_t
clientReplyContext::replyStatus()
{
    int done;
    /* Here because lower nodes don't need it */

    if (http->storeEntry() == nullptr) {
        debugs(88, 5, "clientReplyStatus: no storeEntry");
        return STREAM_FAILED;   /* yuck, but what can we do? */
    }

    if (EBIT_TEST(http->storeEntry()->flags, ENTRY_ABORTED)) {
        /* TODO: Could upstream read errors (result.flags.error) be
         * lost, and result in undersize requests being considered
         * complete. Should we tcp reset such connections ?
         */
        debugs(88, 5, "clientReplyStatus: aborted storeEntry");
        return STREAM_FAILED;
    }

    if ((done = checkTransferDone()) != 0 || flags.complete) {
        debugs(88, 5, "clientReplyStatus: transfer is DONE: " << done << flags.complete);
        /* Ok we're finished, but how? */

        if (EBIT_TEST(http->storeEntry()->flags, ENTRY_BAD_LENGTH)) {
            debugs(88, 5, "clientReplyStatus: truncated response body");
            return STREAM_UNPLANNED_COMPLETE;
        }

        if (!done) {
            debugs(88, 5, "clientReplyStatus: closing, !done, but read 0 bytes");
            return STREAM_FAILED;
        }

        // TODO: See also (and unify with) storeNotOKTransferDone() checks.
        const int64_t expectedBodySize =
            http->storeEntry()->mem().baseReply().bodySize(http->request->method);
        if (expectedBodySize >= 0 && !http->gotEnough()) {
            debugs(88, 5, "clientReplyStatus: client didn't get all it expected");
            return STREAM_UNPLANNED_COMPLETE;
        }

        debugs(88, 5, "clientReplyStatus: stream complete; keepalive=" <<
               http->request->flags.proxyKeepalive);
        return STREAM_COMPLETE;
    }

    // XXX: Should this be checked earlier? We could return above w/o checking.
    if (reply->receivedBodyTooLarge(*http->request, http->out.offset)) {
        debugs(88, 5, "clientReplyStatus: client reply body is too large");
        return STREAM_FAILED;
    }

    return STREAM_NONE;
}

/* Responses with no body will not have a content-type header,
 * which breaks the rep_mime_type acl, which
 * coincidentally, is the most common acl for reply access lists.
 * A better long term fix for this is to allow acl matches on the various
 * status codes, and then supply a default ruleset that puts these
 * codes before any user defines access entries. That way the user
 * can choose to block these responses where appropriate, but won't get
 * mysterious breakages.
 */
bool
clientReplyContext::alwaysAllowResponse(Http::StatusCode sline) const
{
    bool result;

    switch (sline) {

    case Http::scContinue:

    case Http::scSwitchingProtocols:

    case Http::scProcessing:

    case Http::scNoContent:

    case Http::scNotModified:
        result = true;
        break;

    default:
        result = false;
    }

    return result;
}

/**
 * Generate the reply headers sent to client.
 *
 * Filters out unwanted entries and hop-by-hop from original reply header
 * then adds extra entries if we have more info than origin server
 * then adds Squid specific entries
 */
void
clientReplyContext::buildReplyHeader()
{
    HttpHeader *hdr = &reply->header;
    const bool is_hit = http->loggingTags().isTcpHit();
    HttpRequest *request = http->request;

    if (is_hit || collapsedRevalidation == crSlave)
        hdr->delById(Http::HdrType::SET_COOKIE);
    // TODO: RFC 2965 : Must honour Cache-Control: no-cache="set-cookie2" and remove header.

    // if there is not configured a peer proxy with login=PASS or login=PASSTHRU option enabled
    // remove the Proxy-Authenticate header
    if ( !request->peer_login || (strcmp(request->peer_login,"PASS") != 0 && strcmp(request->peer_login,"PASSTHRU") != 0)) {
#if USE_ADAPTATION
        // but allow adaptation services to authenticate clients
        // via request satisfaction
        if (!http->requestSatisfactionMode())
#endif
            reply->header.delById(Http::HdrType::PROXY_AUTHENTICATE);
    }

    reply->header.removeHopByHopEntries();
    // paranoid: ContentLengthInterpreter has cleaned non-generated replies
    reply->removeIrrelevantContentLength();

    //    if (request->range)
    //      clientBuildRangeHeader(http, reply);

    /*
     * Add a estimated Age header on cache hits.
     */
    if (is_hit) {
        /*
         * Remove any existing Age header sent by upstream caches
         * (note that the existing header is passed along unmodified
         * on cache misses)
         */
        hdr->delById(Http::HdrType::AGE);
        /*
         * This adds the calculated object age. Note that the details of the
         * age calculation is performed by adjusting the timestamp in
         * StoreEntry::timestampsSet(), not here.
         */
        if (EBIT_TEST(http->storeEntry()->flags, ENTRY_SPECIAL)) {
            hdr->delById(Http::HdrType::DATE);
            hdr->putTime(Http::HdrType::DATE, squid_curtime);
        } else if (http->getConn() && http->getConn()->port->actAsOrigin) {
            // Swap the Date: header to current time if we are simulating an origin
            HttpHeaderEntry *h = hdr->findEntry(Http::HdrType::DATE);
            if (h)
                hdr->putExt("X-Origin-Date", h->value.termedBuf());
            hdr->delById(Http::HdrType::DATE);
            hdr->putTime(Http::HdrType::DATE, squid_curtime);
            h = hdr->findEntry(Http::HdrType::EXPIRES);
            if (h && http->storeEntry()->expires >= 0) {
                hdr->putExt("X-Origin-Expires", h->value.termedBuf());
                hdr->delById(Http::HdrType::EXPIRES);
                hdr->putTime(Http::HdrType::EXPIRES, squid_curtime + http->storeEntry()->expires - http->storeEntry()->timestamp);
            }
            if (http->storeEntry()->timestamp <= squid_curtime) {
                // put X-Cache-Age: instead of Age:
                char age[64];
                snprintf(age, sizeof(age), "%" PRId64, static_cast<int64_t>(squid_curtime - http->storeEntry()->timestamp));
                hdr->putExt("X-Cache-Age", age);
            }
        } else if (http->storeEntry()->timestamp <= squid_curtime) {
            hdr->putInt(Http::HdrType::AGE,
                        squid_curtime - http->storeEntry()->timestamp);
        }
    }

    /* RFC 2616: Section 14.18
     *
     * Add a Date: header if missing.
     * We have access to a clock therefore are required to amend any shortcoming in servers.
     *
     * NP: done after Age: to prevent ENTRY_SPECIAL double-handling this header.
     */
    if ( !hdr->has(Http::HdrType::DATE) ) {
        if (!http->storeEntry())
            hdr->putTime(Http::HdrType::DATE, squid_curtime);
        else if (http->storeEntry()->timestamp > 0)
            hdr->putTime(Http::HdrType::DATE, http->storeEntry()->timestamp);
        else {
            debugs(88, DBG_IMPORTANT, "ERROR: Squid BUG #3279: HTTP reply without Date:");
            /* dump something useful about the problem */
            http->storeEntry()->dump(DBG_IMPORTANT);
        }
    }

    /* Filter unproxyable authentication types */
    if (http->loggingTags().oldType != LOG_TCP_DENIED &&
            hdr->has(Http::HdrType::WWW_AUTHENTICATE)) {
        HttpHeaderPos pos = HttpHeaderInitPos;
        HttpHeaderEntry *e;

        int connection_auth_blocked = 0;
        while ((e = hdr->getEntry(&pos))) {
            if (e->id == Http::HdrType::WWW_AUTHENTICATE) {
                const char *value = e->value.rawBuf();

                if ((strncasecmp(value, "NTLM", 4) == 0 &&
                        (value[4] == '\0' || value[4] == ' '))
                        ||
                        (strncasecmp(value, "Negotiate", 9) == 0 &&
                         (value[9] == '\0' || value[9] == ' '))
                        ||
                        (strncasecmp(value, "Kerberos", 8) == 0 &&
                         (value[8] == '\0' || value[8] == ' '))) {
                    if (request->flags.connectionAuthDisabled) {
                        hdr->delAt(pos, connection_auth_blocked);
                        continue;
                    }
                    request->flags.mustKeepalive = true;
                    if (!request->flags.accelerated && !request->flags.intercepted) {
                        httpHeaderPutStrf(hdr, Http::HdrType::PROXY_SUPPORT, "Session-Based-Authentication");
                        /*
                          We send "Connection: Proxy-Support" header to mark
                          Proxy-Support as a hop-by-hop header for intermediaries that do not
                          understand the semantics of this header. The RFC should have included
                          this recommendation.
                        */
                        httpHeaderPutStrf(hdr, Http::HdrType::CONNECTION, "Proxy-support");
                    }
                    break;
                }
            }
        }

        if (connection_auth_blocked)
            hdr->refreshMask();
    }

#if USE_AUTH
    /* Handle authentication headers */
    if (http->loggingTags().oldType == LOG_TCP_DENIED &&
            ( reply->sline.status() == Http::scProxyAuthenticationRequired ||
              reply->sline.status() == Http::scUnauthorized)
       ) {
        /* Add authentication header */
        /* TODO: alter errorstate to be accel on|off aware. The 0 on the next line
         * depends on authenticate behaviour: all schemes to date send no extra
         * data on 407/401 responses, and do not check the accel state on 401/407
         * responses
         */
        Auth::UserRequest::AddReplyAuthHeader(reply, request->auth_user_request, request, 0, 1);
    } else if (request->auth_user_request != nullptr)
        Auth::UserRequest::AddReplyAuthHeader(reply, request->auth_user_request, request, http->flags.accel, 0);
#endif

    SBuf cacheStatus(uniqueHostname());
    if (const auto hitOrFwd = http->loggingTags().cacheStatusSource())
        cacheStatus.append(hitOrFwd);
    if (firstStoreLookup_) {
        cacheStatus.append(";detail=");
        cacheStatus.append(firstStoreLookup_);
    }
    // TODO: Remove c_str() after converting HttpHeaderEntry::value to SBuf
    hdr->putStr(Http::HdrType::CACHE_STATUS, cacheStatus.c_str());

    const bool maySendChunkedReply = !request->multipartRangeRequest() &&
                                     reply->sline.version.protocol == AnyP::PROTO_HTTP && // response is HTTP
                                     (request->http_ver >= Http::ProtocolVersion(1,1));

    /* Check whether we should send keep-alive */
    if (!Config.onoff.error_pconns && reply->sline.status() >= 400 && !request->flags.mustKeepalive) {
        debugs(33, 3, "clientBuildReplyHeader: Error, don't keep-alive");
        request->flags.proxyKeepalive = false;
    } else if (!Config.onoff.client_pconns && !request->flags.mustKeepalive) {
        debugs(33, 2, "clientBuildReplyHeader: Connection Keep-Alive not requested by admin or client");
        request->flags.proxyKeepalive = false;
    } else if (request->flags.proxyKeepalive && shutting_down) {
        debugs(88, 3, "clientBuildReplyHeader: Shutting down, don't keep-alive.");
        request->flags.proxyKeepalive = false;
    } else if (request->flags.connectionAuth && !reply->keep_alive) {
        debugs(33, 2, "clientBuildReplyHeader: Connection oriented auth but server side non-persistent");
        request->flags.proxyKeepalive = false;
    } else if (reply->bodySize(request->method) < 0 && !maySendChunkedReply) {
        debugs(88, 3, "clientBuildReplyHeader: can't keep-alive, unknown body size" );
        request->flags.proxyKeepalive = false;
    } else if (fdUsageHigh()&& !request->flags.mustKeepalive) {
        debugs(88, 3, "clientBuildReplyHeader: Not many unused FDs, can't keep-alive");
        request->flags.proxyKeepalive = false;
    } else if (request->flags.sslBumped && !reply->persistent()) {
        // We do not really have to close, but we pretend we are a tunnel.
        debugs(88, 3, "clientBuildReplyHeader: bumped reply forces close");
        request->flags.proxyKeepalive = false;
    } else if (request->pinnedConnection() && !reply->persistent()) {
        // The peer wants to close the pinned connection
        debugs(88, 3, "pinned reply forces close");
        request->flags.proxyKeepalive = false;
    } else if (http->getConn()) {
        ConnStateData * conn = http->getConn();
        if (!Comm::IsConnOpen(conn->port->listenConn)) {
            // The listening port closed because of a reconfigure
            debugs(88, 3, "listening port closed");
            request->flags.proxyKeepalive = false;
        }
    }

    // Decide if we send chunked reply
    if (maySendChunkedReply && reply->bodySize(request->method) < 0) {
        debugs(88, 3, "clientBuildReplyHeader: chunked reply");
        request->flags.chunkedReply = true;
        hdr->putStr(Http::HdrType::TRANSFER_ENCODING, "chunked");
    }

    hdr->addVia(reply->sline.version);

    /* Signal keep-alive or close explicitly */
    hdr->putStr(Http::HdrType::CONNECTION, request->flags.proxyKeepalive ? "keep-alive" : "close");

#if ADD_X_REQUEST_URI
    /*
     * Knowing the URI of the request is useful when debugging persistent
     * connections in a client; we cannot guarantee the order of http headers,
     * but X-Request-URI is likely to be the very last header to ease use from a
     * debugger [hdr->entries.count-1].
     */
    hdr->putStr(Http::HdrType::X_REQUEST_URI,
                http->memOjbect()->url ? http->memObject()->url : http->uri);

#endif

    /* Surrogate-Control requires Surrogate-Capability from upstream to pass on */
    if ( hdr->has(Http::HdrType::SURROGATE_CONTROL) ) {
        if (!request->header.has(Http::HdrType::SURROGATE_CAPABILITY)) {
            hdr->delById(Http::HdrType::SURROGATE_CONTROL);
        }
        /* TODO: else case: drop any controls intended specifically for our surrogate ID */
    }

    httpHdrMangleList(hdr, request, http->al, ROR_REPLY);
}

void
clientReplyContext::cloneReply()
{
    assert(reply == nullptr);

    reply = http->storeEntry()->mem().freshestReply().clone();
    HTTPMSGLOCK(reply);

    http->al->reply = reply;

    if (reply->sline.version.protocol == AnyP::PROTO_HTTP) {
        /* RFC 2616 requires us to advertise our version (but only on real HTTP traffic) */
        reply->sline.version = Http::ProtocolVersion();
    }

    /* do header conversions */
    buildReplyHeader();
}

/// Safely disposes of an entry pointing to a cache hit that we do not want.
/// We cannot just ignore the entry because it may be locking or otherwise
/// holding an associated cache resource of some sort.
void
clientReplyContext::forgetHit()
{
    StoreEntry *e = http->storeEntry();
    assert(e); // or we are not dealing with a hit
    // We probably have not locked the entry earlier, unfortunately. We lock it
    // now so that we can unlock two lines later (and trigger cleanup).
    // Ideally, ClientHttpRequest::storeEntry() should lock/unlock, but it is
    // used so inconsistently that simply adding locking there leads to bugs.
    e->lock("clientReplyContext::forgetHit");
    http->storeEntry(nullptr);
    e->unlock("clientReplyContext::forgetHit"); // may delete e
}

void
clientReplyContext::identifyStoreObject()
{
    HttpRequest *r = http->request;

    // client sent CC:no-cache or some other condition has been
    // encountered which prevents delivering a public/cached object.
    if (!r->flags.noCache || r->flags.internal) {
        const auto e = storeGetPublicByRequest(r);
        identifyFoundObject(e, storeLookupString(bool(e)));
    } else {
        // "external" no-cache requests skip Store lookups
        identifyFoundObject(nullptr, "no-cache");
    }
}

/**
 * Check state of the current StoreEntry object.
 * to see if we can determine the final status of the request.
 */
void
clientReplyContext::identifyFoundObject(StoreEntry *newEntry, const char *detail)
{
    detailStoreLookup(detail);

    HttpRequest *r = http->request;
    http->storeEntry(newEntry);
    const auto e = http->storeEntry();

    /* Release IP-cache entries on reload */
    /** \li If the request has no-cache flag set or some no_cache HACK in operation we
      * 'invalidate' the cached IP entries for this request ???
      */
    if (r->flags.noCache || r->flags.noCacheHack())
        ipcacheInvalidateNegative(r->url.host());

    if (!e) {
        /** \li If no StoreEntry object is current assume this object isn't in the cache set MISS*/
        debugs(85, 3, "StoreEntry is NULL -  MISS");
        http->updateLoggingTags(LOG_TCP_MISS);
        doGetMoreData();
        return;
    }

    if (Config.onoff.offline) {
        /** \li If we are running in offline mode set to HIT */
        debugs(85, 3, "offline HIT " << *e);
        http->updateLoggingTags(LOG_TCP_HIT);
        doGetMoreData();
        return;
    }

    if (http->redirect.status) {
        /** \li If redirection status is True force this to be a MISS */
        debugs(85, 3, "REDIRECT status forced StoreEntry to NULL (no body on 3XX responses) " << *e);
        forgetHit();
        http->updateLoggingTags(LOG_TCP_REDIRECT);
        doGetMoreData();
        return;
    }

    if (!e->validToSend()) {
        debugs(85, 3, "!storeEntryValidToSend MISS " << *e);
        forgetHit();
        http->updateLoggingTags(LOG_TCP_MISS);
        doGetMoreData();
        return;
    }

    if (EBIT_TEST(e->flags, ENTRY_SPECIAL)) {
        /* \li Special entries are always hits, no matter what the client says */
        debugs(85, 3, "ENTRY_SPECIAL HIT " << *e);
        http->updateLoggingTags(LOG_TCP_HIT);
        doGetMoreData();
        return;
    }

    if (r->flags.noCache) {
        debugs(85, 3, "no-cache REFRESH MISS " << *e);
        forgetHit();
        http->updateLoggingTags(LOG_TCP_CLIENT_REFRESH_MISS);
        doGetMoreData();
        return;
    }

    if (e->hittingRequiresCollapsing() && !startCollapsingOn(*e, false)) {
        debugs(85, 3, "prohibited CF MISS " << *e);
        forgetHit();
        http->updateLoggingTags(LOG_TCP_MISS);
        doGetMoreData();
        return;
    }

    debugs(85, 3, "default HIT " << *e);
    http->updateLoggingTags(LOG_TCP_HIT);
    doGetMoreData();
}

/// remembers the very first Store lookup classification, ignoring the rest
void
clientReplyContext::detailStoreLookup(const char *detail)
{
    if (!firstStoreLookup_) {
        debugs(85, 7, detail);
        firstStoreLookup_ = detail;
    } else {
        debugs(85, 7, "ignores " << detail << " after " << firstStoreLookup_);
    }
}

/**
 * Request more data from the store for the client Stream
 * This is *the* entry point to this module.
 *
 * Preconditions:
 *  - This is the head of the list.
 *  - There is at least one more node.
 *  - Data context is not null
 */
void
clientGetMoreData(clientStreamNode * aNode, ClientHttpRequest * http)
{
    /* Test preconditions */
    assert(aNode != nullptr);
    assert(cbdataReferenceValid(aNode));
    assert(aNode->node.prev == nullptr);
    assert(aNode->node.next != nullptr);
    clientReplyContext *context = dynamic_cast<clientReplyContext *>(aNode->data.getRaw());
    assert (context);
    assert(context->http == http);

    clientStreamNode *next = ( clientStreamNode *)aNode->node.next->data;

    if (!context->ourNode)
        context->ourNode = aNode;

    /* no cbdatareference, this is only used once, and safely */
    if (context->flags.storelogiccomplete) {
        StoreIOBuffer tempBuffer;
        tempBuffer.offset = next->readBuffer.offset + context->headers_sz;
        tempBuffer.length = next->readBuffer.length;
        tempBuffer.data = next->readBuffer.data;

        storeClientCopy(context->sc, http->storeEntry(),
                        tempBuffer, clientReplyContext::SendMoreData, context);
        return;
    }

    if (context->http->request->method == Http::METHOD_PURGE) {
        context->purgeRequest();
        return;
    }

    // OPTIONS with Max-Forwards:0 handled in clientProcessRequest()

    if (context->http->request->method == Http::METHOD_TRACE) {
        if (context->http->request->header.getInt64(Http::HdrType::MAX_FORWARDS) == 0) {
            context->traceReply(aNode);
            return;
        }

        /* continue forwarding, not finished yet. */
        http->updateLoggingTags(LOG_TCP_MISS);

        context->doGetMoreData();
    } else
        context->identifyStoreObject();
}

void
clientReplyContext::doGetMoreData()
{
    /* We still have to do store logic processing - vary, cache hit etc */
    if (http->storeEntry() != nullptr) {
        /* someone found the object in the cache for us */
        StoreIOBuffer localTempBuffer;

        http->storeEntry()->lock("clientReplyContext::doGetMoreData");

        http->storeEntry()->ensureMemObject(storeId(), http->log_uri, http->request->method);

        sc = storeClientListAdd(http->storeEntry(), this);
#if USE_DELAY_POOLS
        sc->setDelayId(DelayId::DelayClient(http));
#endif

        assert(http->loggingTags().oldType == LOG_TCP_HIT);
        reqofs = 0;
        /* guarantee nothing has been sent yet! */
        assert(http->out.size == 0);
        assert(http->out.offset == 0);

        if (ConnStateData *conn = http->getConn()) {
            if (Ip::Qos::TheConfig.isHitTosActive()) {
                Ip::Qos::doTosLocalHit(conn->clientConnection);
            }

            if (Ip::Qos::TheConfig.isHitNfmarkActive()) {
                Ip::Qos::doNfmarkLocalHit(conn->clientConnection);
            }
        }

        localTempBuffer.offset = reqofs;
        localTempBuffer.length = getNextNode()->readBuffer.length;
        localTempBuffer.data = getNextNode()->readBuffer.data;
        storeClientCopy(sc, http->storeEntry(), localTempBuffer, CacheHit, this);
    } else {
        /* MISS CASE, http->loggingTags() are already set! */
        processMiss();
    }
}

/** The next node has removed itself from the stream. */
void
clientReplyDetach(clientStreamNode * node, ClientHttpRequest * http)
{
    /** detach from the stream */
    clientStreamDetach(node, http);
}

/**
 * Accepts chunk of a http message in buf, parses prefix, filters headers and
 * such, writes processed message to the message recipient
 */
void
clientReplyContext::SendMoreData(void *data, StoreIOBuffer result)
{
    clientReplyContext *context = static_cast<clientReplyContext *>(data);
    context->sendMoreData (result);
}

void
clientReplyContext::makeThisHead()
{
    /* At least, I think that's what this does */
    dlinkDelete(&http->active, &ClientActiveRequests);
    dlinkAdd(http, &http->active, &ClientActiveRequests);
}

bool
clientReplyContext::errorInStream(StoreIOBuffer const &result, size_t const &sizeToProcess)const
{
    return /* aborted request */
        (http->storeEntry() && EBIT_TEST(http->storeEntry()->flags, ENTRY_ABORTED)) ||
        /* Upstream read error */ (result.flags.error) ||
        /* Upstream EOF */ (sizeToProcess == 0);
}

void
clientReplyContext::sendStreamError(StoreIOBuffer const &result)
{
    /** call clientWriteComplete so the client socket gets closed
     *
     * We call into the stream, because we don't know that there is a
     * client socket!
     */
    debugs(88, 5, "A stream error has occurred, marking as complete and sending no data.");
    StoreIOBuffer localTempBuffer;
    flags.complete = 1;
    http->request->flags.streamError = true;
    localTempBuffer.flags.error = result.flags.error;
    clientStreamCallback((clientStreamNode*)http->client_stream.head->data, http, nullptr,
                         localTempBuffer);
}

void
clientReplyContext::pushStreamData(StoreIOBuffer const &result, char *source)
{
    StoreIOBuffer localTempBuffer;

    if (result.length == 0) {
        debugs(88, 5, "clientReplyContext::pushStreamData: marking request as complete due to 0 length store result");
        flags.complete = 1;
    }

    assert(result.offset - headers_sz == next()->readBuffer.offset);
    localTempBuffer.offset = result.offset - headers_sz;
    localTempBuffer.length = result.length;

    if (localTempBuffer.length)
        localTempBuffer.data = source;

    clientStreamCallback((clientStreamNode*)http->client_stream.head->data, http, nullptr,
                         localTempBuffer);
}

clientStreamNode *
clientReplyContext::next() const
{
    assert ( (clientStreamNode*)http->client_stream.head->next->data == getNextNode());
    return getNextNode();
}

void
clientReplyContext::sendBodyTooLargeError()
{
    http->updateLoggingTags(LOG_TCP_DENIED_REPLY);
    ErrorState *err = clientBuildError(ERR_TOO_BIG, Http::scForbidden, nullptr,
                                       http->getConn(), http->request, http->al);
    removeClientStoreReference(&(sc), http);
    HTTPMSGUNLOCK(reply);
    startError(err);

}

/// send 412 (Precondition Failed) to client
void
clientReplyContext::sendPreconditionFailedError()
{
    http->updateLoggingTags(LOG_TCP_HIT);
    ErrorState *const err =
        clientBuildError(ERR_PRECONDITION_FAILED, Http::scPreconditionFailed,
                         nullptr, http->getConn(), http->request, http->al);
    removeClientStoreReference(&sc, http);
    HTTPMSGUNLOCK(reply);
    startError(err);
}

/// send 304 (Not Modified) to client
void
clientReplyContext::sendNotModified()
{
    StoreEntry *e = http->storeEntry();
    const time_t timestamp = e->timestamp;
    const auto temprep = e->mem().freshestReply().make304();
    // log as TCP_INM_HIT if code 304 generated for
    // If-None-Match request
    if (!http->request->flags.ims)
        http->updateLoggingTags(LOG_TCP_INM_HIT);
    else
        http->updateLoggingTags(LOG_TCP_IMS_HIT);
    removeClientStoreReference(&sc, http);
    createStoreEntry(http->request->method, RequestFlags());
    e = http->storeEntry();
    // Copy timestamp from the original entry so the 304
    // reply has a meaningful Age: header.
    e->timestampsSet();
    e->timestamp = timestamp;
    e->replaceHttpReply(temprep);
    e->complete();
    /*
     * TODO: why put this in the store and then serialise it and
     * then parse it again. Simply mark the request complete in
     * our context and write the reply struct to the client side.
     */
    triggerInitialStoreRead();
}

/// send 304 (Not Modified) or 412 (Precondition Failed) to client
/// depending on request method
void
clientReplyContext::sendNotModifiedOrPreconditionFailedError()
{
    if (http->request->method == Http::METHOD_GET ||
            http->request->method == Http::METHOD_HEAD)
        sendNotModified();
    else
        sendPreconditionFailedError();
}

void
clientReplyContext::processReplyAccess ()
{
    /* NP: this should probably soft-fail to a zero-sized-reply error ?? */
    assert(reply);

    /** Don't block our own responses or HTTP status messages */
    if (http->loggingTags().oldType == LOG_TCP_DENIED ||
            http->loggingTags().oldType == LOG_TCP_DENIED_REPLY ||
            alwaysAllowResponse(reply->sline.status())) {
        headers_sz = reply->hdr_sz;
        processReplyAccessResult(ACCESS_ALLOWED);
        return;
    }

    /** Check for reply to big error */
    if (reply->expectedBodyTooLarge(*http->request)) {
        sendBodyTooLargeError();
        return;
    }

    headers_sz = reply->hdr_sz;

    /** check for absent access controls (permit by default) */
    if (!Config.accessList.reply) {
        processReplyAccessResult(ACCESS_ALLOWED);
        return;
    }

    /** Process http_reply_access lists */
    ACLFilledChecklist *replyChecklist =
        clientAclChecklistCreate(Config.accessList.reply, http);
    replyChecklist->reply = reply;
    HTTPMSGLOCK(replyChecklist->reply);
    replyChecklist->nonBlockingCheck(ProcessReplyAccessResult, this);
}

void
clientReplyContext::ProcessReplyAccessResult(Acl::Answer rv, void *voidMe)
{
    clientReplyContext *me = static_cast<clientReplyContext *>(voidMe);
    me->processReplyAccessResult(rv);
}

void
clientReplyContext::processReplyAccessResult(const Acl::Answer &accessAllowed)
{
    debugs(88, 2, "The reply for " << http->request->method
           << ' ' << http->uri << " is " << accessAllowed << ", because it matched "
           << (AclMatchedName ? AclMatchedName : "NO ACL's"));

    if (!accessAllowed.allowed()) {
        ErrorState *err;
        err_type page_id;
        page_id = aclGetDenyInfoPage(&Config.denyInfoList, AclMatchedName, 1);

        http->updateLoggingTags(LOG_TCP_DENIED_REPLY);

        if (page_id == ERR_NONE)
            page_id = ERR_ACCESS_DENIED;

        err = clientBuildError(page_id, Http::scForbidden, nullptr,
                               http->getConn(), http->request, http->al);

        removeClientStoreReference(&sc, http);

        HTTPMSGUNLOCK(reply);

        startError(err);

        return;
    }

    /* Ok, the reply is allowed, */
    http->loggingEntry(http->storeEntry());

    ssize_t body_size = reqofs - reply->hdr_sz;
    if (body_size < 0) {
        reqofs = reply->hdr_sz;
        body_size = 0;
    }

    debugs(88, 3, "clientReplyContext::sendMoreData: Appending " <<
           (int) body_size << " bytes after " << reply->hdr_sz <<
           " bytes of headers");

#if USE_SQUID_ESI

    if (http->flags.accel && reply->sline.status() != Http::scForbidden &&
            !alwaysAllowResponse(reply->sline.status()) &&
            esiEnableProcessing(reply)) {
        debugs(88, 2, "Enabling ESI processing for " << http->uri);
        clientStreamInsertHead(&http->client_stream, esiStreamRead,
                               esiProcessStream, esiStreamDetach, esiStreamStatus, nullptr);
    }

#endif

    if (http->request->method == Http::METHOD_HEAD) {
        /* do not forward body for HEAD replies */
        body_size = 0;
        http->flags.done_copying = true;
        flags.complete = 1;
    }

    assert (!flags.headersSent);
    flags.headersSent = true;

    StoreIOBuffer localTempBuffer;
    char *buf = next()->readBuffer.data;
    char *body_buf = buf + reply->hdr_sz;

    //Server side may disable ranges under some circumstances.

    if ((!http->request->range))
        next()->readBuffer.offset = 0;

    body_buf -= next()->readBuffer.offset;

    if (next()->readBuffer.offset != 0) {
        if (next()->readBuffer.offset > body_size) {
            /* Can't use any of the body we received. send nothing */
            localTempBuffer.length = 0;
            localTempBuffer.data = nullptr;
        } else {
            localTempBuffer.length = body_size - next()->readBuffer.offset;
            localTempBuffer.data = body_buf + next()->readBuffer.offset;
        }
    } else {
        localTempBuffer.length = body_size;
        localTempBuffer.data = body_buf;
    }

    /* TODO??: move the data in the buffer back by the request header size */
    clientStreamCallback((clientStreamNode *)http->client_stream.head->data,
                         http, reply, localTempBuffer);

    return;
}

void
clientReplyContext::sendMoreData (StoreIOBuffer result)
{
    if (deleting)
        return;

    StoreEntry *entry = http->storeEntry();

    if (ConnStateData * conn = http->getConn()) {
        if (!conn->isOpen()) {
            debugs(33,3, "not sending more data to closing connection " << conn->clientConnection);
            return;
        }
        if (conn->pinning.zeroReply) {
            debugs(33,3, "not sending more data after a pinned zero reply " << conn->clientConnection);
            return;
        }

        if (reqofs==0 && !http->loggingTags().isTcpHit()) {
            if (Ip::Qos::TheConfig.isHitTosActive()) {
                Ip::Qos::doTosLocalMiss(conn->clientConnection, http->request->hier.code);
            }
            if (Ip::Qos::TheConfig.isHitNfmarkActive()) {
                Ip::Qos::doNfmarkLocalMiss(conn->clientConnection, http->request->hier.code);
            }
        }

        debugs(88, 5, conn->clientConnection <<
               " '" << entry->url() << "'" <<
               " out.offset=" << http->out.offset);
    }

    char *buf = next()->readBuffer.data;

    if (buf != result.data) {
        /* we've got to copy some data */
        assert(result.length <= next()->readBuffer.length);
        memcpy(buf, result.data, result.length);
    }

    /* We've got the final data to start pushing... */
    flags.storelogiccomplete = 1;

    reqofs += result.length;

    assert(reqofs <= HTTP_REQBUF_SZ || flags.headersSent);

    assert(http->request != nullptr);

    /* ESI TODO: remove this assert once everything is stable */
    assert(http->client_stream.head->data
           && cbdataReferenceValid(http->client_stream.head->data));

    makeThisHead();

    debugs(88, 5, "clientReplyContext::sendMoreData: " << http->uri << ", " <<
           reqofs << " bytes (" << result.length <<
           " new bytes)");

    /* update size of the request */
    reqsize = reqofs;

    if (errorInStream(result, reqofs)) {
        sendStreamError(result);
        return;
    }

    if (flags.headersSent) {
        pushStreamData (result, buf);
        return;
    }

    cloneReply();

#if USE_DELAY_POOLS
    if (sc)
        sc->setDelayId(DelayId::DelayClient(http,reply));
#endif

    processReplyAccess();
    return;
}

void
clientReplyContext::fillChecklist(ACLFilledChecklist &checklist) const
{
    clientAclChecklistFill(checklist, http);
}

/* Using this breaks the client layering just a little!
 */
void
clientReplyContext::createStoreEntry(const HttpRequestMethod& m, RequestFlags reqFlags)
{
    assert(http != nullptr);
    /*
     * For erroneous requests, we might not have a h->request,
     * so make a fake one.
     */

    if (http->request == nullptr) {
        const auto connManager = http->getConn();
        const auto mx = MasterXaction::MakePortful(connManager ? connManager->port : nullptr);
        // XXX: These fake URI parameters shadow the real (or error:...) URI.
        // TODO: Either always set the request earlier and assert here OR use
        // http->uri (converted to Anyp::Uri) to create this catch-all request.
        const_cast<HttpRequest *&>(http->request) =  new HttpRequest(m, AnyP::PROTO_NONE, "http", null_string, mx);
        HTTPMSGLOCK(http->request);
    }

    StoreEntry *e = storeCreateEntry(storeId(), http->log_uri, reqFlags, m);

    // Make entry collapsible ASAP, to increase collapsing chances for others,
    // TODO: every must-revalidate and similar request MUST reach the origin,
    // but do we have to prohibit others from collapsing on that request?
    if (reqFlags.cachable &&
            !reqFlags.needValidation &&
            (m == Http::METHOD_GET || m == Http::METHOD_HEAD) &&
            mayInitiateCollapsing()) {
        // make the entry available for future requests now
        (void)Store::Root().allowCollapsing(e, reqFlags, m);
    }

    sc = storeClientListAdd(e, this);

#if USE_DELAY_POOLS
    sc->setDelayId(DelayId::DelayClient(http));
#endif

    reqofs = 0;

    reqsize = 0;

    /* I don't think this is actually needed! -- adrian */
    /* http->reqbuf = http->norm_reqbuf; */
    //    assert(http->reqbuf == http->norm_reqbuf);
    /* The next line is illegal because we don't know if the client stream
     * buffers have been set up
     */
    //    storeClientCopy(http->sc, e, 0, HTTP_REQBUF_SZ, http->reqbuf,
    //        SendMoreData, this);
    /* So, we mark the store logic as complete */
    flags.storelogiccomplete = 1;

    /* and get the caller to request a read, from wherever they are */
    /* NOTE: after ANY data flows down the pipe, even one step,
     * this function CAN NOT be used to manage errors
     */
    http->storeEntry(e);
}

ErrorState *
clientBuildError(err_type page_id, Http::StatusCode status, char const *url,
                 const ConnStateData *conn, HttpRequest *request, const AccessLogEntry::Pointer &al)
{
    const auto err = new ErrorState(page_id, status, request, al);
    err->src_addr = conn && conn->clientConnection ? conn->clientConnection->remote : Ip::Address::NoAddr();

    if (url)
        err->url = xstrdup(url);

    return err;
}
<|MERGE_RESOLUTION|>--- conflicted
+++ resolved
@@ -458,7 +458,6 @@
 
     // origin replied 304
     if (status == Http::scNotModified) {
-<<<<<<< HEAD
         try {
             // TODO: The update may not be instantaneous. Should we wait for its
             // completion to avoid spawning too much client-disassociated work?
@@ -467,15 +466,12 @@
             debugs(20, DBG_IMPORTANT, "error when updating entry " << *old_entry << ": " << CurrentException);
             old_entry->release(true);
             restoreState();
-            http->logType.update(LOG_TCP_MISS);
+            http->updateLoggingTags(LOG_TCP_MISS);
             processMiss();
             return;
         }
 
-        http->logType.update(LOG_TCP_REFRESH_UNMODIFIED);
-=======
         http->updateLoggingTags(LOG_TCP_REFRESH_UNMODIFIED);
->>>>>>> c06944f7
         http->request->flags.staleIfHit = false; // old_entry is no longer stale
 
         // if client sent IMS
