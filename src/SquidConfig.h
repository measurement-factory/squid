--- conflicted
+++ resolved
@@ -22,10 +22,7 @@
 #if USE_OPENSSL
 #include "ssl/support.h"
 #endif
-<<<<<<< HEAD
-=======
 #include "store/forward.h"
->>>>>>> 96e44f2e
 #include "YesNoNone.h"
 
 #if USE_OPENSSL
@@ -502,11 +499,7 @@
     struct {
         Security::ContextPtr sslContext;
 #if USE_OPENSSL
-<<<<<<< HEAD
-        char *untrustedCertsPath;
-=======
         char *foreignIntermediateCertsPath;
->>>>>>> 96e44f2e
         acl_access *cert_error;
         sslproxy_cert_sign *cert_sign;
         sslproxy_cert_adapt *cert_adapt;
