/*
 * Copyright (C) 1996-2020 The Squid Software Foundation and contributors
 *
 * Squid software is distributed under GPLv2+ license and includes
 * contributions from numerous individuals and organizations.
 * Please see the COPYING and CONTRIBUTORS files for details.
 */

/* DEBUG: section 54    Interprocess Communication */

#include "squid.h"
#include "base/Subscription.h"
#include "base/TextException.h"
#include "CacheManager.h"
#include "CollapsedForwarding.h"
#include "comm/Connection.h"
#include "fatal.h"
#include "globals.h"
#include "ipc/Kids.h"
#include "ipc/Messages.h"
#include "ipc/SharedListen.h"
#include "ipc/Strand.h"
#include "ipc/StrandCoord.h"
#include "ipc/StrandSearch.h"
#include "mgr/Forwarder.h"
#include "mgr/Request.h"
#include "mgr/Response.h"
#if HAVE_DISKIO_MODULE_IPCIO
#include "DiskIO/IpcIo/IpcIoFile.h" /* XXX: scope boundary violation */
#endif
#if SQUID_SNMP
#include "snmp/Forwarder.h"
#include "snmp/Request.h"
#include "snmp/Response.h"
#endif
#include "store/Disks.h"

CBDATA_NAMESPACED_CLASS_INIT(Ipc, Strand);

Ipc::Strand::Strand():
    Port(MakeAddr(strandAddrLabel, KidIdentifier)),
    isRegistered(false)
{
}

void Ipc::Strand::start()
{
    Port::start();
    registerSelf();
}

void Ipc::Strand::registerSelf()
{
    debugs(54, 6, HERE);
    Must(!isRegistered);

<<<<<<< HEAD
    StrandMessage::NotifyCoordinator(mtRegistration, nullptr);
=======
    StrandMessage::NotifyCoordinator(mtRegisterStrand, nullptr);
>>>>>>> 7705906d
    setTimeout(6, "Ipc::Strand::timeoutHandler"); // TODO: make 6 configurable?
}

void Ipc::Strand::receive(const TypedMsgHdr &message)
{
    switch (message.rawType()) {

<<<<<<< HEAD
    case mtRegistration:
=======
    case mtStrandRegistered:
>>>>>>> 7705906d
        handleRegistrationResponse(StrandMessage(message));
        break;

    case mtSharedListenResponse:
        SharedListenJoined(SharedListenResponse(message));
        break;

#if HAVE_DISKIO_MODULE_IPCIO
    case mtStrandReady:
<<<<<<< HEAD
        IpcIoFile::HandleOpenResponse(StrandSearchResponse(message));
=======
        IpcIoFile::HandleOpenResponse(StrandMessage(message));
>>>>>>> 7705906d
        break;

    case mtStrandBusy:
        IpcIoFile::HandleStrandBusyResponse(StrandMessage(message));
        break;

    case mtRebuildFinished: {
        const StrandMessage resp(message);
        Store::Disks::RemoteIndexingCompleted(resp.strand.kidId);
    }
    break;

    case mtIpcIoNotification:
        IpcIoFile::HandleNotification(message);
        break;
#endif /* HAVE_DISKIO_MODULE_IPCIO */

    case mtCacheMgrRequest: {
        const Mgr::Request req(message);
        handleCacheMgrRequest(req);
    }
    break;

    case mtCacheMgrResponse: {
        const Mgr::Response resp(message);
        handleCacheMgrResponse(resp);
    }
    break;

    case mtCollapsedForwardingNotification:
        CollapsedForwarding::HandleNotification(message);
        break;

#if SQUID_SNMP
    case mtSnmpRequest: {
        const Snmp::Request req(message);
        handleSnmpRequest(req);
    }
    break;

    case mtSnmpResponse: {
        const Snmp::Response resp(message);
        handleSnmpResponse(resp);
    }
    break;
#endif

    default:
<<<<<<< HEAD
        debugs(54, DBG_IMPORTANT, "Unhandled message type: " << message.rawType());
=======
        debugs(54, DBG_IMPORTANT, "WARNING: Ignoring IPC message with an unknown type: " << message.rawType());
>>>>>>> 7705906d
        break;
    }
}

<<<<<<< HEAD
void Ipc::Strand::handleRegistrationResponse(const StrandMessage &msg)
=======
void
Ipc::Strand::handleRegistrationResponse(const StrandMessage &msg)
>>>>>>> 7705906d
{
    // handle registration response from the coordinator; it could be stale
    if (msg.strand.kidId == KidIdentifier && msg.strand.pid == getpid()) {
        debugs(54, 6, "kid" << KidIdentifier << " registered");
        clearTimeout(); // we are done
    } else {
        // could be an ACK to the registration message of our dead predecessor
        debugs(54, 6, "kid" << KidIdentifier << " is not yet registered");
        // keep listening, with a timeout
    }
}

void Ipc::Strand::handleCacheMgrRequest(const Mgr::Request& request)
{
    Mgr::Action::Pointer action =
        CacheManager::GetInstance()->createRequestedAction(request.params);
    action->respond(request);
}

void Ipc::Strand::handleCacheMgrResponse(const Mgr::Response& response)
{
    Mgr::Forwarder::HandleRemoteAck(response.requestId);
}

#if SQUID_SNMP
void Ipc::Strand::handleSnmpRequest(const Snmp::Request& request)
{
    debugs(54, 6, HERE);
    Snmp::SendResponse(request.requestId, request.pdu);
}

void Ipc::Strand::handleSnmpResponse(const Snmp::Response& response)
{
    debugs(54, 6, HERE);
    Snmp::Forwarder::HandleRemoteAck(response.requestId);
}
#endif

void Ipc::Strand::timedout()
{
    debugs(54, 6, HERE << isRegistered);
    if (!isRegistered)
        fatalf("kid%d registration timed out", KidIdentifier);
}
<|MERGE_RESOLUTION|>--- conflicted
+++ resolved
@@ -54,11 +54,7 @@
     debugs(54, 6, HERE);
     Must(!isRegistered);
 
-<<<<<<< HEAD
-    StrandMessage::NotifyCoordinator(mtRegistration, nullptr);
-=======
     StrandMessage::NotifyCoordinator(mtRegisterStrand, nullptr);
->>>>>>> 7705906d
     setTimeout(6, "Ipc::Strand::timeoutHandler"); // TODO: make 6 configurable?
 }
 
@@ -66,11 +62,7 @@
 {
     switch (message.rawType()) {
 
-<<<<<<< HEAD
-    case mtRegistration:
-=======
     case mtStrandRegistered:
->>>>>>> 7705906d
         handleRegistrationResponse(StrandMessage(message));
         break;
 
@@ -80,11 +72,7 @@
 
 #if HAVE_DISKIO_MODULE_IPCIO
     case mtStrandReady:
-<<<<<<< HEAD
-        IpcIoFile::HandleOpenResponse(StrandSearchResponse(message));
-=======
         IpcIoFile::HandleOpenResponse(StrandMessage(message));
->>>>>>> 7705906d
         break;
 
     case mtStrandBusy:
@@ -133,21 +121,13 @@
 #endif
 
     default:
-<<<<<<< HEAD
-        debugs(54, DBG_IMPORTANT, "Unhandled message type: " << message.rawType());
-=======
         debugs(54, DBG_IMPORTANT, "WARNING: Ignoring IPC message with an unknown type: " << message.rawType());
->>>>>>> 7705906d
         break;
     }
 }
 
-<<<<<<< HEAD
-void Ipc::Strand::handleRegistrationResponse(const StrandMessage &msg)
-=======
 void
 Ipc::Strand::handleRegistrationResponse(const StrandMessage &msg)
->>>>>>> 7705906d
 {
     // handle registration response from the coordinator; it could be stale
     if (msg.strand.kidId == KidIdentifier && msg.strand.pid == getpid()) {
