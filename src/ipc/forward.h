/*
 * Copyright (C) 1996-2020 The Squid Software Foundation and contributors
 *
 * Squid software is distributed under GPLv2+ license and includes
 * contributions from numerous individuals and organizations.
 * Please see the COPYING and CONTRIBUTORS files for details.
 */

/* DEBUG: section 54    Interprocess Communication */

#ifndef SQUID_IPC_FORWARD_H
#define SQUID_IPC_FORWARD_H

namespace Ipc
{

class TypedMsgHdr;
class StrandCoord;
class StrandMessage;
<<<<<<< HEAD
class StrandSearchResponse;
=======
>>>>>>> 7705906d
class Forwarder;
class Inquirer;
class Request;
class Response;

} // namespace Ipc

#endif /* SQUID_IPC_FORWARD_H */
<|MERGE_RESOLUTION|>--- conflicted
+++ resolved
@@ -17,10 +17,6 @@
 class TypedMsgHdr;
 class StrandCoord;
 class StrandMessage;
-<<<<<<< HEAD
-class StrandSearchResponse;
-=======
->>>>>>> 7705906d
 class Forwarder;
 class Inquirer;
 class Request;
