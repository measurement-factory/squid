--- conflicted
+++ resolved
@@ -31,28 +31,3 @@
     hdrMsg.putPod(requestorId);
     hdrMsg.putString(tag);
 }
-<<<<<<< HEAD
-
-Ipc::StrandSearchResponse::StrandSearchResponse(const bool isIndexed, const StrandCoord &aStrand):
-    indexed(isIndexed),
-    strand(aStrand)
-{
-}
-
-Ipc::StrandSearchResponse::StrandSearchResponse(const TypedMsgHdr &hdrMsg):
-    indexed(false)
-{
-    hdrMsg.checkType(mtStrandReady);
-    hdrMsg.getPod(indexed);
-    strand.unpack(hdrMsg);
-}
-
-void
-Ipc::StrandSearchResponse::pack(TypedMsgHdr &hdrMsg) const
-{
-    hdrMsg.setType(mtStrandReady);
-    hdrMsg.putPod(indexed);
-    strand.pack(hdrMsg);
-}
-=======
->>>>>>> 7705906d
