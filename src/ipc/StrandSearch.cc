/*
 * Copyright (C) 1996-2020 The Squid Software Foundation and contributors
 *
 * Squid software is distributed under GPLv2+ license and includes
 * contributions from numerous individuals and organizations.
 * Please see the COPYING and CONTRIBUTORS files for details.
 */

/* DEBUG: section 54    Interprocess Communication */

#include "squid.h"
#include "globals.h"
#include "ipc/Messages.h"
#include "ipc/StrandSearch.h"
#include "ipc/TypedMsgHdr.h"

Ipc::StrandSearchRequest::StrandSearchRequest(const String &aTag):
    requestorId(KidIdentifier),
    tag(aTag),
    qid(MyQuestionerId())
{
}

Ipc::StrandSearchRequest::StrandSearchRequest(const TypedMsgHdr &hdrMsg):
    requestorId(-1)
{
    hdrMsg.checkType(mtFindStrand);
    hdrMsg.getPod(requestorId);
    hdrMsg.getString(tag);
    qid.unpack(hdrMsg);
}

void Ipc::StrandSearchRequest::pack(TypedMsgHdr &hdrMsg) const
{
    hdrMsg.setType(mtFindStrand);
    hdrMsg.putPod(requestorId);
    hdrMsg.putString(tag);
<<<<<<< HEAD
=======
    qid.pack(hdrMsg);
>>>>>>> 4c218615
}
<|MERGE_RESOLUTION|>--- conflicted
+++ resolved
@@ -35,8 +35,5 @@
     hdrMsg.setType(mtFindStrand);
     hdrMsg.putPod(requestorId);
     hdrMsg.putString(tag);
-<<<<<<< HEAD
-=======
     qid.pack(hdrMsg);
->>>>>>> 4c218615
 }
