--- conflicted
+++ resolved
@@ -29,21 +29,6 @@
     String tag; ///< set when looking for a matching StrandCoord::tag
 };
 
-<<<<<<< HEAD
-/// an IPC message with coordinates and 'indexed' status of the found strand
-class StrandSearchResponse
-{
-public:
-    StrandSearchResponse(bool isIndexed, const StrandCoord &);
-    explicit StrandSearchResponse(const TypedMsgHdr &);
-    void pack(TypedMsgHdr &) const;
-
-    bool indexed; ///< whether the found strand is indexed
-    StrandCoord strand; ///< the found strand coordinates
-};
-
-=======
->>>>>>> 7705906d
 } // namespace Ipc;
 
 #endif /* SQUID_IPC_STRAND_SEARCH_H */
