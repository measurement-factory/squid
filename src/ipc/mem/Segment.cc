--- conflicted
+++ resolved
@@ -108,13 +108,8 @@
                theName.termedBuf(), xstrerr(xerrno));
     }
 
-<<<<<<< HEAD
-    if (ftruncate(theFD, 0) || ftruncate(theFD, aSize)) {
-        const int savedError = errno;
-=======
     if (ftruncate(theFD, aSize)) {
         xerrno = errno;
->>>>>>> aad871e3
         unlink();
         debugs(54, 5, "ftruncate " << theName << ": " << xstrerr(xerrno));
         fatalf("Ipc::Mem::Segment::create failed to ftruncate(%s): %s\n",
@@ -185,12 +180,8 @@
         fatalf("Ipc::Mem::Segment::attach failed to mmap(%s): %s\n",
                theName.termedBuf(), xstrerr(xerrno));
     }
-
     theMem = p;
-<<<<<<< HEAD
-=======
-
->>>>>>> aad871e3
+
     lock();
 }
 
@@ -210,12 +201,8 @@
     theMem = 0;
 }
 
-<<<<<<< HEAD
-/// Unmap the shared memory segment from the process memory space.
-=======
 /// Lock the segment into RAM, ensuring that the OS has enough RAM for it [now]
 /// and preventing segment bytes from being swapped out to disk later by the OS.
->>>>>>> aad871e3
 void
 Ipc::Mem::Segment::lock()
 {
@@ -224,22 +211,12 @@
         return;
     }
 
-<<<<<<< HEAD
-#ifdef _POSIX_MEMLOCK_RANGE
-    debugs(54, 7, "mlock(" << theName << ',' << theSize << ") starts");
-    if (mlock(theMem, theSize) != 0) {
-        const int savedError = errno;
-        debugs(54, DBG_IMPORTANT, "ERROR: shared_memory_locking enabled but mlock(" << theName << ',' << theSize << ") failed: " << xstrerr(savedError));
-        fatalf("shared_memory_locking on but failed to mlock(%s, %" PRId64 "): %s\n",
-               theName.termedBuf(), theSize, xstrerr(savedError));
-=======
 #if defined(_POSIX_MEMLOCK_RANGE)
     debugs(54, 7, "mlock(" << theName << ',' << theSize << ") starts");
     if (mlock(theMem, theSize) != 0) {
         const int savedError = errno;
         fatalf("shared_memory_locking on but failed to mlock(%s, %" PRId64 "): %s\n",
                theName.termedBuf(),static_cast<int64_t>(theSize), xstrerr(savedError));
->>>>>>> aad871e3
     }
     // TODO: Warn if it took too long.
     debugs(54, 7, "mlock(" << theName << ',' << theSize << ") OK");
