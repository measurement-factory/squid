/*
 * Copyright (C) 1996-2020 The Squid Software Foundation and contributors
 *
 * Squid software is distributed under GPLv2+ license and includes
 * contributions from numerous individuals and organizations.
 * Please see the COPYING and CONTRIBUTORS files for details.
 */

/* DEBUG: section 54    Interprocess Communication */

#include "squid.h"
#include "base/Subscription.h"
#include "base/TextException.h"
#include "CacheManager.h"
#include "comm.h"
#include "comm/Connection.h"
#include "ipc/Coordinator.h"
#include "ipc/SharedListen.h"
#include "mgr/Inquirer.h"
#include "mgr/Request.h"
#include "mgr/Response.h"
#include "tools.h"
#if SQUID_SNMP
#include "snmp/Inquirer.h"
#include "snmp/Request.h"
#include "snmp/Response.h"
#endif

#include <algorithm>
#include <cerrno>

CBDATA_NAMESPACED_CLASS_INIT(Ipc, Coordinator);
Ipc::Coordinator* Ipc::Coordinator::TheInstance = NULL;

Ipc::Coordinator::Coordinator():
    Port(Ipc::Port::CoordinatorAddr())
{
}

void Ipc::Coordinator::start()
{
    Port::start();
}

Ipc::StrandCoord* Ipc::Coordinator::findStrand(int kidId)
{
    typedef StrandCoords::iterator SI;
    for (SI iter = strands_.begin(); iter != strands_.end(); ++iter) {
        if (iter->kidId == kidId)
            return &(*iter);
    }
    return NULL;
}

void Ipc::Coordinator::registerStrand(const StrandCoord& strand)
{
    debugs(54, 3, HERE << "registering kid" << strand.kidId <<
           ' ' << strand.tag);
    if (StrandCoord* found = findStrand(strand.kidId)) {
        const String oldTag = found->tag;
        *found = strand;
        if (oldTag.size() && !strand.tag.size())
            found->tag = oldTag; // keep more detailed info (XXX?)
    } else {
        strands_.push_back(strand);
    }

    // notify searchers waiting for this new strand, if any
    typedef Searchers::iterator SRI;
    for (SRI i = searchers.begin(); i != searchers.end();) {
        if (i->tag == strand.tag) {
            notifySearcher(*i, strand);
            i = searchers.erase(i);
        } else {
            ++i;
        }
    }
}

void Ipc::Coordinator::receive(const TypedMsgHdr& message)
{
    switch (message.rawType()) {
    case mtRegisterStrand:
        debugs(54, 6, HERE << "Registration request");
        handleRegistrationRequest(StrandMessage(message));
        break;

<<<<<<< HEAD
    case mtForegroundRebuild:
        debugs(54, 6, "Foreground rebuild message");
        handleForegroundRebuildMessage(StrandMessage(message));
        break;

    case mtRebuildFinished:
        debugs(54, 6, "Rebuild finished message");
        handleRebuildFinishedMessage(StrandMessage(message));
        break;

=======
>>>>>>> 4c218615
    case mtFindStrand: {
        const StrandSearchRequest sr(message);
        debugs(54, 6, HERE << "Strand search request: " << sr.requestorId <<
               " tag: " << sr.tag);
        handleSearchRequest(sr);
        break;
    }

    case mtSharedListenRequest:
        debugs(54, 6, HERE << "Shared listen request");
        handleSharedListenRequest(SharedListenRequest(message));
        break;

    case mtCacheMgrRequest: {
        debugs(54, 6, HERE << "Cache manager request");
        const Mgr::Request req(message);
        handleCacheMgrRequest(req);
    }
    break;

    case mtCacheMgrResponse: {
        debugs(54, 6, HERE << "Cache manager response");
        const Mgr::Response resp(message);
        handleCacheMgrResponse(Mine(resp));
    }
    break;

#if SQUID_SNMP
    case mtSnmpRequest: {
        debugs(54, 6, HERE << "SNMP request");
        const Snmp::Request req(message);
        handleSnmpRequest(req);
    }
    break;

    case mtSnmpResponse: {
        debugs(54, 6, HERE << "SNMP response");
        const Snmp::Response resp(message);
        handleSnmpResponse(Mine(resp));
    }
    break;
#endif

    default:
<<<<<<< HEAD
        debugs(54, DBG_IMPORTANT, "WARNING: Ignoring IPC message with an unknown type: " << message.rawType());
=======
        Port::receive(message);
>>>>>>> 4c218615
        break;
    }
}

void Ipc::Coordinator::handleRegistrationRequest(const StrandMessage& msg)
{
    registerStrand(msg.strand);

    // send back an acknowledgement; TODO: remove as not needed?
    TypedMsgHdr message;
    msg.pack(mtStrandRegistered, message);
    SendMessage(MakeAddr(strandAddrLabel, msg.strand.kidId), message);
}

void
Ipc::Coordinator::handleForegroundRebuildMessage(const StrandMessage& msg)
{
    // notify any searchers waiting for this strand
    for (const auto &searchRequest: searchers) {
        if (searchRequest.tag != msg.strand.tag)
            continue;

        StrandMessage response(msg.strand);
        TypedMsgHdr message;
        response.pack(mtStrandBusy, message);
        SendMessage(MakeAddr(strandAddrLabel, searchRequest.requestorId), message);
    }
}

void
Ipc::Coordinator::handleRebuildFinishedMessage(const StrandMessage& msg)
{
    const auto alreadyFinished = std::find_if(rebuildFinishedStrands_.begin(), rebuildFinishedStrands_.end(),
    [&msg](const StrandCoord &coord) { return msg.strand.kidId == coord.kidId; });
    if (alreadyFinished != rebuildFinishedStrands_.end()) {
        // A message from a possibly restarted disker.
        // Do not notify other strands the second time, only refresh the coord.
        *alreadyFinished = msg.strand;
        return;
    }
    rebuildFinishedStrands_.push_back(msg.strand);

    const auto alreadyTagged = std::find_if(strands_.begin(), strands_.end(),
    [&msg](const StrandCoord &coord) { return msg.strand.tag == coord.tag; });

    if (alreadyTagged == strands_.end()) {
        debugs(54, 3, "waiting for kid" << msg.strand.kidId << " tag to broadcast that it is indexed");
        return;
    }

    // notify all existing strands, new strands will be notified in handleRegistrationRequest()
    for (const auto &strand: strands_) {
        debugs(54, 3, "tell kid" << strand.kidId << " that kid" << msg.strand.kidId << " is indexed");
        StrandMessage response(msg.strand);
        TypedMsgHdr message;
        response.pack(mtRebuildFinished, message);
        SendMessage(MakeAddr(strandAddrLabel, strand.kidId), message);
    }
}

void
Ipc::Coordinator::handleSharedListenRequest(const SharedListenRequest& request)
{
    debugs(54, 4, HERE << "kid" << request.requestorId <<
           " needs shared listen FD for " << request.params.addr);
    Listeners::const_iterator i = listeners.find(request.params);
    int errNo = 0;
    const Comm::ConnectionPointer c = (i != listeners.end()) ?
                                      i->second : openListenSocket(request, errNo);

    debugs(54, 3, HERE << "sending shared listen " << c << " for " <<
           request.params.addr << " to kid" << request.requestorId <<
           " mapId=" << request.mapId);

    SharedListenResponse response(c->fd, errNo, request.mapId);
    TypedMsgHdr message;
    response.pack(message);
    SendMessage(MakeAddr(strandAddrLabel, request.requestorId), message);
}

void
Ipc::Coordinator::handleCacheMgrRequest(const Mgr::Request& request)
{
    debugs(54, 4, HERE);

    try {
        Mgr::Action::Pointer action =
            CacheManager::GetInstance()->createRequestedAction(request.params);
        AsyncJob::Start(new Mgr::Inquirer(action, request, strands_));
    } catch (const std::exception &ex) {
        debugs(54, DBG_IMPORTANT, "BUG: cannot aggregate mgr:" <<
               request.params.actionName << ": " << ex.what());
        // TODO: Avoid half-baked Connections or teach them how to close.
        ::close(request.conn->fd);
        request.conn->fd = -1;
        return; // the worker will timeout and close
    }

    // Let the strand know that we are now responsible for handling the request
    Mgr::Response response(request.requestId);
    TypedMsgHdr message;
    response.pack(message);
    SendMessage(MakeAddr(strandAddrLabel, request.requestorId), message);

}

void
Ipc::Coordinator::handleCacheMgrResponse(const Mgr::Response& response)
{
    Mgr::Inquirer::HandleRemoteAck(response);
}

void
Ipc::Coordinator::handleSearchRequest(const Ipc::StrandSearchRequest &request)
{
    // do we know of a strand with the given search tag?
    const StrandCoord *strand = NULL;
    typedef StrandCoords::const_iterator SCCI;
    for (SCCI i = strands_.begin(); !strand && i != strands_.end(); ++i) {
        if (i->tag == request.tag)
            strand = &(*i);
    }

    if (strand) {
        notifySearcher(request, *strand);
        return;
    }

    searchers.push_back(request);
    debugs(54, 3, HERE << "cannot yet tell kid" << request.requestorId <<
           " who " << request.tag << " is");
}

void
Ipc::Coordinator::notifySearcher(const Ipc::StrandSearchRequest &request,
                                 const StrandCoord& strand)
{
<<<<<<< HEAD
    const auto isIndexed = std::find_if(rebuildFinishedStrands_.begin(), rebuildFinishedStrands_.end(),
    [&strand](const StrandCoord &coord) { return strand.kidId == coord.kidId; }) != rebuildFinishedStrands_.end();

    debugs(54, 3, "tell kid" << request.requestorId << " that " <<
           request.tag << " is kid" << strand.kidId << " (indexed:" << isIndexed << ")");

    const StrandMessage response(strand);
=======
    debugs(54, 3, HERE << "tell kid" << request.requestorId << " that " <<
           request.tag << " is kid" << strand.kidId);
    const StrandMessage response(strand, request.qid);
>>>>>>> 4c218615
    TypedMsgHdr message;
    response.pack(mtStrandReady, message);
    SendMessage(MakeAddr(strandAddrLabel, request.requestorId), message);

    if (isIndexed) {
        StrandMessage indexedResponse(strand);
        TypedMsgHdr indexedMessage;
        indexedResponse.pack(mtRebuildFinished, indexedMessage);
        SendMessage(MakeAddr(strandAddrLabel, request.requestorId), indexedMessage);
    }
}

#if SQUID_SNMP
void
Ipc::Coordinator::handleSnmpRequest(const Snmp::Request& request)
{
    debugs(54, 4, HERE);

    Snmp::Response response(request.requestId);
    TypedMsgHdr message;
    response.pack(message);
    SendMessage(MakeAddr(strandAddrLabel, request.requestorId), message);

    AsyncJob::Start(new Snmp::Inquirer(request, strands_));
}

void
Ipc::Coordinator::handleSnmpResponse(const Snmp::Response& response)
{
    debugs(54, 4, HERE);
    Snmp::Inquirer::HandleRemoteAck(response);
}
#endif

Comm::ConnectionPointer
Ipc::Coordinator::openListenSocket(const SharedListenRequest& request,
                                   int &errNo)
{
    const OpenListenerParams &p = request.params;

    debugs(54, 6, HERE << "opening listen FD at " << p.addr << " for kid" <<
           request.requestorId);

    Comm::ConnectionPointer newConn = new Comm::Connection;
    newConn->local = p.addr; // comm_open_listener may modify it
    newConn->flags = p.flags;

    enter_suid();
    comm_open_listener(p.sock_type, p.proto, newConn, FdNote(p.fdNote));
    errNo = Comm::IsConnOpen(newConn) ? 0 : errno;
    leave_suid();

    debugs(54, 6, HERE << "tried listening on " << newConn << " for kid" <<
           request.requestorId);

    // cache positive results
    if (Comm::IsConnOpen(newConn))
        listeners[request.params] = newConn;

    return newConn;
}

void Ipc::Coordinator::broadcastSignal(int sig) const
{
    typedef StrandCoords::const_iterator SCI;
    for (SCI iter = strands_.begin(); iter != strands_.end(); ++iter) {
        debugs(54, 5, HERE << "signal " << sig << " to kid" << iter->kidId <<
               ", PID=" << iter->pid);
        kill(iter->pid, sig);
    }
}

Ipc::Coordinator* Ipc::Coordinator::Instance()
{
    if (!TheInstance)
        TheInstance = new Coordinator;
    // XXX: if the Coordinator job quits, this pointer will become invalid
    // we could make Coordinator death fatal, except during exit, but since
    // Strands do not re-register, even process death would be pointless.
    return TheInstance;
}

const Ipc::StrandCoords&
Ipc::Coordinator::strands() const
{
    return strands_;
}
<|MERGE_RESOLUTION|>--- conflicted
+++ resolved
@@ -85,7 +85,6 @@
         handleRegistrationRequest(StrandMessage(message));
         break;
 
-<<<<<<< HEAD
     case mtForegroundRebuild:
         debugs(54, 6, "Foreground rebuild message");
         handleForegroundRebuildMessage(StrandMessage(message));
@@ -96,8 +95,6 @@
         handleRebuildFinishedMessage(StrandMessage(message));
         break;
 
-=======
->>>>>>> 4c218615
     case mtFindStrand: {
         const StrandSearchRequest sr(message);
         debugs(54, 6, HERE << "Strand search request: " << sr.requestorId <<
@@ -142,11 +139,7 @@
 #endif
 
     default:
-<<<<<<< HEAD
-        debugs(54, DBG_IMPORTANT, "WARNING: Ignoring IPC message with an unknown type: " << message.rawType());
-=======
         Port::receive(message);
->>>>>>> 4c218615
         break;
     }
 }
@@ -284,19 +277,13 @@
 Ipc::Coordinator::notifySearcher(const Ipc::StrandSearchRequest &request,
                                  const StrandCoord& strand)
 {
-<<<<<<< HEAD
     const auto isIndexed = std::find_if(rebuildFinishedStrands_.begin(), rebuildFinishedStrands_.end(),
     [&strand](const StrandCoord &coord) { return strand.kidId == coord.kidId; }) != rebuildFinishedStrands_.end();
 
     debugs(54, 3, "tell kid" << request.requestorId << " that " <<
            request.tag << " is kid" << strand.kidId << " (indexed:" << isIndexed << ")");
 
-    const StrandMessage response(strand);
-=======
-    debugs(54, 3, HERE << "tell kid" << request.requestorId << " that " <<
-           request.tag << " is kid" << strand.kidId);
     const StrandMessage response(strand, request.qid);
->>>>>>> 4c218615
     TypedMsgHdr message;
     response.pack(mtStrandReady, message);
     SendMessage(MakeAddr(strandAddrLabel, request.requestorId), message);
