--- conflicted
+++ resolved
@@ -12,14 +12,16 @@
 typedef int32_t StoreMapSliceId;
 
 /// a piece of Store entry, linked to other pieces, forming a chain
-<<<<<<< HEAD
+/// slices may be appended by writers while readers read the entry
 class StoreMapSlice
 {
 public:
-    StoreMapSlice(): next(-1), size(0) {}
-
-    StoreMapSliceId next; ///< ID of the next slice occupied by the entry
-    uint32_t size; ///< slice contents size
+    typedef uint32_t Size;
+
+    StoreMapSlice(): size(0), next(-1) {}
+
+    Atomic::WordT<Size> size; ///< slice contents size
+    Atomic::WordT<StoreMapSliceId> next; ///< ID of the next entry slice
 };
 
 
@@ -32,30 +34,6 @@
 public:
     StoreMapAnchor();
 
-=======
-/// slices may be appended by writers while readers read the entry
-class StoreMapSlice
-{
-public:
-    typedef uint32_t Size;
-
-    StoreMapSlice(): size(0), next(-1) {}
-
-    Atomic::WordT<Size> size; ///< slice contents size
-    Atomic::WordT<StoreMapSliceId> next; ///< ID of the next entry slice
-};
-
-
-/// Maintains shareable information about a StoreEntry as a whole.
-/// An anchor points to one or more StoreEntry slices. This is the
-/// only lockable part of shared StoreEntry information, providing
-/// protection for all StoreEntry slices.
-class StoreMapAnchor
-{
-public:
-    StoreMapAnchor();
-
->>>>>>> 24ca4cdd
     /// store StoreEntry key and basics for an inode slot
     void set(const StoreEntry &anEntry);
 
@@ -65,8 +43,6 @@
     /// undo the effects of set(), setKey(), etc., but keep locks and state
     void rewind();
 
-<<<<<<< HEAD
-=======
     /* entry state may change immediately after calling these methods unless
      * the caller holds an appropriate lock */
     bool empty() const { return !key[0] && !key[1]; }
@@ -74,7 +50,6 @@
     bool writing() const { return lock.writing; }
     bool complete() const { return !empty() && !writing(); }
 
->>>>>>> 24ca4cdd
 public:
     mutable ReadWriteLock lock; ///< protects slot data below
     Atomic::WordT<uint8_t> waitingToBeFreed; ///< may be accessed w/o a lock
@@ -94,15 +69,10 @@
         uint16_t flags;
     } basics;
 
-<<<<<<< HEAD
-    StoreMapSliceId start; ///< where the chain of StoreEntry slices begins
-
-=======
     /// where the chain of StoreEntry slices begins [app]
     Atomic::WordT<StoreMapSliceId> start; 
 
 #if 0
->>>>>>> 24ca4cdd
     /// possible persistent states
     typedef enum {
         Empty, ///< ready for writing, with nothing of value
@@ -122,15 +92,6 @@
     StoreMapSlice slice; ///< information about one stored entry piece
 };
 
-/// A hack to allocate one shared array for both anchors and slices.
-/// Anchors are indexed by store entry ID and are independent from each other.
-/// Slices are indexed by slice IDs and form entry chains using slice.next.
-class StoreMapSlot {
-public:
-    StoreMapAnchor anchor; ///< information about store entry as a whole
-    StoreMapSlice slice; ///< information about one stored entry piece
-};
-
 class StoreMapCleaner;
 
 /// map of StoreMapSlots indexed by their keys, with read/write slice locking
@@ -154,11 +115,7 @@
         const int limit; ///< maximum number of store entries
         const size_t extrasSize; ///< size of slice extra data
         Atomic::Word count; ///< current number of entries
-<<<<<<< HEAD
-        Atomic::WordT<sfileno> victim; ///< starting point for purge search
-=======
         Atomic::WordT<uint32_t> victim; ///< starting point for purge search
->>>>>>> 24ca4cdd
         Ipc::Mem::FlexibleArray<StoreMapSlot> slots; ///< storage
     };
 
@@ -184,11 +141,8 @@
     /// locks and returns an anchor for the empty fileno position; if
     /// overwriteExisting is false and the position is not empty, returns nil
     Anchor *openForWritingAt(sfileno fileno, bool overwriteExisting = true);
-<<<<<<< HEAD
-=======
     /// restrict opened for writing entry to appending operations; allow reads
     void startAppending(const sfileno fileno);
->>>>>>> 24ca4cdd
     /// successfully finish creating or updating the entry at fileno pos
     void closeForWriting(const sfileno fileno, bool lockForReading = false);
     /// unlock and "forget" openForWriting entry, making it Empty again
@@ -198,11 +152,6 @@
     /// only works on locked entries; returns nil unless the slice is readable
     const Anchor *peekAtReader(const sfileno fileno) const;
 
-<<<<<<< HEAD
-    /// if possible, free the entry and return true
-    /// otherwise mark it as waiting to be freed and return false
-    void freeEntry(const sfileno fileno);
-=======
     /// only works on locked entries; returns the corresponding Anchor
     const Anchor &peekAtEntry(const sfileno fileno) const;
 
@@ -211,7 +160,6 @@
     /// free the entry if possible or mark it as waiting to be freed if not
     /// does nothing if we cannot check that the key matches the cached entry
     void freeEntryByKey(const cache_key *const key);
->>>>>>> 24ca4cdd
 
     /// opens entry (identified by key) for reading, increments read level
     const Anchor *openForReading(const cache_key *const key, sfileno &fileno);
@@ -226,13 +174,6 @@
     const Slice &readableSlice(const AnchorId anchorId, const SliceId sliceId) const;
     /// writeable anchor for the entry created by openForWriting()
     Anchor &writeableEntry(const AnchorId anchorId);
-<<<<<<< HEAD
-
-    /// called by lock holder to terminate either slice writing or reading
-    void abortIo(const sfileno fileno);
-
-    /// finds an unlocked entry and frees it or returns false
-=======
     /// readable anchor for the entry created by openForReading()
     const Anchor &readableEntry(const AnchorId anchorId) const;
 
@@ -240,16 +181,11 @@
     void abortWriting(const sfileno fileno);
 
     /// either finds and frees an entry with at least 1 slice or returns false
->>>>>>> 24ca4cdd
     bool purgeOne();
 
     /// copies slice to its designated position
     void importSlice(const SliceId sliceId, const Slice &slice);
 
-<<<<<<< HEAD
-    bool full() const; ///< there are no empty slices left; XXX: remove as unused?
-=======
->>>>>>> 24ca4cdd
     bool valid(const int n) const; ///< whether n is a valid slice coordinate
     int entryCount() const; ///< number of writeable and readable entries
     int entryLimit() const; ///< maximum entryCount() possible
@@ -269,10 +205,6 @@
     Anchor &anchorByKey(const cache_key *const key);
 
     Anchor *openForReading(Slice &s);
-<<<<<<< HEAD
-    void abortWriting(const sfileno fileno);
-=======
->>>>>>> 24ca4cdd
 
     void freeChain(const sfileno fileno, Anchor &inode, const bool keepLock);
 };
