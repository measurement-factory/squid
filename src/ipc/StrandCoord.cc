/*
 * Copyright (C) 1996-2020 The Squid Software Foundation and contributors
 *
 * Squid software is distributed under GPLv2+ license and includes
 * contributions from numerous individuals and organizations.
 * Please see the COPYING and CONTRIBUTORS files for details.
 */

/* DEBUG: section 54    Interprocess Communication */

#include "squid.h"
#include "Debug.h"
#include "globals.h"
#include "ipc/Port.h"
#include "ipc/StrandCoord.h"
#include "ipc/TypedMsgHdr.h"

Ipc::StrandCoord::StrandCoord(): kidId(-1), pid(0)
{
}

Ipc::StrandCoord::StrandCoord(int aKidId, pid_t aPid): kidId(aKidId), pid(aPid)
{
}

void
Ipc::StrandCoord::unpack(const TypedMsgHdr &hdrMsg)
{
    hdrMsg.getPod(kidId);
    hdrMsg.getPod(pid);
    hdrMsg.getString(tag);
}

void Ipc::StrandCoord::pack(TypedMsgHdr &hdrMsg) const
{
    hdrMsg.putPod(kidId);
    hdrMsg.putPod(pid);
    hdrMsg.putString(tag);
}

<<<<<<< HEAD
Ipc::StrandMessage::StrandMessage(const MessageType msgType, const StrandCoord &aStrand):
    messageType(msgType),
=======
Ipc::StrandMessage::StrandMessage(const StrandCoord &aStrand):
>>>>>>> 7705906d
    strand(aStrand)
{
}

<<<<<<< HEAD
Ipc::StrandMessage::StrandMessage(const TypedMsgHdr &hdrMsg):
    messageType(hdrMsg.type())
=======
Ipc::StrandMessage::StrandMessage(const TypedMsgHdr &hdrMsg)
>>>>>>> 7705906d
{
    strand.unpack(hdrMsg);
}

void
<<<<<<< HEAD
Ipc::StrandMessage::pack(TypedMsgHdr &hdrMsg) const
=======
Ipc::StrandMessage::pack(const MessageType messageType, TypedMsgHdr &hdrMsg) const
>>>>>>> 7705906d
{
    hdrMsg.setType(messageType);
    strand.pack(hdrMsg);
}

void
Ipc::StrandMessage::NotifyCoordinator(const MessageType msgType, const char *tag)
{
    static const auto pid = getpid();
<<<<<<< HEAD
    StrandMessage message(msgType, StrandCoord(KidIdentifier, pid));
    if (tag)
        message.strand.tag = tag;
    TypedMsgHdr hdr;
    message.pack(hdr);
=======
    StrandMessage message(StrandCoord(KidIdentifier, pid));
    if (tag)
        message.strand.tag = tag;
    TypedMsgHdr hdr;
    message.pack(msgType, hdr);
>>>>>>> 7705906d
    SendMessage(Port::CoordinatorAddr(), hdr);
}
<|MERGE_RESOLUTION|>--- conflicted
+++ resolved
@@ -38,32 +38,18 @@
     hdrMsg.putString(tag);
 }
 
-<<<<<<< HEAD
-Ipc::StrandMessage::StrandMessage(const MessageType msgType, const StrandCoord &aStrand):
-    messageType(msgType),
-=======
 Ipc::StrandMessage::StrandMessage(const StrandCoord &aStrand):
->>>>>>> 7705906d
     strand(aStrand)
 {
 }
 
-<<<<<<< HEAD
-Ipc::StrandMessage::StrandMessage(const TypedMsgHdr &hdrMsg):
-    messageType(hdrMsg.type())
-=======
 Ipc::StrandMessage::StrandMessage(const TypedMsgHdr &hdrMsg)
->>>>>>> 7705906d
 {
     strand.unpack(hdrMsg);
 }
 
 void
-<<<<<<< HEAD
-Ipc::StrandMessage::pack(TypedMsgHdr &hdrMsg) const
-=======
 Ipc::StrandMessage::pack(const MessageType messageType, TypedMsgHdr &hdrMsg) const
->>>>>>> 7705906d
 {
     hdrMsg.setType(messageType);
     strand.pack(hdrMsg);
@@ -73,18 +59,10 @@
 Ipc::StrandMessage::NotifyCoordinator(const MessageType msgType, const char *tag)
 {
     static const auto pid = getpid();
-<<<<<<< HEAD
-    StrandMessage message(msgType, StrandCoord(KidIdentifier, pid));
-    if (tag)
-        message.strand.tag = tag;
-    TypedMsgHdr hdr;
-    message.pack(hdr);
-=======
     StrandMessage message(StrandCoord(KidIdentifier, pid));
     if (tag)
         message.strand.tag = tag;
     TypedMsgHdr hdr;
     message.pack(msgType, hdr);
->>>>>>> 7705906d
     SendMessage(Port::CoordinatorAddr(), hdr);
 }
