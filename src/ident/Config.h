--- conflicted
+++ resolved
@@ -25,9 +25,4 @@
 
 } // namespace Ident
 
-<<<<<<< HEAD
-#endif /* SQUID_IDENT_CONFIG_H */
-=======
-#endif /* USE_IDENT */
 #endif /* SQUID_SRC_IDENT_CONFIG_H */
->>>>>>> 39b5a589
