--- conflicted
+++ resolved
@@ -322,11 +322,7 @@
     if (theCallSub != NULL) {
         AsyncCall::Pointer call = theCallSub->callback();
         CommAcceptCbParams &params = GetCommParams<CommAcceptCbParams>(call);
-<<<<<<< HEAD
-        params.xaction = MasterXaction::MakePortful(listenPort_);
-=======
         params.port = listenPort_;
->>>>>>> 80a5f33b
         params.fd = conn->fd;
         params.conn = newConnDetails;
         params.flag = flag;
