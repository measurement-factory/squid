<!doctype linuxdoc system>
<article>
<title>Squid @SQUID_VERSION@ release notes</title>
<author>Squid Developers</author>

<toc>

<sect>Notice
<p>The Squid Team are pleased to announce the release of Squid-@PACKAGE_VERSION@ for testing.

This new release is available for download from <url url="http://www.squid-cache.org/Versions/v@SQUID_RELEASE@/"> or the
 <url url="http://www.squid-cache.org/Download/http-mirrors.html" name="mirrors">.

<p>While this release is not deemed ready for production use, we believe it is ready for wider testing by the community.

<p>We welcome feedback and bug reports. If you find a bug, please see <url url="https://wiki.squid-cache.org/SquidFaq/BugReporting">
   for how to submit a report with a stack trace.

<sect1>Known issues
<p>Although this release is deemed good enough for use in many setups, please note the existence of
<url url="https://bugs.squid-cache.org/buglist.cgi?query_format=advanced&amp;product=Squid&amp;bug_status=UNCONFIRMED&amp;bug_status=NEW&amp;bug_status=ASSIGNED&amp;bug_status=REOPENED&amp;version=@SQUID_RELEASE@" name="open bugs against Squid-@SQUID_RELEASE@">.

<sect1>Changes since earlier releases of Squid-@SQUID_RELEASE@
<p>
The Squid-@SQUID_RELEASE@ change history can be <url url="https://github.com/squid-cache/squid/commits/v@SQUID_RELEASE@" name="viewed here">.


<sect>Major new features since Squid-@SQUID_RELEASE_OLD@
<p>Squid-@SQUID_RELEASE@ represents a new feature release above Squid-@SQUID_RELEASE_OLD@.

<p>The most important of these new features are:
<itemize>
	<item>Cache Manager changes
	<item>Removed purge tool
	<item>Remove deprecated languages
	<item>Remove Ident protocol support
</itemize>

<p>Most user-facing changes are reflected in squid.conf (see further below).

<sect1>Cache Manager changes<label id="mgr">
<p>For more information about the Cache Manager feature, see <url url="https://wiki.squid-cache.org/Features/CacheManager/Index" name="wiki">.

<p>In order to reduce workload on the Squid development team we have chosen to stop
   providing several tools related to Cache Manager which have previously been
   bundled with Squid.

<sect2>Removal of the <em>squidclient</em> tool.
<p>Popular command-line tools such as <em>curl</em> or <em>wget</em>
   provide equivalent features.

<sect2>Removal of the <em>cachemgr.cgi</em> tool.
<p>Access to the Cache Manager API is available by sending HTTP(S) requests
   directly to Squid with the URL-path prefix <em>/squid-internal-mgr/</em>.
   A plethora of tools, such as curl, wget, or any web browser, can be used
   instead of cachemgr.cgi.

<sect2>Removal of the <em>cache_object:</em> URI scheme.
<p>This custom scheme does not conform to RFC 3986 URI sytax. It has been replaced
   with Cache Manager access through HTTP and HTTPS URLs.

<sect2>Removal of <em>non_peers</em> Report
<p>Squid still ignores unexpected ICP responses but no longer remembers the
   details that comprised the removed report. The senders of these ICP messages
   are still reported to cache.log at debugging level 1 (with an exponential backoff).

<sect1>Removed purge tool
<p>The <em>purge</em> tool (also known as <em>squidpurge</em>, and <em>squid-purge</em>)
   was limited to managing UFS/AUFS/DiskD caches and had problems parsing non-trivial squid.conf files.

<p>The cache contents display and search it provided can be obtained with a script
   searching the cache manager <em>objects</em> report.

<p>This tool used the custom <em>PURGE</em> HTTP method to remove cache
   objects. This can be performed directly on any Squid configured to allow
   the method. Like so:
<verb>
    acl PURGE method PURGE
    http_access allow localhost PURGE
</verb>
    Any HTTP client (such as curl) can then be used to evict objects from the cache, for example:
<verb>
    curl -XPURGE --proxy http://127.0.0.1:3128 http://url.to/evict/
</verb>
   Alternatively the HTCP <em>CLR</em> mechanism can be used.

<sect1>Removed deprecated languages
<p>Old Squid used full language name to refer to error page translations.
   These have been deprecated since addition of ISO-639 language codes
   and support for HTTP Accept-Language negotiation in Squid-3.x.

<p>As of this release Squid will no longer provide the symlinks
   needed for seamless upgrade for squid.conf containing settings such as
<verb>
    error_directory English
</verb>
   All Squid installations are expected to already have them,
   or to convert to the ISO-639 equivalents. Existing symlinks are not
   affected.

<p>See <url url="http://www.squid-cache.org/Versions/langpack/"> for the latest
   list of official Squid translations.

<p>See <url url="https://en.wikipedia.org/wiki/List_of_ISO_639_language_codes"> for
   the full ISO-639 list. HTTP uses the 2-letter (set 1) codes.

<sect1>Removed Ident protocol support

<p>Ident protocol (RFC 931 obsoleted by RFC 1413) has been considered
seriously insecure and broken since at least 2009 when SANS issued an update
recommending its removal from all networks. Squid Ident implementation had its
own set of problems (that could not be addressed without significant code
refactoring).

<p>Configurations using ident/ident_regex ACLs, %ui logformat codes, %IDENT
external_acl_type format code, or ident_lookup_access/ident_timeout directives
are now rejected, leading to fatal startup failures.

<p>To avoid inconveniencing admins that do <em>not</em> use Ident features,
access logs with "common" and "combined" logformats now always receive a dash
in the position of what used to be a %ui record field.

<p>If necessary, an external ACL helper can be written to perform Ident transactions
and deliver the user identity to Squid through the **user=** annotation.

<sect>Changes to squid.conf since Squid-@SQUID_RELEASE_OLD@
<p>
This section gives an account of those changes in three categories:

<itemize>
	<item><ref id="newdirectives" name="New directives">
	<item><ref id="modifieddirectives" name="Changes to existing directives">
	<item><ref id="removeddirectives" name="Removed directives">
</itemize>
<p>

<sect1>New directives<label id="newdirectives">
<p>
<descrip>
	<p>No new directives in this version.

</descrip>

<sect1>Changes to existing directives<label id="modifieddirectives">
<p>
<descrip>
	<tag>acl</tag>
	<p>Changed <em>src</em> to detect and handle overlapping IP and
	   IP-range values. Merging where necessary.
	<p>Changed <em>dst</em> to detect and handle overlapping IP and
	   IP-range values. Merging where necessary.
	<p>Changed <em>localip</em> to detect and handle overlapping IP and
	   IP-range values. Merging where necessary.
	<p>Changed <em>ssl::server_name</em> to detect and handle overlapping
	   sub-domain and wildcard domains. Merging or ignoring where
	   necessary.
	<p>Changed <em>srcdomain</em> to detect and handle overlapping
	   sub-domain and wildcard domains. Merging or ignoring where
	   necessary.
	<p>Changed <em>dstdomain</em> to detect and handle overlapping
	   sub-domain and wildcard domains. Merging or ignoring where
	   necessary.
	<p>Changed <em>http_status</em> to detect and handle overlapping
	   status and status-range values. Merging where necessary.
	<p>Removed <em>ident</em> with Ident protocol support.
	<p>Removed <em>ident_regex</em> with Ident protocol support.

	<tag>buffered_logs</tag>
	<p>Honor the <em>off</em> setting in 'udp' access_log module.

	<tag>cachemgr_passwd</tag>
	<p>Removed the <em>non_peers</em> action. See the Cache Manager
	<ref id="mgr" name="section"> for details.

	<tag>dns_packet_max</tag>
	<p>Honor positive <em>dns_packet_max</em> values when sending DNS A queries
	and PTR queries containing IPv4 addresses. Prior to this change, Squid did
	not add EDNS extension (RFC 6891) to those DNS queries because 2010 tests
	revealed compatibility problems with some DNS resolvers. We hope that those
	problems are now sufficiently rare to enable this useful optimization for
	all DNS queries, as originally intended. Squid still sends EDNS extension
	with DNS AAAA queries and PTR queries containing IPv6 addresses (when
	dns_packet_max is set to a positive value). Rare deployments that must use
	buggy DNS resolvers should not set <em>dns_packet_max</em>.

	<tag>access_log</tag>
	<p>Built-in <em>common</em> and <em>combined</em> logformats now always
	receive a dash character ("-") in the position of what used to be a
	<em>%ui</em> record field.

	<tag>logformat</tag>
	<p>Removed <em>%ui</em> format code with Ident protocol support.

	<tag>external_acl_type</tag>
	<p>Removed <em>%IDENT</em> format code with Ident protocol support.

<<<<<<< HEAD
	<tag>collapsed_forwarding</tag>
	<p>Squid no longer revalidates responses to collapsed requests, treating
	all such responses as fresh. This change follows IETF HTTP Working Group
	advice (in an HTTP gray area) and prevents arguably excessive freshness
	checks for responses to collapsed requests. This change does not prevent
	freshness checks for responses that were, at the time of a hit request,
	either fully cached or still receiving response body bytes.
=======
	<tag>quick_abort_pct</tag>
	<p>Instead of ignoring <em>quick_abort_pct</em> settings that would,
	together with other conditions, abort a pending download of a 99-byte or
	smaller response, Squid now honors <em>quick_abort_pct</em> for all
	response sizes. Most Squids are not going to be affected by this change
	because default quick_abort_min settings (16KB) prevent aborts of 99-byte
	responses even before <em>quick_abort_pct</em> is checked.
	<p>Due to conversion from integer to floating point math, this change may
	affect responses larger than 99 bytes as well, but these effects ought to
	be limited to cases where the decision is based on a tiny difference (e.g.,
	receiving 1% more bytes would have triggered full download). In most such
	cases, the decision could probably go either way due to response header
	size fluctuations anyway.
>>>>>>> 6bd74111

</descrip>

<sect1>Removed directives<label id="removeddirectives">
<p>
<descrip>
	<tag>esi_parser</tag>
	<p>Edge Side Includes (ESI) protocol is no longer supported natively.

	<tag>mcast_miss_addr</tag>
	<p>The corresponding code has not built for many years, indicating that the
	feature is unused.

	<tag>mcast_miss_ttl</tag>
	<p>The corresponding code has not built for many years, indicating that the
	feature is unused.

	<tag>mcast_miss_port</tag>
	<p>The corresponding code has not built for many years, indicating that the
	feature is unused.

	<tag>mcast_miss_encode_key</tag>
	<p>The corresponding code has not built for many years, indicating that the
	feature is unused.

	<tag>ident_lookup_access</tag>
	<p>Ident protocol is no longer supported natively.

	<tag>ident_timeout</tag>
	<p>Ident protocol is no longer supported natively.

</descrip>


<sect>Changes to ./configure options since Squid-@SQUID_RELEASE_OLD@
<p>
This section gives an account of those changes in three categories:

<itemize>
	<item><ref id="newoptions" name="New options">
	<item><ref id="modifiedoptions" name="Changes to existing options">
	<item><ref id="removedoptions" name="Removed options">
</itemize>

<sect1>New options<label id="newoptions">
<p>
<descrip>
	<tag>--without-gss</tag>
	<p>Renamed from <em>--without-gnugss</em>.

	<tag>--without-psapi</tag>
	<p>Disable auto-detection of Windows PSAPI library.

	<tag>--without-sasl</tag>
	<p>Disable auto-detection of Cyrus SASL (or compatible) library.

	<tag>CPPFLAGS=-DINCOMING_FACTOR=</tag>
	<p>Control the listening sockets responsiveness with poll(2) and select(2).
	   The higher the INCOMING_FACTOR, the slower the algorithm will
	   respond to load spikes/increases/decreases in demand. A value
	   between 3 and 8 is recommended. Default is 5.

</descrip>

<sect1>Changes to existing options<label id="modifiedoptions">
<p>
<descrip>
	<p>No build options have changed behaviour in this version.

</descrip>
</p>

<sect1>Removed options<label id="removedoptions">
<p>
<descrip>
	<tag>--enable-cachemgr-hostname=</tag>
	<p>The <em>cachemgr.cgi</em> tool this option relates to has been removed.

	<tag>--enable-esi</tag>
	<p>Edge Side Includes (ESI) protocol is no longer supported natively.

	<tag>--without-expat</tag>
	<p>The ESI feature using libexpat has been removed.

	<tag>--without-gnugss</tag>
	<p>Renamed to <em>--without-gss</em>.

	<tag>--without-xml2</tag>
	<p>The ESI feature using libxml2 has been removed.

	<tag>CPPFLAGS=-DHEADERS_LOG</tag>
	<p>The code enabled by this preprocessor macro has not built for many
	   years, indicating that the feature is unused.

	<tag>CPPFLAGS=-DMULTICAST_MISS_STREAM</tag>
	<p>The code enabled by this preprocessor macro has not built for many
	   years, indicating that the feature is unused.

	<tag>--disable-ident-lookups</tag>
	<p>The option was dropped during Ident protocol support removal.

</descrip>

<sect1>Other changes<label id="otherchanges">
<p>
<descrip>
	<tag>Adjusted configuration and format of ext_time_quota_acl helper debugging</tag>
	<p>The <em>-l</em> option that enables <em>ext_time_quota_acl</em> to log debug messages
		to a custom logfile has been removed, and their format has been
		changed to be in line with Squid's cache.log format.
</descrip>

<sect>Copyright
<p>
Copyright (C) 1996-2023 The Squid Software Foundation and contributors
<p>
Squid software is distributed under GPLv2+ license and includes
contributions from numerous individuals and organizations.
Please see the COPYING and CONTRIBUTORS files for details.

</article><|MERGE_RESOLUTION|>--- conflicted
+++ resolved
@@ -194,7 +194,6 @@
 	<tag>external_acl_type</tag>
 	<p>Removed <em>%IDENT</em> format code with Ident protocol support.
 
-<<<<<<< HEAD
 	<tag>collapsed_forwarding</tag>
 	<p>Squid no longer revalidates responses to collapsed requests, treating
 	all such responses as fresh. This change follows IETF HTTP Working Group
@@ -202,7 +201,7 @@
 	checks for responses to collapsed requests. This change does not prevent
 	freshness checks for responses that were, at the time of a hit request,
 	either fully cached or still receiving response body bytes.
-=======
+
 	<tag>quick_abort_pct</tag>
 	<p>Instead of ignoring <em>quick_abort_pct</em> settings that would,
 	together with other conditions, abort a pending download of a 99-byte or
@@ -216,7 +215,6 @@
 	receiving 1% more bytes would have triggered full download). In most such
 	cases, the decision could probably go either way due to response header
 	size fluctuations anyway.
->>>>>>> 6bd74111
 
 </descrip>
 
