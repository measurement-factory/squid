<!doctype linuxdoc system>
<article>
<title>Squid @SQUID_VERSION@ release notes</title>
<author>Squid Developers</author>

<toc>

<sect>Notice
<p>The Squid Team are pleased to announce the release of Squid-@PACKAGE_VERSION@ for testing.

This new release is available for download from <url url="http://www.squid-cache.org/Versions/v@SQUID_RELEASE@/"> or the
 <url url="http://www.squid-cache.org/Download/http-mirrors.html" name="mirrors">.

<p>While this release is not deemed ready for production use, we believe it is ready for wider testing by the community.

<p>We welcome feedback and bug reports. If you find a bug, please see <url url="https://wiki.squid-cache.org/SquidFaq/BugReporting">
   for how to submit a report with a stack trace.

<sect1>Known issues
<p>Although this release is deemed good enough for use in many setups, please note the existence of
<url url="https://bugs.squid-cache.org/buglist.cgi?query_format=advanced&amp;product=Squid&amp;bug_status=UNCONFIRMED&amp;bug_status=NEW&amp;bug_status=ASSIGNED&amp;bug_status=REOPENED&amp;version=@SQUID_RELEASE@" name="open bugs against Squid-@SQUID_RELEASE@">.

<sect1>Changes since earlier releases of Squid-@SQUID_RELEASE@
<p>
The Squid-@SQUID_RELEASE@ change history can be <url url="https://github.com/squid-cache/squid/commits/v@SQUID_RELEASE@" name="viewed here">.


<sect>Major new features since Squid-@SQUID_RELEASE_OLD@
<p>Squid-@SQUID_RELEASE@ represents a new feature release above Squid-@SQUID_RELEASE_OLD@.

<p>The most important of these new features are:
<itemize>
<<<<<<< HEAD
	<item>removed support for the cache_object URI scheme
=======
	<item>Cache Manager changes
>>>>>>> 92a5adb7
</itemize>

<p>Most user-facing changes are reflected in squid.conf (see further below).

<<<<<<< HEAD
<sect1>cache_object scheme removal
<p>Squid cache manager is no longer accessible by URIs with cache_object scheme.
=======
<sect1>Cache Manager changes<label id="mgr">
<p>For more information about the Cache Manager feature, see <url url="https://wiki.squid-cache.org/Features/CacheManager/Index" name="wiki">.

<p>
<descrip>
	<tag>non_peers</tag>
	<p>Removed the <em>mgr:non_peers</em> report. Squid still ignores
	unexpected ICP responses but no longer remembers the details that comprised
	the removed report. The senders of these ICP messages are still reported to
	cache.log at debugging level 1 (with an exponential backoff).

</descrip>
>>>>>>> 92a5adb7

<sect>Changes to squid.conf since Squid-@SQUID_RELEASE_OLD@
<p>
This section gives an account of those changes in three categories:

<itemize>
	<item><ref id="newdirectives" name="New directives">
	<item><ref id="modifieddirectives" name="Changes to existing directives">
	<item><ref id="removeddirectives" name="Removed directives">
</itemize>
<p>

<sect1>New directives<label id="newdirectives">
<p>
<descrip>
	<p>No new directives in this version.

</descrip>

<sect1>Changes to existing directives<label id="modifieddirectives">
<p>
<descrip>
	<tag>buffered_logs</tag>
	<p>Honor the <em>off</em> setting in 'udp' access_log module.

	<tag>cachemgr_passwd</tag>
	<p>Removed the <em>non_peers</em> action. See the Cache Manager
	<ref id="mgr" name="section"> for details.

</descrip>

<sect1>Removed directives<label id="removeddirectives">
<p>
<descrip>
	<p>No removed directives in this version.

</descrip>


<sect>Changes to ./configure options since Squid-@SQUID_RELEASE_OLD@
<p>
This section gives an account of those changes in three categories:

<itemize>
	<item><ref id="newoptions" name="New options">
	<item><ref id="modifiedoptions" name="Changes to existing options">
	<item><ref id="removedoptions" name="Removed options">
</itemize>

<sect1>New options<label id="newoptions">
<p>
<descrip>
	<tag>--without-psapi</tag>
	<p>Disable auto-detection of Windows PSAPI library.

</descrip>

<sect1>Changes to existing options<label id="modifiedoptions">
<p>
<descrip>
	<p>No changed options in this version.

</descrip>
</p>

<sect1>Removed options<label id="removedoptions">
<p>
<descrip>
	<tag>CPPFLAGS=-DHEADERS_LOG</tag>
	<p>The code enabled by this preprocessor macro has not built for many
	   years, indicating that the feature is unused.

</descrip>

<sect>Copyright
<p>
Copyright (C) 1996-2023 The Squid Software Foundation and contributors
<p>
Squid software is distributed under GPLv2+ license and includes
contributions from numerous individuals and organizations.
Please see the COPYING and CONTRIBUTORS files for details.

</article><|MERGE_RESOLUTION|>--- conflicted
+++ resolved
@@ -30,24 +30,20 @@
 
 <p>The most important of these new features are:
 <itemize>
-<<<<<<< HEAD
 	<item>removed support for the cache_object URI scheme
-=======
 	<item>Cache Manager changes
->>>>>>> 92a5adb7
 </itemize>
 
 <p>Most user-facing changes are reflected in squid.conf (see further below).
 
-<<<<<<< HEAD
-<sect1>cache_object scheme removal
-<p>Squid cache manager is no longer accessible by URIs with cache_object scheme.
-=======
 <sect1>Cache Manager changes<label id="mgr">
 <p>For more information about the Cache Manager feature, see <url url="https://wiki.squid-cache.org/Features/CacheManager/Index" name="wiki">.
 
 <p>
 <descrip>
+	<tag>cache_object URI</tag>
+	<p>Cache manager is no longer accessible by URIs with cache_object scheme.
+
 	<tag>non_peers</tag>
 	<p>Removed the <em>mgr:non_peers</em> report. Squid still ignores
 	unexpected ICP responses but no longer remembers the details that comprised
@@ -55,7 +51,6 @@
 	cache.log at debugging level 1 (with an exponential backoff).
 
 </descrip>
->>>>>>> 92a5adb7
 
 <sect>Changes to squid.conf since Squid-@SQUID_RELEASE_OLD@
 <p>
